module FatesHistoryInterfaceMod

  use FatesConstantsMod        , only : r8 => fates_r8
  use FatesConstantsMod        , only : fates_avg_flag_length
  use FatesConstantsMod        , only : fates_short_string_length
  use FatesConstantsMod        , only : fates_long_string_length
  use FatesConstantsMod        , only : itrue,ifalse
  use FatesConstantsMod        , only : calloc_abs_error
  use FatesConstantsMod        , only : mg_per_kg
  use FatesConstantsMod        , only : pi_const
  use FatesGlobals             , only : fates_log
  use FatesGlobals             , only : endrun => fates_endrun
  use EDTypesMod               , only : nclmax
  use EDTypesMod               , only : ican_upper
  use EDTypesMod               , only : element_pos
  use EDTypesMod               , only : num_elements
  use EDTypesMod               , only : site_fluxdiags_type
  use EDtypesMod               , only : ed_site_type
  use EDtypesMod               , only : ed_cohort_type
  use EDtypesMod               , only : ed_patch_type  
  use EDtypesMod               , only : AREA
  use EDtypesMod               , only : AREA_INV
  use EDTypesMod               , only : numWaterMem
  use EDTypesMod               , only : num_vegtemp_mem
  use EDTypesMod               , only : site_massbal_type
  use EDTypesMod               , only : element_list
  use FatesIODimensionsMod     , only : fates_io_dimension_type
  use FatesIOVariableKindMod   , only : fates_io_variable_kind_type
  use FatesHistoryVariableType , only : fates_history_variable_type
  use FatesInterfaceMod        , only : hlm_hio_ignore_val
  use FatesInterfaceMod        , only : hlm_use_planthydro
  use FatesInterfaceMod        , only : hlm_use_ed_st3
  use FatesInterfaceMod        , only : hlm_use_cohort_age_tracking
  use FatesInterfaceMod        , only : numpft
  use FatesInterfaceMod        , only : hlm_freq_day
  use EDParamsMod              , only : ED_val_comp_excln
  use EDParamsMod              , only : ED_val_phen_coldtemp
  use FatesInterfaceMod        , only : nlevsclass, nlevage
  use FatesInterfaceMod        , only : nlevheight
  use FatesInterfaceMod        , only : bc_in_type
  use FatesInterfaceMod        , only : hlm_model_day
  use FatesInterfaceMod        , only : nlevcoage

  ! FIXME(bja, 2016-10) need to remove CLM dependancy 
  use EDPftvarcon              , only : EDPftvarcon_inst

  ! CIME Globals
  use shr_log_mod              , only : errMsg => shr_log_errMsg
  use shr_infnan_mod           , only : isnan => shr_infnan_isnan
  use FatesConstantsMod        , only : g_per_kg
  use FatesConstantsMod        , only : ha_per_m2
  use FatesConstantsMod        , only : days_per_sec
  use FatesConstantsMod        , only : sec_per_day
  use FatesConstantsMod        , only : days_per_year
  use FatesConstantsMod        , only : years_per_day
  use FatesLitterMod           , only : litter_type
  use FatesConstantsMod        , only : secondaryforest

  use PRTGenericMod            , only : leaf_organ, fnrt_organ, sapw_organ
  use PRTGenericMod            , only : struct_organ, store_organ, repro_organ
  use PRTGenericMod            , only : all_carbon_elements
  use PRTGenericMod            , only : carbon12_element


  implicit none
  private          ! By default everything is private

  ! These variables hold the index of the history output structure so we don't
  ! have to constantly do name lookup when we want to populate the dataset
  ! These indices are set during "define_history_vars()" call to "set_history_var()"
  ! during the initialize phase.  Definitions are not provided, for an explanation of
  ! the variable go to its registry.  (IH_ signifies "index history")
  !
  ! Because of the complex sub-gridscale structure of FATES, in which multiple patches and cohorts
  ! exist within a gridcell, along with vertical gradients within and between canopy layers, as well
  ! as distinct classes such as PFTs or fuel size bins, there are multiple different dimensions in
  ! which it is possible to output history variables to better understand what's going on.
  !
  ! a key point is that, while the number of patches or cohorts can in principle be large, and 
  ! the age and size indices of a given patch or cohort can be finely resolved, we collapse these 
  ! continuously varying indices into bins of time-invariant width for the purposes of history 
  ! outputting.  This is because a given patch or cohort may not persist across a given interval
  ! of history averaging, so it is better to output all patches of cohorts whose index is within 
  ! a given interval along the size or age bin.
  !
  ! Another particularity of the issue of FATES shifting its subgrid structure frequently 
  ! and possibly having multiple (or zero) patches or cohorts within a given bin is that, if you
  ! want to output an average quantities across some dimension, such as a mean carbon flux across 
  ! patch area of a given age, in general it is better to output both the numerator and denominator
  ! of the averaging calculation separately, rather than the average itself, and then calculate 
  ! the average in post-processing. So, e.g. this means outputting both the patch area and the 
  ! product of the flux within each patch and the patch area as separate variables.  Doing this 
  ! allows conservation even when the weights are changing rapidly and simplifies the logic when
  ! the number of patches or cohorts may be anywhere from zero to a large number.
  !
  ! So what this means is that anything that is disaggregated at the patch area requires 
  ! outputting the patch age distribution (in units of patch area / site area) as the denominator
  ! of the average and then calculating the numerator of the average as XXX times the patch 
  ! area so (so in units of XXX * patch area / site area). For cohort-level quantities,
  ! this requires outputting the number density (in units of individuals per site area), etc.
  !
  ! For reference, some standardized abbreviations of the FATES dimensions are listed here:
  ! scls = size-class dimension
  ! cacls = cohort age-class dimension
  ! pft  = the pft dimension
  ! age  = the age bin dimension
  ! height = the height bin dimension
  ! cwdsc  = the coarse woody debris size class dimension
  ! 
  ! Since the netcdf interface can only handle variables with a certain number of dimensions,
  ! we have create some "multiplexed" dimensions that combine two or more dimensions into a
  ! single dimension.  Examples of these are the following:
  ! scpf = size class x PFT
  ! cacpf = cohort age class x PFT
  ! cnlf = canopy layer x leaf layer
  ! cnlfpft = canopy layer x leaf layer x PFT
  ! scag = size class bin x age bin
  ! scagpft = size class bin x age bin x PFT
  ! agepft  = age bin x PFT
 

  ! A recipe for adding a new history variable to this module:
  ! (1) decide what time frequency it makes sense to update the variable at, and what dimension(s)
  !     you want to output the variable on
  ! (2) add the ih_ integer variable in the immediately following section of the module.  
  !     use the suffix as outlined above for the dimension you are using.
  ! (3) define a corresponding hio_ variable by associating it to the ih_ variable 
  !     in the associate section of the subroutine that corresponds to the time-updating 
  !     frequency that you've chosen
  !     (i.e. if half-hourly, then work in subroutine update_history_prod; if daily, 
  !     then work in subroutine update_history_dyn)
  ! (4) within that subroutine, add the logic that passes the information from the 
  !     fates-native variable (possibly on a patch or cohort structure) to the history 
  !     hio_ variable that you've associated to.
  ! (5) add the variable name, metadata, units, dimension, updating frequency, the ih_ variable 
  !     index, etc via a call to the set_history_var method in the subroutine define_history_vars.
  !
  
  ! Indices to 1D Patch variables

<<<<<<< HEAD
  integer :: ih_trimming_si
  integer :: ih_area_plant_si
  integer :: ih_area_trees_si
  integer :: ih_nesterov_fire_danger_pa
  integer :: ih_spitfire_ROS_pa
  integer :: ih_effect_wspeed_pa
  integer :: ih_TFC_ROS_pa
  integer :: ih_fire_intensity_pa
  integer :: ih_fire_area_pa
  integer :: ih_fire_fuel_bulkd_pa
  integer :: ih_fire_fuel_eff_moist_pa
  integer :: ih_fire_fuel_sav_pa
  integer :: ih_fire_fuel_mef_pa
  integer :: ih_sum_fuel_pa
=======
  integer :: ih_trimming_pa
  integer :: ih_area_plant_pa
  integer :: ih_area_treespread_pa
>>>>>>> 83281982

  integer :: ih_cwd_elcwd

  integer :: ih_litter_in_si    ! carbon only
  integer :: ih_litter_out_si   ! carbon only
  integer :: ih_seed_bank_si    ! carbon only
  integer :: ih_seeds_in_si     ! carbon only

  integer :: ih_litter_in_elem
  integer :: ih_litter_out_elem
  integer :: ih_seed_bank_elem
  integer :: ih_seeds_in_local_elem
  integer :: ih_seeds_in_extern_elem
  integer :: ih_seed_decay_elem
  integer :: ih_seed_germ_elem

  integer :: ih_fines_ag_elem
  integer :: ih_fines_bg_elem
  integer :: ih_cwd_ag_elem
  integer :: ih_cwd_bg_elem
  integer :: ih_burn_flux_elem

  integer :: ih_daily_temp
  integer :: ih_daily_rh
  integer :: ih_daily_prec
 
  integer :: ih_bstore_si
  integer :: ih_bdead_si
  integer :: ih_balive_si
  integer :: ih_bleaf_si
  integer :: ih_bsapwood_si
  integer :: ih_bfineroot_si
  integer :: ih_btotal_si
  integer :: ih_agb_si
  integer :: ih_npp_si
  integer :: ih_gpp_si
  integer :: ih_aresp_si
  integer :: ih_maint_resp_si
  integer :: ih_growth_resp_si
  integer :: ih_ar_canopy_si
  integer :: ih_gpp_canopy_si
  integer :: ih_ar_understory_si
  integer :: ih_gpp_understory_si
  integer :: ih_canopy_biomass_si
  integer :: ih_understory_biomass_si

  ! Indices to site by size-class by age variables
  integer :: ih_nplant_si_scag
  integer :: ih_nplant_canopy_si_scag
  integer :: ih_nplant_understory_si_scag
  integer :: ih_ddbh_canopy_si_scag
  integer :: ih_ddbh_understory_si_scag
  integer :: ih_mortality_canopy_si_scag
  integer :: ih_mortality_understory_si_scag

  ! Indices to site by size-class by age by pft variables
  integer :: ih_nplant_si_scagpft

  ! Indices to site by patch age by pft variables
  integer :: ih_biomass_si_agepft
  integer :: ih_npp_si_agepft
  integer :: ih_scorch_height_si_agepft

  ! Indices to (site) variables

  integer :: ih_nep_si

  integer :: ih_c_stomata_si
  integer :: ih_c_lblayer_si

  integer :: ih_fire_c_to_atm_si


  integer :: ih_cbal_err_fates_si
  integer :: ih_err_fates_si

  integer :: ih_npatches_si
  integer :: ih_ncohorts_si
  integer :: ih_demotion_carbonflux_si
  integer :: ih_promotion_carbonflux_si
  integer :: ih_canopy_mortality_carbonflux_si
  integer :: ih_understory_mortality_carbonflux_si
  integer :: ih_canopy_spread_si
  integer :: ih_npp_leaf_si
  integer :: ih_npp_seed_si
  integer :: ih_npp_stem_si
  integer :: ih_npp_froot_si
  integer :: ih_npp_croot_si
  integer :: ih_npp_stor_si
  integer :: ih_leaf_mr_si
  integer :: ih_froot_mr_si
  integer :: ih_livestem_mr_si
  integer :: ih_livecroot_mr_si
  integer :: ih_fraction_secondary_forest_si
  integer :: ih_biomass_secondary_forest_si
  integer :: ih_woodproduct_si
  integer :: ih_h2oveg_si
  integer :: ih_h2oveg_dead_si
  integer :: ih_h2oveg_recruit_si
  integer :: ih_h2oveg_growturn_err_si
  integer :: ih_h2oveg_pheno_err_si
  integer :: ih_h2oveg_hydro_err_si


  
  integer :: ih_site_cstatus_si
  integer :: ih_site_dstatus_si
  integer :: ih_gdd_si
  integer :: ih_site_nchilldays_si
  integer :: ih_site_ncolddays_si
  integer :: ih_cleafoff_si
  integer :: ih_cleafon_si
  integer :: ih_dleafoff_si
  integer :: ih_dleafon_si
  integer :: ih_meanliqvol_si

  integer :: ih_nesterov_fire_danger_si
  integer :: ih_fire_intensity_area_product_si
  integer :: ih_spitfire_ros_si
  integer :: ih_fire_ros_area_product_si
  integer :: ih_effect_wspeed_si
  integer :: ih_tfc_ros_si
  integer :: ih_tfc_ros_area_product_si
  integer :: ih_fire_intensity_si
  integer :: ih_fire_area_si
  integer :: ih_fire_fuel_bulkd_si
  integer :: ih_fire_fuel_eff_moist_si
  integer :: ih_fire_fuel_sav_si
  integer :: ih_fire_fuel_mef_si
  integer :: ih_sum_fuel_si

  integer :: ih_nplant_si_scpf
  integer :: ih_gpp_si_scpf
  integer :: ih_npp_totl_si_scpf
  integer :: ih_npp_leaf_si_scpf
  integer :: ih_npp_seed_si_scpf
  integer :: ih_npp_fnrt_si_scpf
  integer :: ih_npp_bgsw_si_scpf
  integer :: ih_npp_bgdw_si_scpf
  integer :: ih_npp_agsw_si_scpf
  integer :: ih_npp_agdw_si_scpf
  integer :: ih_npp_stor_si_scpf
  
  integer :: ih_bstor_canopy_si_scpf
  integer :: ih_bstor_understory_si_scpf
  integer :: ih_bleaf_canopy_si_scpf
  integer :: ih_bleaf_understory_si_scpf
  integer :: ih_mortality_canopy_si_scpf
  integer :: ih_mortality_understory_si_scpf
  integer :: ih_nplant_canopy_si_scpf
  integer :: ih_nplant_understory_si_scpf
  integer :: ih_ddbh_canopy_si_scpf
  integer :: ih_ddbh_understory_si_scpf
  integer :: ih_gpp_canopy_si_scpf
  integer :: ih_gpp_understory_si_scpf
  integer :: ih_ar_canopy_si_scpf
  integer :: ih_ar_understory_si_scpf

  integer :: ih_ddbh_si_scpf
  integer :: ih_growthflux_si_scpf
  integer :: ih_growthflux_fusion_si_scpf
  integer :: ih_ba_si_scpf
  integer :: ih_agb_si_scpf
  integer :: ih_m1_si_scpf
  integer :: ih_m2_si_scpf
  integer :: ih_m3_si_scpf
  integer :: ih_m4_si_scpf
  integer :: ih_m5_si_scpf
  integer :: ih_m6_si_scpf
  integer :: ih_m7_si_scpf  
  integer :: ih_m8_si_scpf
  integer :: ih_m9_si_scpf
  integer :: ih_m10_si_scpf
  integer :: ih_crownfiremort_si_scpf
  integer :: ih_cambialfiremort_si_scpf

  integer :: ih_m10_si_capf
  integer :: ih_nplant_si_capf

  integer :: ih_ar_si_scpf
  integer :: ih_ar_grow_si_scpf
  integer :: ih_ar_maint_si_scpf
  integer :: ih_ar_darkm_si_scpf
  integer :: ih_ar_agsapm_si_scpf
  integer :: ih_ar_crootm_si_scpf
  integer :: ih_ar_frootm_si_scpf
  
  integer :: ih_c13disc_si_scpf

  ! indices to (site x scls [size class bins]) variables
  integer :: ih_ba_si_scls
  integer :: ih_nplant_si_scls
  integer :: ih_nplant_canopy_si_scls
  integer :: ih_nplant_understory_si_scls
  integer :: ih_lai_canopy_si_scls
  integer :: ih_lai_understory_si_scls
  integer :: ih_sai_canopy_si_scls
  integer :: ih_sai_understory_si_scls
  integer :: ih_mortality_canopy_si_scls
  integer :: ih_mortality_understory_si_scls
  integer :: ih_demotion_rate_si_scls
  integer :: ih_promotion_rate_si_scls
  integer :: ih_trimming_canopy_si_scls
  integer :: ih_trimming_understory_si_scls
  integer :: ih_crown_area_canopy_si_scls
  integer :: ih_crown_area_understory_si_scls
  integer :: ih_ddbh_canopy_si_scls
  integer :: ih_ddbh_understory_si_scls
  integer :: ih_agb_si_scls
  integer :: ih_biomass_si_scls

  ! mortality vars
  integer :: ih_m1_si_scls
  integer :: ih_m2_si_scls
  integer :: ih_m3_si_scls
  integer :: ih_m4_si_scls
  integer :: ih_m5_si_scls
  integer :: ih_m6_si_scls
  integer :: ih_m7_si_scls  
  integer :: ih_m8_si_scls
  integer :: ih_m9_si_scls
  integer :: ih_m10_si_scls

  integer :: ih_m10_si_cacls
  integer :: ih_nplant_si_cacls

  ! lots of non-default diagnostics for understanding canopy versus understory carbon balances
  integer :: ih_rdark_canopy_si_scls
  integer :: ih_livestem_mr_canopy_si_scls
  integer :: ih_livecroot_mr_canopy_si_scls
  integer :: ih_froot_mr_canopy_si_scls
  integer :: ih_resp_g_canopy_si_scls
  integer :: ih_resp_m_canopy_si_scls
  integer :: ih_leaf_md_canopy_si_scls
  integer :: ih_root_md_canopy_si_scls
  integer :: ih_carbon_balance_canopy_si_scls
  integer :: ih_bstore_md_canopy_si_scls
  integer :: ih_bdead_md_canopy_si_scls
  integer :: ih_bsw_md_canopy_si_scls
  integer :: ih_seed_prod_canopy_si_scls
  integer :: ih_npp_leaf_canopy_si_scls
  integer :: ih_npp_fnrt_canopy_si_scls
  integer :: ih_npp_sapw_canopy_si_scls
  integer :: ih_npp_dead_canopy_si_scls
  integer :: ih_npp_seed_canopy_si_scls
  integer :: ih_npp_stor_canopy_si_scls

  integer :: ih_rdark_understory_si_scls
  integer :: ih_livestem_mr_understory_si_scls
  integer :: ih_livecroot_mr_understory_si_scls
  integer :: ih_froot_mr_understory_si_scls
  integer :: ih_resp_g_understory_si_scls
  integer :: ih_resp_m_understory_si_scls
  integer :: ih_leaf_md_understory_si_scls
  integer :: ih_root_md_understory_si_scls
  integer :: ih_carbon_balance_understory_si_scls
  integer :: ih_bsw_md_understory_si_scls
  integer :: ih_bdead_md_understory_si_scls
  integer :: ih_bstore_md_understory_si_scls
  integer :: ih_seed_prod_understory_si_scls
  integer :: ih_npp_leaf_understory_si_scls
  integer :: ih_npp_fnrt_understory_si_scls
  integer :: ih_npp_sapw_understory_si_scls
  integer :: ih_npp_dead_understory_si_scls
  integer :: ih_npp_seed_understory_si_scls
  integer :: ih_npp_stor_understory_si_scls

  integer :: ih_yesterdaycanopylevel_canopy_si_scls
  integer :: ih_yesterdaycanopylevel_understory_si_scls

  ! indices to (site x pft) variables
  integer :: ih_biomass_si_pft
  integer :: ih_leafbiomass_si_pft
  integer :: ih_storebiomass_si_pft
  integer :: ih_nindivs_si_pft
  integer :: ih_recruitment_si_pft
  integer :: ih_mortality_si_pft
  integer :: ih_crownarea_si_pft


  ! indices to (site x patch-age) variables
  integer :: ih_area_si_age
  integer :: ih_lai_si_age
  integer :: ih_canopy_area_si_age
  integer :: ih_gpp_si_age
  integer :: ih_npp_si_age
  integer :: ih_ncl_si_age
  integer :: ih_npatches_si_age
  integer :: ih_zstar_si_age
  integer :: ih_biomass_si_age
  integer :: ih_c_stomata_si_age
  integer :: ih_c_lblayer_si_age
  integer :: ih_agesince_anthrodist_si_age
  integer :: ih_secondaryforest_area_si_age
  integer :: ih_area_burnt_si_age
  ! integer :: ih_fire_rate_of_spread_front_si_age
  integer :: ih_fire_intensity_si_age
  integer :: ih_fire_sum_fuel_si_age

  ! indices to (site x height) variables
  integer :: ih_canopy_height_dist_si_height
  integer :: ih_leaf_height_dist_si_height

  ! Indices to hydraulics variables
  
  integer :: ih_errh2o_scpf
  integer :: ih_tran_scpf

!  integer :: ih_h2osoi_si_scagpft  ! hijacking the scagpft dimension instead of creating a new shsl dimension
  integer :: ih_sapflow_scpf
  integer :: ih_sapflow_si
  integer :: ih_iterh1_scpf          
  integer :: ih_iterh2_scpf           
  integer :: ih_supsub_scpf              
  integer :: ih_ath_scpf               
  integer :: ih_tth_scpf               
  integer :: ih_sth_scpf                     
  integer :: ih_lth_scpf                     
  integer :: ih_awp_scpf                     
  integer :: ih_twp_scpf  
  integer :: ih_swp_scpf                     
  integer :: ih_lwp_scpf  
  integer :: ih_aflc_scpf                     
  integer :: ih_tflc_scpf  
  integer :: ih_sflc_scpf                     
  integer :: ih_lflc_scpf                   
  integer :: ih_btran_scpf
  
  ! Hydro: Soil water states
  integer :: ih_rootwgt_soilvwc_si
  integer :: ih_rootwgt_soilvwcsat_si
  integer :: ih_rootwgt_soilmatpot_si

  ! Hydro: Soil water state by layer
  integer :: ih_soilmatpot_sl
  integer :: ih_soilvwc_sl
  integer :: ih_soilvwcsat_sl
  
  ! Hydro: Root water Uptake rates
  integer :: ih_rootuptake_si
  integer :: ih_rootuptake_sl
  integer :: ih_rootuptake0_scpf
  integer :: ih_rootuptake10_scpf
  integer :: ih_rootuptake50_scpf
  integer :: ih_rootuptake100_scpf

  
  ! indices to (site x fuel class) variables
  integer :: ih_litter_moisture_si_fuel
  integer :: ih_burnt_frac_litter_si_fuel

  ! indices to (site x cwd size class) variables
  integer :: ih_cwd_ag_si_cwdsc
  integer :: ih_cwd_bg_si_cwdsc
  integer :: ih_cwd_ag_in_si_cwdsc
  integer :: ih_cwd_bg_in_si_cwdsc
  integer :: ih_cwd_ag_out_si_cwdsc
  integer :: ih_cwd_bg_out_si_cwdsc

  ! indices to (site x [canopy layer x leaf layer]) variables
  integer :: ih_parsun_z_si_cnlf
  integer :: ih_parsha_z_si_cnlf
  integer :: ih_laisun_z_si_cnlf
  integer :: ih_laisha_z_si_cnlf
  integer :: ih_fabd_sun_si_cnlf
  integer :: ih_fabd_sha_si_cnlf
  integer :: ih_fabi_sun_si_cnlf
  integer :: ih_fabi_sha_si_cnlf
  integer :: ih_ts_net_uptake_si_cnlf
  integer :: ih_crownarea_si_cnlf
  integer :: ih_parprof_dir_si_cnlf
  integer :: ih_parprof_dif_si_cnlf

  ! indices to (site x [canopy layer x leaf layer x pft]) variables
  integer :: ih_parsun_z_si_cnlfpft
  integer :: ih_parsha_z_si_cnlfpft
  integer :: ih_laisun_z_si_cnlfpft
  integer :: ih_laisha_z_si_cnlfpft
  integer :: ih_fabd_sun_si_cnlfpft
  integer :: ih_fabd_sha_si_cnlfpft
  integer :: ih_fabi_sun_si_cnlfpft
  integer :: ih_fabi_sha_si_cnlfpft
  integer :: ih_parprof_dir_si_cnlfpft
  integer :: ih_parprof_dif_si_cnlfpft

  ! indices to (site x canopy layer) variables
  integer :: ih_parsun_top_si_can
  integer :: ih_parsha_top_si_can
  integer :: ih_laisun_top_si_can
  integer :: ih_laisha_top_si_can
  integer :: ih_fabd_sun_top_si_can
  integer :: ih_fabd_sha_top_si_can
  integer :: ih_fabi_sun_top_si_can
  integer :: ih_fabi_sha_top_si_can
  integer :: ih_crownarea_si_can

  ! The number of variable dim/kind types we have defined (static)

  integer, parameter, public :: fates_history_num_dimensions = 50
  integer, parameter, public :: fates_history_num_dim_kinds = 50

  ! This structure is allocated by thread, and must be calculated after the FATES
  ! sites are allocated, and their mapping to the HLM is identified.  This structure
  ! is not combined with iovar_bounds, because that one is multi-instanced.  This
  ! structure is used more during the update phase, wherease _bounds is used
  ! more for things like flushing
  type, public :: iovar_map_type
     integer, allocatable :: site_index(:)   ! maps site indexes to the HIO site position
     integer, allocatable :: patch1_index(:) ! maps site index to the HIO patch 1st position
  end type iovar_map_type


  type, public :: fates_history_interface_type
     
     ! Instance of the list of history output varialbes
     type(fates_history_variable_type), allocatable :: hvars(:)
     integer, private :: num_history_vars_
     
     ! Instanteat one registry of the different dimension/kinds (dk)
     ! All output variables will have a pointer to one of these dk's
     type(fates_io_variable_kind_type) :: dim_kinds(fates_history_num_dim_kinds)
     
     ! This is a structure that explains where FATES patch boundaries
     ! on each thread point to in the host IO array, this structure is
     ! allocated by number of threads. This could be dynamically
     ! allocated, but is unlikely to change...?
     type(fates_io_dimension_type) :: dim_bounds(fates_history_num_dimensions)
     
     type(iovar_map_type), pointer :: iovar_map(:)

   
     !! THESE WERE EXPLICITLY PRIVATE WHEN TYPE WAS PUBLIC
     integer, private :: patch_index_, column_index_, levgrnd_index_, levscpf_index_
     integer, private :: levscls_index_, levpft_index_, levage_index_
     integer, private :: levfuel_index_, levcwdsc_index_, levscag_index_
     integer, private :: levcan_index_, levcnlf_index_, levcnlfpft_index_
     integer, private :: levscagpft_index_, levagepft_index_
     integer, private :: levheight_index_
     integer, private :: levelem_index_, levelpft_index_
     integer, private :: levelcwd_index_, levelage_index_
     integer, private :: levcacls_index_, levcapf_index_

     
   contains
     
     procedure :: Init
     procedure :: SetThreadBoundsEach
     procedure :: initialize_history_vars
     procedure :: assemble_history_output_types
     
     procedure :: update_history_dyn
     procedure :: update_history_prod
     procedure :: update_history_cbal
     procedure :: update_history_hydraulics

     ! 'get' methods used by external callers to access private read only data

     procedure :: num_history_vars
     procedure :: patch_index
     procedure :: column_index
     procedure :: levgrnd_index
     procedure :: levscpf_index
     procedure :: levscls_index
     procedure :: levcapf_index
     procedure :: levcacls_index
     procedure :: levpft_index
     procedure :: levage_index
     procedure :: levfuel_index
     procedure :: levcwdsc_index
     procedure :: levcan_index
     procedure :: levcnlf_index
     procedure :: levcnlfpft_index
     procedure :: levscag_index
     procedure :: levscagpft_index
     procedure :: levagepft_index
     procedure :: levheight_index
     procedure :: levelem_index
     procedure :: levelpft_index
     procedure :: levelcwd_index
     procedure :: levelage_index

     ! private work functions
     procedure, private :: define_history_vars
     procedure, private :: set_history_var
     procedure, private :: init_dim_kinds_maps
     procedure, private :: set_dim_indices
     procedure, private :: flush_hvars

     procedure, private :: set_patch_index
     procedure, private :: set_column_index
     procedure, private :: set_levgrnd_index
     procedure, private :: set_levscpf_index
     procedure, private :: set_levcacls_index
     procedure, private :: set_levcapf_index
     procedure, private :: set_levscls_index
     procedure, private :: set_levpft_index
     procedure, private :: set_levage_index
     procedure, private :: set_levfuel_index
     procedure, private :: set_levcwdsc_index
     procedure, private :: set_levcan_index
     procedure, private :: set_levcnlf_index
     procedure, private :: set_levcnlfpft_index
     procedure, private :: set_levscag_index
     procedure, private :: set_levscagpft_index
     procedure, private :: set_levagepft_index
     procedure, private :: set_levheight_index
     
     procedure, private :: set_levelem_index
     procedure, private :: set_levelpft_index
     procedure, private :: set_levelcwd_index
     procedure, private :: set_levelage_index


  end type fates_history_interface_type
   
  character(len=*), parameter :: sourcefile = &
         __FILE__

contains

  ! ======================================================================
  
  subroutine Init(this, num_threads, fates_bounds)

    use FatesIODimensionsMod, only : patch, column, levgrnd, levscpf
    use FatesIODimensionsMod, only : levscls, levpft, levage
    use FatesIODimensionsMod, only : levcacls, levcapf
    use FatesIODimensionsMod, only : levfuel, levcwdsc, levscag
    use FatesIODimensionsMod, only : levscagpft, levagepft
    use FatesIODimensionsMod, only : levcan, levcnlf, levcnlfpft
    use FatesIODimensionsMod, only : fates_bounds_type
    use FatesIODimensionsMod, only : levheight
    use FatesIODimensionsMod, only : levelem, levelpft
    use FatesIODimensionsMod, only : levelcwd, levelage

    implicit none

    class(fates_history_interface_type), intent(inout) :: this
    integer, intent(in) :: num_threads
    type(fates_bounds_type), intent(in) :: fates_bounds

    integer :: dim_count = 0

    dim_count = dim_count + 1
    call this%set_patch_index(dim_count)
    call this%dim_bounds(dim_count)%Init(patch, num_threads, &
         fates_bounds%patch_begin, fates_bounds%patch_end)

    dim_count = dim_count + 1
    call this%set_column_index(dim_count)
    call this%dim_bounds(dim_count)%Init(column, num_threads, &
         fates_bounds%column_begin, fates_bounds%column_end)

    dim_count = dim_count + 1
    call this%set_levgrnd_index(dim_count)
    call this%dim_bounds(dim_count)%Init(levgrnd, num_threads, &
         fates_bounds%ground_begin, fates_bounds%ground_end)

    dim_count = dim_count + 1
    call this%set_levscpf_index(dim_count)
    call this%dim_bounds(dim_count)%Init(levscpf, num_threads, &
         fates_bounds%sizepft_class_begin, fates_bounds%sizepft_class_end)

    dim_count = dim_count + 1
    call this%set_levscls_index(dim_count)
    call this%dim_bounds(dim_count)%Init(levscls, num_threads, &
         fates_bounds%size_class_begin, fates_bounds%size_class_end)

    dim_count = dim_count + 1
    call this%set_levcacls_index(dim_count)
    call this%dim_bounds(dim_count)%Init(levcacls, num_threads, &
         fates_bounds%coage_class_begin, fates_bounds%coage_class_end)

    dim_count = dim_count + 1
    call this%set_levcapf_index(dim_count)
    call this%dim_bounds(dim_count)%Init(levcapf, num_threads, &
         fates_bounds%coagepf_class_begin, fates_bounds%coagepf_class_end)

    dim_count = dim_count + 1
    call this%set_levpft_index(dim_count)
    call this%dim_bounds(dim_count)%Init(levpft, num_threads, &
         fates_bounds%pft_class_begin, fates_bounds%pft_class_end)

    dim_count = dim_count + 1
    call this%set_levage_index(dim_count)
    call this%dim_bounds(dim_count)%Init(levage, num_threads, &
         fates_bounds%age_class_begin, fates_bounds%age_class_end)

    dim_count = dim_count + 1
    call this%set_levfuel_index(dim_count)
    call this%dim_bounds(dim_count)%Init(levfuel, num_threads, &
         fates_bounds%fuel_begin, fates_bounds%fuel_end)

    dim_count = dim_count + 1
    call this%set_levcwdsc_index(dim_count)
    call this%dim_bounds(dim_count)%Init(levcwdsc, num_threads, &
         fates_bounds%cwdsc_begin, fates_bounds%cwdsc_end)

    dim_count = dim_count + 1
    call this%set_levcan_index(dim_count)
    call this%dim_bounds(dim_count)%Init(levcan, num_threads, &
         fates_bounds%can_begin, fates_bounds%can_end)

    dim_count = dim_count + 1
    call this%set_levcnlf_index(dim_count)
    call this%dim_bounds(dim_count)%Init(levcnlf, num_threads, &
         fates_bounds%cnlf_begin, fates_bounds%cnlf_end)

    dim_count = dim_count + 1
    call this%set_levcnlfpft_index(dim_count)
    call this%dim_bounds(dim_count)%Init(levcnlfpft, num_threads, &
         fates_bounds%cnlfpft_begin, fates_bounds%cnlfpft_end)

    dim_count = dim_count + 1
    call this%set_levscag_index(dim_count)
    call this%dim_bounds(dim_count)%Init(levscag, num_threads, &
         fates_bounds%sizeage_class_begin, fates_bounds%sizeage_class_end)
    
    dim_count = dim_count + 1
    call this%set_levscagpft_index(dim_count)
    call this%dim_bounds(dim_count)%Init(levscagpft, num_threads, &
         fates_bounds%sizeagepft_class_begin, fates_bounds%sizeagepft_class_end)
    
    dim_count = dim_count + 1
    call this%set_levagepft_index(dim_count)
    call this%dim_bounds(dim_count)%Init(levagepft, num_threads, &
         fates_bounds%agepft_class_begin, fates_bounds%agepft_class_end)
    
    dim_count = dim_count + 1
    call this%set_levheight_index(dim_count)
    call this%dim_bounds(dim_count)%Init(levheight, num_threads, &
         fates_bounds%height_begin, fates_bounds%height_end)

    dim_count = dim_count + 1
    call this%set_levelem_index(dim_count)
    call this%dim_bounds(dim_count)%Init(levelem, num_threads, &
         fates_bounds%elem_begin, fates_bounds%elem_end)

    dim_count = dim_count + 1
    call this%set_levelpft_index(dim_count)
    call this%dim_bounds(dim_count)%Init(levelpft, num_threads, &
          fates_bounds%elpft_begin, fates_bounds%elpft_end)
    
    dim_count = dim_count + 1
    call this%set_levelcwd_index(dim_count)
    call this%dim_bounds(dim_count)%Init(levelcwd, num_threads, &
         fates_bounds%elcwd_begin, fates_bounds%elcwd_end)

    dim_count = dim_count + 1
    call this%set_levelage_index(dim_count)
    call this%dim_bounds(dim_count)%Init(levelage, num_threads, &
          fates_bounds%elage_begin, fates_bounds%elage_end)
    

    ! FIXME(bja, 2016-10) assert(dim_count == FatesHistorydimensionmod::num_dimension_types)

    ! Allocate the mapping between FATES indices and the IO indices
    allocate(this%iovar_map(num_threads))
    
  end subroutine Init

  ! ======================================================================
  subroutine SetThreadBoundsEach(this, thread_index, thread_bounds)

    use FatesIODimensionsMod, only : fates_bounds_type

    implicit none

    class(fates_history_interface_type), intent(inout) :: this

    integer, intent(in) :: thread_index
    type(fates_bounds_type), intent(in) :: thread_bounds

    integer :: index
    
    index = this%patch_index()
    call this%dim_bounds(index)%SetThreadBounds(thread_index, &
         thread_bounds%patch_begin, thread_bounds%patch_end)

    index = this%column_index()
    call this%dim_bounds(index)%SetThreadBounds(thread_index, &
         thread_bounds%column_begin, thread_bounds%column_end)

    index = this%levgrnd_index()
    call this%dim_bounds(index)%SetThreadBounds(thread_index, &
         thread_bounds%ground_begin, thread_bounds%ground_end)

    index = this%levscpf_index()
    call this%dim_bounds(index)%SetThreadBounds(thread_index, &
         thread_bounds%sizepft_class_begin, thread_bounds%sizepft_class_end)

    index = this%levscls_index()
    call this%dim_bounds(index)%SetThreadBounds(thread_index, &
         thread_bounds%size_class_begin, thread_bounds%size_class_end)

    index = this%levcacls_index()
    call this%dim_bounds(index)%SetThreadBounds(thread_index, &
         thread_bounds%coage_class_begin, thread_bounds%coage_class_end)

    index = this%levcapf_index()
    call this%dim_bounds(index)%SetThreadBounds(thread_index, &
         thread_bounds%coagepf_class_begin, thread_bounds%coagepf_class_end)

    index = this%levpft_index()
    call this%dim_bounds(index)%SetThreadBounds(thread_index, &
         thread_bounds%pft_class_begin, thread_bounds%pft_class_end)
    
    index = this%levage_index()
    call this%dim_bounds(index)%SetThreadBounds(thread_index, &
         thread_bounds%age_class_begin, thread_bounds%age_class_end)
    
    index = this%levfuel_index()
    call this%dim_bounds(index)%SetThreadBounds(thread_index, &
         thread_bounds%fuel_begin, thread_bounds%fuel_end)
    
    index = this%levcwdsc_index()
    call this%dim_bounds(index)%SetThreadBounds(thread_index, &
         thread_bounds%cwdsc_begin, thread_bounds%cwdsc_end)
    
    index = this%levcan_index()
    call this%dim_bounds(index)%SetThreadBounds(thread_index, &
         thread_bounds%can_begin, thread_bounds%can_end)
    
    index = this%levcnlf_index()
    call this%dim_bounds(index)%SetThreadBounds(thread_index, &
         thread_bounds%cnlf_begin, thread_bounds%cnlf_end)
    
    index = this%levcnlfpft_index()
    call this%dim_bounds(index)%SetThreadBounds(thread_index, &
          thread_bounds%cnlfpft_begin, thread_bounds%cnlfpft_end)
    
    index = this%levscag_index()
    call this%dim_bounds(index)%SetThreadBounds(thread_index, &
          thread_bounds%sizeage_class_begin, thread_bounds%sizeage_class_end)
    
    index = this%levscagpft_index()
    call this%dim_bounds(index)%SetThreadBounds(thread_index, &
          thread_bounds%sizeagepft_class_begin, thread_bounds%sizeagepft_class_end)
    
    index = this%levagepft_index()
    call this%dim_bounds(index)%SetThreadBounds(thread_index, &
          thread_bounds%agepft_class_begin, thread_bounds%agepft_class_end)
    
    index = this%levheight_index()
    call this%dim_bounds(index)%SetThreadBounds(thread_index, &
          thread_bounds%height_begin, thread_bounds%height_end)

    index = this%levelem_index()
    call this%dim_bounds(index)%SetThreadBounds(thread_index, &
         thread_bounds%elem_begin, thread_bounds%elem_end)

    index = this%levelpft_index()
    call this%dim_bounds(index)%SetThreadBounds(thread_index, &
         thread_bounds%elpft_begin, thread_bounds%elpft_end)
    
    index = this%levelcwd_index()
    call this%dim_bounds(index)%SetThreadBounds(thread_index, &
         thread_bounds%elcwd_begin, thread_bounds%elcwd_end)

    index = this%levelage_index()
    call this%dim_bounds(index)%SetThreadBounds(thread_index, &
         thread_bounds%elage_begin, thread_bounds%elage_end)
    

    


    
  end subroutine SetThreadBoundsEach
  
  ! ===================================================================================
  subroutine assemble_history_output_types(this)

    use FatesIOVariableKindMod, only : patch_r8, patch_ground_r8, patch_size_pft_r8
    use FatesIOVariableKindMod, only : site_r8, site_ground_r8, site_size_pft_r8
    use FatesIOVariableKindMod, only : site_size_r8, site_pft_r8, site_age_r8
    use FatesIOVariableKindMod, only : site_coage_r8, site_coage_pft_r8
    use FatesIOVariableKindMod, only : site_fuel_r8, site_cwdsc_r8, site_scag_r8
    use FatesIOVariableKindMod, only : site_scagpft_r8, site_agepft_r8
    use FatesIOVariableKindMod, only : site_can_r8, site_cnlf_r8, site_cnlfpft_r8
    use FatesIOVariableKindMod, only : site_height_r8
    use FatesIOVariableKindMod, only : site_elem_r8, site_elpft_r8
    use FatesIOVariableKindMod, only : site_elcwd_r8, site_elage_r8

   implicit none

    class(fates_history_interface_type), intent(inout) :: this

    call this%init_dim_kinds_maps()

    call this%set_dim_indices(patch_r8, 1, this%patch_index())

    call this%set_dim_indices(site_r8, 1, this%column_index())

    call this%set_dim_indices(patch_ground_r8, 1, this%patch_index())
    call this%set_dim_indices(patch_ground_r8, 2, this%levgrnd_index())

    call this%set_dim_indices(site_ground_r8, 1, this%column_index())
    call this%set_dim_indices(site_ground_r8, 2, this%levgrnd_index())

    call this%set_dim_indices(patch_size_pft_r8, 1, this%patch_index())
    call this%set_dim_indices(patch_size_pft_r8, 2, this%levscpf_index())

    call this%set_dim_indices(site_size_pft_r8, 1, this%column_index())
    call this%set_dim_indices(site_size_pft_r8, 2, this%levscpf_index())

    call this%set_dim_indices(site_size_r8, 1, this%column_index())
    call this%set_dim_indices(site_size_r8, 2, this%levscls_index())

    call this%set_dim_indices(site_coage_r8, 1, this%column_index())
    call this%set_dim_indices(site_coage_r8, 2, this%levcacls_index())

    call this%set_dim_indices(site_coage_pft_r8, 1, this%column_index())
    call this%set_dim_indices(site_coage_pft_r8, 2, this%levcapf_index())

    call this%set_dim_indices(site_pft_r8, 1, this%column_index())
    call this%set_dim_indices(site_pft_r8, 2, this%levpft_index())

    call this%set_dim_indices(site_age_r8, 1, this%column_index())
    call this%set_dim_indices(site_age_r8, 2, this%levage_index())

    call this%set_dim_indices(site_fuel_r8, 1, this%column_index())
    call this%set_dim_indices(site_fuel_r8, 2, this%levfuel_index())

    call this%set_dim_indices(site_cwdsc_r8, 1, this%column_index())
    call this%set_dim_indices(site_cwdsc_r8, 2, this%levcwdsc_index())

    call this%set_dim_indices(site_can_r8, 1, this%column_index())
    call this%set_dim_indices(site_can_r8, 2, this%levcan_index())

    call this%set_dim_indices(site_cnlf_r8, 1, this%column_index())
    call this%set_dim_indices(site_cnlf_r8, 2, this%levcnlf_index())

    call this%set_dim_indices(site_cnlfpft_r8, 1, this%column_index())
    call this%set_dim_indices(site_cnlfpft_r8, 2, this%levcnlfpft_index())

    call this%set_dim_indices(site_scag_r8, 1, this%column_index())
    call this%set_dim_indices(site_scag_r8, 2, this%levscag_index())

    call this%set_dim_indices(site_scagpft_r8, 1, this%column_index())
    call this%set_dim_indices(site_scagpft_r8, 2, this%levscagpft_index())

    call this%set_dim_indices(site_agepft_r8, 1, this%column_index())
    call this%set_dim_indices(site_agepft_r8, 2, this%levagepft_index())

    call this%set_dim_indices(site_height_r8, 1, this%column_index())
    call this%set_dim_indices(site_height_r8, 2, this%levheight_index())

    call this%set_dim_indices(site_elem_r8, 1, this%column_index())
    call this%set_dim_indices(site_elem_r8, 2, this%levelem_index())
    
    call this%set_dim_indices(site_elpft_r8, 1, this%column_index())
    call this%set_dim_indices(site_elpft_r8, 2, this%levelpft_index())

    call this%set_dim_indices(site_elcwd_r8, 1, this%column_index())
    call this%set_dim_indices(site_elcwd_r8, 2, this%levelcwd_index())
    
    call this%set_dim_indices(site_elage_r8, 1, this%column_index())
    call this%set_dim_indices(site_elage_r8, 2, this%levelage_index())
    

  end subroutine assemble_history_output_types
  
  ! ===================================================================================
  
  subroutine set_dim_indices(this, dk_name, idim, dim_index)

    use FatesIOVariableKindMod , only : iotype_index

    implicit none

    ! arguments
    class(fates_history_interface_type), intent(inout) :: this
    character(len=*), intent(in)     :: dk_name
    integer, intent(in)              :: idim  ! dimension index
    integer, intent(in) :: dim_index


    ! local
    integer :: ityp

    ityp = iotype_index(trim(dk_name), fates_history_num_dim_kinds, this%dim_kinds)

    ! First check to see if the dimension is allocated
    if (this%dim_kinds(ityp)%ndims < idim) then
       write(fates_log(), *) 'Trying to define dimension size to a dim-type structure'
       write(fates_log(), *) 'but the dimension index does not exist'
       write(fates_log(), *) 'type: ',dk_name,' ndims: ',this%dim_kinds(ityp)%ndims,' input dim:',idim
       stop
       !end_run
    end if

    if (idim == 1) then
       this%dim_kinds(ityp)%dim1_index = dim_index
    else if (idim == 2) then
       this%dim_kinds(ityp)%dim2_index = dim_index
    end if

    ! With the map, we can set the dimension size
    this%dim_kinds(ityp)%dimsize(idim) = this%dim_bounds(dim_index)%upper_bound - &
         this%dim_bounds(dim_index)%lower_bound + 1

 end subroutine set_dim_indices
  
 ! =======================================================================
 subroutine set_patch_index(this, index)
   implicit none
   class(fates_history_interface_type), intent(inout) :: this
   integer, intent(in) :: index
   this%patch_index_ = index
 end subroutine set_patch_index

 integer function patch_index(this)
   implicit none
   class(fates_history_interface_type), intent(in) :: this
   patch_index = this%patch_index_
 end function patch_index

 ! =======================================================================
 subroutine set_column_index(this, index)
   implicit none
   class(fates_history_interface_type), intent(inout) :: this
   integer, intent(in) :: index
   this%column_index_ = index
 end subroutine set_column_index

 integer function column_index(this)
   implicit none
   class(fates_history_interface_type), intent(in) :: this
   column_index = this%column_index_
 end function column_index

 ! =======================================================================
 subroutine set_levgrnd_index(this, index)
   implicit none
   class(fates_history_interface_type), intent(inout) :: this
   integer, intent(in) :: index
   this%levgrnd_index_ = index
 end subroutine set_levgrnd_index

 integer function levgrnd_index(this)
   implicit none
   class(fates_history_interface_type), intent(in) :: this
   levgrnd_index = this%levgrnd_index_
 end function levgrnd_index

 ! =======================================================================
 subroutine set_levscpf_index(this, index)
   implicit none
   class(fates_history_interface_type), intent(inout) :: this
   integer, intent(in) :: index
   this%levscpf_index_ = index
 end subroutine set_levscpf_index

 integer function levscpf_index(this)
   implicit none
   class(fates_history_interface_type), intent(in) :: this
   levscpf_index = this%levscpf_index_
 end function levscpf_index

 ! =======================================================================
 subroutine set_levscls_index(this, index)
   implicit none
   class(fates_history_interface_type), intent(inout) :: this
   integer, intent(in) :: index
   this%levscls_index_ = index
 end subroutine set_levscls_index

 integer function levscls_index(this)
   implicit none
   class(fates_history_interface_type), intent(in) :: this
   levscls_index = this%levscls_index_
 end function levscls_index

!=========================================================================
 subroutine set_levcacls_index(this, index)
  implicit none
  class(fates_history_interface_type), intent(inout) :: this
  integer, intent(in) :: index
  this%levcacls_index_ = index
end subroutine set_levcacls_index

integer function levcacls_index(this)
  implicit none
  class(fates_history_interface_type), intent(in) :: this
  levcacls_index = this%levcacls_index_
end function levcacls_index

!=========================================================================
 subroutine set_levcapf_index(this, index)
   implicit none
   class(fates_history_interface_type), intent(inout) :: this
   integer, intent(in) :: index
   this%levcapf_index_ = index
 end subroutine set_levcapf_index

integer function levcapf_index(this)
  implicit none
  class(fates_history_interface_type), intent(in) :: this
  levcapf_index = this%levcapf_index_
end function levcapf_index

 ! =======================================================================
 subroutine set_levpft_index(this, index)
   implicit none
   class(fates_history_interface_type), intent(inout) :: this
   integer, intent(in) :: index
   this%levpft_index_ = index
 end subroutine set_levpft_index

 integer function levpft_index(this)
   implicit none
   class(fates_history_interface_type), intent(in) :: this
   levpft_index = this%levpft_index_
 end function levpft_index

 ! =======================================================================
 subroutine set_levage_index(this, index)
   implicit none
   class(fates_history_interface_type), intent(inout) :: this
   integer, intent(in) :: index
   this%levage_index_ = index
 end subroutine set_levage_index

 integer function levage_index(this)
   implicit none
   class(fates_history_interface_type), intent(in) :: this
   levage_index = this%levage_index_
 end function levage_index

 ! =======================================================================
 subroutine set_levfuel_index(this, index)
   implicit none
   class(fates_history_interface_type), intent(inout) :: this
   integer, intent(in) :: index
   this%levfuel_index_ = index
 end subroutine set_levfuel_index

 integer function levfuel_index(this)
   implicit none
   class(fates_history_interface_type), intent(in) :: this
   levfuel_index = this%levfuel_index_
 end function levfuel_index

 ! =======================================================================
 subroutine set_levcwdsc_index(this, index)
   implicit none
   class(fates_history_interface_type), intent(inout) :: this
   integer, intent(in) :: index
   this%levcwdsc_index_ = index
 end subroutine set_levcwdsc_index

 integer function levcwdsc_index(this)
   implicit none
   class(fates_history_interface_type), intent(in) :: this
   levcwdsc_index = this%levcwdsc_index_
 end function levcwdsc_index

 ! =======================================================================
 subroutine set_levcan_index(this, index)
   implicit none
   class(fates_history_interface_type), intent(inout) :: this
   integer, intent(in) :: index
   this%levcan_index_ = index
 end subroutine set_levcan_index

 integer function levcan_index(this)
   implicit none
   class(fates_history_interface_type), intent(in) :: this
   levcan_index = this%levcan_index_
 end function levcan_index

 ! =======================================================================
 subroutine set_levcnlf_index(this, index)
   implicit none
   class(fates_history_interface_type), intent(inout) :: this
   integer, intent(in) :: index
   this%levcnlf_index_ = index
 end subroutine set_levcnlf_index

 integer function levcnlf_index(this)
   implicit none
   class(fates_history_interface_type), intent(in) :: this
   levcnlf_index = this%levcnlf_index_
 end function levcnlf_index

 ! =======================================================================
 subroutine set_levcnlfpft_index(this, index)
   implicit none
   class(fates_history_interface_type), intent(inout) :: this
   integer, intent(in) :: index
   this%levcnlfpft_index_ = index
 end subroutine set_levcnlfpft_index

 integer function levcnlfpft_index(this)
   implicit none
   class(fates_history_interface_type), intent(in) :: this
   levcnlfpft_index = this%levcnlfpft_index_
 end function levcnlfpft_index

 ! ======================================================================================
 subroutine set_levscag_index(this, index)
   implicit none
   class(fates_history_interface_type), intent(inout) :: this
   integer, intent(in) :: index
   this%levscag_index_ = index
 end subroutine set_levscag_index

 integer function levscag_index(this)
    implicit none
    class(fates_history_interface_type), intent(in) :: this
    levscag_index = this%levscag_index_
 end function levscag_index

 ! ======================================================================================
 subroutine set_levscagpft_index(this, index)
   implicit none
   class(fates_history_interface_type), intent(inout) :: this
   integer, intent(in) :: index
   this%levscagpft_index_ = index
 end subroutine set_levscagpft_index

 integer function levscagpft_index(this)
    implicit none
    class(fates_history_interface_type), intent(in) :: this
    levscagpft_index = this%levscagpft_index_
 end function levscagpft_index

 ! ======================================================================================
 subroutine set_levagepft_index(this, index)
   implicit none
   class(fates_history_interface_type), intent(inout) :: this
   integer, intent(in) :: index
   this%levagepft_index_ = index
 end subroutine set_levagepft_index

 integer function levagepft_index(this)
    implicit none
    class(fates_history_interface_type), intent(in) :: this
    levagepft_index = this%levagepft_index_
 end function levagepft_index

 ! ======================================================================================
 subroutine set_levheight_index(this, index)
   implicit none
   class(fates_history_interface_type), intent(inout) :: this
   integer, intent(in) :: index
   this%levheight_index_ = index
 end subroutine set_levheight_index

 integer function levheight_index(this)
    implicit none
    class(fates_history_interface_type), intent(in) :: this
    levheight_index = this%levheight_index_
 end function levheight_index

 ! ======================================================================================

 subroutine set_levelem_index(this, index)
   implicit none
   class(fates_history_interface_type), intent(inout) :: this
   integer, intent(in) :: index
   this%levelem_index_ = index
 end subroutine set_levelem_index

 integer function levelem_index(this)
    implicit none
    class(fates_history_interface_type), intent(in) :: this
    levelem_index = this%levelem_index_
  end function levelem_index

 ! ======================================================================================
       
 subroutine set_levelpft_index(this, index)
   implicit none
   class(fates_history_interface_type), intent(inout) :: this
   integer, intent(in) :: index
   this%levelpft_index_ = index
 end subroutine set_levelpft_index

 integer function levelpft_index(this)
    implicit none
    class(fates_history_interface_type), intent(in) :: this
    levelpft_index = this%levelpft_index_
 end function levelpft_index

 ! ======================================================================================

 subroutine set_levelcwd_index(this, index)
   implicit none
   class(fates_history_interface_type), intent(inout) :: this
   integer, intent(in) :: index
   this%levelcwd_index_ = index
 end subroutine set_levelcwd_index

 integer function levelcwd_index(this)
    implicit none
    class(fates_history_interface_type), intent(in) :: this
    levelcwd_index = this%levelcwd_index_
  end function levelcwd_index

 ! ======================================================================================

 subroutine set_levelage_index(this, index)
   implicit none
   class(fates_history_interface_type), intent(inout) :: this
   integer, intent(in) :: index
   this%levelage_index_ = index
 end subroutine set_levelage_index

 integer function levelage_index(this)
    implicit none
    class(fates_history_interface_type), intent(in) :: this
    levelage_index = this%levelage_index_
 end function levelage_index

 ! ======================================================================================

 subroutine flush_hvars(this,nc,upfreq_in)
 
   class(fates_history_interface_type)        :: this
   integer,intent(in)                     :: nc
   integer,intent(in)                     :: upfreq_in
   integer                      :: ivar
   integer                      :: lb1,ub1,lb2,ub2

   do ivar=1,ubound(this%hvars,1)
      if (this%hvars(ivar)%upfreq == upfreq_in) then ! Only flush variables with update on dynamics step
         call this%hvars(ivar)%flush(nc, this%dim_bounds, this%dim_kinds)
         
      end if
   end do
   
end subroutine flush_hvars

  
  ! =====================================================================================
   
  subroutine set_history_var(this, vname, units, long, use_default, avgflag, vtype, &
       hlms, flushval, upfreq, ivar, initialize, index)

    use FatesUtilsMod, only     : check_hlm_list
    use FatesInterfaceMod, only : hlm_name

    implicit none
    
    ! arguments
    class(fates_history_interface_type), intent(inout) :: this
    character(len=*), intent(in)  :: vname
    character(len=*), intent(in)  :: units
    character(len=*), intent(in)  :: long
    character(len=*), intent(in)  :: use_default
    character(len=*), intent(in)  :: avgflag
    character(len=*), intent(in)  :: vtype
    character(len=*), intent(in)  :: hlms
    real(r8), intent(in)          :: flushval ! IF THE TYPE IS AN INT WE WILL round with NINT
    integer, intent(in)           :: upfreq
    logical, intent(in) :: initialize
    integer, intent(inout)       :: ivar
    integer, intent(inout)       :: index  ! This is the index for the variable of
                                           ! interest that is associated with an
                                           ! explict name (for fast reference during update)
                                           ! A zero is passed back when the variable is
                                           ! not used
    

    ! locals
    integer :: ub1, lb1, ub2, lb2    ! Bounds for allocating the var
    integer :: ityp

    logical :: write_var

    write_var = check_hlm_list(trim(hlms), trim(hlm_name))
    if( write_var ) then
       ivar  = ivar+1
       index = ivar    
       
       if (initialize) then
          call this%hvars(ivar)%Init(vname, units, long, use_default, &
               vtype, avgflag, flushval, upfreq, &
               fates_history_num_dim_kinds, this%dim_kinds, this%dim_bounds)
       end if
    else
       index = 0
    end if
    
    return
  end subroutine set_history_var
  
  ! ====================================================================================
  
  subroutine init_dim_kinds_maps(this)
    
    ! ----------------------------------------------------------------------------------
    ! This subroutine simply initializes the structures that define the different
    ! array and type formats for different IO variables
    !
    ! PA_R8   : 1D patch scale 8-byte reals
    ! SI_R8   : 1D site scale 8-byte reals
    !
    ! The allocation on the structures is not dynamic and should only add up to the
    ! number of entries listed here.
    !
    ! ----------------------------------------------------------------------------------
    use FatesIOVariableKindMod, only : patch_r8, patch_ground_r8, patch_size_pft_r8
    use FatesIOVariableKindMod, only : site_r8, site_ground_r8, site_size_pft_r8
    use FatesIOVariableKindMod, only : site_size_r8, site_pft_r8, site_age_r8
    use FatesIOVariableKindMod, only : site_coage_r8, site_coage_pft_r8
    use FatesIOVariableKindMod, only : site_fuel_r8, site_cwdsc_r8, site_scag_r8
    use FatesIOVariableKindMod, only : site_scagpft_r8, site_agepft_r8
    use FatesIOVariableKindMod, only : site_can_r8, site_cnlf_r8, site_cnlfpft_r8
    use FatesIOVariableKindMod, only : site_height_r8
    use FatesIOVariableKindMod, only : site_elem_r8, site_elpft_r8
    use FatesIOVariableKindMod, only : site_elcwd_r8, site_elage_r8

    implicit none
    
    ! Arguments
    class(fates_history_interface_type), intent(inout) :: this
       

    integer :: index

    ! 1d Patch
    index = 1
    call this%dim_kinds(index)%Init(patch_r8, 1)

    ! 1d Site
    index = index + 1
    call this%dim_kinds(index)%Init(site_r8, 1)

    ! patch x ground
    index = index + 1
    call this%dim_kinds(index)%Init(patch_ground_r8, 2)

    ! patch x size-class/pft
    index = index + 1
    call this%dim_kinds(index)%Init(patch_size_pft_r8, 2)

    ! site x ground
    index = index + 1
    call this%dim_kinds(index)%Init(site_ground_r8, 2)

    ! site x size-class/pft
    index = index + 1
    call this%dim_kinds(index)%Init(site_size_pft_r8, 2)

    ! site x size-class
    index = index + 1
    call this%dim_kinds(index)%Init(site_size_r8, 2)

    ! site x cohort age-class/pft
    index = index + 1
    call this%dim_kinds(index)%Init(site_coage_pft_r8, 2)

    ! site x cohort age-class
    index = index + 1
    call this%dim_kinds(index)%Init(site_coage_r8, 2)

    ! site x pft
    index = index + 1
    call this%dim_kinds(index)%Init(site_pft_r8, 2)

    ! site x patch-age class
    index = index + 1
    call this%dim_kinds(index)%Init(site_age_r8, 2)

    ! site x fuel size class
    index = index + 1
    call this%dim_kinds(index)%Init(site_fuel_r8, 2)

    ! site x cwd size class
    index = index + 1
    call this%dim_kinds(index)%Init(site_cwdsc_r8, 2)

    ! site x can class
    index = index + 1
    call this%dim_kinds(index)%Init(site_can_r8, 2)

    ! site x cnlf class
    index = index + 1
    call this%dim_kinds(index)%Init(site_cnlf_r8, 2)

    ! site x cnlfpft class
    index = index + 1
    call this%dim_kinds(index)%Init(site_cnlfpft_r8, 2)

    ! site x size-class x age class
    index = index + 1
    call this%dim_kinds(index)%Init(site_scag_r8, 2)

    ! site x size-class x age class x pft
    index = index + 1
    call this%dim_kinds(index)%Init(site_scagpft_r8, 2)

    ! site x age class x pft
    index = index + 1
    call this%dim_kinds(index)%Init(site_agepft_r8, 2)

    ! site x height
    index = index + 1
    call this%dim_kinds(index)%Init(site_height_r8, 2)

    ! site x elemenet
    index = index + 1
    call this%dim_kinds(index)%Init(site_elem_r8, 2)

    ! site x element x pft
    index = index + 1
    call this%dim_kinds(index)%Init(site_elpft_r8, 2)
    
    ! site x element x cwd
    index = index + 1
    call this%dim_kinds(index)%Init(site_elcwd_r8, 2)

    ! site x element x age
    index = index + 1
    call this%dim_kinds(index)%Init(site_elage_r8, 2)


    ! FIXME(bja, 2016-10) assert(index == fates_history_num_dim_kinds)
  end subroutine init_dim_kinds_maps

 ! =======================================================================

  subroutine update_history_cbal(this,nc,nsites,sites,bc_in,dtime)

     use EDtypesMod          , only : ed_site_type
      

     ! Arguments
     class(fates_history_interface_type)             :: this
     integer                 , intent(in)            :: nc   ! clump index
     integer                 , intent(in)            :: nsites
     type(ed_site_type)      , intent(inout), target :: sites(nsites)
     type(bc_in_type)        , intent(in)            :: bc_in(nsites)
     real(r8)                , intent(in)            :: dtime   ! Time-step (s)
     
     ! Locals
     integer  :: s        ! The local site index
     integer  :: io_si     ! The site index of the IO array
     real(r8) :: inv_dtime  ! inverse of dtime (faster math)
     type(ed_cohort_type), pointer  :: ccohort ! current cohort
     type(ed_patch_type) , pointer  :: cpatch ! current patch
     
     associate( hio_nep_si => this%hvars(ih_nep_si)%r81d )
       
       ! ---------------------------------------------------------------------------------
       ! Flush arrays to values defined by %flushval (see registry entry in
       ! subroutine define_history_vars()
       ! ---------------------------------------------------------------------------------

       call this%flush_hvars(nc,upfreq_in=3)        

       inv_dtime = 1._r8/dtime
       
       do s = 1,nsites
           
           io_si  = this%iovar_map(nc)%site_index(s)

           hio_nep_si(io_si) = -bc_in(s)%tot_het_resp ! (gC/m2/s)
           
           cpatch => sites(s)%oldest_patch
           do while(associated(cpatch))
               ccohort => cpatch%shortest
               do while(associated(ccohort))
               
                   ! Add up the total Net Ecosystem Production
                   ! for this timestep.  [gC/m2/s]
                   hio_nep_si(io_si) = hio_nep_si(io_si) + &
                        (ccohort%gpp_tstep - ccohort%resp_tstep) * &
                        g_per_kg * ccohort%n * area_inv * inv_dtime
                   ccohort => ccohort%taller
               end do
               cpatch => cpatch%younger
           end do
       end do
      end associate

   end subroutine update_history_cbal
   

  ! ====================================================================================
  
  subroutine update_history_dyn(this,nc,nsites,sites)
    
    ! ---------------------------------------------------------------------------------
    ! This is the call to update the history IO arrays that are expected to only change
    ! after Ecosystem Dynamics have been processed.
    ! ---------------------------------------------------------------------------------
    

    use EDtypesMod          , only : nfsc
    use FatesLitterMod      , only : ncwd
    use EDtypesMod          , only : ican_upper
    use EDtypesMod          , only : ican_ustory
    use FatesSizeAgeTypeIndicesMod, only : get_sizeage_class_index
    use FatesSizeAgeTypeIndicesMod, only : get_sizeagepft_class_index
    use FatesSizeAgeTypeIndicesMod, only : get_agepft_class_index
    use FatesSizeAgeTypeIndicesMod, only : get_age_class_index
    use FatesSizeAgeTypeIndicesMod, only : get_height_index
    use FatesSizeAgeTypeIndicesMod, only : sizetype_class_index
    use FatesSizeAgeTypeIndicesMod, only : coagetype_class_index
    use EDTypesMod        , only : nlevleaf
    use EDParamsMod,           only : ED_val_history_height_bin_edges

    ! Arguments
    class(fates_history_interface_type)             :: this
    integer                 , intent(in)            :: nc   ! clump index
    integer                 , intent(in)            :: nsites
    type(ed_site_type)      , intent(inout), target :: sites(nsites)
    
    ! Locals
    type(litter_type), pointer         :: litt_c   ! Pointer to the carbon12 litter pool
    type(litter_type), pointer         :: litt     ! Generic pointer to any litter pool
    type(site_fluxdiags_type), pointer :: flux_diags
    type(site_fluxdiags_type), pointer :: flux_diags_c
    type(site_massbal_type), pointer :: site_mass

    integer  :: s        ! The local site index
    integer  :: io_si     ! The site index of the IO array
    integer  :: ipa, ipa2 ! The local "I"ndex of "PA"tches 
    integer  :: io_pa    ! The patch index of the IO array
    integer  :: io_pa1   ! The first patch index in the IO array for each site
    integer  :: io_soipa 
    integer  :: lb1,ub1,lb2,ub2  ! IO array bounds for the calling thread
    integer  :: ivar             ! index of IO variable object vector
    integer  :: ft               ! functional type index
    integer  :: cwd
    integer  :: elcwd, elpft            ! combined index of element and pft or cwd
    integer  :: i_scpf,i_pft,i_scls     ! iterators for scpf, pft, and scls dims
    integer  :: i_cacls, i_capf      ! iterators for cohort age and cohort age x pft
    integer  :: i_cwd,i_fuel            ! iterators for cwd and fuel dims
    integer  :: iscag        ! size-class x age index
    integer  :: iscagpft     ! size-class x age x pft index
    integer  :: iagepft      ! age x pft index
    integer  :: ican, ileaf, cnlf_indx  ! iterators for leaf and canopy level
    integer  :: height_bin_max, height_bin_min   ! which height bin a given cohort's canopy is in
    integer  :: i_heightbin  ! iterator for height bins
    integer  :: el           ! Loop index for elements
    integer  :: model_day_int ! integer model day from reference 
    integer  :: ageclass_since_anthrodist  ! what is the equivalent age class for
                                           ! time-since-anthropogenic-disturbance of secondary forest

    
    real(r8) :: n_perm2     ! individuals per m2 for the whole column
    real(r8) :: dbh         ! diameter ("at breast height")
    real(r8) :: coage       ! cohort age 
    real(r8) :: npp_partition_error ! a check that the NPP partitions sum to carbon allocation
    real(r8) :: frac_canopy_in_bin  ! fraction of a leaf's canopy that is within a given height bin
    real(r8) :: binbottom,bintop    ! edges of height bins
    
    real(r8) :: gpp_cached ! variable used to cache gpp value in previous time step; for C13 discrimination

    ! The following are all carbon states, turnover and net allocation flux variables
    ! the organs of relevance should be self explanatory
    real(r8) :: sapw_c
    real(r8) :: struct_c
    real(r8) :: leaf_c
    real(r8) :: fnrt_c
    real(r8) :: store_c
    real(r8) :: alive_c
    real(r8) :: total_c
    real(r8) :: sapw_c_turnover
    real(r8) :: store_c_turnover
    real(r8) :: leaf_c_turnover
    real(r8) :: fnrt_c_turnover
    real(r8) :: struct_c_turnover
    real(r8) :: sapw_c_net_alloc
    real(r8) :: store_c_net_alloc
    real(r8) :: leaf_c_net_alloc
    real(r8) :: fnrt_c_net_alloc
    real(r8) :: struct_c_net_alloc
    real(r8) :: repro_c_net_alloc
    real(r8) :: area_frac

    type(ed_patch_type),pointer  :: cpatch
    type(ed_cohort_type),pointer :: ccohort

    real(r8), parameter :: tiny = 1.e-5_r8      ! some small number
    real(r8), parameter :: reallytalltrees = 1000.   ! some large number (m)
    
    integer :: tmp

    associate( hio_npatches_si         => this%hvars(ih_npatches_si)%r81d, &
               hio_ncohorts_si         => this%hvars(ih_ncohorts_si)%r81d, &
               hio_trimming_si         => this%hvars(ih_trimming_si)%r81d, &
               hio_area_plant_si       => this%hvars(ih_area_plant_si)%r81d, &
               hio_area_trees_si  => this%hvars(ih_area_trees_si)%r81d, & 
               hio_canopy_spread_si    => this%hvars(ih_canopy_spread_si)%r81d, &
               hio_biomass_si_pft      => this%hvars(ih_biomass_si_pft)%r82d, &
               hio_leafbiomass_si_pft  => this%hvars(ih_leafbiomass_si_pft)%r82d, &
               hio_storebiomass_si_pft => this%hvars(ih_storebiomass_si_pft)%r82d, &
               hio_nindivs_si_pft      => this%hvars(ih_nindivs_si_pft)%r82d, &
               hio_recruitment_si_pft  => this%hvars(ih_recruitment_si_pft)%r82d, &
               hio_mortality_si_pft    => this%hvars(ih_mortality_si_pft)%r82d, &
               hio_crownarea_si_pft    => this%hvars(ih_crownarea_si_pft)%r82d, &
               hio_nesterov_fire_danger_si => this%hvars(ih_nesterov_fire_danger_si)%r81d, &
               hio_spitfire_ros_si     => this%hvars(ih_spitfire_ros_si)%r81d, &
               hio_fire_ros_area_product_si=> this%hvars(ih_fire_ros_area_product_si)%r81d, &
               hio_tfc_ros_si          => this%hvars(ih_tfc_ros_si)%r81d, &
               hio_tfc_ros_area_product_si => this%hvars(ih_tfc_ros_area_product_si)%r81d, &
               hio_effect_wspeed_si    => this%hvars(ih_effect_wspeed_si)%r81d, &
               hio_fire_intensity_si   => this%hvars(ih_fire_intensity_si)%r81d, &
               hio_fire_intensity_area_product_si => this%hvars(ih_fire_intensity_area_product_si)%r81d, &
               hio_fire_area_si        => this%hvars(ih_fire_area_si)%r81d, &
               hio_fire_fuel_bulkd_si  => this%hvars(ih_fire_fuel_bulkd_si)%r81d, &
               hio_fire_fuel_eff_moist_si => this%hvars(ih_fire_fuel_eff_moist_si)%r81d, &
               hio_fire_fuel_sav_si    => this%hvars(ih_fire_fuel_sav_si)%r81d, &
               hio_fire_fuel_mef_si    => this%hvars(ih_fire_fuel_mef_si)%r81d, &
               hio_sum_fuel_si         => this%hvars(ih_sum_fuel_si)%r81d,  &
               hio_litter_in_si        => this%hvars(ih_litter_in_si)%r81d, &
               hio_litter_out_si       => this%hvars(ih_litter_out_si)%r81d, &
               hio_seed_bank_si        => this%hvars(ih_seed_bank_si)%r81d, &
               hio_seeds_in_si         => this%hvars(ih_seeds_in_si)%r81d, &
               hio_litter_in_elem      => this%hvars(ih_litter_in_elem)%r82d, &
               hio_litter_out_elem     => this%hvars(ih_litter_out_elem)%r82d, &
               hio_seed_bank_elem      => this%hvars(ih_seed_bank_elem)%r82d, &
               hio_seeds_in_local_elem => this%hvars(ih_seeds_in_local_elem)%r82d, &
               hio_seed_in_extern_elem => this%hvars(ih_seeds_in_extern_elem)%r82d, & 
               hio_seed_decay_elem     => this%hvars(ih_seed_decay_elem)%r82d, &
               hio_seed_germ_elem      => this%hvars(ih_seed_germ_elem)%r82d, &

               hio_bstore_si           => this%hvars(ih_bstore_si)%r81d, &
               hio_bdead_si            => this%hvars(ih_bdead_si)%r81d, &
               hio_balive_si           => this%hvars(ih_balive_si)%r81d, &
               hio_bleaf_si            => this%hvars(ih_bleaf_si)%r81d, &
               hio_bsapwood_si         => this%hvars(ih_bsapwood_si)%r81d, &
               hio_bfineroot_si        => this%hvars(ih_bfineroot_si)%r81d, &
               hio_btotal_si           => this%hvars(ih_btotal_si)%r81d, &
               hio_agb_si              => this%hvars(ih_agb_si)%r81d, &
               hio_canopy_biomass_si   => this%hvars(ih_canopy_biomass_si)%r81d, &
               hio_understory_biomass_si   => this%hvars(ih_understory_biomass_si)%r81d, &
               hio_gpp_si_scpf         => this%hvars(ih_gpp_si_scpf)%r82d, &
               hio_npp_totl_si_scpf    => this%hvars(ih_npp_totl_si_scpf)%r82d, &
               hio_npp_leaf_si_scpf    => this%hvars(ih_npp_leaf_si_scpf)%r82d, &
               hio_npp_seed_si_scpf    => this%hvars(ih_npp_seed_si_scpf)%r82d, &
               hio_npp_fnrt_si_scpf    => this%hvars(ih_npp_fnrt_si_scpf)%r82d, &
               hio_npp_bgsw_si_scpf    => this%hvars(ih_npp_bgsw_si_scpf)%r82d, &
               hio_npp_bgdw_si_scpf    => this%hvars(ih_npp_bgdw_si_scpf)%r82d, &
               hio_npp_agsw_si_scpf    => this%hvars(ih_npp_agsw_si_scpf)%r82d, &
               hio_npp_agdw_si_scpf    => this%hvars(ih_npp_agdw_si_scpf)%r82d, &
               hio_npp_stor_si_scpf    => this%hvars(ih_npp_stor_si_scpf)%r82d, &
               hio_npp_leaf_si         => this%hvars(ih_npp_leaf_si)%r81d, &
               hio_npp_seed_si         => this%hvars(ih_npp_seed_si)%r81d, &
               hio_npp_stem_si         => this%hvars(ih_npp_stem_si)%r81d, &
               hio_npp_froot_si        => this%hvars(ih_npp_froot_si)%r81d, &
               hio_npp_croot_si        => this%hvars(ih_npp_croot_si)%r81d, &
               hio_npp_stor_si         => this%hvars(ih_npp_stor_si)%r81d, &
               hio_bstor_canopy_si_scpf      => this%hvars(ih_bstor_canopy_si_scpf)%r82d, &
               hio_bstor_understory_si_scpf  => this%hvars(ih_bstor_understory_si_scpf)%r82d, &
               hio_bleaf_canopy_si_scpf      => this%hvars(ih_bleaf_canopy_si_scpf)%r82d, &
               hio_bleaf_understory_si_scpf  => this%hvars(ih_bleaf_understory_si_scpf)%r82d, &
               hio_mortality_canopy_si_scpf         => this%hvars(ih_mortality_canopy_si_scpf)%r82d, &
               hio_mortality_understory_si_scpf     => this%hvars(ih_mortality_understory_si_scpf)%r82d, &
               hio_nplant_canopy_si_scpf     => this%hvars(ih_nplant_canopy_si_scpf)%r82d, &
               hio_nplant_understory_si_scpf => this%hvars(ih_nplant_understory_si_scpf)%r82d, &
               hio_ddbh_canopy_si_scpf       => this%hvars(ih_ddbh_canopy_si_scpf)%r82d, &
               hio_ddbh_understory_si_scpf   => this%hvars(ih_ddbh_understory_si_scpf)%r82d, &
               hio_ddbh_canopy_si_scls       => this%hvars(ih_ddbh_canopy_si_scls)%r82d, &
               hio_ddbh_understory_si_scls   => this%hvars(ih_ddbh_understory_si_scls)%r82d, &
               hio_gpp_canopy_si_scpf        => this%hvars(ih_gpp_canopy_si_scpf)%r82d, &
               hio_gpp_understory_si_scpf    => this%hvars(ih_gpp_understory_si_scpf)%r82d, &
               hio_ar_canopy_si_scpf         => this%hvars(ih_ar_canopy_si_scpf)%r82d, &
               hio_ar_understory_si_scpf     => this%hvars(ih_ar_understory_si_scpf)%r82d, &
               hio_ddbh_si_scpf        => this%hvars(ih_ddbh_si_scpf)%r82d, &
               hio_growthflux_si_scpf        => this%hvars(ih_growthflux_si_scpf)%r82d, &
               hio_growthflux_fusion_si_scpf        => this%hvars(ih_growthflux_fusion_si_scpf)%r82d, &
               hio_ba_si_scpf          => this%hvars(ih_ba_si_scpf)%r82d, &
               hio_agb_si_scpf         => this%hvars(ih_agb_si_scpf)%r82d, &
               hio_nplant_si_scpf      => this%hvars(ih_nplant_si_scpf)%r82d, &
               hio_nplant_si_capf      => this%hvars(ih_nplant_si_capf)%r82d, &
               
               hio_m1_si_scpf          => this%hvars(ih_m1_si_scpf)%r82d, &
               hio_m2_si_scpf          => this%hvars(ih_m2_si_scpf)%r82d, &
               hio_m3_si_scpf          => this%hvars(ih_m3_si_scpf)%r82d, &
               hio_m4_si_scpf          => this%hvars(ih_m4_si_scpf)%r82d, &
               hio_m5_si_scpf          => this%hvars(ih_m5_si_scpf)%r82d, &
               hio_m6_si_scpf          => this%hvars(ih_m6_si_scpf)%r82d, &
               hio_m7_si_scpf          => this%hvars(ih_m7_si_scpf)%r82d, &                  
               hio_m8_si_scpf          => this%hvars(ih_m8_si_scpf)%r82d, &
               hio_m9_si_scpf          => this%hvars(ih_m9_si_scpf)%r82d, &
               hio_m10_si_scpf         => this%hvars(ih_m10_si_scpf)%r82d, &
               hio_m10_si_capf         => this%hvars(ih_m10_si_capf)%r82d, &
      
               hio_crownfiremort_si_scpf     => this%hvars(ih_crownfiremort_si_scpf)%r82d, &
               hio_cambialfiremort_si_scpf   => this%hvars(ih_cambialfiremort_si_scpf)%r82d, &

               hio_fire_c_to_atm_si  => this%hvars(ih_fire_c_to_atm_si)%r81d, &
               hio_burn_flux_elem    => this%hvars(ih_burn_flux_elem)%r82d, &

               hio_m1_si_scls          => this%hvars(ih_m1_si_scls)%r82d, &
               hio_m2_si_scls          => this%hvars(ih_m2_si_scls)%r82d, &
               hio_m3_si_scls          => this%hvars(ih_m3_si_scls)%r82d, &
               hio_m4_si_scls          => this%hvars(ih_m4_si_scls)%r82d, &
               hio_m5_si_scls          => this%hvars(ih_m5_si_scls)%r82d, &
               hio_m6_si_scls          => this%hvars(ih_m6_si_scls)%r82d, &
               hio_m7_si_scls          => this%hvars(ih_m7_si_scls)%r82d, &
               hio_m8_si_scls          => this%hvars(ih_m8_si_scls)%r82d, &
               hio_m9_si_scls          => this%hvars(ih_m9_si_scls)%r82d, &
               hio_m10_si_scls         => this%hvars(ih_m10_si_scls)%r82d, &
               hio_m10_si_cacls        => this%hvars(ih_m10_si_cacls)%r82d, &
              
	       hio_c13disc_si_scpf     => this%hvars(ih_c13disc_si_scpf)%r82d, &                    

               hio_cwd_elcwd           => this%hvars(ih_cwd_elcwd)%r82d, &
               hio_cwd_ag_elem         => this%hvars(ih_cwd_ag_elem)%r82d, &
               hio_cwd_bg_elem         => this%hvars(ih_cwd_bg_elem)%r82d, &
               hio_fines_ag_elem       => this%hvars(ih_fines_bg_elem)%r82d, &
               hio_fines_bg_elem       => this%hvars(ih_fines_ag_elem)%r82d, &
               hio_ba_si_scls          => this%hvars(ih_ba_si_scls)%r82d, &
               hio_agb_si_scls          => this%hvars(ih_agb_si_scls)%r82d, &
               hio_biomass_si_scls          => this%hvars(ih_biomass_si_scls)%r82d, &
               hio_nplant_si_scls         => this%hvars(ih_nplant_si_scls)%r82d, &
               hio_nplant_si_cacls        => this%hvars(ih_nplant_si_cacls)%r82d, &
               hio_nplant_canopy_si_scls         => this%hvars(ih_nplant_canopy_si_scls)%r82d, &
               hio_nplant_understory_si_scls     => this%hvars(ih_nplant_understory_si_scls)%r82d, &
               hio_lai_canopy_si_scls         => this%hvars(ih_lai_canopy_si_scls)%r82d, &
               hio_lai_understory_si_scls     => this%hvars(ih_lai_understory_si_scls)%r82d, &
               hio_sai_canopy_si_scls         => this%hvars(ih_sai_canopy_si_scls)%r82d, &
               hio_sai_understory_si_scls     => this%hvars(ih_sai_understory_si_scls)%r82d, &
               hio_mortality_canopy_si_scls      => this%hvars(ih_mortality_canopy_si_scls)%r82d, &
               hio_mortality_understory_si_scls  => this%hvars(ih_mortality_understory_si_scls)%r82d, &
               hio_demotion_rate_si_scls         => this%hvars(ih_demotion_rate_si_scls)%r82d, &
               hio_demotion_carbonflux_si        => this%hvars(ih_demotion_carbonflux_si)%r81d, &
               hio_promotion_rate_si_scls        => this%hvars(ih_promotion_rate_si_scls)%r82d, &
               hio_trimming_canopy_si_scls         => this%hvars(ih_trimming_canopy_si_scls)%r82d, &
               hio_trimming_understory_si_scls     => this%hvars(ih_trimming_understory_si_scls)%r82d, &
               hio_crown_area_canopy_si_scls         => this%hvars(ih_crown_area_canopy_si_scls)%r82d, &
               hio_crown_area_understory_si_scls     => this%hvars(ih_crown_area_understory_si_scls)%r82d, &
               hio_promotion_carbonflux_si       => this%hvars(ih_promotion_carbonflux_si)%r81d, &
               hio_canopy_mortality_carbonflux_si     => this%hvars(ih_canopy_mortality_carbonflux_si)%r81d, &
               hio_understory_mortality_carbonflux_si => this%hvars(ih_understory_mortality_carbonflux_si)%r81d, &
               hio_leaf_md_canopy_si_scls           => this%hvars(ih_leaf_md_canopy_si_scls)%r82d, &
               hio_root_md_canopy_si_scls           => this%hvars(ih_root_md_canopy_si_scls)%r82d, &
               hio_carbon_balance_canopy_si_scls    => this%hvars(ih_carbon_balance_canopy_si_scls)%r82d, &
               hio_bsw_md_canopy_si_scls            => this%hvars(ih_bsw_md_canopy_si_scls)%r82d, &
               hio_bdead_md_canopy_si_scls          => this%hvars(ih_bdead_md_canopy_si_scls)%r82d, &
               hio_bstore_md_canopy_si_scls         => this%hvars(ih_bstore_md_canopy_si_scls)%r82d, &
               hio_seed_prod_canopy_si_scls         => this%hvars(ih_seed_prod_canopy_si_scls)%r82d, &
               hio_npp_leaf_canopy_si_scls          => this%hvars(ih_npp_leaf_canopy_si_scls)%r82d, &
               hio_npp_fnrt_canopy_si_scls         => this%hvars(ih_npp_fnrt_canopy_si_scls)%r82d, &
               hio_npp_sapw_canopy_si_scls           => this%hvars(ih_npp_sapw_canopy_si_scls)%r82d, &
               hio_npp_dead_canopy_si_scls         => this%hvars(ih_npp_dead_canopy_si_scls)%r82d, &
               hio_npp_seed_canopy_si_scls         => this%hvars(ih_npp_seed_canopy_si_scls)%r82d, &
               hio_npp_stor_canopy_si_scls         => this%hvars(ih_npp_stor_canopy_si_scls)%r82d, &
               hio_leaf_md_understory_si_scls       => this%hvars(ih_leaf_md_understory_si_scls)%r82d, &
               hio_root_md_understory_si_scls       => this%hvars(ih_root_md_understory_si_scls)%r82d, &
               hio_carbon_balance_understory_si_scls=> this%hvars(ih_carbon_balance_understory_si_scls)%r82d, &
               hio_bstore_md_understory_si_scls     => this%hvars(ih_bstore_md_understory_si_scls)%r82d, &
               hio_bsw_md_understory_si_scls        => this%hvars(ih_bsw_md_understory_si_scls)%r82d, &
               hio_bdead_md_understory_si_scls      => this%hvars(ih_bdead_md_understory_si_scls)%r82d, &
               hio_seed_prod_understory_si_scls     => this%hvars(ih_seed_prod_understory_si_scls)%r82d, &
               hio_npp_leaf_understory_si_scls      => this%hvars(ih_npp_leaf_understory_si_scls)%r82d, &
               hio_npp_fnrt_understory_si_scls     => this%hvars(ih_npp_fnrt_understory_si_scls)%r82d, &
               hio_npp_sapw_understory_si_scls       => this%hvars(ih_npp_sapw_understory_si_scls)%r82d, &
               hio_npp_dead_understory_si_scls     => this%hvars(ih_npp_dead_understory_si_scls)%r82d, &
               hio_npp_seed_understory_si_scls     => this%hvars(ih_npp_seed_understory_si_scls)%r82d, &
               hio_npp_stor_understory_si_scls     => this%hvars(ih_npp_stor_understory_si_scls)%r82d, &
               hio_nplant_si_scagpft                => this%hvars(ih_nplant_si_scagpft)%r82d, &
               hio_npp_si_agepft                    => this%hvars(ih_npp_si_agepft)%r82d, &
               hio_biomass_si_agepft                => this%hvars(ih_biomass_si_agepft)%r82d, &
               hio_scorch_height_si_agepft          => this%hvars(ih_scorch_height_si_agepft)%r82d, &
               hio_yesterdaycanopylevel_canopy_si_scls     => this%hvars(ih_yesterdaycanopylevel_canopy_si_scls)%r82d, &
               hio_yesterdaycanopylevel_understory_si_scls => this%hvars(ih_yesterdaycanopylevel_understory_si_scls)%r82d, &
               hio_area_si_age         => this%hvars(ih_area_si_age)%r82d, &
               hio_lai_si_age          => this%hvars(ih_lai_si_age)%r82d, &
               hio_canopy_area_si_age  => this%hvars(ih_canopy_area_si_age)%r82d, &
               hio_ncl_si_age          => this%hvars(ih_ncl_si_age)%r82d, &
               hio_npatches_si_age     => this%hvars(ih_npatches_si_age)%r82d, &
               hio_zstar_si_age        => this%hvars(ih_zstar_si_age)%r82d, &
               hio_biomass_si_age        => this%hvars(ih_biomass_si_age)%r82d, &
               hio_fraction_secondary_forest_si   => this%hvars(ih_fraction_secondary_forest_si)%r81d, &
               hio_biomass_secondary_forest_si    => this%hvars(ih_biomass_secondary_forest_si)%r81d, &
               hio_woodproduct_si                 => this%hvars(ih_woodproduct_si)%r81d, &
               hio_agesince_anthrodist_si_age     => this%hvars(ih_agesince_anthrodist_si_age)%r82d, &
               hio_secondaryforest_area_si_age    => this%hvars(ih_secondaryforest_area_si_age)%r82d, &
               hio_area_burnt_si_age              => this%hvars(ih_area_burnt_si_age)%r82d, &
               ! hio_fire_rate_of_spread_front_si_age  => this%hvars(ih_fire_rate_of_spread_front_si_age)%r82d, &
               hio_fire_intensity_si_age          => this%hvars(ih_fire_intensity_si_age)%r82d, &
               hio_fire_sum_fuel_si_age           => this%hvars(ih_fire_sum_fuel_si_age)%r82d, &
               hio_burnt_frac_litter_si_fuel      => this%hvars(ih_burnt_frac_litter_si_fuel)%r82d, &
               hio_canopy_height_dist_si_height   => this%hvars(ih_canopy_height_dist_si_height)%r82d, &
               hio_leaf_height_dist_si_height     => this%hvars(ih_leaf_height_dist_si_height)%r82d, &
               hio_litter_moisture_si_fuel        => this%hvars(ih_litter_moisture_si_fuel)%r82d, &
               hio_cwd_ag_si_cwdsc                  => this%hvars(ih_cwd_ag_si_cwdsc)%r82d, &
               hio_cwd_bg_si_cwdsc                  => this%hvars(ih_cwd_bg_si_cwdsc)%r82d, &
               hio_cwd_ag_in_si_cwdsc               => this%hvars(ih_cwd_ag_in_si_cwdsc)%r82d, &
               hio_cwd_bg_in_si_cwdsc               => this%hvars(ih_cwd_bg_in_si_cwdsc)%r82d, &
               hio_cwd_ag_out_si_cwdsc              => this%hvars(ih_cwd_ag_out_si_cwdsc)%r82d, &
               hio_cwd_bg_out_si_cwdsc              => this%hvars(ih_cwd_bg_out_si_cwdsc)%r82d, &
               hio_crownarea_si_cnlf                => this%hvars(ih_crownarea_si_cnlf)%r82d, &
               hio_crownarea_si_can                 => this%hvars(ih_crownarea_si_can)%r82d, &
               hio_nplant_si_scag                   => this%hvars(ih_nplant_si_scag)%r82d, &
               hio_nplant_canopy_si_scag            => this%hvars(ih_nplant_canopy_si_scag)%r82d, &
               hio_nplant_understory_si_scag        => this%hvars(ih_nplant_understory_si_scag)%r82d, &
               hio_ddbh_canopy_si_scag              => this%hvars(ih_ddbh_canopy_si_scag)%r82d, &
               hio_ddbh_understory_si_scag          => this%hvars(ih_ddbh_understory_si_scag)%r82d, &
               hio_mortality_canopy_si_scag         => this%hvars(ih_mortality_canopy_si_scag)%r82d, &
               hio_mortality_understory_si_scag     => this%hvars(ih_mortality_understory_si_scag)%r82d, &
               hio_site_cstatus_si                  => this%hvars(ih_site_cstatus_si)%r81d, &
               hio_site_dstatus_si                  => this%hvars(ih_site_dstatus_si)%r81d, &
               hio_gdd_si                           => this%hvars(ih_gdd_si)%r81d, &
               hio_site_ncolddays_si                => this%hvars(ih_site_ncolddays_si)%r81d, &
               hio_site_nchilldays_si               => this%hvars(ih_site_nchilldays_si)%r81d, &
               hio_cleafoff_si                      => this%hvars(ih_cleafoff_si)%r81d, &
               hio_cleafon_si                       => this%hvars(ih_cleafon_si)%r81d, &
               hio_dleafoff_si                      => this%hvars(ih_dleafoff_si)%r81d, &
               hio_dleafon_si                       => this%hvars(ih_dleafoff_si)%r81d, &
               hio_meanliqvol_si                    => this%hvars(ih_meanliqvol_si)%r81d, &
               hio_cbal_err_fates_si                => this%hvars(ih_cbal_err_fates_si)%r81d, &
               hio_err_fates_si                     => this%hvars(ih_err_fates_si)%r82d )

               
      ! ---------------------------------------------------------------------------------
      ! Flush arrays to values defined by %flushval (see registry entry in
      ! subroutine define_history_vars()
      ! ---------------------------------------------------------------------------------
      call this%flush_hvars(nc,upfreq_in=1)


      ! If we don't have dynamics turned on, we just abort these diagnostics
      if (hlm_use_ed_st3.eq.itrue) return

      model_day_int = nint(hlm_model_day)

      ! ---------------------------------------------------------------------------------
      ! Loop through the FATES scale hierarchy and fill the history IO arrays
      ! ---------------------------------------------------------------------------------
      
      do s = 1,nsites
         
         io_si  = this%iovar_map(nc)%site_index(s)
         io_pa1 = this%iovar_map(nc)%patch1_index(s)
         io_soipa = io_pa1-1

         ! Total carbon model error [kgC/day -> mgC/day]
         hio_cbal_err_fates_si(io_si) = &
               sites(s)%mass_balance(element_pos(carbon12_element))%err_fates * mg_per_kg

         ! Total carbon lost to atmosphere from burning (kgC/site/day -> gC/m2/s)
         hio_fire_c_to_atm_si(io_si) = &
              sites(s)%mass_balance(element_pos(carbon12_element))%burn_flux_to_atm * &
              g_per_kg * ha_per_m2 * days_per_sec

         ! Total model error [kg/day -> mg/day]  (all elements)
         do el = 1, num_elements
             site_mass => sites(s)%mass_balance(el)
             hio_err_fates_si(io_si,el) = site_mass%err_fates * mg_per_kg

             ! Total element lost to atmosphere from burning (kg/site/day -> g/m2/s)
             hio_burn_flux_elem(io_si,el) = &
                  sites(s)%mass_balance(el)%burn_flux_to_atm * &
                  g_per_kg * ha_per_m2 * days_per_sec

         end do

         hio_canopy_spread_si(io_si)        = sites(s)%spread

         ! Update the site statuses (stati?)
         hio_site_cstatus_si(io_si)   = real(sites(s)%cstatus,r8)
         hio_site_dstatus_si(io_si)   = real(sites(s)%dstatus,r8)

         !count number of days for leaves off
         hio_site_nchilldays_si(io_si) = real(sites(s)%nchilldays,r8)
         hio_site_ncolddays_si(io_si)  = real(sites(s)%ncolddays,r8)

            
         hio_gdd_si(io_si)      = sites(s)%grow_deg_days
         hio_cleafoff_si(io_si) = real(model_day_int - sites(s)%cleafoffdate,r8)
         hio_cleafon_si(io_si)  = real(model_day_int - sites(s)%cleafondate,r8)
         hio_dleafoff_si(io_si) = real(model_day_int - sites(s)%dleafoffdate,r8)
         hio_dleafon_si(io_si)  = real(model_day_int - sites(s)%dleafondate,r8)

         if(model_day_int>numWaterMem)then
            hio_meanliqvol_si(io_si) = &
                 sum(sites(s)%water_memory(1:numWaterMem))/real(numWaterMem,r8)
         end if

         ! track total wood product accumulation at the site level
         hio_woodproduct_si(io_si)          = sites(s)%resources_management%trunk_product_site &
              * AREA_INV * g_per_kg
         
         ! site-level fire variables
         hio_nesterov_fire_danger_si(io_si) = sites(s)%acc_NI

         ! If hydraulics are turned on, track the error terms
         ! associated with dynamics

         if(hlm_use_planthydro.eq.itrue)then
            this%hvars(ih_h2oveg_dead_si)%r81d(io_si)         = sites(s)%si_hydr%h2oveg_dead
            this%hvars(ih_h2oveg_recruit_si)%r81d(io_si)      = sites(s)%si_hydr%h2oveg_recruit
            this%hvars(ih_h2oveg_growturn_err_si)%r81d(io_si) = sites(s)%si_hydr%h2oveg_growturn_err
            this%hvars(ih_h2oveg_pheno_err_si)%r81d(io_si)    = sites(s)%si_hydr%h2oveg_pheno_err
         end if

         ipa = 0
         cpatch => sites(s)%oldest_patch
         do while(associated(cpatch))
            
            io_pa = io_pa1 + ipa

            ! Increment the number of patches per site
            hio_npatches_si(io_si) = hio_npatches_si(io_si) + 1._r8

            cpatch%age_class  = get_age_class_index(cpatch%age)

            ! Increment the fractional area in each age class bin
            hio_area_si_age(io_si,cpatch%age_class) = hio_area_si_age(io_si,cpatch%age_class) &
                 + cpatch%area * AREA_INV

            ! Increment some patch-age-resolved diagnostics
            hio_lai_si_age(io_si,cpatch%age_class) = hio_lai_si_age(io_si,cpatch%age_class) &
                  + sum(cpatch%tlai_profile(:,:,:)) * cpatch%area

            hio_ncl_si_age(io_si,cpatch%age_class) = hio_ncl_si_age(io_si,cpatch%age_class) &
                  + cpatch%ncl_p * cpatch%area
            hio_npatches_si_age(io_si,cpatch%age_class) = hio_npatches_si_age(io_si,cpatch%age_class) + 1._r8
            if ( ED_val_comp_excln .lt. 0._r8 ) then ! only valid when "strict ppa" enabled
               hio_zstar_si_age(io_si,cpatch%age_class) = hio_zstar_si_age(io_si,cpatch%age_class) &
                    + cpatch%zstar * cpatch%area * AREA_INV
            endif

            ! some diagnostics on secondary forest area and its age distribution
            if ( cpatch%anthro_disturbance_label .eq. secondaryforest ) then
               hio_fraction_secondary_forest_si(io_si) = hio_fraction_secondary_forest_si(io_si) + &
                    cpatch%area * AREA_INV
               
               ageclass_since_anthrodist = get_age_class_index(cpatch%age_since_anthro_disturbance)
               
               hio_agesince_anthrodist_si_age(io_si,ageclass_since_anthrodist) = &
                    hio_agesince_anthrodist_si_age(io_si,ageclass_since_anthrodist)  &
                    + cpatch%area * AREA_INV

               hio_secondaryforest_area_si_age(io_si,cpatch%age_class) = &
                    hio_secondaryforest_area_si_age(io_si,cpatch%age_class)  &
                    + cpatch%area * AREA_INV
            endif
            
            !!! patch-age-resolved fire variables
            do i_pft = 1,numpft
               ! for scorch height, weight the value by patch area within any given age calss (in the event that there is
               ! more than one patch per age class.
               iagepft = cpatch%age_class + (i_pft-1) * nlevage
               hio_scorch_height_si_agepft(io_si,iagepft) = hio_scorch_height_si_agepft(io_si,iagepft) + &
                    cpatch%Scorch_ht(i_pft) * cpatch%area
            end do

            hio_area_burnt_si_age(io_si,cpatch%age_class) = hio_area_burnt_si_age(io_si,cpatch%age_class) + &
                 cpatch%frac_burnt * cpatch%area * AREA_INV

            ! hio_fire_rate_of_spread_front_si_age(io_si, cpatch%age_class) = hio_fire_rate_of_spread_si_age(io_si, cpatch%age_class) + &
            !      cpatch%ros_front * cpatch*frac_burnt * cpatch%area * AREA_INV

            hio_fire_intensity_si_age(io_si, cpatch%age_class) = hio_fire_intensity_si_age(io_si, cpatch%age_class) + &
                 cpatch%FI * cpatch%frac_burnt * cpatch%area * AREA_INV

            hio_fire_sum_fuel_si_age(io_si, cpatch%age_class) = hio_fire_sum_fuel_si_age(io_si, cpatch%age_class) + &
                 cpatch%sum_fuel * cpatch%area * AREA_INV
             
            if(associated(cpatch%tallest))then
               hio_trimming_si(io_si) = hio_trimming_si(io_si) + cpatch%tallest%canopy_trim * cpatch%area * AREA_INV
            endif
            
            hio_area_plant_si(io_si) = hio_area_plant_si(io_si) + min(cpatch%total_canopy_area,cpatch%area) * AREA_INV

            hio_area_trees_si(io_si) = hio_area_trees_si(io_si) + min(cpatch%total_tree_area,cpatch%area) * AREA_INV
            
            ccohort => cpatch%shortest
            do while(associated(ccohort))
               
               ft = ccohort%pft

               call sizetype_class_index(ccohort%dbh, ccohort%pft, ccohort%size_class, ccohort%size_by_pft_class)
               call coagetype_class_index(ccohort%coage, ccohort%pft, &
                                          ccohort%coage_class, ccohort%coage_by_pft_class)
              
               ! Increment the number of cohorts per site
               hio_ncohorts_si(io_si) = hio_ncohorts_si(io_si) + 1._r8
               
               n_perm2   = ccohort%n * AREA_INV
                              
               hio_canopy_area_si_age(io_si,cpatch%age_class) = hio_canopy_area_si_age(io_si,cpatch%age_class) &
                    + ccohort%c_area * AREA_INV

               ! calculate leaf height distribution, assuming leaf area is evenly distributed thru crown depth
               height_bin_max = get_height_index(ccohort%hite)
               height_bin_min = get_height_index(ccohort%hite * (1._r8 - EDPftvarcon_inst%crown(ft)))
               do i_heightbin = height_bin_min, height_bin_max
                  binbottom = ED_val_history_height_bin_edges(i_heightbin)
                  if (i_heightbin .eq. nlevheight) then
                     bintop = reallytalltrees
                  else
                     bintop = ED_val_history_height_bin_edges(i_heightbin+1)
                  endif
                  ! what fraction of a cohort's crown is in this height bin?
                  frac_canopy_in_bin = (min(bintop,ccohort%hite) - &
                       max(binbottom,ccohort%hite * (1._r8 - EDPftvarcon_inst%crown(ft)))) / &
                       (ccohort%hite * EDPftvarcon_inst%crown(ft))
                  !
                  hio_leaf_height_dist_si_height(io_si,i_heightbin) = &
                       hio_leaf_height_dist_si_height(io_si,i_heightbin) + &
                       ccohort%c_area * AREA_INV * ccohort%treelai * frac_canopy_in_bin

                  ! if ( ( ccohort%c_area * AREA_INV * ccohort%treelai * frac_canopy_in_bin) .lt. 0._r8) then
                  !    write(fates_log(),*) ' negative hio_leaf_height_dist_si_height:'
                  !    write(fates_log(),*) '   c_area, treelai, frac_canopy_in_bin:', ccohort%c_area, ccohort%treelai, frac_canopy_in_bin
                  ! endif
               end do
               
               if (ccohort%canopy_layer .eq. 1) then
                  ! calculate the area of canopy that is within each height bin
                  hio_canopy_height_dist_si_height(io_si,height_bin_max) = &
                       hio_canopy_height_dist_si_height(io_si,height_bin_max) + ccohort%c_area * AREA_INV
               endif

               ! Update biomass components


               ! Mass pools [kgC]
               sapw_c   = ccohort%prt%GetState(sapw_organ, all_carbon_elements)
               struct_c = ccohort%prt%GetState(struct_organ, all_carbon_elements)
               leaf_c   = ccohort%prt%GetState(leaf_organ, all_carbon_elements)
               fnrt_c   = ccohort%prt%GetState(fnrt_organ, all_carbon_elements)
               store_c  = ccohort%prt%GetState(store_organ, all_carbon_elements)
 
               alive_c  = leaf_c + fnrt_c + sapw_c
               total_c  = alive_c + store_c + struct_c

               hio_bleaf_si(io_si)     = hio_bleaf_si(io_si)  + n_perm2 * leaf_c  * g_per_kg
               hio_bstore_si(io_si)    = hio_bstore_si(io_si) + n_perm2 * store_c * g_per_kg
               hio_bdead_si(io_si)     = hio_bdead_si(io_si)  + n_perm2 * struct_c * g_per_kg
               hio_balive_si(io_si)    = hio_balive_si(io_si) + n_perm2 * alive_c * g_per_kg

               hio_bsapwood_si(io_si)  = hio_bsapwood_si(io_si)   + n_perm2 * sapw_c  * g_per_kg
               hio_bfineroot_si(io_si) = hio_bfineroot_si(io_si) + n_perm2 * fnrt_c * g_per_kg
               hio_btotal_si(io_si)    = hio_btotal_si(io_si) + n_perm2 * total_c * g_per_kg

               hio_agb_si(io_si)       = hio_agb_si(io_si) + n_perm2 * g_per_kg * &
                    ( leaf_c + (sapw_c + struct_c + store_c) * EDPftvarcon_inst%allom_agb_frac(ccohort%pft) )

               ! Update PFT partitioned biomass components
               hio_leafbiomass_si_pft(io_si,ft) = hio_leafbiomass_si_pft(io_si,ft) + &
                    (ccohort%n * AREA_INV) * leaf_c     * g_per_kg
             
               hio_storebiomass_si_pft(io_si,ft) = hio_storebiomass_si_pft(io_si,ft) + &
                    (ccohort%n * AREA_INV) * store_c   * g_per_kg
               
               hio_nindivs_si_pft(io_si,ft) = hio_nindivs_si_pft(io_si,ft) + &
                    ccohort%n * AREA_INV

               hio_biomass_si_pft(io_si, ft) = hio_biomass_si_pft(io_si, ft) + &
                    (ccohort%n * AREA_INV) * total_c * g_per_kg

               ! Update PFT crown area
               hio_crownarea_si_pft(io_si, ft) = hio_crownarea_si_pft(io_si, ft) + &
                    ccohort%c_area 

               ! update total biomass per age bin
               hio_biomass_si_age(io_si,cpatch%age_class) = hio_biomass_si_age(io_si,cpatch%age_class) &
                    + total_c * ccohort%n * AREA_INV

               ! track the total biomass on all secondary lands
               if ( cpatch%anthro_disturbance_label .eq. secondaryforest ) then
                  hio_biomass_secondary_forest_si(io_si) = hio_biomass_secondary_forest_si(io_si) + &
                       total_c * ccohort%n * AREA_INV
               endif

               ! Site by Size-Class x PFT (SCPF) 
               ! ------------------------------------------------------------------------

               dbh = ccohort%dbh !-0.5*(1./365.25)*ccohort%ddbhdt

               ! Flux Variables (cohorts must had experienced a day before any of these values
               ! have any meaning, otherwise they are just inialization values
               if( .not.(ccohort%isnew) ) then

                  ! Turnover pools [kgC/day] * [day/yr] = [kgC/yr]
                  sapw_c_turnover   = ccohort%prt%GetTurnover(sapw_organ, all_carbon_elements) * days_per_year
                  store_c_turnover  = ccohort%prt%GetTurnover(store_organ, all_carbon_elements) * days_per_year
                  leaf_c_turnover   = ccohort%prt%GetTurnover(leaf_organ, all_carbon_elements) * days_per_year
                  fnrt_c_turnover   = ccohort%prt%GetTurnover(fnrt_organ, all_carbon_elements) * days_per_year
                  struct_c_turnover = ccohort%prt%GetTurnover(struct_organ, all_carbon_elements) * days_per_year
                  
                  ! Net change from allocation and transport [kgC/day] * [day/yr] = [kgC/yr]
                 sapw_c_net_alloc   = ccohort%prt%GetNetAlloc(sapw_organ, all_carbon_elements) * days_per_year
                  store_c_net_alloc  = ccohort%prt%GetNetAlloc(store_organ, all_carbon_elements) * days_per_year
                  leaf_c_net_alloc   = ccohort%prt%GetNetAlloc(leaf_organ, all_carbon_elements) * days_per_year
                  fnrt_c_net_alloc   = ccohort%prt%GetNetAlloc(fnrt_organ, all_carbon_elements) * days_per_year
                  struct_c_net_alloc = ccohort%prt%GetNetAlloc(struct_organ, all_carbon_elements) * days_per_year
                  repro_c_net_alloc  = ccohort%prt%GetNetAlloc(repro_organ, all_carbon_elements) * days_per_year

                  ! ecosystem-level, organ-partitioned NPP/allocation fluxes                                                                                                         
                  hio_npp_leaf_si(io_si) = hio_npp_leaf_si(io_si) + leaf_c_net_alloc * n_perm2
                  hio_npp_seed_si(io_si) = hio_npp_seed_si(io_si) + repro_c_net_alloc * n_perm2
                  hio_npp_stem_si(io_si) = hio_npp_stem_si(io_si) + (sapw_c_net_alloc + struct_c_net_alloc) * n_perm2 * &
                       (EDPftvarcon_inst%allom_agb_frac(ccohort%pft))
                  hio_npp_froot_si(io_si) = hio_npp_froot_si(io_si) + fnrt_c_net_alloc * n_perm2
                  hio_npp_croot_si(io_si) = hio_npp_croot_si(io_si) + (sapw_c_net_alloc + struct_c_net_alloc) * n_perm2 * &
                       (1._r8-EDPftvarcon_inst%allom_agb_frac(ccohort%pft))
                  hio_npp_stor_si(io_si) = hio_npp_stor_si(io_si) + store_c_net_alloc * n_perm2
                  
                  associate( scpf => ccohort%size_by_pft_class, &

                       scls => ccohort%size_class, &
                       cacls => ccohort%coage_class, &
                       capf => ccohort%coage_by_pft_class)
     
			     
		    gpp_cached = hio_gpp_si_scpf(io_si,scpf)
      
                    hio_gpp_si_scpf(io_si,scpf)      = hio_gpp_si_scpf(io_si,scpf)      + &
                                                       n_perm2*ccohort%gpp_acc_hold  ! [kgC/m2/yr]
                    hio_npp_totl_si_scpf(io_si,scpf) = hio_npp_totl_si_scpf(io_si,scpf) + &
                                                       ccohort%npp_acc_hold *n_perm2
                    
                    
                    hio_npp_leaf_si_scpf(io_si,scpf) = hio_npp_leaf_si_scpf(io_si,scpf) + &
                                                       leaf_c_net_alloc*n_perm2
                    hio_npp_fnrt_si_scpf(io_si,scpf) = hio_npp_fnrt_si_scpf(io_si,scpf) + &
                                                       fnrt_c_net_alloc*n_perm2
                    hio_npp_bgsw_si_scpf(io_si,scpf) = hio_npp_bgsw_si_scpf(io_si,scpf) + &
                                                       sapw_c_net_alloc*n_perm2*           &
                                                       (1._r8-EDPftvarcon_inst%allom_agb_frac(ccohort%pft))
                    hio_npp_agsw_si_scpf(io_si,scpf) = hio_npp_agsw_si_scpf(io_si,scpf) + &
                                                       sapw_c_net_alloc*n_perm2*           &
                                                       EDPftvarcon_inst%allom_agb_frac(ccohort%pft)
                    hio_npp_bgdw_si_scpf(io_si,scpf) = hio_npp_bgdw_si_scpf(io_si,scpf) + &
                                                       struct_c_net_alloc*n_perm2*         &
                                                       (1._r8-EDPftvarcon_inst%allom_agb_frac(ccohort%pft))
                    hio_npp_agdw_si_scpf(io_si,scpf) = hio_npp_agdw_si_scpf(io_si,scpf) + &
                                                       struct_c_net_alloc*n_perm2*         &
                                                       EDPftvarcon_inst%allom_agb_frac(ccohort%pft)
                    hio_npp_seed_si_scpf(io_si,scpf) = hio_npp_seed_si_scpf(io_si,scpf) + &
                                                       repro_c_net_alloc*n_perm2
                    hio_npp_stor_si_scpf(io_si,scpf) = hio_npp_stor_si_scpf(io_si,scpf) + &
                                                       store_c_net_alloc*n_perm2

                    ! Woody State Variables (basal area growth increment)
                    if (EDPftvarcon_inst%woody(ft) == 1) then

                       ! basal area  [m2/ha]
                       hio_ba_si_scpf(io_si,scpf) = hio_ba_si_scpf(io_si,scpf) + &
                            0.25_r8*3.14159_r8*((dbh/100.0_r8)**2.0_r8)*ccohort%n

                       ! also by size class only
                       hio_ba_si_scls(io_si,scls) = hio_ba_si_scls(io_si,scls) + &
                            0.25_r8*3.14159_r8*((dbh/100.0_r8)**2.0_r8)*ccohort%n

                       ! growth increment
                       hio_ddbh_si_scpf(io_si,scpf) = hio_ddbh_si_scpf(io_si,scpf) + &
                            ccohort%ddbhdt*ccohort%n

                    end if

                    hio_m1_si_scpf(io_si,scpf) = hio_m1_si_scpf(io_si,scpf) + ccohort%bmort*ccohort%n
                    hio_m2_si_scpf(io_si,scpf) = hio_m2_si_scpf(io_si,scpf) + ccohort%hmort*ccohort%n
                    hio_m3_si_scpf(io_si,scpf) = hio_m3_si_scpf(io_si,scpf) + ccohort%cmort*ccohort%n
                    hio_m7_si_scpf(io_si,scpf) = hio_m7_si_scpf(io_si,scpf) + &
                         (ccohort%lmort_direct+ccohort%lmort_collateral+ccohort%lmort_infra) * ccohort%n
                    hio_m8_si_scpf(io_si,scpf) = hio_m8_si_scpf(io_si,scpf) + ccohort%frmort*ccohort%n
                    hio_m9_si_scpf(io_si,scpf) = hio_m9_si_scpf(io_si,scpf) + ccohort%smort*ccohort%n
                    
                    if (hlm_use_cohort_age_tracking .eq.itrue) then
                       hio_m10_si_scpf(io_si,scpf) = hio_m10_si_scpf(io_si,scpf) + ccohort%asmort*ccohort%n
                       hio_m10_si_capf(io_si,capf) = hio_m10_si_capf(io_si,capf) + ccohort%asmort*ccohort%n
                       hio_m10_si_scls(io_si,scls) = hio_m10_si_scls(io_si,scls) + ccohort%asmort*ccohort%n
                       hio_m10_si_cacls(io_si,cacls) = hio_m10_si_cacls(io_si,cacls)+ &
                            ccohort%asmort*ccohort%n
                    end if
                    
                    hio_m1_si_scls(io_si,scls) = hio_m1_si_scls(io_si,scls) + ccohort%bmort*ccohort%n
                    hio_m2_si_scls(io_si,scls) = hio_m2_si_scls(io_si,scls) + ccohort%hmort*ccohort%n
                    hio_m3_si_scls(io_si,scls) = hio_m3_si_scls(io_si,scls) + ccohort%cmort*ccohort%n
                    hio_m7_si_scls(io_si,scls) = hio_m7_si_scls(io_si,scls) + &
                         (ccohort%lmort_direct+ccohort%lmort_collateral+ccohort%lmort_infra) * ccohort%n
                    hio_m8_si_scls(io_si,scls) = hio_m8_si_scls(io_si,scls) + &
                         ccohort%frmort*ccohort%n
                    hio_m9_si_scls(io_si,scls) = hio_m9_si_scls(io_si,scls) + ccohort%smort*ccohort%n
                  
                  
                   
                    !C13 discrimination
                    if(gpp_cached + ccohort%gpp_acc_hold > 0.0_r8)then
                       hio_c13disc_si_scpf(io_si,scpf) = ((hio_c13disc_si_scpf(io_si,scpf) * gpp_cached) + &
                            (ccohort%c13disc_acc * ccohort%gpp_acc_hold)) / (gpp_cached + ccohort%gpp_acc_hold)
                    else
                       hio_c13disc_si_scpf(io_si,scpf) = 0.0_r8
                    endif

                    ! number density [/ha]
                    hio_nplant_si_scpf(io_si,scpf) = hio_nplant_si_scpf(io_si,scpf) + ccohort%n

                    ! number density along the cohort age dimension
                    if (hlm_use_cohort_age_tracking .eq.itrue) then
                       hio_nplant_si_capf(io_si,capf) = hio_nplant_si_capf(io_si,capf) + ccohort%n
                       hio_nplant_si_cacls(io_si,cacls) = hio_nplant_si_cacls(io_si,cacls)+ccohort%n
                    end if
                    
                    ! number density by size and biomass
                    hio_agb_si_scls(io_si,scls) = hio_agb_si_scls(io_si,scls) + &
                         total_c * ccohort%n * EDPftvarcon_inst%allom_agb_frac(ccohort%pft) * AREA_INV

                    hio_agb_si_scpf(io_si,scpf) = hio_agb_si_scpf(io_si,scpf) + &
                         total_c * ccohort%n * EDPftvarcon_inst%allom_agb_frac(ccohort%pft) * AREA_INV

                    hio_biomass_si_scls(io_si,scls) = hio_biomass_si_scls(io_si,scls) + &
                          total_c * ccohort%n * AREA_INV

                    ! update size-class x patch-age related quantities

                    iscag = get_sizeage_class_index(ccohort%dbh,cpatch%age)
                    
                    hio_nplant_si_scag(io_si,iscag) = hio_nplant_si_scag(io_si,iscag) + ccohort%n

                    hio_nplant_si_scls(io_si,scls) = hio_nplant_si_scls(io_si,scls) + ccohort%n
                    
                  
                    ! update size, age, and PFT - indexed quantities

                    iscagpft = get_sizeagepft_class_index(ccohort%dbh,cpatch%age,ccohort%pft)
                    
                    hio_nplant_si_scagpft(io_si,iscagpft) = hio_nplant_si_scagpft(io_si,iscagpft) + ccohort%n

                    ! update age and PFT - indexed quantities

                    iagepft = get_agepft_class_index(cpatch%age,ccohort%pft)
                    
                    hio_npp_si_agepft(io_si,iagepft) = hio_npp_si_agepft(io_si,iagepft) + &
                         ccohort%n * ccohort%npp_acc_hold * AREA_INV

                    hio_biomass_si_agepft(io_si,iagepft) = hio_biomass_si_agepft(io_si,iagepft) + &
                          total_c * ccohort%n * AREA_INV

                    ! update SCPF/SCLS- and canopy/subcanopy- partitioned quantities
                    if (ccohort%canopy_layer .eq. 1) then
                       hio_nplant_canopy_si_scag(io_si,iscag) = hio_nplant_canopy_si_scag(io_si,iscag) + ccohort%n
                       hio_mortality_canopy_si_scag(io_si,iscag) = hio_mortality_canopy_si_scag(io_si,iscag) + &
                            (ccohort%bmort + ccohort%hmort + ccohort%cmort + & 
                            ccohort%frmort + ccohort%smort + ccohort%asmort) * ccohort%n
                       hio_ddbh_canopy_si_scag(io_si,iscag) = hio_ddbh_canopy_si_scag(io_si,iscag) + &
                            ccohort%ddbhdt*ccohort%n
                       hio_bstor_canopy_si_scpf(io_si,scpf) = hio_bstor_canopy_si_scpf(io_si,scpf) + &
                             store_c * ccohort%n
                       hio_bleaf_canopy_si_scpf(io_si,scpf) = hio_bleaf_canopy_si_scpf(io_si,scpf) + &
                             leaf_c * ccohort%n

                       hio_canopy_biomass_si(io_si) = hio_canopy_biomass_si(io_si) + n_perm2 * total_c * g_per_kg

                       !hio_mortality_canopy_si_scpf(io_si,scpf) = hio_mortality_canopy_si_scpf(io_si,scpf)+ &
                       !    (ccohort%bmort + ccohort%hmort + ccohort%cmort + &
                       ! ccohort%frmort + ccohort%smort + ccohort%asmort) * ccohort%n

                       hio_mortality_canopy_si_scpf(io_si,scpf) = hio_mortality_canopy_si_scpf(io_si,scpf)+ &

                            (ccohort%bmort + ccohort%hmort + ccohort%cmort + ccohort%frmort + & 
                            ccohort%smort + ccohort%asmort) * ccohort%n + &
			    (ccohort%lmort_direct + ccohort%lmort_collateral + ccohort%lmort_infra) * &
                            ccohort%n * sec_per_day * days_per_year

                       hio_nplant_canopy_si_scpf(io_si,scpf) = hio_nplant_canopy_si_scpf(io_si,scpf) + ccohort%n
                       hio_nplant_canopy_si_scls(io_si,scls) = hio_nplant_canopy_si_scls(io_si,scls) + ccohort%n
                       hio_lai_canopy_si_scls(io_si,scls) = hio_lai_canopy_si_scls(io_si,scls) + &
                                                            ccohort%treelai*ccohort%c_area * AREA_INV
                       hio_sai_canopy_si_scls(io_si,scls) = hio_sai_canopy_si_scls(io_si,scls) + &
                                                            ccohort%treesai*ccohort%c_area * AREA_INV
                       hio_trimming_canopy_si_scls(io_si,scls) = hio_trimming_canopy_si_scls(io_si,scls) + &
                            ccohort%n * ccohort%canopy_trim
                       hio_crown_area_canopy_si_scls(io_si,scls) = hio_crown_area_canopy_si_scls(io_si,scls) + &
                            ccohort%c_area
                       hio_gpp_canopy_si_scpf(io_si,scpf)      = hio_gpp_canopy_si_scpf(io_si,scpf)      + &
                            n_perm2*ccohort%gpp_acc_hold
                       hio_ar_canopy_si_scpf(io_si,scpf)      = hio_ar_canopy_si_scpf(io_si,scpf)      + &
                            n_perm2*ccohort%resp_acc_hold
                       ! growth increment
                       hio_ddbh_canopy_si_scpf(io_si,scpf) = hio_ddbh_canopy_si_scpf(io_si,scpf) + &
                            ccohort%ddbhdt*ccohort%n
                       hio_ddbh_canopy_si_scls(io_si,scls) = hio_ddbh_canopy_si_scls(io_si,scls) + &
                            ccohort%ddbhdt*ccohort%n

                       ! sum of all mortality
                       hio_mortality_canopy_si_scls(io_si,scls) = hio_mortality_canopy_si_scls(io_si,scls) + &

                             (ccohort%bmort + ccohort%hmort + ccohort%cmort + &
                             ccohort%frmort + ccohort%smort + ccohort%asmort) * ccohort%n + &
                             (ccohort%lmort_direct + ccohort%lmort_collateral + ccohort%lmort_infra) * &
                             ccohort%n * sec_per_day * days_per_year

                       hio_canopy_mortality_carbonflux_si(io_si) = hio_canopy_mortality_carbonflux_si(io_si) + &
                            (ccohort%bmort + ccohort%hmort + ccohort%cmort + & 
                            ccohort%frmort + ccohort%smort + ccohort%asmort) * &
                            total_c * ccohort%n * g_per_kg * days_per_sec * years_per_day * ha_per_m2 + &
                            (ccohort%lmort_direct + ccohort%lmort_collateral + ccohort%lmort_infra) * total_c * &
                            ccohort%n * g_per_kg * ha_per_m2
                       

                       hio_carbon_balance_canopy_si_scls(io_si,scls) = hio_carbon_balance_canopy_si_scls(io_si,scls) + &
                             ccohort%n * ccohort%npp_acc_hold
                       
                      
                       hio_leaf_md_canopy_si_scls(io_si,scls) = hio_leaf_md_canopy_si_scls(io_si,scls) + &
                             leaf_c_turnover * ccohort%n
                       hio_root_md_canopy_si_scls(io_si,scls) = hio_root_md_canopy_si_scls(io_si,scls) + &
                             fnrt_c_turnover * ccohort%n
                       hio_bsw_md_canopy_si_scls(io_si,scls) = hio_bsw_md_canopy_si_scls(io_si,scls) + &
                             sapw_c_turnover * ccohort%n
                       hio_bstore_md_canopy_si_scls(io_si,scls) = hio_bstore_md_canopy_si_scls(io_si,scls) + &
                             store_c_turnover * ccohort%n
                       hio_bdead_md_canopy_si_scls(io_si,scls) = hio_bdead_md_canopy_si_scls(io_si,scls) + &
                             struct_c_turnover * ccohort%n
                       hio_seed_prod_canopy_si_scls(io_si,scls) = hio_seed_prod_canopy_si_scls(io_si,scls) + &
                             ccohort%seed_prod * ccohort%n

                       hio_npp_leaf_canopy_si_scls(io_si,scls) = hio_npp_leaf_canopy_si_scls(io_si,scls) + &
                             leaf_c_net_alloc * ccohort%n
                       hio_npp_fnrt_canopy_si_scls(io_si,scls) = hio_npp_fnrt_canopy_si_scls(io_si,scls) + &
                             fnrt_c_net_alloc * ccohort%n
                       hio_npp_sapw_canopy_si_scls(io_si,scls) = hio_npp_sapw_canopy_si_scls(io_si,scls) + &
                             sapw_c_net_alloc * ccohort%n
                       hio_npp_dead_canopy_si_scls(io_si,scls) = hio_npp_dead_canopy_si_scls(io_si,scls) + &
                             struct_c_net_alloc * ccohort%n
                       hio_npp_seed_canopy_si_scls(io_si,scls) = hio_npp_seed_canopy_si_scls(io_si,scls) + &
                             repro_c_net_alloc * ccohort%n
                       hio_npp_stor_canopy_si_scls(io_si,scls) = hio_npp_stor_canopy_si_scls(io_si,scls) + &
                             store_c_net_alloc * ccohort%n
                       
                       hio_yesterdaycanopylevel_canopy_si_scls(io_si,scls) = &
                            hio_yesterdaycanopylevel_canopy_si_scls(io_si,scls) + &
                            ccohort%canopy_layer_yesterday * ccohort%n
                    else
                       hio_nplant_understory_si_scag(io_si,iscag) = hio_nplant_understory_si_scag(io_si,iscag) + ccohort%n
                       hio_mortality_understory_si_scag(io_si,iscag) = hio_mortality_understory_si_scag(io_si,iscag) + &
                            (ccohort%bmort + ccohort%hmort + ccohort%cmort + &
                            ccohort%frmort + ccohort%smort + ccohort%asmort) * ccohort%n
                       hio_ddbh_understory_si_scag(io_si,iscag) = hio_ddbh_understory_si_scag(io_si,iscag) + &
                            ccohort%ddbhdt*ccohort%n
                       hio_bstor_understory_si_scpf(io_si,scpf) = hio_bstor_understory_si_scpf(io_si,scpf) + &
                             store_c * ccohort%n
                       hio_bleaf_understory_si_scpf(io_si,scpf) = hio_bleaf_understory_si_scpf(io_si,scpf) + &
                             leaf_c  * ccohort%n
                       hio_understory_biomass_si(io_si) = hio_understory_biomass_si(io_si) + &
                             n_perm2 * total_c * g_per_kg
                       !hio_mortality_understory_si_scpf(io_si,scpf) = hio_mortality_understory_si_scpf(io_si,scpf)+ &
                        !    (ccohort%bmort + ccohort%hmort + ccohort%cmort + 
                       !      ccohort%frmort + ccohort%smort + ccohort%asmort) * ccohort%n

                       hio_mortality_understory_si_scpf(io_si,scpf) = hio_mortality_understory_si_scpf(io_si,scpf)+ &
                            (ccohort%bmort + ccohort%hmort + ccohort%cmort + &
                            ccohort%frmort + ccohort%smort + ccohort%asmort) * ccohort%n + &
			    (ccohort%lmort_direct + ccohort%lmort_collateral + ccohort%lmort_infra) * &
                            ccohort%n * sec_per_day * days_per_year

                       hio_nplant_understory_si_scpf(io_si,scpf) = hio_nplant_understory_si_scpf(io_si,scpf) + ccohort%n
                       hio_nplant_understory_si_scls(io_si,scls) = hio_nplant_understory_si_scls(io_si,scls) + ccohort%n
                       hio_lai_understory_si_scls(io_si,scls) = hio_lai_understory_si_scls(io_si,scls) + &
                                                                ccohort%treelai*ccohort%c_area  * AREA_INV
                       hio_sai_understory_si_scls(io_si,scls) = hio_sai_understory_si_scls(io_si,scls) + &
                                                                ccohort%treelai*ccohort%c_area  * AREA_INV
                       hio_trimming_understory_si_scls(io_si,scls) = hio_trimming_understory_si_scls(io_si,scls) + &
                            ccohort%n * ccohort%canopy_trim
                       hio_crown_area_understory_si_scls(io_si,scls) = hio_crown_area_understory_si_scls(io_si,scls) + &
                            ccohort%c_area
                       hio_gpp_understory_si_scpf(io_si,scpf)      = hio_gpp_understory_si_scpf(io_si,scpf)      + &
                            n_perm2*ccohort%gpp_acc_hold
                       hio_ar_understory_si_scpf(io_si,scpf)      = hio_ar_understory_si_scpf(io_si,scpf)      + &
                            n_perm2*ccohort%resp_acc_hold

                       ! growth increment
                       hio_ddbh_understory_si_scpf(io_si,scpf) = hio_ddbh_understory_si_scpf(io_si,scpf) + &
                            ccohort%ddbhdt*ccohort%n
                       hio_ddbh_understory_si_scls(io_si,scls) = hio_ddbh_understory_si_scls(io_si,scls) + &
                            ccohort%ddbhdt*ccohort%n

                       ! sum of all mortality
                       hio_mortality_understory_si_scls(io_si,scls) = hio_mortality_understory_si_scls(io_si,scls) + &

                             (ccohort%bmort + ccohort%hmort + ccohort%cmort + & 
                             ccohort%frmort + ccohort%smort + ccohort%asmort) * ccohort%n + &
                             (ccohort%lmort_direct + ccohort%lmort_collateral + ccohort%lmort_infra) * &
                             ccohort%n * sec_per_day * days_per_year
                       
                       hio_understory_mortality_carbonflux_si(io_si) = hio_understory_mortality_carbonflux_si(io_si) + &
                             (ccohort%bmort + ccohort%hmort + ccohort%cmort + & 
                             ccohort%frmort + ccohort%smort + ccohort%asmort) * &
                             total_c * ccohort%n * g_per_kg * days_per_sec * years_per_day * ha_per_m2 + &
                             (ccohort%lmort_direct + ccohort%lmort_collateral + ccohort%lmort_infra) * total_c * &
                             ccohort%n * g_per_kg * ha_per_m2

                       hio_carbon_balance_understory_si_scls(io_si,scls) = hio_carbon_balance_understory_si_scls(io_si,scls) + &
                             ccohort%npp_acc_hold * ccohort%n

                       hio_leaf_md_understory_si_scls(io_si,scls) = hio_leaf_md_understory_si_scls(io_si,scls) + &
                            leaf_c_turnover * ccohort%n
                       hio_root_md_understory_si_scls(io_si,scls) = hio_root_md_understory_si_scls(io_si,scls) + &
                            fnrt_c_turnover * ccohort%n
                       hio_bsw_md_understory_si_scls(io_si,scls) = hio_bsw_md_understory_si_scls(io_si,scls) + &
                             sapw_c_turnover * ccohort%n
                       hio_bstore_md_understory_si_scls(io_si,scls) = hio_bstore_md_understory_si_scls(io_si,scls) + &
                             store_c_turnover * ccohort%n
                       hio_bdead_md_understory_si_scls(io_si,scls) = hio_bdead_md_understory_si_scls(io_si,scls) + &
                             struct_c_turnover * ccohort%n
                       hio_seed_prod_understory_si_scls(io_si,scls) = hio_seed_prod_understory_si_scls(io_si,scls) + &
                            ccohort%seed_prod * ccohort%n

                       hio_npp_leaf_understory_si_scls(io_si,scls) = hio_npp_leaf_understory_si_scls(io_si,scls) + &
                             leaf_c_net_alloc * ccohort%n
                       hio_npp_fnrt_understory_si_scls(io_si,scls) = hio_npp_fnrt_understory_si_scls(io_si,scls) + &
                             fnrt_c_net_alloc * ccohort%n
                       hio_npp_sapw_understory_si_scls(io_si,scls) = hio_npp_sapw_understory_si_scls(io_si,scls) + &
                             sapw_c_net_alloc * ccohort%n
                       hio_npp_dead_understory_si_scls(io_si,scls) = hio_npp_dead_understory_si_scls(io_si,scls) + &
                             struct_c_net_alloc * ccohort%n
                       hio_npp_seed_understory_si_scls(io_si,scls) = hio_npp_seed_understory_si_scls(io_si,scls) + &
                             repro_c_net_alloc * ccohort%n
                       hio_npp_stor_understory_si_scls(io_si,scls) = hio_npp_stor_understory_si_scls(io_si,scls) + &
                             store_c_net_alloc * ccohort%n
                       
                       hio_yesterdaycanopylevel_understory_si_scls(io_si,scls) = &
                            hio_yesterdaycanopylevel_understory_si_scls(io_si,scls) + &
                            ccohort%canopy_layer_yesterday * ccohort%n
                    endif
                    !
                    !
                    ccohort%canopy_layer_yesterday = real(ccohort%canopy_layer, r8)
                    !
                    ! growth flux of individuals into a given bin
                    ! track the actual growth here, the virtual growth from fusion lower down
                    if ( (scls - ccohort%size_class_lasttimestep ) .gt. 0) then
                       do i_scls = ccohort%size_class_lasttimestep + 1, scls
                          i_scpf = (ccohort%pft-1)*nlevsclass+i_scls
                          hio_growthflux_si_scpf(io_si,i_scpf) = hio_growthflux_si_scpf(io_si,i_scpf) + &
                               ccohort%n * days_per_year
                       end do
                    end if
                    ccohort%size_class_lasttimestep = scls


                    !
                  end associate
               else  ! i.e. cohort%isnew
                  !
                  ! if cohort is new, track its growth flux into the first size bin
                  i_scpf = (ccohort%pft-1)*nlevsclass+1
                  hio_growthflux_si_scpf(io_si,i_scpf) = hio_growthflux_si_scpf(io_si,i_scpf) + ccohort%n * days_per_year
                  ccohort%size_class_lasttimestep = 1
                                   
               end if

               ! resolve some canopy area profiles, both total and of occupied leaves
               ican = ccohort%canopy_layer
               !
               hio_crownarea_si_can(io_si, ican) = hio_crownarea_si_can(io_si, ican) + ccohort%c_area / AREA
               !
               do ileaf=1,ccohort%nv
                  cnlf_indx = ileaf + (ican-1) * nlevleaf
                  hio_crownarea_si_cnlf(io_si, cnlf_indx) = hio_crownarea_si_cnlf(io_si, cnlf_indx) + &
                       ccohort%c_area / AREA
               end do
               
               ccohort => ccohort%taller
            enddo ! cohort loop
            
            ! Patch specific variables that are already calculated
            ! These things are all duplicated. Should they all be converted to LL or array structures RF? 
            ! define scalar to counteract the patch albedo scaling logic for conserved quantities
                        
            ! Update Fire Variables
            hio_spitfire_ros_si(io_si)         = hio_spitfire_ros_si(io_si) + cpatch%ROS_front * cpatch%area * AREA_INV
            hio_fire_ros_area_product_si(io_si)= hio_fire_ros_area_product_si(io_si) + &
                 cpatch%frac_burnt * cpatch%ROS_front * cpatch%area * AREA_INV
            hio_effect_wspeed_si(io_si)        = hio_effect_wspeed_si(io_si) + cpatch%effect_wspeed * cpatch%area * AREA_INV
            hio_tfc_ros_si(io_si)              = hio_tfc_ros_si(io_si) + cpatch%TFC_ROS * cpatch%area * AREA_INV
            hio_tfc_ros_area_product_si(io_si) = hio_tfc_ros_area_product_si(io_si) + &
                 cpatch%frac_burnt * cpatch%TFC_ROS * cpatch%area * AREA_INV
            hio_fire_intensity_si(io_si)       = hio_fire_intensity_si(io_si) + cpatch%FI * cpatch%area * AREA_INV
            hio_fire_area_si(io_si)            = hio_fire_area_si(io_si) + cpatch%frac_burnt * cpatch%area * AREA_INV
            hio_fire_fuel_bulkd_si(io_si)      = hio_fire_fuel_bulkd_si(io_si) + cpatch%fuel_bulkd * cpatch%area * AREA_INV
            hio_fire_fuel_eff_moist_si(io_si)  = hio_fire_fuel_eff_moist_si(io_si) + cpatch%fuel_eff_moist * cpatch%area * AREA_INV
            hio_fire_fuel_sav_si(io_si)        = hio_fire_fuel_sav_si(io_si) + cpatch%fuel_sav * cpatch%area * AREA_INV
            hio_fire_fuel_mef_si(io_si)        = hio_fire_fuel_mef_si(io_si) + cpatch%fuel_mef * cpatch%area * AREA_INV
            hio_sum_fuel_si(io_si)             = hio_sum_fuel_si(io_si) + cpatch%sum_fuel * g_per_kg * cpatch%area * AREA_INV
            
            do i_fuel = 1,nfsc
               hio_litter_moisture_si_fuel(io_si, i_fuel) = hio_litter_moisture_si_fuel(io_si, i_fuel) + &
                    cpatch%litter_moisture(i_fuel) * cpatch%area * AREA_INV

               hio_burnt_frac_litter_si_fuel(io_si, i_fuel) = hio_burnt_frac_litter_si_fuel(io_si, i_fuel) + &
                    cpatch%burnt_frac_litter(i_fuel) * cpatch%frac_burnt * cpatch%area * AREA_INV
            end do


            hio_fire_intensity_area_product_si(io_si) = hio_fire_intensity_area_product_si(io_si) + &
                 cpatch%FI * cpatch%frac_burnt * cpatch%area * AREA_INV

            ! Update Litter Flux Variables

            litt_c       => cpatch%litter(element_pos(carbon12_element))
            flux_diags_c => sites(s)%flux_diags(element_pos(carbon12_element))
                         
            do i_cwd = 1, ncwd

                hio_cwd_ag_si_cwdsc(io_si, i_cwd) = hio_cwd_ag_si_cwdsc(io_si, i_cwd) + &
                      litt_c%ag_cwd(i_cwd)*cpatch%area * AREA_INV * g_per_kg
                hio_cwd_bg_si_cwdsc(io_si, i_cwd) = hio_cwd_bg_si_cwdsc(io_si, i_cwd) + &
                      sum(litt_c%bg_cwd(i_cwd,:)) * cpatch%area * AREA_INV * g_per_kg
                
                hio_cwd_ag_out_si_cwdsc(io_si, i_cwd) = hio_cwd_ag_out_si_cwdsc(io_si, i_cwd) + &
                      litt_c%ag_cwd_frag(i_cwd)*cpatch%area * AREA_INV * g_per_kg
                
                hio_cwd_bg_out_si_cwdsc(io_si, i_cwd) = hio_cwd_bg_out_si_cwdsc(io_si, i_cwd) + &
                      sum(litt_c%bg_cwd_frag(i_cwd,:)) * cpatch%area * AREA_INV * g_per_kg

            end do

            ipa = ipa + 1
            cpatch => cpatch%younger
         end do !patch loop

         ! divide so-far-just-summed but to-be-averaged patch-age-class variables by patch-age-class area to get mean values
         do ipa2 = 1, nlevage
            if (hio_area_si_age(io_si, ipa2) .gt. tiny) then
               hio_lai_si_age(io_si, ipa2) = hio_lai_si_age(io_si, ipa2) / (hio_area_si_age(io_si, ipa2)*AREA)
               hio_ncl_si_age(io_si, ipa2) = hio_ncl_si_age(io_si, ipa2) / (hio_area_si_age(io_si, ipa2)*AREA)
               do i_pft = 1, numpft
                  iagepft = ipa2 + (i_pft-1) * nlevage
                  hio_scorch_height_si_agepft(io_si, iagepft) = &
                       hio_scorch_height_si_agepft(io_si, iagepft) / (hio_area_si_age(io_si, ipa2)*AREA)
               enddo
            else
               hio_lai_si_age(io_si, ipa2) = 0._r8
               hio_ncl_si_age(io_si, ipa2) = 0._r8
            endif
         end do

         ! pass the cohort termination mortality as a flux to the history, and then reset the termination mortality buffer
         ! note there are various ways of reporting the total mortality, so pass to these as well
         do i_pft = 1, numpft
            do i_scls = 1,nlevsclass
               i_scpf = (i_pft-1)*nlevsclass + i_scls
               !
               ! termination mortality. sum of canopy and understory indices
               hio_m6_si_scpf(io_si,i_scpf) = (sites(s)%term_nindivs_canopy(i_scls,i_pft) + &
                                               sites(s)%term_nindivs_ustory(i_scls,i_pft)) * days_per_year

               hio_m6_si_scls(io_si,i_scls) = hio_m6_si_scls(io_si,i_scls) + &
                     (sites(s)%term_nindivs_canopy(i_scls,i_pft) + &
                      sites(s)%term_nindivs_ustory(i_scls,i_pft)) * days_per_year
                     

               !
               ! add termination mortality to canopy and understory mortality
               hio_mortality_canopy_si_scls(io_si,i_scls) = hio_mortality_canopy_si_scls(io_si,i_scls) + &
                    sites(s)%term_nindivs_canopy(i_scls,i_pft) * days_per_year

               hio_mortality_understory_si_scls(io_si,i_scls) = hio_mortality_understory_si_scls(io_si,i_scls) + &
                    sites(s)%term_nindivs_ustory(i_scls,i_pft) * days_per_year

               hio_mortality_canopy_si_scpf(io_si,i_scpf) = hio_mortality_canopy_si_scpf(io_si,i_scpf) + &
                     sites(s)%term_nindivs_canopy(i_scls,i_pft) * days_per_year

               hio_mortality_understory_si_scpf(io_si,i_scpf) = hio_mortality_understory_si_scpf(io_si,i_scpf) + &
                     sites(s)%term_nindivs_ustory(i_scls,i_pft) * days_per_year

               !
               ! imort on its own
               hio_m4_si_scpf(io_si,i_scpf) = sites(s)%imort_rate(i_scls, i_pft)
               hio_m4_si_scls(io_si,i_scls) = hio_m4_si_scls(io_si,i_scls) + sites(s)%imort_rate(i_scls, i_pft)
               !
               ! add imort to other mortality terms. consider imort as understory mortality even if it happens in 
               ! cohorts that may have been promoted as part of the patch creation, and use the pre-calculated site-level 
               ! values to avoid biasing the results by the dramatically-reduced number densities in cohorts that are subject to imort
               hio_mortality_understory_si_scpf(io_si,i_scpf) = hio_mortality_understory_si_scpf(io_si,i_scpf) + &
                    sites(s)%imort_rate(i_scls, i_pft)
               hio_mortality_understory_si_scls(io_si,i_scls) = hio_mortality_understory_si_scls(io_si,i_scls) + &
                    sites(s)%imort_rate(i_scls, i_pft)
               !
               iscag = i_scls ! since imort is by definition something that only happens in newly disturbed patches, treat as such
               hio_mortality_understory_si_scag(io_si,iscag) = hio_mortality_understory_si_scag(io_si,iscag) + &
                    sites(s)%imort_rate(i_scls, i_pft)

               ! fire mortality from the site-level diagnostic rates
               hio_m5_si_scpf(io_si,i_scpf) = sites(s)%fmort_rate_canopy(i_scls, i_pft) + &
                     sites(s)%fmort_rate_ustory(i_scls, i_pft)
               hio_m5_si_scls(io_si,i_scls) = hio_m5_si_scls(io_si,i_scls) + &
                     sites(s)%fmort_rate_canopy(i_scls, i_pft) +  sites(s)%fmort_rate_ustory(i_scls, i_pft)
               !
               hio_crownfiremort_si_scpf(io_si,i_scpf) = sites(s)%fmort_rate_crown(i_scls, i_pft)
               hio_cambialfiremort_si_scpf(io_si,i_scpf) = sites(s)%fmort_rate_cambial(i_scls, i_pft)
               !
               ! fire components of overall canopy and understory mortality
               hio_mortality_canopy_si_scpf(io_si,i_scpf) = hio_mortality_canopy_si_scpf(io_si,i_scpf) + &
                    sites(s)%fmort_rate_canopy(i_scls, i_pft)
               hio_mortality_canopy_si_scls(io_si,i_scls) = hio_mortality_canopy_si_scls(io_si,i_scls) + &
                    sites(s)%fmort_rate_canopy(i_scls, i_pft)

               ! the fire mortality rates for each layer are total dead, since the usable
               ! output will then normalize by the counts, we are allowed to sum over layers
               hio_mortality_understory_si_scpf(io_si,i_scpf) = hio_mortality_understory_si_scpf(io_si,i_scpf) + &
                     sites(s)%fmort_rate_ustory(i_scls, i_pft)

               hio_mortality_understory_si_scls(io_si,i_scls) = hio_mortality_understory_si_scls(io_si,i_scls) + &
                     sites(s)%fmort_rate_ustory(i_scls, i_pft)

               !
               ! carbon flux associated with mortality of trees dying by fire
               hio_canopy_mortality_carbonflux_si(io_si) = hio_canopy_mortality_carbonflux_si(io_si) + &
                     sites(s)%fmort_carbonflux_canopy
               
               hio_understory_mortality_carbonflux_si(io_si) = hio_understory_mortality_carbonflux_si(io_si) + &
                     sites(s)%fmort_carbonflux_ustory
               
               !
               ! for scag variables, also treat as happening in the newly-disurbed patch

               hio_mortality_canopy_si_scag(io_si,iscag) = hio_mortality_canopy_si_scag(io_si,iscag) + &
                    sites(s)%fmort_rate_canopy(i_scls, i_pft)
               hio_mortality_understory_si_scag(io_si,iscag) = hio_mortality_understory_si_scag(io_si,iscag) + &
                    sites(s)%fmort_rate_ustory(i_scls, i_pft)

               ! while in this loop, pass the fusion-induced growth rate flux to history
               hio_growthflux_fusion_si_scpf(io_si,i_scpf) = hio_growthflux_fusion_si_scpf(io_si,i_scpf) + &
                    sites(s)%growthflux_fusion(i_scls, i_pft) * days_per_year
            end do
         end do
         !
         
         ! treat carbon flux from imort the same way
         hio_understory_mortality_carbonflux_si(io_si) = hio_understory_mortality_carbonflux_si(io_si) + &
              sites(s)%imort_carbonflux
         !
         sites(s)%term_nindivs_canopy(:,:) = 0._r8
         sites(s)%term_nindivs_ustory(:,:) = 0._r8
         sites(s)%imort_carbonflux = 0._r8
         sites(s)%imort_rate(:,:) = 0._r8
         sites(s)%fmort_rate_canopy(:,:) = 0._r8
         sites(s)%fmort_rate_ustory(:,:) = 0._r8
         sites(s)%fmort_carbonflux_canopy = 0._r8
         sites(s)%fmort_carbonflux_ustory = 0._r8
         sites(s)%fmort_rate_cambial(:,:) = 0._r8
         sites(s)%fmort_rate_crown(:,:) = 0._r8
         sites(s)%growthflux_fusion(:,:) = 0._r8

         ! pass the recruitment rate as a flux to the history, and then reset the recruitment buffer
         do i_pft = 1, numpft
            hio_recruitment_si_pft(io_si,i_pft) = sites(s)%recruitment_rate(i_pft) * days_per_year
         end do
         sites(s)%recruitment_rate(:) = 0._r8

         ! summarize all of the mortality fluxes by PFT
         do i_pft = 1, numpft
            do i_scls = 1,nlevsclass
               i_scpf = (i_pft-1)*nlevsclass + i_scls

               hio_mortality_si_pft(io_si,i_pft) = hio_mortality_si_pft(io_si,i_pft) + &
                    hio_m1_si_scpf(io_si,i_scpf) + &
                    hio_m2_si_scpf(io_si,i_scpf) + &
                    hio_m3_si_scpf(io_si,i_scpf) + &
                    hio_m4_si_scpf(io_si,i_scpf) + &
                    hio_m5_si_scpf(io_si,i_scpf) + &
                    hio_m6_si_scpf(io_si,i_scpf) + &
		    hio_m7_si_scpf(io_si,i_scpf) + &
                    hio_m8_si_scpf(io_si,i_scpf) + &
                    hio_m9_si_scpf(io_si,i_scpf) + &
                    hio_m10_si_scpf(io_si,i_scpf) 

            end do
         end do
         
         ! ------------------------------------------------------------------------------
         ! Some carbon only litter diagnostics (legacy)
         ! ------------------------------------------------------------------------------

         flux_diags => sites(s)%flux_diags(element_pos(carbon12_element))

         hio_litter_in_si(io_si) = (sum(flux_diags%cwd_ag_input(:)) + &
              sum(flux_diags%cwd_bg_input(:)) + &
              sum(flux_diags%leaf_litter_input(:)) + &
              sum(flux_diags%root_litter_input(:))) * &
              g_per_kg * AREA_INV * days_per_sec

         hio_litter_out_si(io_si) = 0._r8
         hio_seed_bank_si(io_si)  = 0._r8
         hio_seeds_in_si(io_si)   = 0._r8

         cpatch => sites(s)%oldest_patch
         do while(associated(cpatch))
            
            litt => cpatch%litter(element_pos(carbon12_element))
            
            area_frac = cpatch%area * AREA_INV
            
            ! Sum up all output fluxes (fragmentation) kgC/m2/day -> gC/m2/s
            hio_litter_out_si(io_si) = hio_litter_out_si(io_si) + &
                 (sum(litt%leaf_fines_frag(:)) + &
                 sum(litt%root_fines_frag(:,:)) + &
                 sum(litt%ag_cwd_frag(:)) + &
                 sum(litt%bg_cwd_frag(:,:))) * &
                 area_frac * g_per_kg * days_per_sec

            ! Sum up total seed bank (germinated and ungerminated)
            hio_seed_bank_si(io_si) = hio_seed_bank_si(io_si) + &
                 (sum(litt%seed(:))+sum(litt%seed_germ(:))) * &
                 area_frac * g_per_kg * days_per_sec

            ! Sum up the input flux into the seed bank (local and external)
            hio_seeds_in_si(io_si) = hio_seeds_in_si(io_si) + &
                 (sum(litt%seed_in_local(:)) + sum(litt%seed_in_extern(:))) * &
                 area_frac * g_per_kg * days_per_sec
            
            cpatch => cpatch%younger
         end do
         

         ! ------------------------------------------------------------------------------
         ! Diagnostics discretized by element type
         ! ------------------------------------------------------------------------------

         hio_cwd_elcwd(io_si,:)   = 0._r8

         
         do el = 1, num_elements
            
            flux_diags => sites(s)%flux_diags(el)
            
            ! Sum up all input litter fluxes (above below, fines, cwd)
            hio_litter_in_elem(io_si, el) =  & 
                 sum(flux_diags%cwd_ag_input(:)) + & 
                 sum(flux_diags%cwd_bg_input(:)) + &
                 sum(flux_diags%leaf_litter_input(:)) + &
                 sum(flux_diags%root_litter_input(:))

            hio_cwd_ag_elem(io_si,el)         = 0._r8
            hio_cwd_bg_elem(io_si,el)         = 0._r8
            hio_fines_ag_elem(io_si,el)       = 0._r8
            hio_fines_bg_elem(io_si,el)       = 0._r8

            hio_seed_bank_elem(io_si,el)      = 0._r8
            hio_seed_germ_elem(io_si,el)      = 0._r8
            hio_seed_decay_elem(io_si,el)     = 0._r8
            hio_seeds_in_local_elem(io_si,el) = 0._r8
            hio_seed_in_extern_elem(io_si,el) = 0._r8
            hio_litter_out_elem(io_si,el)     = 0._r8
            
            cpatch => sites(s)%oldest_patch
            do while(associated(cpatch))

               litt => cpatch%litter(el)

               area_frac = cpatch%area * AREA_INV

               ! Sum up all output fluxes (fragmentation)
               hio_litter_out_elem(io_si,el) = hio_litter_out_elem(io_si,el) + &
                    (sum(litt%leaf_fines_frag(:)) + &
                     sum(litt%root_fines_frag(:,:)) + &
                     sum(litt%ag_cwd_frag(:)) + & 
                     sum(litt%bg_cwd_frag(:,:))) * area_frac

               hio_seed_bank_elem(io_si,el) = hio_seed_bank_elem(io_si,el) + & 
                    sum(litt%seed(:)) * area_frac

               hio_seed_germ_elem(io_si,el) = hio_seed_germ_elem(io_si,el) + &
                    sum(litt%seed_germ(:)) * area_frac
                    
               hio_seed_decay_elem(io_si,el) = hio_seed_decay_elem(io_si,el) + & 
                    sum(litt%seed_decay(:)) * area_frac

               hio_seeds_in_local_elem(io_si,el) = hio_seeds_in_local_elem(io_si,el) + & 
                    sum(litt%seed_in_local(:)) * area_frac

               hio_seed_in_extern_elem(io_si,el) = hio_seed_in_extern_elem(io_si,el) + & 
                    sum(litt%seed_in_extern(:)) * area_frac

               ! Litter State Variables
               hio_cwd_ag_elem(io_si,el) = hio_cwd_ag_elem(io_si,el) + &
                     sum(litt%ag_cwd(:)) * area_frac
               
               hio_cwd_bg_elem(io_si,el) = hio_cwd_bg_elem(io_si,el) + &
                     sum(litt%bg_cwd(:,:)) * area_frac
               
               hio_fines_ag_elem(io_si,el) = hio_fines_ag_elem(io_si,el) + & 
                     sum(litt%leaf_fines(:)) * area_frac
               
               hio_fines_bg_elem(io_si,el) = hio_fines_bg_elem(io_si,el) + &
                     sum(litt%root_fines(:,:)) * area_frac


               do cwd=1,ncwd
                   elcwd = (el-1)*ncwd+cwd
                   hio_cwd_elcwd(io_si,elcwd) = hio_cwd_elcwd(io_si,elcwd) + & 
                         (litt%ag_cwd(cwd) + sum(litt%bg_cwd(cwd,:))) * area_frac

               end do

                    
               cpatch => cpatch%younger
            end do

         end do
         



         
         ! pass demotion rates and associated carbon fluxes to history
         do i_scls = 1,nlevsclass
            hio_demotion_rate_si_scls(io_si,i_scls) = sites(s)%demotion_rate(i_scls) * days_per_year
            hio_promotion_rate_si_scls(io_si,i_scls) = sites(s)%promotion_rate(i_scls) * days_per_year
         end do
         !
         ! convert kg C / ha / day to gc / m2 / sec
         hio_demotion_carbonflux_si(io_si) = sites(s)%demotion_carbonflux * g_per_kg * ha_per_m2 * days_per_sec
         hio_promotion_carbonflux_si(io_si) = sites(s)%promotion_carbonflux * g_per_kg * ha_per_m2 * days_per_sec
         !
         ! mortality-associated carbon fluxes
         
         hio_canopy_mortality_carbonflux_si(io_si) = hio_canopy_mortality_carbonflux_si(io_si) + &
               sites(s)%term_carbonflux_canopy * g_per_kg * days_per_sec * ha_per_m2
         
         hio_understory_mortality_carbonflux_si(io_si) = hio_understory_mortality_carbonflux_si(io_si) + &
               sites(s)%term_carbonflux_ustory * g_per_kg * days_per_sec * ha_per_m2

         ! and zero the site-level termination carbon flux variable
         sites(s)%term_carbonflux_canopy = 0._r8
         sites(s)%term_carbonflux_ustory = 0._r8
         !

         ! add the site-level disturbance-associated cwd and litter input fluxes to thir respective flux fields

         do i_cwd = 1, ncwd
             hio_cwd_ag_in_si_cwdsc(io_si, i_cwd) = hio_cwd_ag_in_si_cwdsc(io_si, i_cwd) + &
                   flux_diags_c%cwd_ag_input(i_cwd) * g_per_kg
             
             hio_cwd_bg_in_si_cwdsc(io_si, i_cwd) = hio_cwd_bg_in_si_cwdsc(io_si, i_cwd) + &
                   flux_diags_c%cwd_bg_input(i_cwd) * g_per_kg

         end do

         ! and reset the disturbance-related field buffers

         do el = 1, num_elements
             call sites(s)%flux_diags(el)%ZeroFluxDiags()
         end do

      enddo ! site loop
      
    end associate

    return
  end subroutine update_history_dyn
 
 ! ======================================================================================

 subroutine update_history_prod(this,nc,nsites,sites,dt_tstep)

    ! ---------------------------------------------------------------------------------
    ! This is the call to update the history IO arrays that are expected to only change
    ! after rapid timescale productivity calculations (gpp and respiration).
    ! ---------------------------------------------------------------------------------
    
    use EDTypesMod          , only : nclmax, nlevleaf
    !
    ! Arguments
    class(fates_history_interface_type)                 :: this
    integer                 , intent(in)            :: nc   ! clump index
    integer                 , intent(in)            :: nsites
    type(ed_site_type)      , intent(inout), target :: sites(nsites)
    real(r8)                , intent(in)            :: dt_tstep
    
    ! Locals
    integer  :: s        ! The local site index
    integer  :: io_si     ! The site index of the IO array
    integer  :: ipa      ! The local "I"ndex of "PA"tches 
    integer  :: io_pa    ! The patch index of the IO array
    integer  :: io_pa1   ! The first patch index in the IO array for each site
    integer  :: io_soipa 
    integer  :: lb1,ub1,lb2,ub2  ! IO array bounds for the calling thread
    integer  :: ivar             ! index of IO variable object vector
    integer  :: ft               ! functional type index
    real(r8) :: n_perm2     ! individuals per m2 for the whole column
    real(r8) :: patch_area_by_age(nlevage) ! patch area in each bin for normalizing purposes
    real(r8) :: canopy_area_by_age(nlevage) ! canopy area in each bin for normalizing purposes
    real(r8), parameter :: tiny = 1.e-5_r8      ! some small number
    integer  :: ipa2     ! patch incrementer
    integer :: cnlfpft_indx, cnlf_indx, ipft, ican, ileaf ! more iterators and indices
    type(ed_patch_type),pointer  :: cpatch
    type(ed_cohort_type),pointer :: ccohort
    real(r8) :: per_dt_tstep          ! Time step in frequency units (/s)

    associate( hio_gpp_si         => this%hvars(ih_gpp_si)%r81d, &
               hio_npp_si         => this%hvars(ih_npp_si)%r81d, &
               hio_aresp_si       => this%hvars(ih_aresp_si)%r81d, &
               hio_maint_resp_si  => this%hvars(ih_maint_resp_si)%r81d, &
               hio_growth_resp_si => this%hvars(ih_growth_resp_si)%r81d, &
               hio_c_stomata_si   => this%hvars(ih_c_stomata_si)%r81d, &
               hio_c_lblayer_si   => this%hvars(ih_c_lblayer_si)%r81d, &
               hio_ar_si_scpf     => this%hvars(ih_ar_si_scpf)%r82d, &
               hio_ar_grow_si_scpf   => this%hvars(ih_ar_grow_si_scpf)%r82d, &
               hio_ar_maint_si_scpf  => this%hvars(ih_ar_maint_si_scpf)%r82d, &
               hio_ar_agsapm_si_scpf => this%hvars(ih_ar_agsapm_si_scpf)%r82d, &
               hio_ar_darkm_si_scpf  => this%hvars(ih_ar_darkm_si_scpf)%r82d, &
               hio_ar_crootm_si_scpf => this%hvars(ih_ar_crootm_si_scpf)%r82d, &
               hio_ar_frootm_si_scpf => this%hvars(ih_ar_frootm_si_scpf)%r82d, &
               hio_gpp_canopy_si     => this%hvars(ih_gpp_canopy_si)%r81d, &
               hio_ar_canopy_si      => this%hvars(ih_ar_canopy_si)%r81d, &
               hio_gpp_understory_si => this%hvars(ih_gpp_understory_si)%r81d, &
               hio_ar_understory_si  => this%hvars(ih_ar_understory_si)%r81d, &
               hio_rdark_canopy_si_scls             => this%hvars(ih_rdark_canopy_si_scls)%r82d, &
               hio_livestem_mr_canopy_si_scls       => this%hvars(ih_livestem_mr_canopy_si_scls)%r82d, &
               hio_livecroot_mr_canopy_si_scls      => this%hvars(ih_livecroot_mr_canopy_si_scls)%r82d, &
               hio_froot_mr_canopy_si_scls          => this%hvars(ih_froot_mr_canopy_si_scls)%r82d, &
               hio_resp_g_canopy_si_scls            => this%hvars(ih_resp_g_canopy_si_scls)%r82d, &
               hio_resp_m_canopy_si_scls            => this%hvars(ih_resp_m_canopy_si_scls)%r82d, &
               hio_rdark_understory_si_scls         => this%hvars(ih_rdark_understory_si_scls)%r82d, &
               hio_livestem_mr_understory_si_scls   => this%hvars(ih_livestem_mr_understory_si_scls)%r82d, &
               hio_livecroot_mr_understory_si_scls  => this%hvars(ih_livecroot_mr_understory_si_scls)%r82d, &
               hio_froot_mr_understory_si_scls      => this%hvars(ih_froot_mr_understory_si_scls)%r82d, &
               hio_resp_g_understory_si_scls        => this%hvars(ih_resp_g_understory_si_scls)%r82d, &
               hio_resp_m_understory_si_scls        => this%hvars(ih_resp_m_understory_si_scls)%r82d, &
               hio_leaf_mr_si         => this%hvars(ih_leaf_mr_si)%r81d, &
               hio_froot_mr_si        => this%hvars(ih_froot_mr_si)%r81d, &
               hio_livecroot_mr_si    => this%hvars(ih_livecroot_mr_si)%r81d, &
               hio_livestem_mr_si     => this%hvars(ih_livestem_mr_si)%r81d, &
               hio_gpp_si_age         => this%hvars(ih_gpp_si_age)%r82d, &
               hio_npp_si_age         => this%hvars(ih_npp_si_age)%r82d, &
               hio_c_stomata_si_age   => this%hvars(ih_c_stomata_si_age)%r82d, &
               hio_c_lblayer_si_age   => this%hvars(ih_c_lblayer_si_age)%r82d, &
               hio_parsun_z_si_cnlf     => this%hvars(ih_parsun_z_si_cnlf)%r82d, &
               hio_parsha_z_si_cnlf     => this%hvars(ih_parsha_z_si_cnlf)%r82d, &
               hio_ts_net_uptake_si_cnlf => this%hvars(ih_ts_net_uptake_si_cnlf)%r82d, &
               hio_parsun_z_si_cnlfpft  => this%hvars(ih_parsun_z_si_cnlfpft)%r82d, &
               hio_parsha_z_si_cnlfpft  => this%hvars(ih_parsha_z_si_cnlfpft)%r82d, &
               hio_laisun_z_si_cnlf     => this%hvars(ih_laisun_z_si_cnlf)%r82d, &
               hio_laisha_z_si_cnlf     => this%hvars(ih_laisha_z_si_cnlf)%r82d, &
               hio_laisun_z_si_cnlfpft  => this%hvars(ih_laisun_z_si_cnlfpft)%r82d, &
               hio_laisha_z_si_cnlfpft  => this%hvars(ih_laisha_z_si_cnlfpft)%r82d, &
               hio_laisun_top_si_can     => this%hvars(ih_laisun_top_si_can)%r82d, &
               hio_laisha_top_si_can     => this%hvars(ih_laisha_top_si_can)%r82d, &
               hio_fabd_sun_si_cnlfpft  => this%hvars(ih_fabd_sun_si_cnlfpft)%r82d, &
               hio_fabd_sha_si_cnlfpft  => this%hvars(ih_fabd_sha_si_cnlfpft)%r82d, &
               hio_fabi_sun_si_cnlfpft  => this%hvars(ih_fabi_sun_si_cnlfpft)%r82d, &
               hio_fabi_sha_si_cnlfpft  => this%hvars(ih_fabi_sha_si_cnlfpft)%r82d, &
               hio_fabd_sun_si_cnlf  => this%hvars(ih_fabd_sun_si_cnlf)%r82d, &
               hio_fabd_sha_si_cnlf  => this%hvars(ih_fabd_sha_si_cnlf)%r82d, &
               hio_fabi_sun_si_cnlf  => this%hvars(ih_fabi_sun_si_cnlf)%r82d, &
               hio_fabi_sha_si_cnlf  => this%hvars(ih_fabi_sha_si_cnlf)%r82d, &
               hio_parprof_dir_si_cnlf  => this%hvars(ih_parprof_dir_si_cnlf)%r82d, &
               hio_parprof_dif_si_cnlf  => this%hvars(ih_parprof_dif_si_cnlf)%r82d, &
               hio_parprof_dir_si_cnlfpft  => this%hvars(ih_parprof_dir_si_cnlfpft)%r82d, &
               hio_parprof_dif_si_cnlfpft  => this%hvars(ih_parprof_dif_si_cnlfpft)%r82d, &
               hio_fabd_sun_top_si_can  => this%hvars(ih_fabd_sun_top_si_can)%r82d, &
               hio_fabd_sha_top_si_can  => this%hvars(ih_fabd_sha_top_si_can)%r82d, &
               hio_fabi_sun_top_si_can  => this%hvars(ih_fabi_sun_top_si_can)%r82d, &
               hio_fabi_sha_top_si_can  => this%hvars(ih_fabi_sha_top_si_can)%r82d, &
               hio_parsun_top_si_can     => this%hvars(ih_parsun_top_si_can)%r82d, &
               hio_parsha_top_si_can     => this%hvars(ih_parsha_top_si_can)%r82d &
               )


      ! Flush the relevant history variables 
      call this%flush_hvars(nc,upfreq_in=2)

      per_dt_tstep = 1.0_r8/dt_tstep

      do s = 1,nsites
         
         io_si  = this%iovar_map(nc)%site_index(s)
         io_pa1 = this%iovar_map(nc)%patch1_index(s)
         io_soipa = io_pa1-1
         
         ipa = 0
         cpatch => sites(s)%oldest_patch

         patch_area_by_age(1:nlevage) = 0._r8
         canopy_area_by_age(1:nlevage) = 0._r8

         do while(associated(cpatch))
            
            io_pa = io_pa1 + ipa

            patch_area_by_age(cpatch%age_class)  = &
                 patch_area_by_age(cpatch%age_class) + cpatch%area

            canopy_area_by_age(cpatch%age_class) = &
                 canopy_area_by_age(cpatch%age_class) + cpatch%total_canopy_area

            ! Canopy resitance terms
            hio_c_stomata_si_age(io_si,cpatch%age_class) = &
                 hio_c_stomata_si_age(io_si,cpatch%age_class) + &
                 cpatch%c_stomata * cpatch%total_canopy_area
            
            hio_c_lblayer_si_age(io_si,cpatch%age_class) = &
                 hio_c_lblayer_si_age(io_si,cpatch%age_class) + &
                 cpatch%c_lblayer * cpatch%total_canopy_area
            
            hio_c_stomata_si(io_si) = hio_c_stomata_si(io_si) + &
                 cpatch%c_stomata * cpatch%total_canopy_area
            
            hio_c_lblayer_si(io_si) = hio_c_lblayer_si(io_si) + &
                 cpatch%c_lblayer * cpatch%total_canopy_area

            ccohort => cpatch%shortest
            do while(associated(ccohort))
               
               n_perm2   = ccohort%n * AREA_INV
               
               if ( .not. ccohort%isnew ) then

                  ! Calculate index for the scpf class
                  associate( scpf => ccohort%size_by_pft_class, &
                             scls => ccohort%size_class )
                    
                  ! scale up cohort fluxes to the site level
                  hio_npp_si(io_si) = hio_npp_si(io_si) + &
                        ccohort%npp_tstep * g_per_kg * n_perm2 * per_dt_tstep
                  hio_gpp_si(io_si) = hio_gpp_si(io_si) + &
                        ccohort%gpp_tstep * g_per_kg * n_perm2 * per_dt_tstep
                  hio_aresp_si(io_si) = hio_aresp_si(io_si) + &
                        ccohort%resp_tstep * g_per_kg * n_perm2 * per_dt_tstep
                  hio_growth_resp_si(io_si) = hio_growth_resp_si(io_si) + &
                        ccohort%resp_g * g_per_kg * n_perm2 * per_dt_tstep
                  hio_maint_resp_si(io_si) = hio_maint_resp_si(io_si) + &
                        ccohort%resp_m * g_per_kg * n_perm2 * per_dt_tstep
                  
                  ! aggregate MR fluxes to the site level
                  hio_leaf_mr_si(io_si) = hio_leaf_mr_si(io_si) + ccohort%rdark &
                       * n_perm2 *  sec_per_day * days_per_year
                  hio_froot_mr_si(io_si) = hio_froot_mr_si(io_si) + ccohort%froot_mr &
                       * n_perm2 *  sec_per_day * days_per_year
                  hio_livecroot_mr_si(io_si) = hio_livecroot_mr_si(io_si) + ccohort%livecroot_mr &
                       * n_perm2 *  sec_per_day * days_per_year
                  hio_livestem_mr_si(io_si) = hio_livestem_mr_si(io_si) + ccohort%livestem_mr &
                       * n_perm2 *  sec_per_day * days_per_year

                  ! Total AR (kgC/m2/yr) = (kgC/plant/step) / (s/step) * (plant/m2) * (s/yr)
                  hio_ar_si_scpf(io_si,scpf)    =   hio_ar_si_scpf(io_si,scpf) + &
                        (ccohort%resp_tstep/dt_tstep) * n_perm2 * sec_per_day * days_per_year

                  ! Growth AR (kgC/m2/yr)
                  hio_ar_grow_si_scpf(io_si,scpf) = hio_ar_grow_si_scpf(io_si,scpf) + &
                        (ccohort%resp_g/dt_tstep) * n_perm2 * sec_per_day * days_per_year

                  ! Maint AR (kgC/m2/yr)
                  hio_ar_maint_si_scpf(io_si,scpf) = hio_ar_maint_si_scpf(io_si,scpf) + &
                        (ccohort%resp_m/dt_tstep) * n_perm2 * sec_per_day * days_per_year
                  
                  ! Maintenance AR partition variables are stored as rates (kgC/plant/s)
                  ! (kgC/m2/yr) = (kgC/plant/s) * (plant/m2) * (s/yr)
                  hio_ar_agsapm_si_scpf(io_si,scpf) = hio_ar_agsapm_si_scpf(io_si,scpf) + &
                        ccohort%livestem_mr * n_perm2 * sec_per_day * days_per_year

                  ! (kgC/m2/yr) = (kgC/plant/s) * (plant/m2) * (s/yr)
                  hio_ar_darkm_si_scpf(io_si,scpf) = hio_ar_darkm_si_scpf(io_si,scpf) + &
                        ccohort%rdark * n_perm2 *  sec_per_day * days_per_year

                  ! (kgC/m2/yr) = (kgC/plant/s) * (plant/m2) * (s/yr)
                  hio_ar_crootm_si_scpf(io_si,scpf) = hio_ar_crootm_si_scpf(io_si,scpf) + &
                        ccohort%livecroot_mr * n_perm2 * sec_per_day * days_per_year

                  ! (kgC/m2/yr) = (kgC/plant/s) * (plant/m2) * (s/yr)
                  hio_ar_frootm_si_scpf(io_si,scpf) = hio_ar_frootm_si_scpf(io_si,scpf) + &
                        ccohort%froot_mr * n_perm2  * sec_per_day * days_per_year


                  ! accumulate fluxes per patch age bin
                  hio_gpp_si_age(io_si,cpatch%age_class) = hio_gpp_si_age(io_si,cpatch%age_class) &
                       + ccohort%gpp_tstep * ccohort%n * g_per_kg * per_dt_tstep
                  hio_npp_si_age(io_si,cpatch%age_class) = hio_npp_si_age(io_si,cpatch%age_class) &
                       + ccohort%npp_tstep * ccohort%n * g_per_kg * per_dt_tstep

                  ! accumulate fluxes on canopy- and understory- separated fluxes
                  if (ccohort%canopy_layer .eq. 1) then
                     !
                     ! bulk fluxes are in gC / m2 / s
                     hio_gpp_canopy_si(io_si) = hio_gpp_canopy_si(io_si) + &
                          ccohort%gpp_tstep * g_per_kg * n_perm2 * per_dt_tstep                     
                     hio_ar_canopy_si(io_si) = hio_ar_canopy_si(io_si) + &
                          ccohort%resp_tstep * g_per_kg * n_perm2 * per_dt_tstep                     
                     !
                     ! size-resolved respiration fluxes are in kg C / ha / yr
                     hio_rdark_canopy_si_scls(io_si,scls) = hio_rdark_canopy_si_scls(io_si,scls) + &
                          ccohort%rdark  * ccohort%n * sec_per_day * days_per_year
                     hio_livestem_mr_canopy_si_scls(io_si,scls) = hio_livestem_mr_canopy_si_scls(io_si,scls) + &
                          ccohort%livestem_mr  * ccohort%n * sec_per_day * days_per_year
                     hio_livecroot_mr_canopy_si_scls(io_si,scls) = hio_livecroot_mr_canopy_si_scls(io_si,scls) + &
                          ccohort%livecroot_mr  * ccohort%n * sec_per_day * days_per_year
                     hio_froot_mr_canopy_si_scls(io_si,scls) = hio_froot_mr_canopy_si_scls(io_si,scls) + &
                          ccohort%froot_mr  * ccohort%n * sec_per_day * days_per_year
                     hio_resp_g_canopy_si_scls(io_si,scls) = hio_resp_g_canopy_si_scls(io_si,scls) + &
                          ccohort%resp_g  * ccohort%n * sec_per_day * days_per_year * per_dt_tstep 
                     hio_resp_m_canopy_si_scls(io_si,scls) = hio_resp_m_canopy_si_scls(io_si,scls) + &
                          ccohort%resp_m  * ccohort%n * sec_per_day * days_per_year * per_dt_tstep 
                  else
                     !
                     ! bulk fluxes are in gC / m2 / s
                     hio_gpp_understory_si(io_si) = hio_gpp_understory_si(io_si) + &
                          ccohort%gpp_tstep * g_per_kg * n_perm2 * per_dt_tstep                     
                     hio_ar_understory_si(io_si) = hio_ar_understory_si(io_si) + &
                          ccohort%resp_tstep * g_per_kg * n_perm2 * per_dt_tstep                     
                     !
                     ! size-resolved respiration fluxes are in kg C / ha / yr
                     hio_rdark_understory_si_scls(io_si,scls) = hio_rdark_understory_si_scls(io_si,scls) + &
                          ccohort%rdark  * ccohort%n * sec_per_day * days_per_year
                     hio_livestem_mr_understory_si_scls(io_si,scls) = hio_livestem_mr_understory_si_scls(io_si,scls) + &
                          ccohort%livestem_mr  * ccohort%n * sec_per_day * days_per_year
                     hio_livecroot_mr_understory_si_scls(io_si,scls) = hio_livecroot_mr_understory_si_scls(io_si,scls) + &
                          ccohort%livecroot_mr  * ccohort%n * sec_per_day * days_per_year
                     hio_froot_mr_understory_si_scls(io_si,scls) = hio_froot_mr_understory_si_scls(io_si,scls) + &
                          ccohort%froot_mr  * ccohort%n * sec_per_day * days_per_year
                     hio_resp_g_understory_si_scls(io_si,scls) = hio_resp_g_understory_si_scls(io_si,scls) + &
                          ccohort%resp_g  * ccohort%n * sec_per_day * days_per_year * per_dt_tstep 
                     hio_resp_m_understory_si_scls(io_si,scls) = hio_resp_m_understory_si_scls(io_si,scls) + &
                          ccohort%resp_m  * ccohort%n * sec_per_day * days_per_year * per_dt_tstep 
                  endif
                end associate
               endif

               !!! canopy leaf carbon balance
               ican = ccohort%canopy_layer
               do ileaf=1,ccohort%nv
                  cnlf_indx = ileaf + (ican-1) * nlevleaf
                  hio_ts_net_uptake_si_cnlf(io_si, cnlf_indx) = hio_ts_net_uptake_si_cnlf(io_si, cnlf_indx) + &
                       ccohort%ts_net_uptake(ileaf) * g_per_kg * per_dt_tstep * ccohort%c_area / AREA
               end do

               ccohort => ccohort%taller
            enddo ! cohort loop

            ! summarize radiation profiles through the canopy
            do ipft=1,numpft
               do ican=1,nclmax         !  cpatch%ncl_p  ?
                  do ileaf=1,nlevleaf   !  cpatch%ncan(ican,ipft) ?
                     ! calculate where we are on multiplexed dimensions
                     cnlfpft_indx = ileaf + (ican-1) * nlevleaf + (ipft-1) * nlevleaf * nclmax 
                     cnlf_indx = ileaf + (ican-1) * nlevleaf
                     !
                     ! first do all the canopy x leaf x pft calculations
                     hio_parsun_z_si_cnlfpft(io_si,cnlfpft_indx) = hio_parsun_z_si_cnlfpft(io_si,cnlfpft_indx) + &
                          cpatch%ed_parsun_z(ican,ipft,ileaf) * cpatch%area * AREA_INV
                     hio_parsha_z_si_cnlfpft(io_si,cnlfpft_indx) = hio_parsha_z_si_cnlfpft(io_si,cnlfpft_indx) + &
                          cpatch%ed_parsha_z(ican,ipft,ileaf) * cpatch%area * AREA_INV
                     !
                     hio_laisun_z_si_cnlfpft(io_si,cnlfpft_indx) = hio_laisun_z_si_cnlfpft(io_si,cnlfpft_indx) + &
                          cpatch%ed_laisun_z(ican,ipft,ileaf) * cpatch%area * AREA_INV
                     hio_laisha_z_si_cnlfpft(io_si,cnlfpft_indx) = hio_laisha_z_si_cnlfpft(io_si,cnlfpft_indx) + &
                          cpatch%ed_laisha_z(ican,ipft,ileaf) * cpatch%area * AREA_INV
                     !
                     hio_fabd_sun_si_cnlfpft(io_si,cnlfpft_indx) = hio_fabd_sun_si_cnlfpft(io_si,cnlfpft_indx) + &
                          cpatch%fabd_sun_z(ican,ipft,ileaf) * cpatch%area * AREA_INV
                     hio_fabd_sha_si_cnlfpft(io_si,cnlfpft_indx) = hio_fabd_sha_si_cnlfpft(io_si,cnlfpft_indx) + &
                          cpatch%fabd_sha_z(ican,ipft,ileaf) * cpatch%area * AREA_INV
                     hio_fabi_sun_si_cnlfpft(io_si,cnlfpft_indx) = hio_fabi_sun_si_cnlfpft(io_si,cnlfpft_indx) + &
                          cpatch%fabi_sun_z(ican,ipft,ileaf) * cpatch%area * AREA_INV
                     hio_fabi_sha_si_cnlfpft(io_si,cnlfpft_indx) = hio_fabi_sha_si_cnlfpft(io_si,cnlfpft_indx) + &
                          cpatch%fabi_sha_z(ican,ipft,ileaf) * cpatch%area * AREA_INV
                     !
                     hio_parprof_dir_si_cnlfpft(io_si,cnlfpft_indx) = hio_parprof_dir_si_cnlfpft(io_si,cnlfpft_indx) + &
                          cpatch%parprof_pft_dir_z(ican,ipft,ileaf) * cpatch%area * AREA_INV
                     hio_parprof_dif_si_cnlfpft(io_si,cnlfpft_indx) = hio_parprof_dif_si_cnlfpft(io_si,cnlfpft_indx) + &
                          cpatch%parprof_pft_dif_z(ican,ipft,ileaf) * cpatch%area * AREA_INV
                     !
                     ! summarize across all PFTs
                     hio_parsun_z_si_cnlf(io_si,cnlf_indx) = hio_parsun_z_si_cnlf(io_si,cnlf_indx) + &
                          cpatch%ed_parsun_z(ican,ipft,ileaf) * cpatch%area * AREA_INV
                     hio_parsha_z_si_cnlf(io_si,cnlf_indx) = hio_parsha_z_si_cnlf(io_si,cnlf_indx) + &
                          cpatch%ed_parsha_z(ican,ipft,ileaf) * cpatch%area * AREA_INV
                     !
                     hio_laisun_z_si_cnlf(io_si,cnlf_indx) = hio_laisun_z_si_cnlf(io_si,cnlf_indx) + &
                          cpatch%ed_laisun_z(ican,ipft,ileaf) * cpatch%area * AREA_INV
                     hio_laisha_z_si_cnlf(io_si,cnlf_indx) = hio_laisha_z_si_cnlf(io_si,cnlf_indx) + &
                          cpatch%ed_laisha_z(ican,ipft,ileaf) * cpatch%area * AREA_INV
                     !
                     hio_fabd_sun_si_cnlf(io_si,cnlf_indx) = hio_fabd_sun_si_cnlf(io_si,cnlf_indx) + &
                          cpatch%fabd_sun_z(ican,ipft,ileaf) * cpatch%area * AREA_INV
                     hio_fabd_sha_si_cnlf(io_si,cnlf_indx) = hio_fabd_sha_si_cnlf(io_si,cnlf_indx) + &
                          cpatch%fabd_sha_z(ican,ipft,ileaf) * cpatch%area * AREA_INV
                     hio_fabi_sun_si_cnlf(io_si,cnlf_indx) = hio_fabi_sun_si_cnlf(io_si,cnlf_indx) + &
                          cpatch%fabi_sun_z(ican,ipft,ileaf) * cpatch%area * AREA_INV
                     hio_fabi_sha_si_cnlf(io_si,cnlf_indx) = hio_fabi_sha_si_cnlf(io_si,cnlf_indx) + &
                          cpatch%fabi_sha_z(ican,ipft,ileaf) * cpatch%area * AREA_INV

                  end do
                  !
                  ! summarize just the top leaf level across all PFTs, for each canopy level
                  hio_parsun_top_si_can(io_si,ican) = hio_parsun_top_si_can(io_si,ican) + &
                       cpatch%ed_parsun_z(ican,ipft,1) * cpatch%area * AREA_INV
                  hio_parsha_top_si_can(io_si,ican) = hio_parsha_top_si_can(io_si,ican) + &
                       cpatch%ed_parsha_z(ican,ipft,1) * cpatch%area * AREA_INV
                  !
                  hio_laisun_top_si_can(io_si,ican) = hio_laisun_top_si_can(io_si,ican) + &
                       cpatch%ed_laisun_z(ican,ipft,1) * cpatch%area * AREA_INV
                  hio_laisha_top_si_can(io_si,ican) = hio_laisha_top_si_can(io_si,ican) + &
                       cpatch%ed_laisha_z(ican,ipft,1) * cpatch%area * AREA_INV
                  !
                  hio_fabd_sun_top_si_can(io_si,ican) = hio_fabd_sun_top_si_can(io_si,ican) + &
                       cpatch%fabd_sun_z(ican,ipft,1) * cpatch%area * AREA_INV
                  hio_fabd_sha_top_si_can(io_si,ican) = hio_fabd_sha_top_si_can(io_si,ican) + &
                       cpatch%fabd_sha_z(ican,ipft,1) * cpatch%area * AREA_INV
                  hio_fabi_sun_top_si_can(io_si,ican) = hio_fabi_sun_top_si_can(io_si,ican) + &
                       cpatch%fabi_sun_z(ican,ipft,1) * cpatch%area * AREA_INV
                  hio_fabi_sha_top_si_can(io_si,ican) = hio_fabi_sha_top_si_can(io_si,ican) + &
                       cpatch%fabi_sha_z(ican,ipft,1) * cpatch%area * AREA_INV
                  !
               end do
            end do

            ! PFT-mean radiation profiles
            do ican=1,nclmax
               do ileaf=1,nlevleaf
                  ! calculate where we are on multiplexed dimensions
                  cnlf_indx = ileaf + (ican-1) * nlevleaf
                  !
                  hio_parprof_dir_si_cnlf(io_si,cnlf_indx) = hio_parprof_dir_si_cnlf(io_si,cnlf_indx) + &
                       cpatch%parprof_dir_z(ican,ileaf) * cpatch%area * AREA_INV
                  hio_parprof_dif_si_cnlf(io_si,cnlf_indx) = hio_parprof_dif_si_cnlf(io_si,cnlf_indx) + &
                       cpatch%parprof_dif_z(ican,ileaf) * cpatch%area * AREA_INV
               end do
            end do

            ipa = ipa + 1
            cpatch => cpatch%younger
         end do !patch loop

         do ipa2 = 1, nlevage
            if (patch_area_by_age(ipa2) .gt. tiny) then
               hio_gpp_si_age(io_si, ipa2) = hio_gpp_si_age(io_si, ipa2) / (patch_area_by_age(ipa2))
               hio_npp_si_age(io_si, ipa2) = hio_npp_si_age(io_si, ipa2) / (patch_area_by_age(ipa2))
            else
               hio_gpp_si_age(io_si, ipa2) = 0._r8
               hio_npp_si_age(io_si, ipa2) = 0._r8
            endif

            ! Normalize resistance diagnostics
            if (canopy_area_by_age(ipa2) .gt. tiny) then
               hio_c_stomata_si_age(io_si,ipa2) = &
                    hio_c_stomata_si_age(io_si,ipa2) / canopy_area_by_age(ipa2)

               hio_c_lblayer_si_age(io_si,ipa2) = &
                    hio_c_lblayer_si_age(io_si,ipa2) / canopy_area_by_age(ipa2)
            else
               hio_c_stomata_si_age(io_si,ipa2) = 0._r8
               hio_c_lblayer_si_age(io_si,ipa2) = 0._r8
            end if
            
         end do
         
         ! Normalize resistance diagnostics
         if ( sum(canopy_area_by_age(1:nlevage)) .gt. tiny) then
            hio_c_stomata_si(io_si) = hio_c_stomata_si(io_si) / sum(canopy_area_by_age(1:nlevage))
            hio_c_lblayer_si(io_si) = hio_c_lblayer_si(io_si) / sum(canopy_area_by_age(1:nlevage))
         else
            hio_c_stomata_si(io_si) = 0._r8
            hio_c_lblayer_si(io_si) = 0._r8
         end if
 
      enddo ! site loop

    end associate
 
  end subroutine update_history_prod

  ! =====================================================================================

  subroutine update_history_hydraulics(this,nc,nsites,sites,bc_in,dt_tstep)

    ! ---------------------------------------------------------------------------------
    ! This is the call to update the history IO arrays that are expected to only change
    ! after rapid timescale productivity calculations (gpp and respiration).
    ! ---------------------------------------------------------------------------------
    
    use FatesHydraulicsMemMod, only : ed_cohort_hydr_type, nshell
    use FatesHydraulicsMemMod, only : ed_site_hydr_type
    use EDTypesMod           , only : maxpft

    
    ! Arguments
    class(fates_history_interface_type)             :: this
    integer                 , intent(in)            :: nc   ! clump index
    integer                 , intent(in)            :: nsites
    type(ed_site_type)      , intent(inout), target :: sites(nsites)
    type(bc_in_type)        , intent(in)            :: bc_in(nsites)
    real(r8)                , intent(in)            :: dt_tstep
    
    ! Locals
    integer  :: s        ! The local site index
    integer  :: io_si     ! The site index of the IO array
    integer  :: ipa      ! The local "I"ndex of "PA"tches 
    integer  :: ft               ! functional type index
    integer  :: scpf
!    integer  :: io_shsl  ! The combined "SH"ell "S"oil "L"ayer index in the IO array
    real(r8), parameter :: tiny = 1.e-5_r8      ! some small number
    real(r8) :: ncohort_scpf(nlevsclass*maxpft)  ! Bins to count up cohorts counts used in weighting
                                                   ! should be "hio_nplant_si_scpf"
    real(r8) :: number_fraction
    real(r8) :: number_fraction_rate
    real(r8) :: mean_aroot
    integer  :: ipa2     ! patch incrementer
    integer  :: iscpf    ! index of the scpf group
    integer  :: ipft     ! index of the pft loop
    integer  :: iscls    ! index of the size-class loop
    integer  :: k        ! rhizosphere shell index
    integer  :: jsoil    ! soil layer index
    integer  :: jrhiz    ! rhizosphere layer index
    integer  :: jr1, jr2 ! Rhizosphere top and bottom layers
    integer  :: nlevrhiz ! number of rhizosphere layers
    real(r8) :: mean_soil_vwc    ! mean soil volumetric water content [m3/m3]
    real(r8) :: mean_soil_vwcsat ! mean soil saturated volumetric water content [m3/m3]
    real(r8) :: mean_soil_matpot ! mean soil water potential [MPa]
    real(r8) :: layer_areaweight ! root area weighting factor for each soil layer
    real(r8) :: areaweight       ! root area weighting factor for column
    real(r8) :: vwc              ! volumetric water content of layer [m3/m3] = theta
    real(r8) :: vwc_sat          ! saturated water content of layer [m3/m3]
    real(r8) :: psi              ! matric potential of soil layer
    type(ed_patch_type),pointer  :: cpatch
    type(ed_cohort_type),pointer :: ccohort
    type(ed_cohort_hydr_type), pointer :: ccohort_hydr
    type(ed_site_hydr_type), pointer :: site_hydr

    real(r8), parameter :: daysecs = 86400.0_r8 ! What modeler doesn't recognize 86400?
    real(r8), parameter :: yeardays = 365.0_r8  ! Should this be 365.25?

    
    if(hlm_use_planthydro.eq.ifalse) return

    associate( hio_errh2o_scpf  => this%hvars(ih_errh2o_scpf)%r82d, &
          hio_tran_scpf         => this%hvars(ih_tran_scpf)%r82d, &
          hio_sapflow_scpf      => this%hvars(ih_sapflow_scpf)%r82d, &
          hio_sapflow_si        => this%hvars(ih_sapflow_si)%r81d, & 
          hio_iterh1_scpf       => this%hvars(ih_iterh1_scpf)%r82d, &          
          hio_iterh2_scpf       => this%hvars(ih_iterh2_scpf)%r82d, &           
          hio_ath_scpf          => this%hvars(ih_ath_scpf)%r82d, &               
          hio_tth_scpf          => this%hvars(ih_tth_scpf)%r82d, &               
          hio_sth_scpf          => this%hvars(ih_sth_scpf)%r82d, &                     
          hio_lth_scpf          => this%hvars(ih_lth_scpf)%r82d, &                     
          hio_awp_scpf          => this%hvars(ih_awp_scpf)%r82d, &                     
          hio_twp_scpf          => this%hvars(ih_twp_scpf)%r82d, &  
          hio_swp_scpf          => this%hvars(ih_swp_scpf)%r82d, &                     
          hio_lwp_scpf          => this%hvars(ih_lwp_scpf)%r82d, &  
          hio_aflc_scpf          => this%hvars(ih_aflc_scpf)%r82d, &                     
          hio_tflc_scpf          => this%hvars(ih_tflc_scpf)%r82d, &  
          hio_sflc_scpf          => this%hvars(ih_sflc_scpf)%r82d, &                     
          hio_lflc_scpf          => this%hvars(ih_lflc_scpf)%r82d, &                   
          hio_btran_scpf        => this%hvars(ih_btran_scpf)%r82d, &
          hio_h2oveg_si         => this%hvars(ih_h2oveg_si)%r81d, &
          hio_nplant_si_scpf    => this%hvars(ih_nplant_si_scpf)%r82d, &
          hio_nplant_si_capf    => this%hvars(ih_nplant_si_capf)%r82d, &
          hio_h2oveg_hydro_err_si   => this%hvars(ih_h2oveg_hydro_err_si)%r81d, &
          hio_rootwgt_soilvwc_si    => this%hvars(ih_rootwgt_soilvwc_si)%r81d, &
          hio_rootwgt_soilvwcsat_si => this%hvars(ih_rootwgt_soilvwcsat_si)%r81d, & 
          hio_rootwgt_soilmatpot_si => this%hvars(ih_rootwgt_soilmatpot_si)%r81d, &
          hio_soilmatpot_sl         => this%hvars(ih_soilmatpot_sl)%r82d, &
          hio_soilvwc_sl            => this%hvars(ih_soilvwc_sl)%r82d, &
          hio_soilvwcsat_sl         => this%hvars(ih_soilvwcsat_sl)%r82d, &
          hio_rootuptake_si         => this%hvars(ih_rootuptake_si)%r81d, &
          hio_rootuptake_sl         => this%hvars(ih_rootuptake_sl)%r82d, &
          hio_rootuptake0_scpf      => this%hvars(ih_rootuptake0_scpf)%r82d, &
          hio_rootuptake10_scpf     => this%hvars(ih_rootuptake10_scpf)%r82d, &
          hio_rootuptake50_scpf     => this%hvars(ih_rootuptake50_scpf)%r82d, &
          hio_rootuptake100_scpf    => this%hvars(ih_rootuptake100_scpf)%r82d )

      ! Flush the relevant history variables 
      call this%flush_hvars(nc,upfreq_in=4)
      
      do s = 1,nsites

         site_hydr => sites(s)%si_hydr
         nlevrhiz = site_hydr%nlevrhiz
         jr1 = site_hydr%i_rhiz_t
         jr2 = site_hydr%i_rhiz_b

         io_si  = this%iovar_map(nc)%site_index(s)
         
         hio_h2oveg_si(io_si)              = site_hydr%h2oveg
         hio_h2oveg_hydro_err_si(io_si)    = site_hydr%h2oveg_hydro_err

         ncohort_scpf(:) = 0.0_r8  ! Counter for normalizing weighting 
                                   ! factors for cohort mean propoerties
                                   ! This is actually used as a check
                                   ! on hio_nplant_si_scpf
         
         ! Get column means of some soil diagnostics, these are weighted
         ! by the amount of fine-root surface area in each layer
         ! --------------------------------------------------------------------
         
         mean_soil_vwc    = 0._r8
         mean_soil_matpot = 0._r8
         mean_soil_vwcsat = 0._r8
         areaweight       = 0._r8
         
         do jrhiz=1,nlevrhiz
            
            jsoil = jrhiz + jr1-1
            vwc     = bc_in(s)%h2o_liqvol_sl(jsoil)
            psi     = site_hydr%wrf_soil(jrhiz)%p%psi_from_th(vwc)
            vwc_sat = bc_in(s)%watsat_sl(jsoil)
            layer_areaweight = site_hydr%l_aroot_layer(jrhiz)*pi_const*site_hydr%rs1(jrhiz)**2.0
            mean_soil_vwc    = mean_soil_vwc + vwc*layer_areaweight
            mean_soil_vwcsat = mean_soil_vwcsat + vwc_sat*layer_areaweight
            mean_soil_matpot = mean_soil_matpot + psi*layer_areaweight
            areaweight       = areaweight + layer_areaweight

            hio_soilmatpot_sl(io_si,jsoil) = psi
            hio_soilvwc_sl(io_si,jsoil)    = vwc
            hio_soilvwcsat_sl(io_si,jsoil) = vwc_sat
            
         end do
         
         hio_rootwgt_soilvwc_si(io_si)    = mean_soil_vwc/areaweight
         hio_rootwgt_soilvwcsat_si(io_si) = mean_soil_vwcsat/areaweight
         hio_rootwgt_soilmatpot_si(io_si) = mean_soil_matpot/areaweight
         
         hio_rootuptake_si(io_si) = sum(site_hydr%rootuptake_sl,dim=1)
         hio_rootuptake_sl(io_si,:) = 0._r8
         hio_rootuptake_sl(io_si,jr1:jr2) = site_hydr%rootuptake_sl(1:nlevrhiz)
         hio_rootuptake_si(io_si) = sum(site_hydr%sapflow_scpf)
         
         cpatch => sites(s)%oldest_patch
         do while(associated(cpatch))
            ccohort => cpatch%shortest
            do while(associated(ccohort))
               if ( .not. ccohort%isnew ) then
                  ! Calculate index for the scpf class
                  iscpf = ccohort%size_by_pft_class
                  ncohort_scpf(iscpf) = ncohort_scpf(iscpf) + ccohort%n
               end if
               ccohort => ccohort%taller
            enddo ! cohort loop
            cpatch => cpatch%younger
         end do !patch loop

         do ipft = 1, numpft
            do iscls = 1,nlevsclass
               iscpf = (ipft-1)*nlevsclass + iscls
               hio_sapflow_scpf(io_si,iscpf)       = site_hydr%sapflow_scpf(iscls, ipft)
               hio_rootuptake0_scpf(io_si,iscpf)   = site_hydr%rootuptake0_scpf(iscls,ipft)
               hio_rootuptake10_scpf(io_si,iscpf)  = site_hydr%rootuptake10_scpf(iscls,ipft)
               hio_rootuptake50_scpf(io_si,iscpf)  = site_hydr%rootuptake50_scpf(iscls,ipft)
               hio_rootuptake100_scpf(io_si,iscpf) = site_hydr%rootuptake100_scpf(iscls,ipft)
            end do
         end do

         ipa = 0
         cpatch => sites(s)%oldest_patch
         do while(associated(cpatch))
            
            ccohort => cpatch%shortest
            do while(associated(ccohort))

               ccohort_hydr => ccohort%co_hydr
               
               if ( .not. ccohort%isnew ) then

                  ! Calculate index for the scpf class
                  iscpf = ccohort%size_by_pft_class
                  
                  ! scale up cohort fluxes to their sites
                  number_fraction_rate = (ccohort%n / ncohort_scpf(iscpf))/dt_tstep
                  
                  ! scale cohorts to mean quantity
                  number_fraction = (ccohort%n / ncohort_scpf(iscpf))
                  
                  hio_errh2o_scpf(io_si,iscpf) = hio_errh2o_scpf(io_si,iscpf) + &
                        ccohort_hydr%errh2o * number_fraction_rate ! [kg/indiv/s]
                  
                  hio_tran_scpf(io_si,iscpf) = hio_tran_scpf(io_si,iscpf) + &
                        (ccohort_hydr%qtop) * number_fraction_rate ! [kg/indiv/s]
                  
                  hio_iterh1_scpf(io_si,iscpf)          = hio_iterh1_scpf(io_si,iscpf) + &
                        ccohort_hydr%iterh1  * number_fraction             ! [-]
                  
                  hio_iterh2_scpf(io_si,iscpf)          = hio_iterh2_scpf(io_si,iscpf) + &
                        ccohort_hydr%iterh2 * number_fraction             ! [-]

                  mean_aroot = sum(ccohort_hydr%th_aroot(:)*ccohort_hydr%v_aroot_layer(:)) / &
                       sum(ccohort_hydr%v_aroot_layer(:))
                  
                  hio_ath_scpf(io_si,iscpf)             = hio_ath_scpf(io_si,iscpf) + &
                       mean_aroot * number_fraction      ! [m3 m-3]
                  
                  hio_tth_scpf(io_si,iscpf)             = hio_tth_scpf(io_si,iscpf) + &
                        ccohort_hydr%th_troot  * number_fraction         ! [m3 m-3]
                  
                  hio_sth_scpf(io_si,iscpf)             = hio_sth_scpf(io_si,iscpf) + &
                        ccohort_hydr%th_ag(2)  * number_fraction        ! [m3 m-3]
                  
                  hio_lth_scpf(io_si,iscpf)             =  hio_lth_scpf(io_si,iscpf) + &
                        ccohort_hydr%th_ag(1)  * number_fraction        ! [m3 m-3]

                  mean_aroot = sum(ccohort_hydr%psi_aroot(:)*ccohort_hydr%v_aroot_layer(:)) / &
                       sum(ccohort_hydr%v_aroot_layer(:))
                  
                  hio_awp_scpf(io_si,iscpf)             = hio_awp_scpf(io_si,iscpf) + &
                       mean_aroot * number_fraction     ! [MPa]
                  
                  hio_twp_scpf(io_si,iscpf)             = hio_twp_scpf(io_si,iscpf) + &
                        ccohort_hydr%psi_troot  * number_fraction       ! [MPa]
                  
                  hio_swp_scpf(io_si,iscpf)             = hio_swp_scpf(io_si,iscpf) + &
                        ccohort_hydr%psi_ag(2)  * number_fraction       ! [MPa]
                  
                  hio_lwp_scpf(io_si,iscpf)             = hio_lwp_scpf(io_si,iscpf) + &
                       ccohort_hydr%psi_ag(1)  * number_fraction       ! [MPa]

                  mean_aroot = sum(ccohort_hydr%ftc_aroot(:)*ccohort_hydr%v_aroot_layer(:)) / &
                       sum(ccohort_hydr%v_aroot_layer(:))
                  hio_aflc_scpf(io_si,iscpf)             = hio_aflc_scpf(io_si,iscpf) + &
                        mean_aroot   * number_fraction     
                  
                  hio_tflc_scpf(io_si,iscpf)             = hio_tflc_scpf(io_si,iscpf) + &
                        ccohort_hydr%ftc_troot  * number_fraction     
                  
                  hio_sflc_scpf(io_si,iscpf)             = hio_sflc_scpf(io_si,iscpf) + &
                       ccohort_hydr%ftc_ag(2)  * number_fraction       
                  
                  hio_lflc_scpf(io_si,iscpf)             = hio_lflc_scpf(io_si,iscpf) + &
                        ccohort_hydr%ftc_ag(1)  * number_fraction   
                  
                  hio_btran_scpf(io_si,iscpf)           = hio_btran_scpf(io_si,iscpf) + &
                        ccohort_hydr%btran  * number_fraction        ! [-]
                  
               endif

               ccohort => ccohort%taller
            enddo ! cohort loop
            ipa = ipa + 1
            cpatch => cpatch%younger
         end do !patch loop

         if(hlm_use_ed_st3.eq.ifalse) then
            do scpf=1,nlevsclass*numpft
               if( abs(hio_nplant_si_scpf(io_si, scpf)-ncohort_scpf(scpf)) > 1.0E-8_r8 ) then
                  write(fates_log(),*) 'numpft:',numpft
                  write(fates_log(),*) 'nlevsclass:',nlevsclass
                  write(fates_log(),*) 'scpf:',scpf
                  write(fates_log(),*) 'io_si:',io_si
                  write(fates_log(),*) 'hio_nplant_si_scpf:',hio_nplant_si_scpf(io_si, scpf)
                  write(fates_log(),*) 'ncohort_scpf:',ncohort_scpf(scpf)
                  write(fates_log(),*) 'nplant check on hio_nplant_si_scpf fails during hydraulics history updates'
                  call endrun(msg=errMsg(sourcefile, __LINE__))
               end if
            end do
         end if

      enddo ! site loop

    end associate
 
 end subroutine update_history_hydraulics

  ! ====================================================================================
  integer function num_history_vars(this)

    implicit none

    class(fates_history_interface_type), intent(in) :: this

    num_history_vars = this%num_history_vars_
    
  end function num_history_vars
  
  ! ====================================================================================
  
  subroutine initialize_history_vars(this)

    implicit none

    class(fates_history_interface_type), intent(inout) :: this

   ! Determine how many of the history IO variables registered in FATES
   ! are going to be allocated
   call this%define_history_vars(initialize_variables=.false.)

   ! Allocate the list of history output variable objects
   allocate(this%hvars(this%num_history_vars()))
   
   ! construct the object that defines all of the IO variables
   call this%define_history_vars(initialize_variables=.true.)
   
 end subroutine initialize_history_vars
  
  ! ====================================================================================
  
  subroutine define_history_vars(this, initialize_variables)
    
    ! ---------------------------------------------------------------------------------
    ! 
    !                    REGISTRY OF HISTORY OUTPUT VARIABLES
    !
    ! This subroutine is called in two contexts, either in count mode or inialize mode
    ! In count mode, we just walk through the list of registerred variables, compare
    ! if the variable of interest list the current host model and add it to the count
    ! if true.  This count is used just to allocate the variable space.  After this
    ! has been done, we go through the list a second time populating a memory structure.
    ! This phase is the "initialize" phase.  These two phases are differntiated by the
    ! string "callstep", which should be either "count" or "initialize".
    !
    ! Note 1 there are different ways you can flush or initialize the output fields.
    ! If you flush to a native type, (such as zero), the entire slab which covers
    ! indices which may not be relevant to FATES, are flushed to this value.  So
    ! in that case, lakes and crops that are not controlled by FATES will zero'd
    ! and when values are scaled up to the land-grid, the zero's for non FATES will
    ! be included.  This is good and correct if nothing is there.  
    !
    ! But, what if crops exist in the host model and occupy a fraction of the land-surface
    ! shared with natural vegetation? In that case, you want to flush your arrays
    ! with a value that the HLM treats as "do not average"
    ! 
    ! If your HLM makes use of, and you want, INTEGER OUTPUT, pass the flushval as
    ! a real.  The applied flush value will use the NINT() intrinsic function
    ! ---------------------------------------------------------------------------------

    use FatesIOVariableKindMod, only : patch_r8, patch_ground_r8, patch_size_pft_r8
    use FatesIOVariableKindMod, only : site_r8, site_ground_r8, site_size_pft_r8    
    use FatesIOVariableKindMod, only : site_size_r8, site_pft_r8, site_age_r8
    use FatesIOVariableKindMod, only : site_coage_pft_r8, site_coage_r8
    use FatesIOVariableKindMod, only : site_height_r8
    use FatesInterfaceMod     , only : hlm_use_planthydro
    
    use FatesIOVariableKindMod, only : site_fuel_r8, site_cwdsc_r8, site_scag_r8
    use FatesIOVariableKindMod, only : site_can_r8, site_cnlf_r8, site_cnlfpft_r8
    use FatesIOVariableKindMod, only : site_scagpft_r8, site_agepft_r8
    use FatesIOVariableKindMod, only : site_elem_r8, site_elpft_r8
    use FatesIOVariableKindMod, only : site_elcwd_r8, site_elage_r8


    implicit none
    
    class(fates_history_interface_type), intent(inout) :: this
    logical, intent(in) :: initialize_variables  ! are we 'count'ing or 'initializ'ing?

    integer :: ivar
    character(len=10) :: tempstring 
    
    ivar=0
    
    ! Site level counting variables
    call this%set_history_var(vname='ED_NPATCHES', units='none',                &
         long='Total number of ED patches per site', use_default='active',      &
         avgflag='A', vtype=site_r8, hlms='CLM:ALM', flushval=0.0_r8, upfreq=1,    &
         ivar=ivar, initialize=initialize_variables, index = ih_npatches_si)

    call this%set_history_var(vname='ED_NCOHORTS', units='none',                &
         long='Total number of ED cohorts per site', use_default='active',      &
         avgflag='A', vtype=site_r8, hlms='CLM:ALM', flushval=0.0_r8, upfreq=1,    &
         ivar=ivar, initialize=initialize_variables, index = ih_ncohorts_si)
    
    ! Patch variables
    call this%set_history_var(vname='TRIMMING', units='none',                   &
         long='Degree to which canopy expansion is limited by leaf economics',  & 
         use_default='active', &
         avgflag='A', vtype=site_r8, hlms='CLM:ALM', flushval=0.0_r8, upfreq=1,    &
         ivar=ivar, initialize=initialize_variables, index = ih_trimming_si)
    
    call this%set_history_var(vname='AREA_PLANT', units='m2',                   &
         long='area occupied by all plants', use_default='active',              &
         avgflag='A', vtype=site_r8, hlms='CLM:ALM', flushval=0.0_r8, upfreq=1,    &
         ivar=ivar, initialize=initialize_variables, index = ih_area_plant_si)
    
    call this%set_history_var(vname='AREA_TREES', units='m2',                   &
         long='area occupied by woody plants', use_default='active',            &
         avgflag='A', vtype=site_r8, hlms='CLM:ALM', flushval=0.0_r8, upfreq=1,    &
         ivar=ivar, initialize=initialize_variables, index = ih_area_trees_si)

    call this%set_history_var(vname='SITE_COLD_STATUS', units='0,1,2', &
          long='Site level cold status, 0=not cold-dec, 1=too cold for leaves, 2=not-too cold',  &
          use_default='active',                                                  &
          avgflag='A', vtype=site_r8, hlms='CLM:ALM', flushval=hlm_hio_ignore_val, upfreq=1, &
          ivar=ivar, initialize=initialize_variables, index = ih_site_cstatus_si )

    call this%set_history_var(vname='SITE_DROUGHT_STATUS', units='0,1,2,3', &
          long='Site level drought status, <2 too dry for leaves, >=2 not-too dry', &
          use_default='active',                                                  &
          avgflag='A', vtype=site_r8, hlms='CLM:ALM', flushval=hlm_hio_ignore_val, upfreq=1, &
          ivar=ivar, initialize=initialize_variables, index = ih_site_dstatus_si)

    call this%set_history_var(vname='SITE_GDD', units='degC',  &
         long='site level growing degree days',                &
         use_default='active',                                                 &
         avgflag='A', vtype=site_r8, hlms='CLM:ALM', flushval=hlm_hio_ignore_val, upfreq=1, &
         ivar=ivar, initialize=initialize_variables, index = ih_gdd_si)
    
    call this%set_history_var(vname='SITE_NCHILLDAYS', units = 'days', &
         long='site level number of chill days', &
         use_default='active',                                                 &
         avgflag='A', vtype=site_r8, hlms='CLM:ALM', flushval=hlm_hio_ignore_val, upfreq=1, &
         ivar=ivar, initialize=initialize_variables, index = ih_site_nchilldays_si)

    call this%set_history_var(vname='SITE_NCOLDDAYS', units = 'days', &
         long='site level number of cold days', &
         use_default='active',                                                 &
         avgflag='A', vtype=site_r8, hlms='CLM:ALM', flushval=hlm_hio_ignore_val, upfreq=1, &
         ivar=ivar, initialize=initialize_variables, index = ih_site_ncolddays_si)

    call this%set_history_var(vname='SITE_DAYSINCE_COLDLEAFOFF', units='days', &
         long='site level days elapsed since cold leaf drop', &
         use_default='active',                                                  &
         avgflag='A', vtype=site_r8, hlms='CLM:ALM', flushval=hlm_hio_ignore_val, upfreq=1, &
         ivar=ivar, initialize=initialize_variables, index = ih_cleafoff_si)

    call this%set_history_var(vname='SITE_DAYSINCE_COLDLEAFON', units='days', &
         long='site level days elapsed since cold leaf flush', &
         use_default='active',                                                  &
         avgflag='A', vtype=site_r8, hlms='CLM:ALM', flushval=hlm_hio_ignore_val, upfreq=1, &
         ivar=ivar, initialize=initialize_variables, index = ih_cleafon_si) 

    call this%set_history_var(vname='SITE_DAYSINCE_DROUGHTLEAFOFF', units='days', &
         long='site level days elapsed since drought leaf drop', &
         use_default='active',                                                  &
         avgflag='A', vtype=site_r8, hlms='CLM:ALM', flushval=hlm_hio_ignore_val, upfreq=1, &
         ivar=ivar, initialize=initialize_variables, index = ih_dleafoff_si)
    
    call this%set_history_var(vname='SITE_DAYSINCE_DROUGHTLEAFON', units='days', &
         long='site level days elapsed since drought leaf flush', &
         use_default='active',                                                  &
         avgflag='A', vtype=site_r8, hlms='CLM:ALM', flushval=hlm_hio_ignore_val, upfreq=1, &
         ivar=ivar, initialize=initialize_variables, index = ih_dleafon_si)

    call this%set_history_var(vname='SITE_MEANLIQVOL_DROUGHTPHEN', units='m3/m3', &
         long='site level mean liquid water volume for drought phen', &
         use_default='active',                                                  &
         avgflag='A', vtype=site_r8, hlms='CLM:ALM', flushval=hlm_hio_ignore_val, upfreq=1, &
         ivar=ivar, initialize=initialize_variables, index = ih_meanliqvol_si)

    call this%set_history_var(vname='CANOPY_SPREAD', units='0-1',               &
         long='Scaling factor between tree basal area and canopy area',         &
         use_default='active',                                                  &
         avgflag='A', vtype=site_r8, hlms='CLM:ALM', flushval=0.0_r8, upfreq=1,    &
         ivar=ivar, initialize=initialize_variables, index = ih_canopy_spread_si)

    call this%set_history_var(vname='PFTbiomass', units='gC/m2',                   &
         long='total PFT level biomass', use_default='active',                     &
         avgflag='A', vtype=site_pft_r8, hlms='CLM:ALM', flushval=0.0_r8, upfreq=1, &
         ivar=ivar, initialize=initialize_variables, index = ih_biomass_si_pft )

    call this%set_history_var(vname='PFTleafbiomass', units='gC/m2',              &
         long='total PFT level leaf biomass', use_default='active',                &
         avgflag='A', vtype=site_pft_r8, hlms='CLM:ALM', flushval=0.0_r8, upfreq=1, &
         ivar=ivar, initialize=initialize_variables, index = ih_leafbiomass_si_pft )

    call this%set_history_var(vname='PFTstorebiomass',  units='gC/m2',            &
         long='total PFT level stored biomass', use_default='active',              &
         avgflag='A', vtype=site_pft_r8, hlms='CLM:ALM', flushval=0.0_r8, upfreq=1, &
         ivar=ivar, initialize=initialize_variables, index = ih_storebiomass_si_pft )

    call this%set_history_var(vname='PFTcrownarea',  units='m2/ha',            &
         long='total PFT level crown area', use_default='inactive',              &
         avgflag='A', vtype=site_pft_r8, hlms='CLM:ALM', flushval=0.0_r8, upfreq=1, &
         ivar=ivar, initialize=initialize_variables, index = ih_crownarea_si_pft )
    
    call this%set_history_var(vname='PFTnindivs',  units='indiv / m2',            &
         long='total PFT level number of individuals', use_default='active',       &
         avgflag='A', vtype=site_pft_r8, hlms='CLM:ALM', flushval=0.0_r8, upfreq=1, &
         ivar=ivar, initialize=initialize_variables, index = ih_nindivs_si_pft )

    call this%set_history_var(vname='RECRUITMENT',  units='indiv/ha/yr',            &
         long='Rate of recruitment by PFT', use_default='active',       &
         avgflag='A', vtype=site_pft_r8, hlms='CLM:ALM', flushval=0.0_r8, upfreq=1, &
         ivar=ivar, initialize=initialize_variables, index = ih_recruitment_si_pft )

    call this%set_history_var(vname='MORTALITY',  units='indiv/ha/yr',            &
         long='Rate of total mortality by PFT', use_default='active',       &
         avgflag='A', vtype=site_pft_r8, hlms='CLM:ALM', flushval=0.0_r8, upfreq=1, &
         ivar=ivar, initialize=initialize_variables, index = ih_mortality_si_pft )

    ! patch age class variables
    call this%set_history_var(vname='PATCH_AREA_BY_AGE', units='m2/m2',             &
         long='patch area by age bin', use_default='active',                     &
         avgflag='A', vtype=site_age_r8, hlms='CLM:ALM', flushval=0.0_r8, upfreq=1, &
         ivar=ivar, initialize=initialize_variables, index = ih_area_si_age )

    call this%set_history_var(vname='LAI_BY_AGE', units='m2/m2',                   &
         long='leaf area index by age bin', use_default='active',                     &
         avgflag='A', vtype=site_age_r8, hlms='CLM:ALM', flushval=0.0_r8, upfreq=1, &
         ivar=ivar, initialize=initialize_variables, index = ih_lai_si_age )

    call this%set_history_var(vname='CANOPY_AREA_BY_AGE', units='m2/m2',             &
         long='canopy area by age bin', use_default='active',                     &
         avgflag='A', vtype=site_age_r8, hlms='CLM:ALM', flushval=0.0_r8, upfreq=1, &
         ivar=ivar, initialize=initialize_variables, index = ih_canopy_area_si_age )
    
    call this%set_history_var(vname='NCL_BY_AGE', units='--',                   &
         long='number of canopy levels by age bin', use_default='inactive',             &
         avgflag='A', vtype=site_age_r8, hlms='CLM:ALM', flushval=0.0_r8, upfreq=1, &
         ivar=ivar, initialize=initialize_variables, index = ih_ncl_si_age )

    call this%set_history_var(vname='NPATCH_BY_AGE', units='--',                   &
         long='number of patches by age bin', use_default='inactive',                     &
         avgflag='A', vtype=site_age_r8, hlms='CLM:ALM', flushval=0.0_r8, upfreq=1, &
         ivar=ivar, initialize=initialize_variables, index = ih_npatches_si_age )

    if ( ED_val_comp_excln .lt. 0._r8 ) then ! only valid when "strict ppa" enabled
       tempstring = 'active'
    else
       tempstring = 'inactive'
    endif
    call this%set_history_var(vname='ZSTAR_BY_AGE', units='m',                   &
         long='product of zstar and patch area by age bin (divide by PATCH_AREA_BY_AGE to get mean zstar)', &
         use_default=trim(tempstring),                     &
         avgflag='A', vtype=site_age_r8, hlms='CLM:ALM', flushval=0.0_r8, upfreq=1, &
         ivar=ivar, initialize=initialize_variables, index = ih_zstar_si_age )

    call this%set_history_var(vname='CANOPY_HEIGHT_DIST', units='m2/m2',                   &
         long='canopy height distribution', use_default='active',                     &
         avgflag='A', vtype=site_height_r8, hlms='CLM:ALM', flushval=0.0_r8, upfreq=1, &
         ivar=ivar, initialize=initialize_variables, index = ih_canopy_height_dist_si_height )

    call this%set_history_var(vname='LEAF_HEIGHT_DIST', units='m2/m2',                   &
         long='leaf height distribution', use_default='active',                     &
         avgflag='A', vtype=site_height_r8, hlms='CLM:ALM', flushval=0.0_r8, upfreq=1, &
         ivar=ivar, initialize=initialize_variables, index = ih_leaf_height_dist_si_height )

    call this%set_history_var(vname='BIOMASS_BY_AGE', units='kgC/m2',                   &
         long='Total Biomass within a given patch age bin', &
         use_default='inactive',                     &
         avgflag='A', vtype=site_age_r8, hlms='CLM:ALM', flushval=0.0_r8, upfreq=1, &
         ivar=ivar, initialize=initialize_variables, index = ih_biomass_si_age )

    ! Secondary forest area and age diagnostics

    call this%set_history_var(vname='SECONDARY_FOREST_FRACTION', units='m2/m2', &
         long='Secondary forest fraction', use_default='inactive', &
         avgflag='A', vtype=site_r8, hlms='CLM:ALM', flushval=0.0_r8, upfreq=1, &
         ivar=ivar, initialize=initialize_variables, index = ih_fraction_secondary_forest_si )

    call this%set_history_var(vname='WOOD_PRODUCT', units='gC/m2', &
         long='Total wood product from logging', use_default='inactive', &
         avgflag='A', vtype=site_r8, hlms='CLM:ALM', flushval=0.0_r8, upfreq=1, &
         ivar=ivar, initialize=initialize_variables, index = ih_woodproduct_si )

    call this%set_history_var(vname='SECONDARY_FOREST_BIOMASS', units='kgC/m2', &
         long='Biomass on secondary lands (per total site area, mult by SECONDARY_FOREST_FRACTION to get per secondary forest area)',&
         use_default='inactive', &
         avgflag='A', vtype=site_r8, hlms='CLM:ALM', flushval=0.0_r8, upfreq=1, &
         ivar=ivar, initialize=initialize_variables, index = ih_biomass_secondary_forest_si )

    call this%set_history_var(vname='SECONDARY_AREA_AGE_ANTHRO_DIST', units='m2/m2', &
         long='Secondary forest patch area age distribution since anthropgenic disturbance', &
         use_default='inactive', &
         avgflag='A', vtype=site_age_r8, hlms='CLM:ALM', flushval=0.0_r8, upfreq=1, &
         ivar=ivar, initialize=initialize_variables, index = ih_agesince_anthrodist_si_age )

    call this%set_history_var(vname='SECONDARY_AREA_PATCH_AGE_DIST', units='m2/m2', &
         long='Secondary forest patch area age distribution since any kind of disturbance', &
         use_default='inactive', &
         avgflag='A', vtype=site_age_r8, hlms='CLM:ALM', flushval=0.0_r8, upfreq=1, &
         ivar=ivar, initialize=initialize_variables, index = ih_secondaryforest_area_si_age )


    ! Fire Variables

    call this%set_history_var(vname='FIRE_NESTEROV_INDEX', units='none',       &
         long='nesterov_fire_danger index', use_default='active',               &
         avgflag='A', vtype=site_r8, hlms='CLM:ALM', flushval=0.0_r8, upfreq=1,   &
         ivar=ivar, initialize=initialize_variables, index = ih_nesterov_fire_danger_si)

    call this%set_history_var(vname='FIRE_ROS', units='m/min',                 &
         long='fire rate of spread m/min', use_default='active',                &
         avgflag='A', vtype=site_r8, hlms='CLM:ALM', flushval=0.0_r8, upfreq=1,   &
         ivar=ivar, initialize=initialize_variables, index = ih_spitfire_ros_si)

    call this%set_history_var(vname='FIRE_ROS_AREA_PRODUCT', units='m/min',                 &
         long='product of fire rate of spread (m/min) and burned area (fraction)--divide by FIRE_AREA to get burned-area-weighted-mean ROS', use_default='active',                &
         avgflag='A', vtype=site_r8, hlms='CLM:ALM', flushval=0.0_r8, upfreq=1,   &
         ivar=ivar, initialize=initialize_variables, index = ih_fire_ros_area_product_si)

    call this%set_history_var(vname='EFFECT_WSPEED', units='none',             &
         long ='effective windspeed for fire spread', use_default='active',     &
         avgflag='A', vtype=site_r8, hlms='CLM:ALM', flushval=0.0_r8, upfreq=1,   &
         ivar=ivar, initialize=initialize_variables, index = ih_effect_wspeed_si )

    call this%set_history_var(vname='FIRE_TFC_ROS', units='kgC/m2',              &
         long ='total fuel consumed', use_default='active',                     &
         avgflag='A', vtype=site_r8, hlms='CLM:ALM', flushval=0.0_r8, upfreq=1,   &
         ivar=ivar, initialize=initialize_variables, index = ih_tfc_ros_si )

    call this%set_history_var(vname='FIRE_TFC_ROS_AREA_PRODUCT', units='kgC/m2',              &
         long ='product of total fuel consumed and burned area--divide by FIRE_AREA to get burned-area-weighted-mean TFC', use_default='active',                     &
         avgflag='A', vtype=site_r8, hlms='CLM:ALM', flushval=0.0_r8, upfreq=1,   &
         ivar=ivar, initialize=initialize_variables, index = ih_tfc_ros_area_product_si )

    call this%set_history_var(vname='FIRE_INTENSITY', units='kJ/m/s',          &
         long='spitfire fire intensity: kJ/m/s', use_default='active',          &
         avgflag='A', vtype=site_r8, hlms='CLM:ALM', flushval=0.0_r8, upfreq=1,   &
         ivar=ivar, initialize=initialize_variables, index = ih_fire_intensity_si )

    call this%set_history_var(vname='FIRE_INTENSITY_AREA_PRODUCT', units='kJ/m/s',          &
         long='spitfire product of fire intensity and burned area (divide by FIRE_AREA to get area-weighted mean intensity)', &
         use_default='active',          &
         avgflag='A', vtype=site_r8, hlms='CLM:ALM', flushval=0.0_r8, upfreq=1,   &
         ivar=ivar, initialize=initialize_variables, index = ih_fire_intensity_area_product_si )

    call this%set_history_var(vname='FIRE_AREA', units='fraction',             &
         long='spitfire fire area burn fraction', use_default='active',                    &
         avgflag='A', vtype=site_r8, hlms='CLM:ALM', flushval=0.0_r8, upfreq=1,   &
         ivar=ivar, initialize=initialize_variables, index = ih_fire_area_si )

    call this%set_history_var(vname='FIRE_FUEL_MEF', units='m',                &
         long='spitfire fuel moisture',  use_default='active',                  &
         avgflag='A', vtype=site_r8, hlms='CLM:ALM', flushval=0.0_r8, upfreq=1,   &
         ivar=ivar, initialize=initialize_variables, index = ih_fire_fuel_mef_si )

    call this%set_history_var(vname='FIRE_FUEL_BULKD', units='kg biomass/m3',              &
         long='spitfire fuel bulk density',  use_default='active',              &
         avgflag='A', vtype=site_r8, hlms='CLM:ALM', flushval=0.0_r8, upfreq=1,   &
         ivar=ivar, initialize=initialize_variables, index = ih_fire_fuel_bulkd_si )

    call this%set_history_var(vname='FIRE_FUEL_EFF_MOIST', units='m',          &
         long='spitfire fuel moisture', use_default='active',                   &
         avgflag='A', vtype=site_r8, hlms='CLM:ALM', flushval=0.0_r8, upfreq=1,   &
         ivar=ivar, initialize=initialize_variables, index = ih_fire_fuel_eff_moist_si )

    call this%set_history_var(vname='FIRE_FUEL_SAV', units='per m',                &
         long='spitfire fuel surface/volume ',  use_default='active',           &
         avgflag='A', vtype=site_r8, hlms='CLM:ALM', flushval=0.0_r8, upfreq=1,   &
         ivar=ivar, initialize=initialize_variables, index = ih_fire_fuel_sav_si )

    call this%set_history_var(vname='SUM_FUEL', units='gC m-2',                &
         long='total ground fuel related to ros (omits 1000hr fuels)',          & 
         use_default='active',                                                  & 
         avgflag='A', vtype=site_r8, hlms='CLM:ALM', flushval=0.0_r8, upfreq=1,   &
         ivar=ivar, initialize=initialize_variables, index = ih_sum_fuel_si )

    call this%set_history_var(vname='FUEL_MOISTURE_NFSC', units='-',                &
         long='spitfire size-resolved fuel moisture', use_default='active',       &
         avgflag='A', vtype=site_fuel_r8, hlms='CLM:ALM', flushval=0.0_r8, upfreq=1,   &
         ivar=ivar, initialize=initialize_variables, index = ih_litter_moisture_si_fuel )

    call this%set_history_var(vname='AREA_BURNT_BY_PATCH_AGE', units='m2/m2', &
         long='spitfire area burnt by patch age (divide by patch_area_by_age to get burnt fraction by age)', &
         use_default='active', &
         avgflag='A', vtype=site_age_r8, hlms='CLM:ALM', flushval=0.0_r8, upfreq=1, &
         ivar=ivar, initialize=initialize_variables, index = ih_area_burnt_si_age )

    call this%set_history_var(vname='FIRE_INTENSITY_BY_PATCH_AGE', units='kJ/m/2', &
         long='product of fire intensity and burned area, resolved by patch age (so divide by AREA_BURNT_BY_PATCH_AGE to get burned-area-weighted-average intensity', &
         use_default='active', &
         avgflag='A', vtype=site_age_r8, hlms='CLM:ALM', flushval=0.0_r8, upfreq=1, &
         ivar=ivar, initialize=initialize_variables, index = ih_fire_intensity_si_age )

    call this%set_history_var(vname='SUM_FUEL_BY_PATCH_AGE', units='gC / m2 of site area', &
         long='spitfire ground fuel related to ros (omits 1000hr fuels) within each patch age bin (divide by patch_area_by_age to get fuel per unit area of that-age patch)', &
         use_default='active', &
         avgflag='A', vtype=site_age_r8, hlms='CLM:ALM', flushval=0.0_r8, upfreq=1, &
         ivar=ivar, initialize=initialize_variables, index = ih_fire_sum_fuel_si_age )

    call this%set_history_var(vname='BURNT_LITTER_FRAC_AREA_PRODUCT', units='fraction', &
         long='product of fraction of fuel burnt and burned area (divide by FIRE_AREA to get burned-area-weighted mean fraction fuel burnt)', &
         use_default='active', &
         avgflag='A', vtype=site_fuel_r8, hlms='CLM:ALM', flushval=0.0_r8, upfreq=1, &
         ivar=ivar, initialize=initialize_variables, index = ih_burnt_frac_litter_si_fuel )


    ! Litter Variables

    call this%set_history_var(vname='LITTER_IN', units='gC m-2 s-1',           &
         long='FATES litter flux in',  use_default='active',                   &
         avgflag='A', vtype=site_r8, hlms='CLM:ALM', flushval=0.0_r8, upfreq=1,   &
         ivar=ivar, initialize=initialize_variables, index = ih_litter_in_si )

    call this%set_history_var(vname='LITTER_OUT', units='gC m-2 s-1',          &
         long='FATES litter flux out',  use_default='active',                  & 
         avgflag='A', vtype=site_r8, hlms='CLM:ALM', flushval=0.0_r8, upfreq=1,   &
         ivar=ivar, initialize=initialize_variables, index = ih_litter_out_si )

    call this%set_history_var(vname='SEED_BANK', units='gC m-2',               &
         long='Total Seed Mass of all PFTs',  use_default='active',             &
         avgflag='A', vtype=site_r8, hlms='CLM:ALM', flushval=0.0_r8, upfreq=1,   &
         ivar=ivar, initialize=initialize_variables, index = ih_seed_bank_si )

    call this%set_history_var(vname='SEEDS_IN', units='gC m-2 s-1',            &
         long='Seed Production Rate',  use_default='active',                    &
         avgflag='A', vtype=site_r8, hlms='CLM:ALM', flushval=0.0_r8, upfreq=1,   &
         ivar=ivar, initialize=initialize_variables, index = ih_seeds_in_si )

    call this%set_history_var(vname='LITTER_IN_ELEM', units='kg m-2 d-1',         &
         long='FATES litter flux in',  use_default='active',                      &
         avgflag='A', vtype=site_elem_r8, hlms='CLM:ALM', flushval=hlm_hio_ignore_val, upfreq=1,   &
         ivar=ivar, initialize=initialize_variables, index = ih_litter_in_elem )

    call this%set_history_var(vname='LITTER_OUT_ELEM', units='kg m-2 d-1',         &
         long='FATES litter flux out (fragmentation only)',  use_default='active',                      & 
         avgflag='A', vtype=site_elem_r8, hlms='CLM:ALM', flushval=hlm_hio_ignore_val, upfreq=1,   &
         ivar=ivar, initialize=initialize_variables, index = ih_litter_out_elem )

    call this%set_history_var(vname='SEED_BANK_ELEM', units='kg m-2',             &
         long='Total Seed Mass of all PFTs',  use_default='active',               &
         avgflag='A', vtype=site_elem_r8, hlms='CLM:ALM', flushval=hlm_hio_ignore_val, upfreq=1,   &
         ivar=ivar, initialize=initialize_variables, index = ih_seed_bank_elem )

    call this%set_history_var(vname='SEEDS_IN_LOCAL_ELEM', units='kg m-2 d-1',     &
         long='Within Site Seed Production Rate',  use_default='active',           &
         avgflag='A', vtype=site_elem_r8, hlms='CLM:ALM', flushval=hlm_hio_ignore_val, upfreq=1,   &
         ivar=ivar, initialize=initialize_variables, index = ih_seeds_in_local_elem )

    call this%set_history_var(vname='SEEDS_IN_EXTERN_ELEM', units='kg m-2 d-1',     &
         long='External Seed Influx Rate',  use_default='active',                   &
         avgflag='A', vtype=site_elem_r8, hlms='CLM:ALM', flushval=hlm_hio_ignore_val, upfreq=1,   &
         ivar=ivar, initialize=initialize_variables, index = ih_seeds_in_extern_elem )

    call this%set_history_var(vname='SEED_GERM_ELEM', units='kg m-2 d-1',          &
         long='Seed mass converted into new cohorts', use_default='active',        &
         avgflag='A', vtype=site_elem_r8, hlms='CLM:ALM', flushval=hlm_hio_ignore_val, upfreq=1,   &
         ivar=ivar, initialize=initialize_variables, index = ih_seed_germ_elem )

    call this%set_history_var(vname='SEED_DECAY', units='kg m-2 d-1',           &
         long='Seed mass decay', use_default='active',                          &
         avgflag='A', vtype=site_elem_r8, hlms='CLM:ALM', flushval=hlm_hio_ignore_val, upfreq=1,   &
         ivar=ivar, initialize=initialize_variables, index = ih_seed_decay_elem )
    
    call this%set_history_var(vname='ED_bstore', units='gC m-2',                  &
         long='Storage biomass', use_default='active',                          &
         avgflag='A', vtype=site_r8, hlms='CLM:ALM', flushval=0.0_r8, upfreq=1,   &
         ivar=ivar, initialize=initialize_variables, index = ih_bstore_si )

    call this%set_history_var(vname='ED_bdead', units='gC m-2',                   &
         long='Dead (structural) biomass (live trees, not CWD)',                &
         use_default='active',                                                  &
         avgflag='A', vtype=site_r8, hlms='CLM:ALM', flushval=0.0_r8, upfreq=1,   &
         ivar=ivar, initialize=initialize_variables, index = ih_bdead_si )

    call this%set_history_var(vname='ED_balive', units='gC m-2',                  &
         long='Live biomass', use_default='active',                             &
         avgflag='A', vtype=site_r8, hlms='CLM:ALM', flushval=0.0_r8, upfreq=1,   &
         ivar=ivar, initialize=initialize_variables, index = ih_balive_si )

    call this%set_history_var(vname='ED_bleaf', units='gC m-2',                   &
         long='Leaf biomass',  use_default='active',                            &
         avgflag='A', vtype=site_r8, hlms='CLM:ALM', flushval=0.0_r8, upfreq=1,   &
         ivar=ivar, initialize=initialize_variables, index = ih_bleaf_si )

    call this%set_history_var(vname='ED_bsapwood', units='gC m-2',                 &
         long='Sapwood biomass',  use_default='active',                            &
         avgflag='A', vtype=site_r8, hlms='CLM:ALM', flushval=0.0_r8, upfreq=1,   &
         ivar=ivar, initialize=initialize_variables, index = ih_bsapwood_si )    

    call this%set_history_var(vname='ED_bfineroot', units='gC m-2',                 &
         long='Fine root biomass',  use_default='active',                            &
         avgflag='A', vtype=site_r8, hlms='CLM:ALM', flushval=0.0_r8, upfreq=1,   &
         ivar=ivar, initialize=initialize_variables, index = ih_bfineroot_si )    

    call this%set_history_var(vname='ED_biomass', units='gC m-2',                  &
         long='Total biomass',  use_default='active',                           &
         avgflag='A', vtype=site_r8, hlms='CLM:ALM', flushval=0.0_r8, upfreq=1,   &
         ivar=ivar, initialize=initialize_variables, index = ih_btotal_si )

    call this%set_history_var(vname='AGB', units='gC m-2',                  &
         long='Aboveground biomass',  use_default='active',                           &
         avgflag='A', vtype=site_r8, hlms='CLM:ALM', flushval=0.0_r8, upfreq=1,   &
         ivar=ivar, initialize=initialize_variables, index = ih_agb_si )

    call this%set_history_var(vname='BIOMASS_CANOPY', units='gC m-2',                   &
         long='Biomass of canopy plants',  use_default='active',                            &
         avgflag='A', vtype=site_r8, hlms='CLM:ALM', flushval=0.0_r8, upfreq=1,   &
         ivar=ivar, initialize=initialize_variables, index = ih_canopy_biomass_si )

    call this%set_history_var(vname='BIOMASS_UNDERSTORY', units='gC m-2',                   &
         long='Biomass of understory plants',  use_default='active',                            &
         avgflag='A', vtype=site_r8, hlms='CLM:ALM', flushval=0.0_r8, upfreq=1,   &
         ivar=ivar, initialize=initialize_variables, index = ih_understory_biomass_si )

    ! Canopy Resistance 

    call this%set_history_var(vname='C_STOMATA', units='umol m-2 s-1',                   &
         long='mean stomatal conductance', use_default='active',                   &
         avgflag='A', vtype=site_r8, hlms='CLM:ALM', flushval=0.0_r8, upfreq=2,   &
         ivar=ivar, initialize=initialize_variables, index = ih_c_stomata_si )

    call this%set_history_var(vname='C_LBLAYER', units='umol m-2 s-1',                   &
         long='mean leaf boundary layer conductance', use_default='active',                   &
         avgflag='A', vtype=site_r8, hlms='CLM:ALM', flushval=0.0_r8, upfreq=2,   &
         ivar=ivar, initialize=initialize_variables, index = ih_c_lblayer_si )


    ! Ecosystem Carbon Fluxes (updated rapidly, upfreq=2)

    call this%set_history_var(vname='NPP', units='gC/m^2/s',                &
         long='net primary production',  use_default='active',      &
         avgflag='A', vtype=site_r8, hlms='CLM:ALM', flushval=0.0_r8, upfreq=2,   &
         ivar=ivar, initialize=initialize_variables, index = ih_npp_si )

    call this%set_history_var(vname='GPP', units='gC/m^2/s',                   &
         long='gross primary production',  use_default='active',                &
         avgflag='A', vtype=site_r8, hlms='CLM:ALM', flushval=0.0_r8, upfreq=2,   &
         ivar=ivar, initialize=initialize_variables, index = ih_gpp_si )

    call this%set_history_var(vname='AR', units='gC/m^2/s',                 &
         long='autotrophic respiration', use_default='active',                  &
         avgflag='A', vtype=site_r8, hlms='CLM:ALM', flushval=0.0_r8, upfreq=2,   &
         ivar=ivar, initialize=initialize_variables, index = ih_aresp_si )

    call this%set_history_var(vname='GROWTH_RESP', units='gC/m^2/s',           &
         long='growth respiration', use_default='active',                       &
         avgflag='A', vtype=site_r8, hlms='CLM:ALM', flushval=0.0_r8, upfreq=2,   &
         ivar=ivar, initialize=initialize_variables, index = ih_growth_resp_si )

    call this%set_history_var(vname='MAINT_RESP', units='gC/m^2/s',            &
         long='maintenance respiration', use_default='active',                  &
         avgflag='A', vtype=site_r8, hlms='CLM:ALM', flushval=0.0_r8, upfreq=2,   &
         ivar=ivar, initialize=initialize_variables, index = ih_maint_resp_si )

    ! Canopy resistance 

    call this%set_history_var(vname='C_STOMATA_BY_AGE', units='umol m-2 s-1',                   &
         long='mean stomatal conductance - by patch age', use_default='inactive', &
         avgflag='A', vtype=site_age_r8, hlms='CLM:ALM', flushval=0.0_r8, upfreq=2,   &
         ivar=ivar, initialize=initialize_variables, index = ih_c_stomata_si_age )

    call this%set_history_var(vname='C_LBLAYER_BY_AGE', units='umol m-2 s-1',                   &
         long='mean leaf boundary layer conductance - by patch age', use_default='inactive', &
         avgflag='A', vtype=site_age_r8, hlms='CLM:ALM', flushval=0.0_r8, upfreq=2,   &
         ivar=ivar, initialize=initialize_variables, index = ih_c_lblayer_si_age )

    ! fast fluxes by age bin
    call this%set_history_var(vname='NPP_BY_AGE', units='gC/m^2/s',                   &
         long='net primary productivity by age bin', use_default='inactive',           &
         avgflag='A', vtype=site_age_r8, hlms='CLM:ALM', flushval=0.0_r8, upfreq=2, &
         ivar=ivar, initialize=initialize_variables, index = ih_npp_si_age )

    call this%set_history_var(vname='GPP_BY_AGE', units='gC/m^2/s',                   &
         long='gross primary productivity by age bin', use_default='inactive',         &
         avgflag='A', vtype=site_age_r8, hlms='CLM:ALM', flushval=0.0_r8, upfreq=2, &
         ivar=ivar, initialize=initialize_variables, index = ih_gpp_si_age )

    ! fast fluxes separated canopy/understory
    call this%set_history_var(vname='GPP_CANOPY', units='gC/m^2/s',                   &
         long='gross primary production of canopy plants',  use_default='active',     &
         avgflag='A', vtype=site_r8, hlms='CLM:ALM', flushval=0.0_r8, upfreq=2,   &
         ivar=ivar, initialize=initialize_variables, index = ih_gpp_canopy_si )

    call this%set_history_var(vname='AR_CANOPY', units='gC/m^2/s',                 &
         long='autotrophic respiration of canopy plants', use_default='active',       &
         avgflag='A', vtype=site_r8, hlms='CLM:ALM', flushval=0.0_r8, upfreq=2,   &
         ivar=ivar, initialize=initialize_variables, index = ih_ar_canopy_si )

    call this%set_history_var(vname='GPP_UNDERSTORY', units='gC/m^2/s',                   &
         long='gross primary production of understory plants',  use_default='active',     &
         avgflag='A', vtype=site_r8, hlms='CLM:ALM', flushval=0.0_r8, upfreq=2,   &
         ivar=ivar, initialize=initialize_variables, index = ih_gpp_understory_si )

    call this%set_history_var(vname='AR_UNDERSTORY', units='gC/m^2/s',                 &
         long='autotrophic respiration of understory plants', use_default='active',       &
         avgflag='A', vtype=site_r8, hlms='CLM:ALM', flushval=0.0_r8, upfreq=2,   &
         ivar=ivar, initialize=initialize_variables, index = ih_ar_understory_si )


    ! fast radiative fluxes resolved through the canopy
    call this%set_history_var(vname='PARSUN_Z_CNLF', units='W/m2',                 &
         long='PAR absorbed in the sun by each canopy and leaf layer', &
         use_default='inactive',       &
         avgflag='A', vtype=site_cnlf_r8, hlms='CLM:ALM', flushval=0.0_r8, upfreq=2,   &
         ivar=ivar, initialize=initialize_variables, index = ih_parsun_z_si_cnlf )

    call this%set_history_var(vname='PARSHA_Z_CNLF', units='W/m2',                 &
         long='PAR absorbed in the shade by each canopy and leaf layer', &
         use_default='inactive',       &
         avgflag='A', vtype=site_cnlf_r8, hlms='CLM:ALM', flushval=0.0_r8, upfreq=2,   &
         ivar=ivar, initialize=initialize_variables, index = ih_parsha_z_si_cnlf )

    call this%set_history_var(vname='PARSUN_Z_CNLFPFT', units='W/m2',                 &
         long='PAR absorbed in the sun by each canopy, leaf, and PFT', &
         use_default='inactive',       &
         avgflag='A', vtype=site_cnlfpft_r8, hlms='CLM:ALM', flushval=0.0_r8, upfreq=2,   &
         ivar=ivar, initialize=initialize_variables, index = ih_parsun_z_si_cnlfpft )

    call this%set_history_var(vname='PARSHA_Z_CNLFPFT', units='W/m2',                 &
         long='PAR absorbed in the shade by each canopy, leaf, and PFT', &
         use_default='inactive',       &
         avgflag='A', vtype=site_cnlfpft_r8, hlms='CLM:ALM', flushval=0.0_r8, upfreq=2,   &
         ivar=ivar, initialize=initialize_variables, index = ih_parsha_z_si_cnlfpft )

    call this%set_history_var(vname='PARSUN_Z_CAN', units='W/m2',                 &
         long='PAR absorbed in the sun by top leaf layer in each canopy layer', &
         use_default='inactive',       &
         avgflag='A', vtype=site_can_r8, hlms='CLM:ALM', flushval=0.0_r8, upfreq=2,   &
         ivar=ivar, initialize=initialize_variables, index = ih_parsun_top_si_can )

    call this%set_history_var(vname='PARSHA_Z_CAN', units='W/m2',                 &
         long='PAR absorbed in the shade by top leaf layer in each canopy layer', &
         use_default='inactive',       &
         avgflag='A', vtype=site_can_r8, hlms='CLM:ALM', flushval=0.0_r8, upfreq=2,   &
         ivar=ivar, initialize=initialize_variables, index = ih_parsha_top_si_can )

    call this%set_history_var(vname='LAISUN_Z_CNLF', units='m2/m2',                 &
         long='LAI in the sun by each canopy and leaf layer', &
         use_default='inactive',       &
         avgflag='A', vtype=site_cnlf_r8, hlms='CLM:ALM', flushval=0.0_r8, upfreq=2,   &
         ivar=ivar, initialize=initialize_variables, index = ih_laisun_z_si_cnlf )

    call this%set_history_var(vname='LAISHA_Z_CNLF', units='m2/m2',                 &
         long='LAI in the shade by each canopy and leaf layer', &
         use_default='inactive',       &
         avgflag='A', vtype=site_cnlf_r8, hlms='CLM:ALM', flushval=0.0_r8, upfreq=2,   &
         ivar=ivar, initialize=initialize_variables, index = ih_laisha_z_si_cnlf )

    call this%set_history_var(vname='LAISUN_Z_CNLFPFT', units='m2/m2',                 &
         long='LAI in the sun by each canopy, leaf, and PFT', &
         use_default='inactive',       &
         avgflag='A', vtype=site_cnlfpft_r8, hlms='CLM:ALM', flushval=0.0_r8, upfreq=2,   &
         ivar=ivar, initialize=initialize_variables, index = ih_laisun_z_si_cnlfpft )

    call this%set_history_var(vname='LAISHA_Z_CNLFPFT', units='m2/m2',                 &
         long='LAI in the shade by each canopy, leaf, and PFT', &
         use_default='inactive',       &
         avgflag='A', vtype=site_cnlfpft_r8, hlms='CLM:ALM', flushval=0.0_r8, upfreq=2,   &
         ivar=ivar, initialize=initialize_variables, index = ih_laisha_z_si_cnlfpft )

    call this%set_history_var(vname='LAISUN_TOP_CAN', units='m2/m2',                 &
         long='LAI in the sun by the top leaf layer of each canopy layer', &
         use_default='inactive',       &
         avgflag='A', vtype=site_can_r8, hlms='CLM:ALM', flushval=0.0_r8, upfreq=2,   &
         ivar=ivar, initialize=initialize_variables, index = ih_laisun_top_si_can )

    call this%set_history_var(vname='LAISHA_TOP_CAN', units='m2/m2',                 &
         long='LAI in the shade by the top leaf layer of each canopy layer', &
         use_default='inactive',       &
         avgflag='A', vtype=site_can_r8, hlms='CLM:ALM', flushval=0.0_r8, upfreq=2,   &
         ivar=ivar, initialize=initialize_variables, index = ih_laisha_top_si_can )

    call this%set_history_var(vname='FABD_SUN_CNLFPFT', units='fraction',                 &
         long='sun fraction of direct light absorbed by each canopy, leaf, and PFT', &
         use_default='inactive',       &
         avgflag='A', vtype=site_cnlfpft_r8, hlms='CLM:ALM', flushval=0.0_r8, upfreq=2,   &
         ivar=ivar, initialize=initialize_variables, index = ih_fabd_sun_si_cnlfpft )

    call this%set_history_var(vname='FABD_SHA_CNLFPFT', units='fraction',                 &
         long='shade fraction of direct light absorbed by each canopy, leaf, and PFT', &
         use_default='inactive',       &
         avgflag='A', vtype=site_cnlfpft_r8, hlms='CLM:ALM', flushval=0.0_r8, upfreq=2,   &
         ivar=ivar, initialize=initialize_variables, index = ih_fabd_sha_si_cnlfpft )

    call this%set_history_var(vname='FABI_SUN_CNLFPFT', units='fraction',                 &
         long='sun fraction of indirect light absorbed by each canopy, leaf, and PFT', &
         use_default='inactive',       &
         avgflag='A', vtype=site_cnlfpft_r8, hlms='CLM:ALM', flushval=0.0_r8, upfreq=2,   &
         ivar=ivar, initialize=initialize_variables, index = ih_fabi_sun_si_cnlfpft )

    call this%set_history_var(vname='FABI_SHA_CNLFPFT', units='fraction',                 &
         long='shade fraction of indirect light absorbed by each canopy, leaf, and PFT', &
         use_default='inactive',       &
         avgflag='A', vtype=site_cnlfpft_r8, hlms='CLM:ALM', flushval=0.0_r8, upfreq=2,   &
         ivar=ivar, initialize=initialize_variables, index = ih_fabi_sha_si_cnlfpft )

    call this%set_history_var(vname='FABD_SUN_CNLF', units='fraction',                 &
         long='sun fraction of direct light absorbed by each canopy and leaf layer', &
         use_default='inactive',       &
         avgflag='A', vtype=site_cnlf_r8, hlms='CLM:ALM', flushval=0.0_r8, upfreq=2,   &
         ivar=ivar, initialize=initialize_variables, index = ih_fabd_sun_si_cnlf )

    call this%set_history_var(vname='FABD_SHA_CNLF', units='fraction',                 &
         long='shade fraction of direct light absorbed by each canopy and leaf layer', &
         use_default='inactive',       &
         avgflag='A', vtype=site_cnlf_r8, hlms='CLM:ALM', flushval=0.0_r8, upfreq=2,   &
         ivar=ivar, initialize=initialize_variables, index = ih_fabd_sha_si_cnlf )

    call this%set_history_var(vname='FABI_SUN_CNLF', units='fraction',                 &
         long='sun fraction of indirect light absorbed by each canopy and leaf layer', &
         use_default='inactive',       &
         avgflag='A', vtype=site_cnlf_r8, hlms='CLM:ALM', flushval=0.0_r8, upfreq=2,   &
         ivar=ivar, initialize=initialize_variables, index = ih_fabi_sun_si_cnlf )

    call this%set_history_var(vname='FABI_SHA_CNLF', units='fraction',                 &
         long='shade fraction of indirect light absorbed by each canopy and leaf layer', &
         use_default='inactive',       &
         avgflag='A', vtype=site_cnlf_r8, hlms='CLM:ALM', flushval=0.0_r8, upfreq=2,   &
         ivar=ivar, initialize=initialize_variables, index = ih_fabi_sha_si_cnlf )

    call this%set_history_var(vname='PARPROF_DIR_CNLFPFT', units='W/m2',                 &
         long='Radiative profile of direct PAR through each canopy, leaf, and PFT', &
         use_default='inactive',       &
         avgflag='A', vtype=site_cnlfpft_r8, hlms='CLM:ALM', flushval=0.0_r8, upfreq=2,   &
         ivar=ivar, initialize=initialize_variables, index = ih_parprof_dir_si_cnlfpft )

    call this%set_history_var(vname='PARPROF_DIF_CNLFPFT', units='W/m2',                 &
         long='Radiative profile of diffuse PAR through each canopy, leaf, and PFT', &
         use_default='inactive',       &
         avgflag='A', vtype=site_cnlfpft_r8, hlms='CLM:ALM', flushval=0.0_r8, upfreq=2,   &
         ivar=ivar, initialize=initialize_variables, index = ih_parprof_dif_si_cnlfpft )

    call this%set_history_var(vname='PARPROF_DIR_CNLF', units='W/m2',                 &
         long='Radiative profile of direct PAR through each canopy and leaf layer (averaged across PFTs)', &
         use_default='inactive',       &
         avgflag='A', vtype=site_cnlf_r8, hlms='CLM:ALM', flushval=0.0_r8, upfreq=2,   &
         ivar=ivar, initialize=initialize_variables, index = ih_parprof_dir_si_cnlf )

    call this%set_history_var(vname='PARPROF_DIF_CNLF', units='W/m2',                 &
         long='Radiative profile of diffuse PAR through each canopy and leaf layer (averaged across PFTs)', &
         use_default='inactive',       &
         avgflag='A', vtype=site_cnlf_r8, hlms='CLM:ALM', flushval=0.0_r8, upfreq=2,   &
         ivar=ivar, initialize=initialize_variables, index = ih_parprof_dif_si_cnlf )

    call this%set_history_var(vname='FABD_SUN_TOPLF_BYCANLAYER', units='fraction',                 &
         long='sun fraction of direct light absorbed by the top leaf layer of each canopy layer', &
         use_default='inactive',       &
         avgflag='A', vtype=site_can_r8, hlms='CLM:ALM', flushval=0.0_r8, upfreq=2,   &
         ivar=ivar, initialize=initialize_variables, index = ih_fabd_sun_top_si_can )

    call this%set_history_var(vname='FABD_SHA_TOPLF_BYCANLAYER', units='fraction',                 &
         long='shade fraction of direct light absorbed by the top leaf layer of each canopy layer', &
         use_default='inactive',       &
         avgflag='A', vtype=site_can_r8, hlms='CLM:ALM', flushval=0.0_r8, upfreq=2,   &
         ivar=ivar, initialize=initialize_variables, index = ih_fabd_sha_top_si_can )

    call this%set_history_var(vname='FABI_SUN_TOPLF_BYCANLAYER', units='fraction',                 &
         long='sun fraction of indirect light absorbed by the top leaf layer of each canopy layer', &
         use_default='inactive',       &
         avgflag='A', vtype=site_can_r8, hlms='CLM:ALM', flushval=0.0_r8, upfreq=2,   &
         ivar=ivar, initialize=initialize_variables, index = ih_fabi_sun_top_si_can )

    call this%set_history_var(vname='FABI_SHA_TOPLF_BYCANLAYER', units='fraction',                 &
         long='shade fraction of indirect light absorbed by the top leaf layer of each canopy layer', &
         use_default='inactive',       &
         avgflag='A', vtype=site_can_r8, hlms='CLM:ALM', flushval=0.0_r8, upfreq=2,   &
         ivar=ivar, initialize=initialize_variables, index = ih_fabi_sha_top_si_can )

    !!! canopy-resolved fluxes and structure
    call this%set_history_var(vname='NET_C_UPTAKE_CNLF', units='gC/m2/s',                 &
         long='net carbon uptake by each canopy and leaf layer per unit ground area (i.e. divide by CROWNAREA_CNLF to make per leaf area)', &
         use_default='inactive',       &
         avgflag='A', vtype=site_cnlf_r8, hlms='CLM:ALM', flushval=0.0_r8, upfreq=2,   &
         ivar=ivar, initialize=initialize_variables, index = ih_ts_net_uptake_si_cnlf )

    call this%set_history_var(vname='CROWNAREA_CNLF', units='m2/m2',                 &
         long='total crown area that is occupied by leaves in each canopy and leaf layer', &
         use_default='inactive',       &
         avgflag='A', vtype=site_cnlf_r8, hlms='CLM:ALM', flushval=0.0_r8, upfreq=1,   &
         ivar=ivar, initialize=initialize_variables, index = ih_crownarea_si_cnlf )

    call this%set_history_var(vname='CROWNAREA_CAN', units='m2/m2',                 &
         long='total crown area in each canopy layer', &
         use_default='active',       &
         avgflag='A', vtype=site_can_r8, hlms='CLM:ALM', flushval=0.0_r8, upfreq=1,   &
         ivar=ivar, initialize=initialize_variables, index = ih_crownarea_si_can )

    ! slow carbon fluxes associated with mortality from or transfer betweeen canopy and understory
    call this%set_history_var(vname='DEMOTION_CARBONFLUX', units = 'gC/m2/s',               &
          long='demotion-associated biomass carbon flux from canopy to understory', use_default='active',   &
          avgflag='A', vtype=site_r8, hlms='CLM:ALM', flushval=0.0_r8,    &
          upfreq=1, ivar=ivar, initialize=initialize_variables, index = ih_demotion_carbonflux_si )

    call this%set_history_var(vname='PROMOTION_CARBONFLUX', units = 'gC/m2/s',               &
          long='promotion-associated biomass carbon flux from understory to canopy', use_default='active',   &
          avgflag='A', vtype=site_r8, hlms='CLM:ALM', flushval=0.0_r8,    &
          upfreq=1, ivar=ivar, initialize=initialize_variables, index = ih_promotion_carbonflux_si )

    call this%set_history_var(vname='MORTALITY_CARBONFLUX_CANOPY', units = 'gC/m2/s',               &
          long='flux of biomass carbon from live to dead pools from mortality of canopy plants', use_default='active',   &
          avgflag='A', vtype=site_r8, hlms='CLM:ALM', flushval=0.0_r8,    &
          upfreq=1, ivar=ivar, initialize=initialize_variables, index = ih_canopy_mortality_carbonflux_si )

    call this%set_history_var(vname='MORTALITY_CARBONFLUX_UNDERSTORY', units = 'gC/m2/s',               &
          long='flux of biomass carbon from live to dead pools from mortality of understory plants',use_default='active',&
          avgflag='A', vtype=site_r8, hlms='CLM:ALM', flushval=0.0_r8,    &
          upfreq=1, ivar=ivar, initialize=initialize_variables, index = ih_understory_mortality_carbonflux_si )

    ! size class by age dimensioned variables
    call this%set_history_var(vname='NPLANT_SCAG',units = 'plants/ha',               &
          long='number of plants per hectare in each size x age class', use_default='active',   &
          avgflag='A', vtype=site_scag_r8, hlms='CLM:ALM', flushval=0.0_r8,    &
          upfreq=1, ivar=ivar, initialize=initialize_variables, index = ih_nplant_si_scag )

    call this%set_history_var(vname='NPLANT_CANOPY_SCAG',units = 'plants/ha',               &
          long='number of plants per hectare in canopy in each size x age class', use_default='inactive',   &
          avgflag='A', vtype=site_scag_r8, hlms='CLM:ALM', flushval=0.0_r8,    &
          upfreq=1, ivar=ivar, initialize=initialize_variables, index = ih_nplant_canopy_si_scag )

    call this%set_history_var(vname='NPLANT_UNDERSTORY_SCAG',units = 'plants/ha',               &
          long='number of plants per hectare in understory in each size x age class', use_default='inactive',   &
          avgflag='A', vtype=site_scag_r8, hlms='CLM:ALM', flushval=0.0_r8,    &
          upfreq=1, ivar=ivar, initialize=initialize_variables, index = ih_nplant_understory_si_scag )

    call this%set_history_var(vname='DDBH_CANOPY_SCAG',units = 'cm/yr/ha',               &
          long='growth rate of canopy plantsnumber of plants per hectare in canopy in each size x age class', &
          use_default='inactive', avgflag='A', vtype=site_scag_r8, hlms='CLM:ALM', flushval=0.0_r8,    &
          upfreq=1, ivar=ivar, initialize=initialize_variables, index = ih_ddbh_canopy_si_scag )

    call this%set_history_var(vname='DDBH_UNDERSTORY_SCAG',units = 'cm/yr/ha',               &
          long='growth rate of understory plants in each size x age class', use_default='inactive',   &
          avgflag='A', vtype=site_scag_r8, hlms='CLM:ALM', flushval=0.0_r8,    &
          upfreq=1, ivar=ivar, initialize=initialize_variables, index = ih_ddbh_understory_si_scag )

    call this%set_history_var(vname='MORTALITY_CANOPY_SCAG',units = 'plants/ha/yr',               &
          long='mortality rate of canopy plants in each size x age class', use_default='inactive',   &
          avgflag='A', vtype=site_scag_r8, hlms='CLM:ALM', flushval=0.0_r8,    &
          upfreq=1, ivar=ivar, initialize=initialize_variables, index = ih_mortality_canopy_si_scag )

    call this%set_history_var(vname='MORTALITY_UNDERSTORY_SCAG',units = 'plants/ha/yr',               &
          long='mortality rate of understory plantsin each size x age class', use_default='inactive',   &
          avgflag='A', vtype=site_scag_r8, hlms='CLM:ALM', flushval=0.0_r8,    &
          upfreq=1, ivar=ivar, initialize=initialize_variables, index = ih_mortality_understory_si_scag )

    ! size x age x pft dimensioned
    call this%set_history_var(vname='NPLANT_SCAGPFT',units = 'plants/ha',               &
          long='number of plants per hectare in each size x age x pft class', use_default='inactive',   &
          avgflag='A', vtype=site_scagpft_r8, hlms='CLM:ALM', flushval=0.0_r8,    &
          upfreq=1, ivar=ivar, initialize=initialize_variables, index = ih_nplant_si_scagpft )

    ! age x pft dimensioned
    call this%set_history_var(vname='NPP_AGEPFT',units = 'kgC/m2/yr',               &
          long='NPP per PFT in each age bin', use_default='inactive',   &
          avgflag='A', vtype=site_agepft_r8, hlms='CLM:ALM', flushval=0.0_r8,    &
          upfreq=1, ivar=ivar, initialize=initialize_variables, index = ih_npp_si_agepft )

    call this%set_history_var(vname='BIOMASS_AGEPFT',units = 'kg C / m2',               &
          long='biomass per PFT in each age bin', use_default='inactive',   &
          avgflag='A', vtype=site_agepft_r8, hlms='CLM:ALM', flushval=0.0_r8,    &
          upfreq=1, ivar=ivar, initialize=initialize_variables, index = ih_biomass_si_agepft )

    call this%set_history_var(vname='SCORCH_HEIGHT',units = 'm',               &
          long='SPITFIRE Flame Scorch Height (calculated per PFT in each patch age bin)', &
          use_default='active',   &
          avgflag='A', vtype=site_agepft_r8, hlms='CLM:ALM', flushval=0.0_r8,    &
          upfreq=1, ivar=ivar, initialize=initialize_variables, index = ih_scorch_height_si_agepft )


    ! Carbon Flux (grid dimension x scpf) (THESE ARE DEFAULT INACTIVE!!!
    !                                     (BECAUSE THEY TAKE UP SPACE!!!
    ! ===================================================================================

    call this%set_history_var(vname='GPP_SCPF', units='kgC/m2/yr',            &
          long='gross primary production by pft/size', use_default='inactive',           &
          avgflag='A', vtype=site_size_pft_r8, hlms='CLM:ALM', flushval=0.0_r8,    &
          upfreq=1, ivar=ivar, initialize=initialize_variables, index = ih_gpp_si_scpf )

    call this%set_history_var(vname='GPP_CANOPY_SCPF', units='kgC/m2/yr',            &
          long='gross primary production of canopy plants by pft/size ', use_default='inactive', &
          avgflag='A', vtype=site_size_pft_r8, hlms='CLM:ALM', flushval=0.0_r8,    &
          upfreq=1, ivar=ivar, initialize=initialize_variables, index = ih_gpp_canopy_si_scpf )

    call this%set_history_var(vname='AR_CANOPY_SCPF', units='kgC/m2/yr',            &
          long='autotrophic respiration of canopy plants by pft/size', use_default='inactive',           &
          avgflag='A', vtype=site_size_pft_r8, hlms='CLM:ALM', flushval=0.0_r8,    &
          upfreq=1, ivar=ivar, initialize=initialize_variables, index = ih_ar_canopy_si_scpf )

    call this%set_history_var(vname='GPP_UNDERSTORY_SCPF', units='kgC/m2/yr',            &
          long='gross primary production of understory plants by pft/size', use_default='inactive',           &
          avgflag='A', vtype=site_size_pft_r8, hlms='CLM:ALM', flushval=0.0_r8,    &
          upfreq=1, ivar=ivar, initialize=initialize_variables, index = ih_gpp_understory_si_scpf )

    call this%set_history_var(vname='AR_UNDERSTORY_SCPF', units='kgC/m2/yr',            &
          long='autotrophic respiration of understory plants by pft/size', use_default='inactive',           &
          avgflag='A', vtype=site_size_pft_r8, hlms='CLM:ALM', flushval=0.0_r8,    &
          upfreq=1, ivar=ivar, initialize=initialize_variables, index = ih_ar_understory_si_scpf )

    call this%set_history_var(vname='NPP_SCPF', units='kgC/m2/yr',            &
          long='total net primary production by pft/size', use_default='inactive',       &
          avgflag='A', vtype=site_size_pft_r8, hlms='CLM:ALM', flushval=0.0_r8,    &
          upfreq=1, ivar=ivar, initialize=initialize_variables, index = ih_npp_totl_si_scpf )

    call this%set_history_var(vname='NPP_LEAF_SCPF', units='kgC/m2/yr',       &
          long='NPP flux into leaves by pft/size', use_default='inactive',               &
          avgflag='A', vtype=site_size_pft_r8, hlms='CLM:ALM', flushval=0.0_r8,    &
          upfreq=1, ivar=ivar, initialize=initialize_variables, index = ih_npp_leaf_si_scpf )

   call this%set_history_var(vname='NPP_SEED_SCPF', units='kgC/m2/yr',       &
         long='NPP flux into seeds by pft/size', use_default='inactive',                &
         avgflag='A', vtype=site_size_pft_r8, hlms='CLM:ALM', flushval=0.0_r8,    &
         upfreq=1, ivar=ivar, initialize=initialize_variables, index = ih_npp_seed_si_scpf )

   call this%set_history_var(vname='NPP_FNRT_SCPF', units='kgC/m2/yr',       &
         long='NPP flux into fine roots by pft/size', use_default='inactive',           &
         avgflag='A', vtype=site_size_pft_r8, hlms='CLM:ALM', flushval=0.0_r8,    &
         upfreq=1, ivar=ivar, initialize=initialize_variables, index = ih_npp_fnrt_si_scpf )

   call this%set_history_var(vname='NPP_BGSW_SCPF', units='kgC/m2/yr',       &
         long='NPP flux into below-ground sapwood by pft/size', use_default='inactive', &
         avgflag='A', vtype=site_size_pft_r8, hlms='CLM:ALM', flushval=0.0_r8,    &
         upfreq=1, ivar=ivar, initialize=initialize_variables, index = ih_npp_bgsw_si_scpf )

   call this%set_history_var(vname='NPP_BGDW_SCPF', units='kgC/m2/yr',       &
         long='NPP flux into below-ground deadwood by pft/size', use_default='inactive', &
         avgflag='A', vtype=site_size_pft_r8, hlms='CLM:ALM', flushval=0.0_r8,    &
         upfreq=1, ivar=ivar, initialize=initialize_variables, index = ih_npp_bgdw_si_scpf )

   call this%set_history_var(vname='NPP_AGSW_SCPF', units='kgC/m2/yr',       &
         long='NPP flux into above-ground sapwood by pft/size', use_default='inactive', &
         avgflag='A', vtype=site_size_pft_r8, hlms='CLM:ALM', flushval=0.0_r8,    &
         upfreq=1, ivar=ivar, initialize=initialize_variables, index = ih_npp_agsw_si_scpf )

   call this%set_history_var(vname = 'NPP_AGDW_SCPF', units='kgC/m2/yr',    &
         long='NPP flux into above-ground deadwood by pft/size', use_default='inactive', &
         avgflag='A', vtype=site_size_pft_r8, hlms='CLM:ALM', flushval=0.0_r8,    &
         upfreq=1, ivar=ivar, initialize=initialize_variables, index = ih_npp_agdw_si_scpf )

   call this%set_history_var(vname = 'NPP_STOR_SCPF', units='kgC/m2/yr',    &
         long='NPP flux into storage by pft/size', use_default='inactive',              &
         avgflag='A', vtype=site_size_pft_r8, hlms='CLM:ALM', flushval=0.0_r8,    &
         upfreq=1, ivar=ivar, initialize=initialize_variables, index = ih_npp_stor_si_scpf )

    call this%set_history_var(vname='DDBH_SCPF', units = 'cm/yr/ha',         &
          long='diameter growth increment by pft/size',use_default='inactive',          &
          avgflag='A', vtype=site_size_pft_r8, hlms='CLM:ALM', flushval=0.0_r8,   &
          upfreq=1, ivar=ivar, initialize=initialize_variables, index = ih_ddbh_si_scpf )

    call this%set_history_var(vname='GROWTHFLUX_SCPF', units = 'n/yr/ha',         &
          long='flux of individuals into a given size class bin via growth and recruitment',use_default='inactive',          &
          avgflag='A', vtype=site_size_pft_r8, hlms='CLM:ALM', flushval=0.0_r8,   &
          upfreq=1, ivar=ivar, initialize=initialize_variables, index = ih_growthflux_si_scpf )

    call this%set_history_var(vname='GROWTHFLUX_FUSION_SCPF', units = 'n/yr/ha',         &
          long='flux of individuals into a given size class bin via fusion',use_default='inactive',          &
          avgflag='A', vtype=site_size_pft_r8, hlms='CLM:ALM', flushval=0.0_r8,   &
          upfreq=1, ivar=ivar, initialize=initialize_variables, index = ih_growthflux_fusion_si_scpf )

    call this%set_history_var(vname='DDBH_CANOPY_SCPF', units = 'cm/yr/ha',         &
          long='diameter growth increment by pft/size',use_default='inactive', &
          avgflag='A', vtype=site_size_pft_r8, hlms='CLM:ALM', flushval=0.0_r8,    &
          upfreq=1, ivar=ivar, initialize=initialize_variables, index = ih_ddbh_canopy_si_scpf )

    call this%set_history_var(vname='DDBH_UNDERSTORY_SCPF', units = 'cm/yr/ha',         &
          long='diameter growth increment by pft/size',use_default='inactive', &
          avgflag='A', vtype=site_size_pft_r8, hlms='CLM:ALM', flushval=0.0_r8,    &
          upfreq=1, ivar=ivar, initialize=initialize_variables, index = ih_ddbh_understory_si_scpf )

    call this%set_history_var(vname='BA_SCPF', units = 'm2/ha',               &
          long='basal area by pft/size', use_default='inactive',   &
          avgflag='A', vtype=site_size_pft_r8, hlms='CLM:ALM', flushval=0.0_r8,    &
          upfreq=1, ivar=ivar, initialize=initialize_variables, index = ih_ba_si_scpf )

    call this%set_history_var(vname='AGB_SCPF', units = 'kgC/m2', &
         long='Aboveground biomass by pft/size', use_default='inactive', &
         avgflag='A', vtype=site_size_pft_r8, hlms='CLM:ALM', flushval=0.0_r8, &
         upfreq=1, ivar=ivar, initialize=initialize_variables, index = ih_agb_si_scpf ) 

    call this%set_history_var(vname='NPLANT_SCPF', units = 'N/ha',         &
          long='stem number density by pft/size', use_default='inactive', &
          avgflag='A', vtype=site_size_pft_r8, hlms='CLM:ALM', flushval=0.0_r8,    &
          upfreq=1, ivar=ivar, initialize=initialize_variables, index = ih_nplant_si_scpf )

    call this%set_history_var(vname='NPLANT_CAPF', units = 'N/ha',       &
         long='stem number density by pft/coage', use_default='inactive', &
         avgflag='A', vtype=site_coage_pft_r8, hlms='CLM:ALM',flushval=0.0_r8,     &
         upfreq=1, ivar=ivar, initialize=initialize_variables, index = ih_nplant_si_capf )

    call this%set_history_var(vname='M1_SCPF', units = 'N/ha/yr',          &
          long='background mortality by pft/size', use_default='inactive', &
          avgflag='A', vtype=site_size_pft_r8, hlms='CLM:ALM', flushval=0.0_r8,    &
          upfreq=1, ivar=ivar, initialize=initialize_variables, index = ih_m1_si_scpf )
    
    call this%set_history_var(vname='M2_SCPF', units = 'N/ha/yr',          &
          long='hydraulic mortality by pft/size',use_default='inactive', &
          avgflag='A', vtype=site_size_pft_r8, hlms='CLM:ALM', flushval=0.0_r8,    &
          upfreq=1, ivar=ivar, initialize=initialize_variables, index = ih_m2_si_scpf )

    call this%set_history_var(vname='M3_SCPF', units = 'N/ha/yr',          &
          long='carbon starvation mortality by pft/size', use_default='inactive', &
          avgflag='A', vtype=site_size_pft_r8, hlms='CLM:ALM', flushval=0.0_r8,    &
          upfreq=1, ivar=ivar, initialize=initialize_variables, index = ih_m3_si_scpf )

    call this%set_history_var(vname='M4_SCPF', units = 'N/ha/yr',          &
          long='impact mortality by pft/size',use_default='inactive', &
          avgflag='A', vtype=site_size_pft_r8, hlms='CLM:ALM', flushval=0.0_r8,    &
          upfreq=1, ivar=ivar, initialize=initialize_variables, index = ih_m4_si_scpf )

    call this%set_history_var(vname='M5_SCPF', units = 'N/ha/yr',          &
          long='fire mortality by pft/size',use_default='inactive', &
          avgflag='A', vtype=site_size_pft_r8, hlms='CLM:ALM', flushval=0.0_r8,    &
          upfreq=1, ivar=ivar, initialize=initialize_variables, index = ih_m5_si_scpf )

    call this%set_history_var(vname='CROWNFIREMORT_SCPF', units = 'N/ha/yr',          &
          long='crown fire mortality by pft/size',use_default='inactive', &
          avgflag='A', vtype=site_size_pft_r8, hlms='CLM:ALM', flushval=0.0_r8,    &
          upfreq=1, ivar=ivar, initialize=initialize_variables, index = ih_crownfiremort_si_scpf )

    call this%set_history_var(vname='CAMBIALFIREMORT_SCPF', units = 'N/ha/yr',          &
          long='cambial fire mortality by pft/size',use_default='inactive', &
          avgflag='A', vtype=site_size_pft_r8, hlms='CLM:ALM', flushval=0.0_r8,    &
          upfreq=1, ivar=ivar, initialize=initialize_variables, index = ih_cambialfiremort_si_scpf )

    call this%set_history_var(vname='M6_SCPF', units = 'N/ha/yr',          &
          long='termination mortality by pft/size',use_default='inactive', &
          avgflag='A', vtype=site_size_pft_r8, hlms='CLM:ALM', flushval=0.0_r8,    &
          upfreq=1, ivar=ivar, initialize=initialize_variables, index = ih_m6_si_scpf )

    call this%set_history_var(vname='M7_SCPF', units = 'N/ha/event',               &
          long='logging mortality by pft/size',use_default='inactive',           &
          avgflag='A', vtype=site_size_pft_r8, hlms='CLM:ALM', flushval=0.0_r8,    &
          upfreq=1, ivar=ivar, initialize=initialize_variables, index = ih_m7_si_scpf )

    call this%set_history_var(vname='M8_SCPF', units = 'N/ha/yr',          &
          long='freezing mortality by pft/size',use_default='inactive', &
          avgflag='A', vtype=site_size_pft_r8, hlms='CLM:ALM', flushval=0.0_r8,    &
          upfreq=1, ivar=ivar, initialize=initialize_variables, index = ih_m8_si_scpf )

    call this%set_history_var(vname='M9_SCPF', units = 'N/ha/yr',          &
          long='senescence mortality by pft/size',use_default='inactive', &
          avgflag='A', vtype=site_size_pft_r8, hlms='CLM:ALM', flushval=0.0_r8,    &
          upfreq=1, ivar=ivar, initialize=initialize_variables, index = ih_m9_si_scpf )

    call this%set_history_var(vname='M10_SCPF', units = 'N/ha/yr',         &
         long='age senescence mortality by pft/size',use_default='inactive', &
         avgflag='A', vtype =site_size_pft_r8, hlms='CLM:ALM', flushval=0.0_r8,     &
         upfreq=1, ivar=ivar, initialize=initialize_variables, index = ih_m10_si_scpf )
    
    call this%set_history_var(vname='M10_CAPF',units='N/ha/yr',         &
         long='age senescence mortality by pft/cohort age',use_default='inactive', &
         avgflag='A', vtype =site_coage_pft_r8, hlms='CLM:ALM', flushval=0.0_r8,         &
         upfreq=1, ivar=ivar, initialize=initialize_variables, index =ih_m10_si_capf )

    call this%set_history_var(vname='MORTALITY_CANOPY_SCPF', units = 'N/ha/yr',          &
          long='total mortality of canopy plants by pft/size', use_default='inactive', &
          avgflag='A', vtype=site_size_pft_r8, hlms='CLM:ALM', flushval=0.0_r8,    &
          upfreq=1, ivar=ivar, initialize=initialize_variables, index = ih_mortality_canopy_si_scpf )

    call this%set_history_var(vname='C13disc_SCPF', units = 'per mil',               &
         long='C13 discrimination by pft/size',use_default='inactive',           &
         avgflag='A', vtype=site_size_pft_r8, hlms='CLM:ALM', flushval=0.0_r8,    &
         upfreq=1, ivar=ivar, initialize=initialize_variables, index = ih_c13disc_si_scpf ) 

    call this%set_history_var(vname='BSTOR_CANOPY_SCPF', units = 'kgC/ha',          &
          long='biomass carbon in storage pools of canopy plants by pft/size', use_default='inactive', &
          avgflag='A', vtype=site_size_pft_r8, hlms='CLM:ALM', flushval=0.0_r8,    &
          upfreq=1, ivar=ivar, initialize=initialize_variables, index = ih_bstor_canopy_si_scpf )

    call this%set_history_var(vname='BLEAF_CANOPY_SCPF', units = 'kgC/ha',          &
          long='biomass carbon in leaf of canopy plants by pft/size', use_default='inactive', &
          avgflag='A', vtype=site_size_pft_r8, hlms='CLM:ALM', flushval=0.0_r8,    &
          upfreq=1, ivar=ivar, initialize=initialize_variables, index = ih_bleaf_canopy_si_scpf )

    call this%set_history_var(vname='NPLANT_CANOPY_SCPF', units = 'N/ha',         &
          long='stem number of canopy plants density by pft/size', use_default='inactive', &
          avgflag='A', vtype=site_size_pft_r8, hlms='CLM:ALM', flushval=0.0_r8,    &
          upfreq=1, ivar=ivar, initialize=initialize_variables, index = ih_nplant_canopy_si_scpf )

    call this%set_history_var(vname='MORTALITY_UNDERSTORY_SCPF', units = 'N/ha/yr',          &
          long='total mortality of understory plants by pft/size', use_default='inactive', &
          avgflag='A', vtype=site_size_pft_r8, hlms='CLM:ALM', flushval=0.0_r8,    &
          upfreq=1, ivar=ivar, initialize=initialize_variables, index = ih_mortality_understory_si_scpf )

    call this%set_history_var(vname='BSTOR_UNDERSTORY_SCPF', units = 'kgC/ha',          &
          long='biomass carbon in storage pools of understory plants by pft/size', use_default='inactive', &
          avgflag='A', vtype=site_size_pft_r8, hlms='CLM:ALM', flushval=0.0_r8,    &
          upfreq=1, ivar=ivar, initialize=initialize_variables, index = ih_bstor_understory_si_scpf )

    call this%set_history_var(vname='BLEAF_UNDERSTORY_SCPF', units = 'kgC/ha',          &
          long='biomass carbon in leaf of understory plants by pft/size', use_default='inactive', &
          avgflag='A', vtype=site_size_pft_r8, hlms='CLM:ALM', flushval=0.0_r8,    &
          upfreq=1, ivar=ivar, initialize=initialize_variables, index = ih_bleaf_understory_si_scpf )

    call this%set_history_var(vname='NPLANT_UNDERSTORY_SCPF', units = 'N/ha',         &
          long='stem number of understory plants density by pft/size', use_default='inactive', &
          avgflag='A', vtype=site_size_pft_r8, hlms='CLM:ALM', flushval=0.0_r8,    &
          upfreq=1, ivar=ivar, initialize=initialize_variables, index = ih_nplant_understory_si_scpf )

    call this%set_history_var(vname='CWD_AG_CWDSC', units='gC/m^2', &
          long='size-resolved AG CWD stocks', use_default='inactive', &
          avgflag='A', vtype=site_cwdsc_r8, hlms='CLM:ALM', flushval=0.0_r8,    &
          upfreq=1, ivar=ivar, initialize=initialize_variables, index = ih_cwd_ag_si_cwdsc )

    call this%set_history_var(vname='CWD_BG_CWDSC', units='gC/m^2', &
          long='size-resolved BG CWD stocks', use_default='inactive', &
          avgflag='A', vtype=site_cwdsc_r8, hlms='CLM:ALM', flushval=0.0_r8,    &
          upfreq=1, ivar=ivar, initialize=initialize_variables, index = ih_cwd_bg_si_cwdsc )

    call this%set_history_var(vname='CWD_AG_IN_CWDSC', units='gC/m^2/y', &
          long='size-resolved AG CWD input', use_default='inactive', &
          avgflag='A', vtype=site_cwdsc_r8, hlms='CLM:ALM', flushval=0.0_r8,    &
          upfreq=1, ivar=ivar, initialize=initialize_variables, index = ih_cwd_ag_in_si_cwdsc )

    call this%set_history_var(vname='CWD_BG_IN_CWDSC', units='gC/m^2/y', &
          long='size-resolved BG CWD input', use_default='inactive', &
          avgflag='A', vtype=site_cwdsc_r8, hlms='CLM:ALM', flushval=0.0_r8,    &
          upfreq=1, ivar=ivar, initialize=initialize_variables, index = ih_cwd_bg_in_si_cwdsc )

    call this%set_history_var(vname='CWD_AG_OUT_CWDSC', units='gC/m^2/y', &
          long='size-resolved AG CWD output', use_default='inactive', &
          avgflag='A', vtype=site_cwdsc_r8, hlms='CLM:ALM', flushval=0.0_r8,    &
          upfreq=1, ivar=ivar, initialize=initialize_variables, index = ih_cwd_ag_out_si_cwdsc )

    call this%set_history_var(vname='CWD_BG_OUT_CWDSC', units='gC/m^2/y', &
          long='size-resolved BG CWD output', use_default='inactive', &
          avgflag='A', vtype=site_cwdsc_r8, hlms='CLM:ALM', flushval=0.0_r8,    &
          upfreq=1, ivar=ivar, initialize=initialize_variables, index = ih_cwd_bg_out_si_cwdsc )

    ! Size structured diagnostics that require rapid updates (upfreq=2)

    call this%set_history_var(vname='AR_SCPF',units = 'kgC/m2/yr',          &
          long='total autotrophic respiration per m2 per year by pft/size',use_default='inactive',&
          avgflag='A', vtype=site_size_pft_r8, hlms='CLM:ALM', flushval=0.0_r8,    &
          upfreq=2, ivar=ivar, initialize=initialize_variables, index = ih_ar_si_scpf )
    
    call this%set_history_var(vname='AR_GROW_SCPF',units = 'kgC/m2/yr',          &
          long='growth autotrophic respiration per m2 per year by pft/size',use_default='inactive',&
          avgflag='A', vtype=site_size_pft_r8, hlms='CLM:ALM', flushval=0.0_r8,    &
          upfreq=2, ivar=ivar, initialize=initialize_variables, index = ih_ar_grow_si_scpf )

    call this%set_history_var(vname='AR_MAINT_SCPF',units = 'kgC/m2/yr',          &
          long='maintenance autotrophic respiration per m2 per year by pft/size',use_default='inactive',&
          avgflag='A', vtype=site_size_pft_r8, hlms='CLM:ALM', flushval=0.0_r8,    &
          upfreq=2, ivar=ivar, initialize=initialize_variables, index = ih_ar_maint_si_scpf )

    call this%set_history_var(vname='AR_DARKM_SCPF',units = 'kgC/m2/yr',          &
          long='dark portion of maintenance autotrophic respiration per m2 per year by pft/size',use_default='inactive',&
          avgflag='A', vtype=site_size_pft_r8,hlms='CLM:ALM', flushval=0.0_r8,    &
          upfreq=2, ivar=ivar, initialize=initialize_variables, index = ih_ar_darkm_si_scpf )

    call this%set_history_var(vname='AR_AGSAPM_SCPF',units = 'kgC/m2/yr',          &
          long='above-ground sapwood maintenance autotrophic respiration per m2 per year by pft/size',use_default='inactive',&
          avgflag='A', vtype=site_size_pft_r8,hlms='CLM:ALM', flushval=0.0_r8,    &
          upfreq=2, ivar=ivar, initialize=initialize_variables, index = ih_ar_agsapm_si_scpf )
    
    call this%set_history_var(vname='AR_CROOTM_SCPF',units = 'kgC/m2/yr',          &
          long='below-ground sapwood maintenance autotrophic respiration per m2 per year by pft/size',use_default='inactive',&
          avgflag='A', vtype=site_size_pft_r8,hlms='CLM:ALM', flushval=0.0_r8,    &
          upfreq=2, ivar=ivar, initialize=initialize_variables, index = ih_ar_crootm_si_scpf )

    call this%set_history_var(vname='AR_FROOTM_SCPF',units = 'kgC/m2/yr',          &
          long='fine root maintenance autotrophic respiration per m2 per year by pft/size',use_default='inactive',&
          avgflag='A', vtype=site_size_pft_r8, hlms='CLM:ALM', flushval=0.0_r8,    &
          upfreq=2, ivar=ivar, initialize=initialize_variables, index = ih_ar_frootm_si_scpf )

    ! size-class only variables

    call this%set_history_var(vname='DDBH_CANOPY_SCLS', units = 'cm/yr/ha',         &
          long='diameter growth increment by pft/size',use_default='active', &
          avgflag='A', vtype=site_size_r8, hlms='CLM:ALM', flushval=0.0_r8,    &
          upfreq=1, ivar=ivar, initialize=initialize_variables, index = ih_ddbh_canopy_si_scls )

    call this%set_history_var(vname='DDBH_UNDERSTORY_SCLS', units = 'cm/yr/ha',         &
          long='diameter growth increment by pft/size',use_default='active', &
          avgflag='A', vtype=site_size_r8, hlms='CLM:ALM', flushval=0.0_r8,    &
          upfreq=1, ivar=ivar, initialize=initialize_variables, index = ih_ddbh_understory_si_scls )

    call this%set_history_var(vname='YESTERDAYCANLEV_CANOPY_SCLS', units = 'indiv/ha',               &
          long='Yesterdays canopy level for canopy plants by size class', use_default='inactive',   &
          avgflag='A', vtype=site_size_r8, hlms='CLM:ALM', flushval=0.0_r8,    &
          upfreq=1, ivar=ivar, initialize=initialize_variables, index = ih_yesterdaycanopylevel_canopy_si_scls )

    call this%set_history_var(vname='YESTERDAYCANLEV_UNDERSTORY_SCLS', units = 'indiv/ha',               &
          long='Yesterdays canopy level for understory plants by size class', use_default='inactive',   &
          avgflag='A', vtype=site_size_r8, hlms='CLM:ALM', flushval=0.0_r8,    &
          upfreq=1, ivar=ivar, initialize=initialize_variables, index = ih_yesterdaycanopylevel_understory_si_scls )

    call this%set_history_var(vname='BA_SCLS', units = 'm2/ha',               &
          long='basal area by size class', use_default='active',   &
          avgflag='A', vtype=site_size_r8, hlms='CLM:ALM', flushval=0.0_r8,    &
          upfreq=1, ivar=ivar, initialize=initialize_variables, index = ih_ba_si_scls )

    call this%set_history_var(vname='AGB_SCLS', units = 'kgC/m2',               &
          long='Aboveground biomass by size class', use_default='active',   &
          avgflag='A', vtype=site_size_r8, hlms='CLM:ALM', flushval=0.0_r8,    &
          upfreq=1, ivar=ivar, initialize=initialize_variables, index = ih_agb_si_scls )

    call this%set_history_var(vname='BIOMASS_SCLS', units = 'kgC/m2',               &
          long='Total biomass by size class', use_default='inactive',   &
          avgflag='A', vtype=site_size_r8, hlms='CLM:ALM', flushval=0.0_r8,    &
          upfreq=1, ivar=ivar, initialize=initialize_variables, index = ih_biomass_si_scls )

    call this%set_history_var(vname='DEMOTION_RATE_SCLS', units = 'indiv/ha/yr',               &
          long='demotion rate from canopy to understory by size class', use_default='inactive',   &
          avgflag='A', vtype=site_size_r8, hlms='CLM:ALM', flushval=0.0_r8,    &
          upfreq=1, ivar=ivar, initialize=initialize_variables, index = ih_demotion_rate_si_scls )

    call this%set_history_var(vname='PROMOTION_RATE_SCLS', units = 'indiv/ha/yr',               &
          long='promotion rate from understory to canopy by size class', use_default='inactive',   &
          avgflag='A', vtype=site_size_r8, hlms='CLM:ALM', flushval=0.0_r8,    &
          upfreq=1, ivar=ivar, initialize=initialize_variables, index = ih_promotion_rate_si_scls )

    call this%set_history_var(vname='NPLANT_CANOPY_SCLS', units = 'indiv/ha',               &
          long='number of canopy plants by size class', use_default='active',   &
          avgflag='A', vtype=site_size_r8, hlms='CLM:ALM', flushval=0.0_r8,    &
          upfreq=1, ivar=ivar, initialize=initialize_variables, index = ih_nplant_canopy_si_scls )
  
    call this%set_history_var(vname='LAI_CANOPY_SCLS', units = 'm2/m2',               &
          long='Leaf are index (LAI) by size class', use_default='active',   &
          avgflag='A', vtype=site_size_r8, hlms='CLM:ALM', flushval=0.0_r8,    &
          upfreq=1, ivar=ivar, initialize=initialize_variables, index = ih_lai_canopy_si_scls )

    call this%set_history_var(vname='SAI_CANOPY_SCLS', units = 'm2/m2',               &
          long='stem area index(SAI) by size class', use_default='inactive',   &
          avgflag='A', vtype=site_size_r8, hlms='CLM:ALM', flushval=0.0_r8,    &
          upfreq=1, ivar=ivar, initialize=initialize_variables, index = ih_sai_canopy_si_scls )

    call this%set_history_var(vname='MORTALITY_CANOPY_SCLS', units = 'indiv/ha/yr',               &
          long='total mortality of canopy trees by size class', use_default='active',   &
          avgflag='A', vtype=site_size_r8, hlms='CLM:ALM', flushval=0.0_r8,    &
          upfreq=1, ivar=ivar, initialize=initialize_variables, index = ih_mortality_canopy_si_scls )

    call this%set_history_var(vname='NPLANT_UNDERSTORY_SCLS', units = 'indiv/ha',               &
          long='number of understory plants by size class', use_default='active',   &
          avgflag='A', vtype=site_size_r8, hlms='CLM:ALM', flushval=0.0_r8,    &
          upfreq=1, ivar=ivar, initialize=initialize_variables, index = ih_nplant_understory_si_scls )

    call this%set_history_var(vname='LAI_UNDERSTORY_SCLS', units = 'indiv/ha',               &
          long='number of understory plants by size class', use_default='active',   &
          avgflag='A', vtype=site_size_r8, hlms='CLM:ALM', flushval=0.0_r8,    &
          upfreq=1, ivar=ivar, initialize=initialize_variables, index = ih_lai_understory_si_scls )

    call this%set_history_var(vname='SAI_UNDERSTORY_SCLS', units = 'indiv/ha',               &
          long='number of understory plants by size class', use_default='inactive',   &
          avgflag='A', vtype=site_size_r8, hlms='CLM:ALM', flushval=0.0_r8,    &
          upfreq=1, ivar=ivar, initialize=initialize_variables, index = ih_sai_understory_si_scls )

    call this%set_history_var(vname='NPLANT_SCLS', units = 'indiv/ha',               &
          long='number of plants by size class', use_default='active',   &
          avgflag='A', vtype=site_size_r8, hlms='CLM:ALM', flushval=0.0_r8,    &
          upfreq=1, ivar=ivar, initialize=initialize_variables, index = ih_nplant_si_scls )

    call this%set_history_var(vname='NPLANT_CACLS', units = 'indiv/ha',          &
         long='number of plants by coage class', use_default='active',   &
         avgflag='A', vtype=site_coage_r8, hlms='CLM:ALM', flushval=0.0_r8,     &
         upfreq=1, ivar=ivar, initialize=initialize_variables, index = ih_nplant_si_cacls )

    call this%set_history_var(vname='M1_SCLS', units = 'N/ha/yr',          &
          long='background mortality by size', use_default='active', &
          avgflag='A', vtype=site_size_r8, hlms='CLM:ALM', flushval=0.0_r8,    &
          upfreq=1, ivar=ivar, initialize=initialize_variables, index = ih_m1_si_scls )
    
    call this%set_history_var(vname='M2_SCLS', units = 'N/ha/yr',          &
          long='hydraulic mortality by size',use_default='active', &
          avgflag='A', vtype=site_size_r8, hlms='CLM:ALM', flushval=0.0_r8,    &
          upfreq=1, ivar=ivar, initialize=initialize_variables, index = ih_m2_si_scls )

    call this%set_history_var(vname='M3_SCLS', units = 'N/ha/yr',          &
          long='carbon starvation mortality by size', use_default='active', &
          avgflag='A', vtype=site_size_r8, hlms='CLM:ALM', flushval=0.0_r8,    &
          upfreq=1, ivar=ivar, initialize=initialize_variables, index = ih_m3_si_scls )

    call this%set_history_var(vname='M4_SCLS', units = 'N/ha/yr',          &
          long='impact mortality by size',use_default='active', &
          avgflag='A', vtype=site_size_r8, hlms='CLM:ALM', flushval=0.0_r8,    &
          upfreq=1, ivar=ivar, initialize=initialize_variables, index = ih_m4_si_scls )

    call this%set_history_var(vname='M5_SCLS', units = 'N/ha/yr',          &
          long='fire mortality by size',use_default='active', &
          avgflag='A', vtype=site_size_r8, hlms='CLM:ALM', flushval=0.0_r8,    &
          upfreq=1, ivar=ivar, initialize=initialize_variables, index = ih_m5_si_scls )

    call this%set_history_var(vname='M6_SCLS', units = 'N/ha/yr',          &
          long='termination mortality by size',use_default='active', &
          avgflag='A', vtype=site_size_r8, hlms='CLM:ALM', flushval=0.0_r8,    &
          upfreq=1, ivar=ivar, initialize=initialize_variables, index = ih_m6_si_scls )

    call this%set_history_var(vname='M7_SCLS', units = 'N/ha/event',               &
          long='logging mortality by size',use_default='active',           &
          avgflag='A', vtype=site_size_r8, hlms='CLM:ALM', flushval=0.0_r8,    &
          upfreq=1, ivar=ivar, initialize=initialize_variables, index = ih_m7_si_scls )

    call this%set_history_var(vname='M8_SCLS', units = 'N/ha/event',               &
          long='freezing mortality by size',use_default='active',           &
          avgflag='A', vtype=site_size_r8, hlms='CLM:ALM', flushval=0.0_r8,    &
          upfreq=1, ivar=ivar, initialize=initialize_variables, index = ih_m8_si_scls )

    call this%set_history_var(vname='M9_SCLS', units = 'N/ha/yr',              &
          long='senescence mortality by size',use_default='active',         &
          avgflag='A', vtype=site_size_r8, hlms='CLM:ALM', flushval=0.0_r8,    &
          upfreq=1, ivar=ivar, initialize=initialize_variables, index = ih_m9_si_scls )

    call this%set_history_var(vname='M10_SCLS', units = 'N/ha/yr',              &
          long='age senescence mortality by size',use_default='active',         &
          avgflag='A', vtype=site_size_r8, hlms='CLM:ALM', flushval=0.0_r8,     &
          upfreq=1, ivar=ivar, initialize=initialize_variables, index = ih_m10_si_scls ) 

    call this%set_history_var(vname='M10_CACLS', units = 'N/ha/yr',             &
          long='age senescence mortality by cohort age',use_default='active',      &
          avgflag='A', vtype=site_coage_r8, hlms='CLM:ALM', flushval=0.0_r8,     &
          upfreq=1, ivar=ivar, initialize=initialize_variables, index = ih_m10_si_cacls )

    call this%set_history_var(vname='CARBON_BALANCE_CANOPY_SCLS', units = 'kg C / ha / yr', &
          long='CARBON_BALANCE for canopy plants by size class', use_default='inactive',    &
          avgflag='A', vtype=site_size_r8, hlms='CLM:ALM', flushval=0.0_r8,    &
          upfreq=1, ivar=ivar, initialize=initialize_variables, index = ih_carbon_balance_canopy_si_scls )

    call this%set_history_var(vname='CARBON_BALANCE_UNDERSTORY_SCLS', units = 'kg C / ha / yr', &
          long='CARBON_BALANCE for understory plants by size class', use_default='inactive',    &
          avgflag='A', vtype=site_size_r8, hlms='CLM:ALM', flushval=0.0_r8,    &
          upfreq=1, ivar=ivar, initialize=initialize_variables, index = ih_carbon_balance_understory_si_scls )
    
    call this%set_history_var(vname='MORTALITY_UNDERSTORY_SCLS', units = 'indiv/ha/yr',               &
          long='total mortality of understory trees by size class', use_default='active',   &
          avgflag='A', vtype=site_size_r8, hlms='CLM:ALM', flushval=0.0_r8,    &
          upfreq=1, ivar=ivar, initialize=initialize_variables, index = ih_mortality_understory_si_scls )

    call this%set_history_var(vname='TRIMMING_CANOPY_SCLS', units = 'indiv/ha',               &
          long='trimming term of canopy plants by size class', use_default='inactive',   &
          avgflag='A', vtype=site_size_r8, hlms='CLM:ALM', flushval=0.0_r8,    &
          upfreq=1, ivar=ivar, initialize=initialize_variables, index = ih_trimming_canopy_si_scls )

    call this%set_history_var(vname='TRIMMING_UNDERSTORY_SCLS', units = 'indiv/ha',               &
          long='trimming term of understory plants by size class', use_default='inactive',   &
          avgflag='A', vtype=site_size_r8, hlms='CLM:ALM', flushval=0.0_r8,    &
          upfreq=1, ivar=ivar, initialize=initialize_variables, index = ih_trimming_understory_si_scls )

    call this%set_history_var(vname='CROWN_AREA_CANOPY_SCLS', units = 'm2/ha',               &
          long='total crown area of canopy plants by size class', use_default='inactive',   &
          avgflag='A', vtype=site_size_r8, hlms='CLM:ALM', flushval=0.0_r8,    &
          upfreq=1, ivar=ivar, initialize=initialize_variables, index = ih_crown_area_canopy_si_scls )

    call this%set_history_var(vname='CROWN_AREA_UNDERSTORY_SCLS', units = 'm2/ha',               &
          long='total crown area of understory plants by size class', use_default='inactive',   &
          avgflag='A', vtype=site_size_r8, hlms='CLM:ALM', flushval=0.0_r8,    &
          upfreq=1, ivar=ivar, initialize=initialize_variables, index = ih_crown_area_understory_si_scls )

    call this%set_history_var(vname='LEAF_MD_CANOPY_SCLS', units = 'kg C / ha / yr',               &
          long='LEAF_MD for canopy plants by size class', use_default='inactive',   &
          avgflag='A', vtype=site_size_r8, hlms='CLM:ALM', flushval=0.0_r8,    &
          upfreq=1, ivar=ivar, initialize=initialize_variables, index = ih_leaf_md_canopy_si_scls )
    
    call this%set_history_var(vname='ROOT_MD_CANOPY_SCLS', units = 'kg C / ha / yr',               &
          long='ROOT_MD for canopy plants by size class', use_default='inactive',   &
          avgflag='A', vtype=site_size_r8, hlms='CLM:ALM', flushval=0.0_r8,    &
          upfreq=1, ivar=ivar, initialize=initialize_variables, index = ih_root_md_canopy_si_scls )

    call this%set_history_var(vname='BSTORE_MD_CANOPY_SCLS', units = 'kg C / ha / yr',               &
          long='BSTORE_MD for canopy plants by size class', use_default='inactive',   &
          avgflag='A', vtype=site_size_r8, hlms='CLM:ALM', flushval=0.0_r8,    &
          upfreq=1, ivar=ivar, initialize=initialize_variables, index = ih_bstore_md_canopy_si_scls )

    call this%set_history_var(vname='BDEAD_MD_CANOPY_SCLS', units = 'kg C / ha / yr',               &
          long='BDEAD_MD for canopy plants by size class', use_default='inactive',   &
          avgflag='A', vtype=site_size_r8, hlms='CLM:ALM', flushval=0.0_r8,    &
          upfreq=1, ivar=ivar, initialize=initialize_variables, index = ih_bdead_md_canopy_si_scls )

    call this%set_history_var(vname='BSW_MD_CANOPY_SCLS', units = 'kg C / ha / yr',               &
          long='BSW_MD for canopy plants by size class', use_default='inactive',   &
          avgflag='A', vtype=site_size_r8, hlms='CLM:ALM', flushval=0.0_r8,    &
          upfreq=1, ivar=ivar, initialize=initialize_variables, index = ih_bsw_md_canopy_si_scls )

    call this%set_history_var(vname='SEED_PROD_CANOPY_SCLS', units = 'kg C / ha / yr',               &
          long='SEED_PROD for canopy plants by size class', use_default='inactive',   &
          avgflag='A', vtype=site_size_r8, hlms='CLM:ALM', flushval=0.0_r8,    &
          upfreq=1, ivar=ivar, initialize=initialize_variables, index = ih_seed_prod_canopy_si_scls )
    
   call this%set_history_var(vname='NPP_LEAF_CANOPY_SCLS', units = 'kg C / ha / yr',               &
         long='NPP_LEAF for canopy plants by size class', use_default='inactive',   &
         avgflag='A', vtype=site_size_r8, hlms='CLM:ALM', flushval=-999.9_r8,    &
         upfreq=1, ivar=ivar, initialize=initialize_variables, index = ih_npp_leaf_canopy_si_scls )
    
   call this%set_history_var(vname='NPP_FROOT_CANOPY_SCLS', units = 'kg C / ha / yr',               &
         long='NPP_FROOT for canopy plants by size class', use_default='inactive',   &
         avgflag='A', vtype=site_size_r8, hlms='CLM:ALM', flushval=0.0_r8,    &
         upfreq=1, ivar=ivar, initialize=initialize_variables, index = ih_npp_fnrt_canopy_si_scls )
    
   call this%set_history_var(vname='NPP_BSW_CANOPY_SCLS', units = 'kg C / ha / yr',               &
         long='NPP_BSW for canopy plants by size class', use_default='inactive',   &
         avgflag='A', vtype=site_size_r8, hlms='CLM:ALM', flushval=0.0_r8,    &
         upfreq=1, ivar=ivar, initialize=initialize_variables, index = ih_npp_sapw_canopy_si_scls )
    
   call this%set_history_var(vname='NPP_BDEAD_CANOPY_SCLS', units = 'kg C / ha / yr',               &
         long='NPP_BDEAD for canopy plants by size class', use_default='inactive',   &
         avgflag='A', vtype=site_size_r8, hlms='CLM:ALM', flushval=0.0_r8,    &
         upfreq=1, ivar=ivar, initialize=initialize_variables, index = ih_npp_dead_canopy_si_scls )
    
   call this%set_history_var(vname='NPP_BSEED_CANOPY_SCLS', units = 'kg C / ha / yr',               &
         long='NPP_BSEED for canopy plants by size class', use_default='inactive',   &
         avgflag='A', vtype=site_size_r8, hlms='CLM:ALM', flushval=0.0_r8,    &
         upfreq=1, ivar=ivar, initialize=initialize_variables, index = ih_npp_seed_canopy_si_scls )
    
   call this%set_history_var(vname='NPP_STORE_CANOPY_SCLS', units = 'kg C / ha / yr',               &
         long='NPP_STORE for canopy plants by size class', use_default='inactive',   &
         avgflag='A', vtype=site_size_r8, hlms='CLM:ALM', flushval=0.0_r8,    &
         upfreq=1, ivar=ivar, initialize=initialize_variables, index = ih_npp_stor_canopy_si_scls )
    
    call this%set_history_var(vname='LEAF_MR', units = 'kg C / m2 / yr',               &
          long='RDARK (leaf maintenance respiration)', use_default='active',   &
          avgflag='A', vtype=site_r8, hlms='CLM:ALM', flushval=0.0_r8,    &
          upfreq=2, ivar=ivar, initialize=initialize_variables, index = ih_leaf_mr_si )
    
    call this%set_history_var(vname='FROOT_MR', units = 'kg C / m2 / yr',               &
          long='fine root maintenance respiration)', use_default='active',   &
          avgflag='A', vtype=site_r8, hlms='CLM:ALM', flushval=0.0_r8,    &
          upfreq=2, ivar=ivar, initialize=initialize_variables, index = ih_froot_mr_si )
    
    call this%set_history_var(vname='LIVECROOT_MR', units = 'kg C / m2 / yr',               &
          long='live coarse root maintenance respiration)', use_default='active',   &
          avgflag='A', vtype=site_r8, hlms='CLM:ALM', flushval=0.0_r8,    &
          upfreq=2, ivar=ivar, initialize=initialize_variables, index = ih_livecroot_mr_si )
    
    call this%set_history_var(vname='LIVESTEM_MR', units = 'kg C / m2 / yr',               &
          long='live stem maintenance respiration)', use_default='active',   &
          avgflag='A', vtype=site_r8, hlms='CLM:ALM', flushval=0.0_r8,    &
          upfreq=2, ivar=ivar, initialize=initialize_variables, index = ih_livestem_mr_si )
    
    call this%set_history_var(vname='RDARK_CANOPY_SCLS', units = 'kg C / ha / yr',               &
          long='RDARK for canopy plants by size class', use_default='inactive',   &
          avgflag='A', vtype=site_size_r8, hlms='CLM:ALM', flushval=0.0_r8,    &
          upfreq=2, ivar=ivar, initialize=initialize_variables, index = ih_rdark_canopy_si_scls )
    
    call this%set_history_var(vname='LIVESTEM_MR_CANOPY_SCLS', units = 'kg C / ha / yr',               &
          long='LIVESTEM_MR for canopy plants by size class', use_default='inactive',   &
          avgflag='A', vtype=site_size_r8, hlms='CLM:ALM', flushval=0.0_r8,    &
          upfreq=2, ivar=ivar, initialize=initialize_variables, index = ih_livestem_mr_canopy_si_scls )
    
    call this%set_history_var(vname='LIVECROOT_MR_CANOPY_SCLS', units = 'kg C / ha / yr',               &
          long='LIVECROOT_MR for canopy plants by size class', use_default='inactive',   &
          avgflag='A', vtype=site_size_r8, hlms='CLM:ALM', flushval=0.0_r8,    &
          upfreq=2, ivar=ivar, initialize=initialize_variables, index = ih_livecroot_mr_canopy_si_scls )
    
    call this%set_history_var(vname='FROOT_MR_CANOPY_SCLS', units = 'kg C / ha / yr',               &
          long='FROOT_MR for canopy plants by size class', use_default='inactive',   &
          avgflag='A', vtype=site_size_r8, hlms='CLM:ALM', flushval=0.0_r8,    &
          upfreq=2, ivar=ivar, initialize=initialize_variables, index = ih_froot_mr_canopy_si_scls )
    
    call this%set_history_var(vname='RESP_G_CANOPY_SCLS', units = 'kg C / ha / yr',               &
          long='RESP_G for canopy plants by size class', use_default='inactive',   &
          avgflag='A', vtype=site_size_r8, hlms='CLM:ALM', flushval=0.0_r8,    &
          upfreq=2, ivar=ivar, initialize=initialize_variables, index = ih_resp_g_canopy_si_scls )
    
    call this%set_history_var(vname='RESP_M_CANOPY_SCLS', units = 'kg C / ha / yr',               &
          long='RESP_M for canopy plants by size class', use_default='inactive',   &
          avgflag='A', vtype=site_size_r8, hlms='CLM:ALM', flushval=0.0_r8,    &
          upfreq=2, ivar=ivar, initialize=initialize_variables, index = ih_resp_m_canopy_si_scls )

    call this%set_history_var(vname='LEAF_MD_UNDERSTORY_SCLS', units = 'kg C / ha / yr',               &
          long='LEAF_MD for understory plants by size class', use_default='inactive',   &
          avgflag='A', vtype=site_size_r8, hlms='CLM:ALM', flushval=0.0_r8,    &
          upfreq=1, ivar=ivar, initialize=initialize_variables, index = ih_leaf_md_understory_si_scls )
    
    call this%set_history_var(vname='ROOT_MD_UNDERSTORY_SCLS', units = 'kg C / ha / yr',               &
          long='ROOT_MD for understory plants by size class', use_default='inactive',   &
          avgflag='A', vtype=site_size_r8, hlms='CLM:ALM', flushval=0.0_r8,    &
          upfreq=1, ivar=ivar, initialize=initialize_variables, index = ih_root_md_understory_si_scls )

    call this%set_history_var(vname='BSTORE_MD_UNDERSTORY_SCLS', units = 'kg C / ha / yr',               &
          long='BSTORE_MD for understory plants by size class', use_default='inactive',   &
          avgflag='A', vtype=site_size_r8, hlms='CLM:ALM', flushval=0.0_r8,    &
          upfreq=1, ivar=ivar, initialize=initialize_variables, index = ih_bstore_md_understory_si_scls )
    
    call this%set_history_var(vname='BDEAD_MD_UNDERSTORY_SCLS', units = 'kg C / ha / yr',               &
          long='BDEAD_MD for understory plants by size class', use_default='inactive',   &
          avgflag='A', vtype=site_size_r8, hlms='CLM:ALM', flushval=0.0_r8,    &
          upfreq=1, ivar=ivar, initialize=initialize_variables, index = ih_bdead_md_understory_si_scls )

    call this%set_history_var(vname='BSW_MD_UNDERSTORY_SCLS', units = 'kg C / ha / yr',               &
          long='BSW_MD for understory plants by size class', use_default='inactive',   &
          avgflag='A', vtype=site_size_r8, hlms='CLM:ALM', flushval=0.0_r8,    &
          upfreq=1, ivar=ivar, initialize=initialize_variables, index = ih_bsw_md_understory_si_scls )
    
    call this%set_history_var(vname='SEED_PROD_UNDERSTORY_SCLS', units = 'kg C / ha / yr',               &
          long='SEED_PROD for understory plants by size class', use_default='inactive',   &
          avgflag='A', vtype=site_size_r8, hlms='CLM:ALM', flushval=0.0_r8,    &
          upfreq=1, ivar=ivar, initialize=initialize_variables, index = ih_seed_prod_understory_si_scls )
    
   call this%set_history_var(vname='NPP_LEAF_UNDERSTORY_SCLS', units = 'kg C / ha / yr',               &
         long='NPP_LEAF for understory plants by size class', use_default='inactive',   &
         avgflag='A', vtype=site_size_r8, hlms='CLM:ALM', flushval=0.0_r8,    &
         upfreq=1, ivar=ivar, initialize=initialize_variables, index = ih_npp_leaf_understory_si_scls )
    
   call this%set_history_var(vname='NPP_FROOT_UNDERSTORY_SCLS', units = 'kg C / ha / yr',               &
         long='NPP_FROOT for understory plants by size class', use_default='inactive',   &
         avgflag='A', vtype=site_size_r8, hlms='CLM:ALM', flushval=0.0_r8,    &
         upfreq=1, ivar=ivar, initialize=initialize_variables, index = ih_npp_fnrt_understory_si_scls )
    
   call this%set_history_var(vname='NPP_BSW_UNDERSTORY_SCLS', units = 'kg C / ha / yr',               &
         long='NPP_BSW for understory plants by size class', use_default='inactive',   &
         avgflag='A', vtype=site_size_r8, hlms='CLM:ALM', flushval=0.0_r8,    &
         upfreq=1, ivar=ivar, initialize=initialize_variables, index = ih_npp_sapw_understory_si_scls )
    
   call this%set_history_var(vname='NPP_BDEAD_UNDERSTORY_SCLS', units = 'kg C / ha / yr',               &
         long='NPP_BDEAD for understory plants by size class', use_default='inactive',   &
         avgflag='A', vtype=site_size_r8, hlms='CLM:ALM', flushval=0.0_r8,    &
         upfreq=1, ivar=ivar, initialize=initialize_variables, index = ih_npp_dead_understory_si_scls )
    
   call this%set_history_var(vname='NPP_BSEED_UNDERSTORY_SCLS', units = 'kg C / ha / yr',               &
         long='NPP_BSEED for understory plants by size class', use_default='inactive',   &
         avgflag='A', vtype=site_size_r8, hlms='CLM:ALM', flushval=0.0_r8,    &
         upfreq=1, ivar=ivar, initialize=initialize_variables, index = ih_npp_seed_understory_si_scls )
    
   call this%set_history_var(vname='NPP_STORE_UNDERSTORY_SCLS', units = 'kg C / ha / yr',               &
         long='NPP_STORE for understory plants by size class', use_default='inactive',   &
         avgflag='A', vtype=site_size_r8, hlms='CLM:ALM', flushval=0.0_r8,    &
         upfreq=1, ivar=ivar, initialize=initialize_variables, index = ih_npp_stor_understory_si_scls )
    
    call this%set_history_var(vname='RDARK_UNDERSTORY_SCLS', units = 'kg C / ha / yr',               &
          long='RDARK for understory plants by size class', use_default='inactive',   &
          avgflag='A', vtype=site_size_r8, hlms='CLM:ALM', flushval=0.0_r8,    &
          upfreq=2, ivar=ivar, initialize=initialize_variables, index = ih_rdark_understory_si_scls )
    
    call this%set_history_var(vname='LIVESTEM_MR_UNDERSTORY_SCLS', units = 'kg C / ha / yr',               &
          long='LIVESTEM_MR for understory plants by size class', use_default='inactive',   &
          avgflag='A', vtype=site_size_r8, hlms='CLM:ALM', flushval=0.0_r8,    &
          upfreq=2, ivar=ivar, initialize=initialize_variables, index = ih_livestem_mr_understory_si_scls )
    
    call this%set_history_var(vname='LIVECROOT_MR_UNDERSTORY_SCLS', units = 'kg C / ha / yr',               &
          long='LIVECROOT_MR for understory plants by size class', use_default='inactive',   &
          avgflag='A', vtype=site_size_r8, hlms='CLM:ALM', flushval=0.0_r8,    &
          upfreq=2, ivar=ivar, initialize=initialize_variables, index = ih_livecroot_mr_understory_si_scls )
    
    call this%set_history_var(vname='FROOT_MR_UNDERSTORY_SCLS', units = 'kg C / ha / yr',               &
          long='FROOT_MR for understory plants by size class', use_default='inactive',   &
          avgflag='A', vtype=site_size_r8, hlms='CLM:ALM', flushval=0.0_r8,    &
          upfreq=2, ivar=ivar, initialize=initialize_variables, index = ih_froot_mr_understory_si_scls )
    
    call this%set_history_var(vname='RESP_G_UNDERSTORY_SCLS', units = 'kg C / ha / yr',               &
          long='RESP_G for understory plants by size class', use_default='inactive',   &
          avgflag='A', vtype=site_size_r8, hlms='CLM:ALM', flushval=0.0_r8,    &
          upfreq=2, ivar=ivar, initialize=initialize_variables, index = ih_resp_g_understory_si_scls )
    
    call this%set_history_var(vname='RESP_M_UNDERSTORY_SCLS', units = 'kg C / ha / yr',               &
          long='RESP_M for understory plants by size class', use_default='inactive',   &
          avgflag='A', vtype=site_size_r8, hlms='CLM:ALM', flushval=0.0_r8,    &
          upfreq=2, ivar=ivar, initialize=initialize_variables, index = ih_resp_m_understory_si_scls )


    ! CARBON BALANCE VARIABLES THAT DEPEND ON HLM BGC INPUTS

    call this%set_history_var(vname='NEP', units='gC/m^2/s', &
          long='net ecosystem production', use_default='active', &
          avgflag='A', vtype=site_r8, hlms='CLM:ALM', flushval=hlm_hio_ignore_val,    &
          upfreq=3, ivar=ivar, initialize=initialize_variables, index = ih_nep_si )

    call this%set_history_var(vname='Fire_Closs', units='gC/m^2/s', &
          long='ED/SPitfire Carbon loss to atmosphere', use_default='active', &
          avgflag='A', vtype=site_r8, hlms='CLM:ALM', flushval=hlm_hio_ignore_val,    &
          upfreq=1, ivar=ivar, initialize=initialize_variables, index = ih_fire_c_to_atm_si )
   
    call this%set_history_var(vname='FIRE_FLUX', units='g/m^2/s', &
          long='ED-spitfire loss to atmosphere of elements', use_default='active', &
          avgflag='A', vtype=site_elem_r8, hlms='CLM:ALM', flushval=hlm_hio_ignore_val,    &
          upfreq=1, ivar=ivar, initialize=initialize_variables, index = ih_burn_flux_elem )
   
    call this%set_history_var(vname='CBALANCE_ERROR_FATES', units='mgC/day',  &
         long='total carbon error, FATES', use_default='active', &
         avgflag='A', vtype=site_r8, hlms='CLM:ALM', flushval=hlm_hio_ignore_val,    &
         upfreq=1, ivar=ivar, initialize=initialize_variables, index = ih_cbal_err_fates_si )

    call this%set_history_var(vname='ERROR_FATES', units='mg/day',  &
         long='total error, FATES mass-balance', use_default='active', &
         avgflag='A', vtype=site_elem_r8, hlms='CLM:ALM', flushval=hlm_hio_ignore_val,    &
         upfreq=1, ivar=ivar, initialize=initialize_variables, index = ih_err_fates_si )

    call this%set_history_var(vname='LITTER_FINES_AG_ELEM', units='kg/m^2', &
          long='mass of above ground  litter in fines (leaves,nonviable seed)', use_default='active', &
          avgflag='A', vtype=site_elem_r8, hlms='CLM:ALM', flushval=hlm_hio_ignore_val,    &
          upfreq=1, ivar=ivar, initialize=initialize_variables, index = ih_fines_ag_elem )

    call this%set_history_var(vname='LITTER_FINES_BG_ELEM', units='kg/m^2', &
          long='mass of below ground litter in fines (fineroots)', use_default='active', &
          avgflag='A', vtype=site_elem_r8, hlms='CLM:ALM', flushval=hlm_hio_ignore_val,    &
          upfreq=1, ivar=ivar, initialize=initialize_variables, index = ih_fines_bg_elem )

    call this%set_history_var(vname='LITTER_CWD_BG_ELEM', units='kg/m^2', &
          long='mass of below ground litter in CWD (coarse roots)', use_default='active', &
          avgflag='A', vtype=site_elem_r8, hlms='CLM:ALM', flushval=hlm_hio_ignore_val,    &
          upfreq=1, ivar=ivar, initialize=initialize_variables, index = ih_cwd_bg_elem )

    call this%set_history_var(vname='LITTER_CWD_AG_ELEM', units='kg/m^2', &
          long='mass of above ground litter in CWD (trunks/branches/twigs)', use_default='active', &
          avgflag='A', vtype=site_elem_r8, hlms='CLM:ALM', flushval=hlm_hio_ignore_val,    &
          upfreq=1, ivar=ivar, initialize=initialize_variables, index = ih_cwd_ag_elem )

    call this%set_history_var(vname='LITTER_CWD', units='kg/m^2', &
          long='total mass of litter in CWD', use_default='active', &
          avgflag='A', vtype=site_elcwd_r8, hlms='CLM:ALM', flushval=hlm_hio_ignore_val,    &
          upfreq=1, ivar=ivar, initialize=initialize_variables, index = ih_cwd_elcwd )

    ! organ-partitioned NPP / allocation fluxes
    call this%set_history_var(vname='NPP_LEAF', units='kgC/m2/yr',       &
          long='NPP flux into leaves', use_default='active',               &
          avgflag='A', vtype=site_r8, hlms='CLM:ALM', flushval=0.0_r8,    &
          upfreq=1, ivar=ivar, initialize=initialize_variables, index = ih_npp_leaf_si )

    call this%set_history_var(vname='NPP_SEED', units='kgC/m2/yr',       &
          long='NPP flux into seeds', use_default='active',               &
          avgflag='A', vtype=site_r8, hlms='CLM:ALM', flushval=0.0_r8,    &
          upfreq=1, ivar=ivar, initialize=initialize_variables, index = ih_npp_seed_si )

    call this%set_history_var(vname='NPP_STEM', units='kgC/m2/yr',       &
          long='NPP flux into stem', use_default='active',               &
          avgflag='A', vtype=site_r8, hlms='CLM:ALM', flushval=0.0_r8,    &
          upfreq=1, ivar=ivar, initialize=initialize_variables, index = ih_npp_stem_si )

    call this%set_history_var(vname='NPP_FROOT', units='kgC/m2/yr',       &
          long='NPP flux into fine roots', use_default='active',               &
          avgflag='A', vtype=site_r8, hlms='CLM:ALM', flushval=0.0_r8,    &
          upfreq=1, ivar=ivar, initialize=initialize_variables, index = ih_npp_froot_si )

    call this%set_history_var(vname='NPP_CROOT', units='kgC/m2/yr',       &
          long='NPP flux into coarse roots', use_default='active',               &
          avgflag='A', vtype=site_r8, hlms='CLM:ALM', flushval=0.0_r8,    &
          upfreq=1, ivar=ivar, initialize=initialize_variables, index = ih_npp_croot_si )

    call this%set_history_var(vname='NPP_STOR', units='kgC/m2/yr',       &
          long='NPP flux into storage tissues', use_default='active',               &
          avgflag='A', vtype=site_r8, hlms='CLM:ALM', flushval=0.0_r8,    &
          upfreq=1, ivar=ivar, initialize=initialize_variables, index = ih_npp_stor_si )


    ! PLANT HYDRAULICS

    if(hlm_use_planthydro.eq.itrue) then
       
       call this%set_history_var(vname='FATES_ERRH2O_SCPF', units='kg/indiv/s', &
             long='mean individual water balance error', use_default='inactive', &
             avgflag='A', vtype=site_size_pft_r8, hlms='CLM:ALM', flushval=0.0_r8,    &
             upfreq=4, ivar=ivar, initialize=initialize_variables, index = ih_errh2o_scpf )

       call this%set_history_var(vname='FATES_TRAN_SCPF', units='kg/indiv/s', &
             long='mean individual transpiration rate', use_default='inactive', &
             avgflag='A', vtype=site_size_pft_r8, hlms='CLM:ALM', flushval=0.0_r8,    &
             upfreq=4, ivar=ivar, initialize=initialize_variables, index = ih_tran_scpf )

       call this%set_history_var(vname='FATES_SAPFLOW_SCPF', units='kg/ha/s', &
             long='areal sap flow rate dimensioned by size x pft', use_default='inactive', &
             avgflag='A', vtype=site_size_pft_r8, hlms='CLM:ALM', flushval=0.0_r8,    &
             upfreq=4, ivar=ivar, initialize=initialize_variables, index = ih_sapflow_scpf )

       call this%set_history_var(vname='FATES_SAPFLOW_SI', units='kg/ha/s', &
             long='areal sap flow rate', use_default='active', &
             avgflag='A', vtype=site_r8, hlms='CLM:ALM', flushval=0.0_r8,    &
             upfreq=4, ivar=ivar, initialize=initialize_variables, index = ih_sapflow_si )

       
       call this%set_history_var(vname='FATES_ITERH1_SCPF', units='count/indiv/step', &
             long='number of outer iterations required to achieve tolerable water balance error', &
             use_default='inactive', &
             avgflag='A', vtype=site_size_pft_r8, hlms='CLM:ALM', flushval=0.0_r8,    &
             upfreq=4, ivar=ivar, initialize=initialize_variables, index = ih_iterh1_scpf )
       
       call this%set_history_var(vname='FATES_ITERH2_SCPF', units='count/indiv/step', &
             long='number of inner iterations required to achieve tolerable water balance error', &
             use_default='inactive', &
             avgflag='A', vtype=site_size_pft_r8, hlms='CLM:ALM', flushval=0.0_r8,    &
             upfreq=4, ivar=ivar, initialize=initialize_variables, index = ih_iterh2_scpf )
       
       call this%set_history_var(vname='FATES_ATH_SCPF', units='m3 m-3', &
             long='absorbing root water content', use_default='inactive', &
             avgflag='A', vtype=site_size_pft_r8, hlms='CLM:ALM', flushval=0.0_r8,    &
             upfreq=4, ivar=ivar, initialize=initialize_variables, index = ih_ath_scpf )
       
       call this%set_history_var(vname='FATES_TTH_SCPF', units='m3 m-3', &
             long='transporting root water content', use_default='inactive', &
             avgflag='A', vtype=site_size_pft_r8, hlms='CLM:ALM', flushval=0.0_r8,    &
             upfreq=4, ivar=ivar, initialize=initialize_variables, index =  ih_tth_scpf )
       
       call this%set_history_var(vname='FATES_STH_SCPF', units='m3 m-3', &
             long='stem water contenet', use_default='inactive', &
             avgflag='A', vtype=site_size_pft_r8, hlms='CLM:ALM', flushval=0.0_r8,    &
             upfreq=4, ivar=ivar, initialize=initialize_variables, index = ih_sth_scpf )
       
       call this%set_history_var(vname='FATES_LTH_SCPF', units='m3 m-3', &
             long='leaf water content', use_default='inactive', &
             avgflag='A', vtype=site_size_pft_r8, hlms='CLM:ALM', flushval=0.0_r8,    &
             upfreq=4, ivar=ivar, initialize=initialize_variables, index = ih_lth_scpf )

       call this%set_history_var(vname='FATES_AWP_SCPF', units='MPa', &
             long='absorbing root water potential', use_default='inactive', &
             avgflag='A', vtype=site_size_pft_r8, hlms='CLM:ALM', flushval=0.0_r8,    &
             upfreq=4, ivar=ivar, initialize=initialize_variables, index = ih_awp_scpf )
       
       call this%set_history_var(vname='FATES_TWP_SCPF', units='MPa', &
             long='transporting root water potential', use_default='inactive', &
             avgflag='A', vtype=site_size_pft_r8, hlms='CLM:ALM', flushval=0.0_r8,    &
             upfreq=4, ivar=ivar, initialize=initialize_variables, index = ih_twp_scpf )
       
       call this%set_history_var(vname='FATES_SWP_SCPF', units='MPa', &
             long='stem water potential', use_default='inactive', &
             avgflag='A', vtype=site_size_pft_r8, hlms='CLM:ALM', flushval=0.0_r8,    &
             upfreq=4, ivar=ivar, initialize=initialize_variables, index = ih_swp_scpf )
       
       call this%set_history_var(vname='FATES_LWP_SCPF', units='MPa', &
             long='leaf water potential', use_default='inactive', &
             avgflag='A', vtype=site_size_pft_r8, hlms='CLM:ALM', flushval=0.0_r8,    &
             upfreq=4, ivar=ivar, initialize=initialize_variables, index = ih_lwp_scpf )
 
       call this%set_history_var(vname='FATES_AFLC_SCPF', units='fraction', &
             long='absorbing root fraction of condutivity', use_default='active', &
             avgflag='A', vtype=site_size_pft_r8, hlms='CLM:ALM', flushval=0.0_r8,    &
             upfreq=4, ivar=ivar, initialize=initialize_variables, index = ih_aflc_scpf )
       
       call this%set_history_var(vname='FATES_TFLC_SCPF', units='fraction', &
             long='transporting root fraction of condutivity', use_default='active', &
             avgflag='A', vtype=site_size_pft_r8, hlms='CLM:ALM', flushval=0.0_r8,    &
             upfreq=4, ivar=ivar, initialize=initialize_variables, index = ih_tflc_scpf )
       
       call this%set_history_var(vname='FATES_SFLC_SCPF', units='fraction', &
             long='stem water fraction of condutivity', use_default='active', &
             avgflag='A', vtype=site_size_pft_r8, hlms='CLM:ALM', flushval=0.0_r8,    &
             upfreq=4, ivar=ivar, initialize=initialize_variables, index = ih_sflc_scpf )
       
       call this%set_history_var(vname='FATES_LFLC_SCPF', units='fraction', &
             long='leaf fraction of condutivity', use_default='active', &
             avgflag='A', vtype=site_size_pft_r8, hlms='CLM:ALM', flushval=0.0_r8,    &
             upfreq=4, ivar=ivar, initialize=initialize_variables, index = ih_lflc_scpf )
       
       call this%set_history_var(vname='FATES_BTRAN_SCPF', units='unitless', &
             long='mean individual level btran', use_default='inactive', &
             avgflag='A', vtype=site_size_pft_r8, hlms='CLM:ALM', flushval=0.0_r8,    &
             upfreq=4, ivar=ivar, initialize=initialize_variables, index = ih_btran_scpf )
       
       call this%set_history_var(vname='FATES_ROOTWGT_SOILVWC_SI', units='m3 m-3', &
            long='soil volumetric water content, weighted by root area', use_default='active', &
            avgflag='A', vtype=site_r8, hlms='CLM:ALM', flushval=hlm_hio_ignore_val,    &
            upfreq=4, ivar=ivar, initialize=initialize_variables, index = ih_rootwgt_soilvwc_si )

       call this%set_history_var(vname='FATES_ROOTWGT_SOILVWCSAT_SI', units='m3 m-3', &
            long='soil saturated volumetric water content, weighted by root area', use_default='active', &
            avgflag='A', vtype=site_r8, hlms='CLM:ALM', flushval=hlm_hio_ignore_val,    &
            upfreq=4, ivar=ivar, initialize=initialize_variables, index = ih_rootwgt_soilvwcsat_si )
       
       call this%set_history_var(vname='FATES_ROOTWGT_SOILMATPOT_SI', units='MPa', &
            long='soil matric potential, weighted by root area', use_default='active', &
            avgflag='A', vtype=site_r8, hlms='CLM:ALM', flushval=hlm_hio_ignore_val,    &
            upfreq=4, ivar=ivar, initialize=initialize_variables, index = ih_rootwgt_soilmatpot_si )
       
       call this%set_history_var(vname='FATES_SOILMATPOT_SL', units='MPa', &
            long='soil water matric potenial by soil layer', use_default='inactive', &
            avgflag='A', vtype=site_ground_r8, hlms='CLM:ALM', flushval=hlm_hio_ignore_val,    &
            upfreq=4, ivar=ivar, initialize=initialize_variables, index = ih_soilmatpot_sl )
       
       call this%set_history_var(vname='FATES_SOILVWC_SL', units='m3 m-3', &
            long='soil volumetric water content by soil layer', use_default='inactive', &
            avgflag='A', vtype=site_ground_r8, hlms='CLM:ALM', flushval=hlm_hio_ignore_val,    &
            upfreq=4, ivar=ivar, initialize=initialize_variables, index = ih_soilvwc_sl )
       
       call this%set_history_var(vname='FATES_SOILVWCSAT_SL', units='m3 m-3', &
            long='soil saturated volumetric water content by soil layer', use_default='inactive', &
            avgflag='A', vtype=site_ground_r8, hlms='CLM:ALM', flushval=hlm_hio_ignore_val,    &
            upfreq=4, ivar=ivar, initialize=initialize_variables, index = ih_soilvwcsat_sl )
       
       call this%set_history_var(vname='FATES_ROOTUPTAKE_SI', units='kg ha-1 s-1', &
            long='root water uptake rate', use_default='active', &
            avgflag='A', vtype=site_r8, hlms='CLM:ALM', flushval=hlm_hio_ignore_val,    &
            upfreq=4, ivar=ivar, initialize=initialize_variables, index = ih_rootuptake_si )
       
       call this%set_history_var(vname='FATES_ROOTUPTAKE_SL', units='kg ha-1 s-1', &
            long='root water uptake rate by soil layer', use_default='inactive', &
            avgflag='A', vtype=site_ground_r8, hlms='CLM:ALM', flushval=hlm_hio_ignore_val,    &
            upfreq=4, ivar=ivar, initialize=initialize_variables, index = ih_rootuptake_sl )
       
       call this%set_history_var(vname='FATES_ROOTUPTAKE0_SCPF', units='kg ha-1 m-1 s-1', &
            long='root water uptake from 0 to to 10 cm depth, by plant size x pft ', use_default='inactive', &
            avgflag='A', vtype=site_size_pft_r8, hlms='CLM:ALM', flushval=hlm_hio_ignore_val,    &
            upfreq=4, ivar=ivar, initialize=initialize_variables, index = ih_rootuptake0_scpf )
       
       call this%set_history_var(vname='FATES_ROOTUPTAKE10_SCPF', units='kg ha-1 m-1 s-1', &
            long='root water uptake from 10 to to 50 cm depth, by plant size x pft ', use_default='inactive', &
            avgflag='A', vtype=site_size_pft_r8, hlms='CLM:ALM', flushval=hlm_hio_ignore_val,    &
            upfreq=4, ivar=ivar, initialize=initialize_variables, index = ih_rootuptake10_scpf )

       call this%set_history_var(vname='FATES_ROOTUPTAKE50_SCPF', units='kg ha-1 m-1 s-1', &
            long='root water uptake from 50 to to 100 cm depth, by plant size x pft ', use_default='inactive', &
            avgflag='A', vtype=site_size_pft_r8, hlms='CLM:ALM', flushval=hlm_hio_ignore_val,    &
            upfreq=4, ivar=ivar, initialize=initialize_variables, index = ih_rootuptake50_scpf )

       call this%set_history_var(vname='FATES_ROOTUPTAKE100_SCPF', units='kg ha-1 m-1 s-1', &
            long='root water uptake below 100 cm depth, by plant size x pft ', use_default='inactive', &
            avgflag='A', vtype=site_size_pft_r8, hlms='CLM:ALM', flushval=hlm_hio_ignore_val,    &
            upfreq=4, ivar=ivar, initialize=initialize_variables, index = ih_rootuptake100_scpf )

       call this%set_history_var(vname='H2OVEG', units = 'kg/m2',               &
             long='water stored inside vegetation tissues (leaf, stem, roots)', use_default='inactive',   &
             avgflag='A', vtype=site_r8, hlms='CLM:ALM', flushval=0.0_r8,    &
             upfreq=4, ivar=ivar, initialize=initialize_variables, index = ih_h2oveg_si )

       call this%set_history_var(vname='H2OVEG_DEAD', units = 'kg/m2',               &
             long='cumulative plant_stored_h2o in dead biomass due to mortality', use_default='inactive',   &
             avgflag='A', vtype=site_r8, hlms='CLM:ALM', flushval=0.0_r8,    &
             upfreq=1, ivar=ivar, initialize=initialize_variables, index = ih_h2oveg_dead_si )

       call this%set_history_var(vname='H2OVEG_RECRUIT', units = 'kg/m2',               &
             long='amount of water in new recruits', use_default='inactive',   &
             avgflag='A', vtype=site_r8, hlms='CLM:ALM', flushval=0.0_r8,    &
             upfreq=1, ivar=ivar, initialize=initialize_variables, index = ih_h2oveg_recruit_si )
    
       call this%set_history_var(vname='H2OVEG_GROWTURN_ERR', units = 'kg/m2',               &
             long='cumulative net borrowed (+) or lost (-) from plant_stored_h2o due to combined growth & turnover', use_default='inactive',   &
             avgflag='A', vtype=site_r8, hlms='CLM:ALM', flushval=0.0_r8,    &
             upfreq=1, ivar=ivar, initialize=initialize_variables, index = ih_h2oveg_growturn_err_si )
    
       call this%set_history_var(vname='H2OVEG_PHENO_ERR', units = 'kg/m2',               &
             long='cumulative net borrowed (+) from plant_stored_h2o due to leaf emergence', use_default='inactive',   &
             avgflag='A', vtype=site_r8, hlms='CLM:ALM', flushval=0.0_r8,    &
             upfreq=1, ivar=ivar, initialize=initialize_variables, index = ih_h2oveg_pheno_err_si )
     
       call this%set_history_var(vname='H2OVEG_HYDRO_ERR', units = 'kg/m2',               &
             long='cumulative net borrowed (+) from plant_stored_h2o due to plant hydrodynamics', use_default='inactive',   &
             avgflag='A', vtype=site_r8, hlms='CLM:ALM', flushval=0.0_r8,    &
             upfreq=4, ivar=ivar, initialize=initialize_variables, index = ih_h2oveg_hydro_err_si )
    end if

    ! Must be last thing before return
    this%num_history_vars_ = ivar
    
  end subroutine define_history_vars


   ! ====================================================================================
   ! DEPRECATED, TRANSITIONAL OR FUTURE CODE SECTION
   ! ====================================================================================

   !subroutine set_fates_hio_str(tag,iotype_name, iostr_val)

!       ! Arguments
!       character(len=*), intent(in)           :: tag
!       character(len=*), optional, intent(in) :: iotype_name
!       integer, optional, intent(in)         :: iostr_val

!       ! local variables
!       logical              :: all_set
!       integer,  parameter  :: unset_int = -999
!       real(r8), parameter  :: unset_double = -999.9
!       integer              :: ityp, idim

!       select case (trim(tag))
!       case('flush_to_unset')
!          write(*, *) ''
!          write(*, *) 'Flushing FATES IO types prior to transfer from host'
!          do ityp=1,ubound(iovar_str, 1)
!             iovar_str(ityp)%dimsize = unset_int
!             iovar_str(ityp)%active  = .false.
!          end do

!       case('check_allset')
!          do ityp=1,ubound(iovar_str, 1)
!             write(*, *) 'Checking to see if ',iovar_str(ityp)%name, ' IO communicators were sent to FATES'
!             if(iovar_str(ityp)%active)then
!                if(iovar_str(ityp)%offset .eq. unset_int) then
!                   write(*, *) 'FATES offset information of IO type:', iovar_str(ityp)%name
!                   write(*, *) 'was never set'
!                   ! end_run('MESSAGE')
!                end if
!                do idim=1, iovar_str(ityp)%ndims
!                   if(iovar_str(ityp)%dimsize(idim) .eq. unset_int) then
!                      write(*, *) 'FATES dimension information of IO type:', iovar_str(ityp)%name
!                      write(*, *) 'was never set'
!                      ! end_run('MESSAGE')
!                   end if
!                end do
!             end if
!          end do
!          write(*, *) 'Checked. All history IO specifications properly sent to FATES.'
!       case default

!          ! Must have two arguments if this is not a check or flush
!          if(present(iostr_val) .and. present(iotype_name))then
!
!             ! Tag in this case is dimsize or offset
!             select case (trim(tag))
!
!             case('offset')
!                ityp=iotype_index(trim(iotype_name))
!                iovar_str(ityp)%offset = iostr_val
!                write(*, *) 'Transfering offset for IOTYPE',iotype_name, ' to FATES'

!             case('dimsize1')
!                ityp=iotype_index(trim(iotype_name))
!                iovar_str(ityp)%dimsize(1) = iostr_val
!                write(*, *) 'Transfering 1st dimension size for IOTYPE',iotype_name, ' to FATES'

!             case('dimsize2')
!                ityp=iotype_index(trim(iotype_name))
!                if(ubound(iovar_str(ityp)%dimsize, 1)==1)then
!                   write(fates_log(), *) 'Transfering second dimensional bound to unallocated space'
!                   write(fates_log(), *) 'type:', iotype_name
!                   ! end_run
!                end if
!                iovar_str(ityp)%dimsize(2) = iostr_val
!                write(*, *) 'Transfering 2nd dimension size for IOTYPE',iotype_name, ' to FATES'

!             case('dimsize3')
!                ityp=iotype_index(trim(iotype_name))
!                if(ubound(iovar_str(ityp)%dimsize, 1)<3)then
!                   write(fates_log(), *) 'Transfering third dimensional bound to unallocated space'
!                   write(fates_log(), *) 'type:', iotype_name
!                   ! end_run
!                end if
!                iovar_str(ityp)%dimsize(3) = iostr_val
!                write(*, *) 'Transfering 3rd dimension size for IOTYPE',iotype_name, ' to FATES'

!             case default
!                write(*, *) 'IO parameter not recognized:', trim(tag)
!                ! end_run
!             end select
!          else
!             write(*, *) 'no value was provided for the tag'
!          end if
!
!       end select
!       return
!     end subroutine set_fates_hio_str



end module FatesHistoryInterfaceMod<|MERGE_RESOLUTION|>--- conflicted
+++ resolved
@@ -138,26 +138,9 @@
   
   ! Indices to 1D Patch variables
 
-<<<<<<< HEAD
   integer :: ih_trimming_si
   integer :: ih_area_plant_si
   integer :: ih_area_trees_si
-  integer :: ih_nesterov_fire_danger_pa
-  integer :: ih_spitfire_ROS_pa
-  integer :: ih_effect_wspeed_pa
-  integer :: ih_TFC_ROS_pa
-  integer :: ih_fire_intensity_pa
-  integer :: ih_fire_area_pa
-  integer :: ih_fire_fuel_bulkd_pa
-  integer :: ih_fire_fuel_eff_moist_pa
-  integer :: ih_fire_fuel_sav_pa
-  integer :: ih_fire_fuel_mef_pa
-  integer :: ih_sum_fuel_pa
-=======
-  integer :: ih_trimming_pa
-  integer :: ih_area_plant_pa
-  integer :: ih_area_treespread_pa
->>>>>>> 83281982
 
   integer :: ih_cwd_elcwd
 
