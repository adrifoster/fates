--- conflicted
+++ resolved
@@ -883,10 +883,6 @@
         ! This cohort count is used in the photosynthesis loop
         call count_cohorts(currentPatch)
 
-<<<<<<< HEAD
-        currentPatch => currentPatch%younger
-     enddo
-=======
         ! Update the total area of by patch age class array 
         currentSite%area_by_age(currentPatch%age_class) = &
              currentSite%area_by_age(currentPatch%age_class) + currentPatch%area
@@ -894,7 +890,6 @@
         currentPatch => currentPatch%younger
 
     enddo
->>>>>>> 586cf0c3
 
     ! The HLMs need to know about nutrient demand, and/or
     ! root mass and affinities
