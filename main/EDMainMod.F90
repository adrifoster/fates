--- conflicted
+++ resolved
@@ -211,13 +211,9 @@
        ! oldest patch per set_patchno, we check that the youngest patch isn't zero.
        ! If there are multiple patches on the site, the bareground patch is avoided
        ! at the level of the fire_model subroutines.
-<<<<<<< HEAD
+
        if (currentSite%youngest_patch%nocomp_pft_label .ne. nocomp_bareground)then
-          call fire_model(currentSite, bc_in)
-=======
-       if (currentSite%youngest_patch%patchno .ne. 0) then 
           call DailyFireModel(currentSite, bc_in)
->>>>>>> 1689466c
        end if
 
        ! Calculate disturbance and mortality based on previous timestep vegetation.
