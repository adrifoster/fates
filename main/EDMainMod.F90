module EDMainMod

  ! ===========================================================================
  ! Main ED module.
  ! ============================================================================

  use shr_kind_mod             , only : r8 => shr_kind_r8

  use FatesGlobals             , only : fates_log

  use FatesInterfaceTypesMod        , only : hlm_freq_day
  use FatesInterfaceTypesMod        , only : hlm_day_of_year
  use FatesInterfaceTypesMod        , only : hlm_days_per_year
  use FatesInterfaceTypesMod        , only : hlm_current_year
  use FatesInterfaceTypesMod        , only : hlm_current_month
  use FatesInterfaceTypesMod        , only : hlm_current_day
  use FatesInterfaceTypesMod        , only : hlm_use_planthydro
  use FatesInterfaceTypesMod        , only : hlm_parteh_mode
  use FatesInterfaceTypesMod        , only : hlm_use_cohort_age_tracking
  use FatesInterfaceTypesMod        , only : hlm_reference_date
  use FatesInterfaceTypesMod        , only : hlm_use_ed_prescribed_phys
  use FatesInterfaceTypesMod        , only : hlm_use_tree_damage
  use FatesInterfaceTypesMod        , only : hlm_use_ed_st3
  use FatesInterfaceTypesMod        , only : hlm_use_sp
  use FatesInterfaceTypesMod        , only : bc_in_type
  use FatesInterfaceTypesMod        , only : bc_out_type
  use FatesInterfaceTypesMod        , only : hlm_masterproc
  use FatesInterfaceTypesMod        , only : numpft
  use FatesInterfaceTypesMod        , only : hlm_use_nocomp
  use PRTGenericMod            , only : prt_carbon_allom_hyp
  use PRTGenericMod            , only : prt_cnp_flex_allom_hyp
  use PRTGenericMod            , only : nitrogen_element
  use PRTGenericMod            , only : phosphorus_element
  use EDCohortDynamicsMod      , only : terminate_cohorts
  use EDCohortDynamicsMod      , only : fuse_cohorts
  use EDCohortDynamicsMod      , only : sort_cohorts
  use EDCohortDynamicsMod      , only : count_cohorts
  use EDCohortDynamicsMod      , only : EvaluateAndCorrectDBH
  use EDCohortDynamicsMod      , only : DamageRecovery
  use EDPatchDynamicsMod       , only : disturbance_rates
  use EDPatchDynamicsMod       , only : fuse_patches
  use EDPatchDynamicsMod       , only : spawn_patches
  use EDPatchDynamicsMod       , only : terminate_patches
  use EDPhysiologyMod          , only : phenology
  use EDPhysiologyMod          , only : satellite_phenology
  use EDPhysiologyMod          , only : recruitment
  use EDPhysiologyMod          , only : trim_canopy
  use EDPhysiologyMod          , only : SeedIn
  use EDPhysiologyMod          , only : ZeroAllocationRates
  use EDPhysiologyMod          , only : ZeroLitterFluxes
  use EDPhysiologyMod          , only : PreDisturbanceLitterFluxes
  use EDPhysiologyMod          , only : PreDisturbanceIntegrateLitter
  use EDPhysiologyMod          , only : UpdateRecruitL2FR
  use EDPhysiologyMod          , only : UpdateRecruitStoich
  use EDPhysiologyMod          , only : SetRecruitL2FR
  use EDPhysiologyMod          , only : GenerateDamageAndLitterFluxes
  use FatesSoilBGCFluxMod      , only : FluxIntoLitterPools
  use FatesSoilBGCFluxMod      , only : EffluxIntoLitterPools
  use EDCohortDynamicsMod      , only : UpdateCohortBioPhysRates
  use FatesSoilBGCFluxMod      , only : PrepNutrientAquisitionBCs
  use FatesSoilBGCFluxMod      , only : PrepCH4BCs
  use SFMainMod                , only : fire_model
  use FatesSizeAgeTypeIndicesMod, only : get_age_class_index
  use FatesSizeAgeTypeIndicesMod, only : coagetype_class_index
  use FatesLitterMod           , only : litter_type
  use FatesLitterMod           , only : ncwd
  use EDtypesMod               , only : ed_site_type
  use EDtypesMod               , only : ed_patch_type
  use EDtypesMod               , only : ed_cohort_type
  use EDTypesMod               , only : AREA
  use EDTypesMod               , only : site_massbal_type
  use PRTGenericMod            , only : num_elements
  use PRTGenericMod            , only : element_list
  use PRTGenericMod            , only : element_pos
  use EDTypesMod               , only : phen_dstat_moiston
  use EDTypesMod               , only : phen_dstat_timeon
  use FatesConstantsMod        , only : itrue,ifalse
  use FatesConstantsMod        , only : primaryforest, secondaryforest
  use FatesConstantsMod        , only : nearzero
  use FatesConstantsMod        , only : m2_per_ha
  use FatesConstantsMod        , only : sec_per_day
  use FatesPlantHydraulicsMod  , only : do_growthrecruiteffects
  use FatesPlantHydraulicsMod  , only : UpdateSizeDepPlantHydProps
  use FatesPlantHydraulicsMod  , only : UpdateSizeDepPlantHydStates
  use FatesPlantHydraulicsMod  , only : InitPlantHydStates
  use FatesPlantHydraulicsMod  , only : UpdateSizeDepRhizHydProps
  use FatesPlantHydraulicsMod  , only : AccumulateMortalityWaterStorage
  use FatesAllometryMod        , only : h_allom,tree_sai,tree_lai
  use EDLoggingMortalityMod    , only : IsItLoggingTime
  use EDLoggingMortalityMod    , only : get_harvestable_carbon
  use DamageMainMod            , only : IsItDamageTime
  use EDPatchDynamicsMod       , only : get_frac_site_primary
  use FatesGlobals             , only : endrun => fates_endrun
  use ChecksBalancesMod        , only : SiteMassStock
  use EDMortalityFunctionsMod  , only : Mortality_Derivative
  use EDTypesMod               , only : AREA_INV
  use PRTGenericMod,          only : carbon12_element
  use PRTGenericMod,          only : leaf_organ
  use PRTGenericMod,          only : fnrt_organ
  use PRTGenericMod,          only : sapw_organ
  use PRTGenericMod,          only : store_organ
  use PRTGenericMod,          only : repro_organ
  use PRTGenericMod,          only : struct_organ
  use PRTLossFluxesMod,       only : PRTMaintTurnover
  use PRTLossFluxesMod,       only : PRTReproRelease
  use EDPftvarcon,            only : EDPftvarcon_inst
  use FatesHistoryInterfaceMod, only : fates_hist

  ! CIME Globals
  use shr_log_mod         , only : errMsg => shr_log_errMsg
  use shr_infnan_mod      , only : nan => shr_infnan_nan, assignment(=)

  implicit none
  private

  !
  ! !PUBLIC MEMBER FUNCTIONS:
  public  :: ed_ecosystem_dynamics
  public  :: ed_update_site
    
  !
  ! !PRIVATE MEMBER FUNCTIONS:

  private :: ed_integrate_state_variables
  private :: TotalBalanceCheck
  private :: bypass_dynamics

  logical :: debug  = .false.

  integer, parameter :: final_check_id = -1

  character(len=*), parameter, private :: sourcefile = &
         __FILE__

  !
  ! 10/30/09: Created by Rosie Fisher
  !-----------------------------------------------------------------------

contains

  !-------------------------------------------------------------------------------!
  subroutine ed_ecosystem_dynamics(currentSite, bc_in, bc_out)
    !
    ! !DESCRIPTION:
    !  Core of ed model, calling all subsequent vegetation dynamics routines
    !
    ! !ARGUMENTS:
    type(ed_site_type)      , intent(inout), target  :: currentSite
    type(bc_in_type)        , intent(in)             :: bc_in
    type(bc_out_type)       , intent(inout)          :: bc_out
    !
    ! !LOCAL VARIABLES:
    type(ed_patch_type), pointer :: currentPatch
    integer :: el                ! Loop counter for variables 
    integer :: do_patch_dynamics ! for some modes, we turn off patch dynamics

    !-----------------------------------------------------------------------

    if (debug .and.( hlm_masterproc==itrue)) write(fates_log(),'(A,I4,A,I2.2,A,I2.2)') 'FATES Dynamics: ',&
          hlm_current_year,'-',hlm_current_month,'-',hlm_current_day

    ! Consider moving this towards the end, because some of these
    ! are being integrated over the short time-step

    do el = 1,num_elements
       call currentSite%mass_balance(el)%ZeroMassBalFlux()
       call currentSite%flux_diags(el)%ZeroFluxDiags()
    end do

    ! zero dynamics (upfreq_in = 1) output history variables
    call fates_hist%zero_site_hvars(currentSite,upfreq_in=1)

    ! zero nutrient fluxes (upfreq_in=5) output hist variables
    call fates_hist%zero_site_hvars(currentSite,upfreq_in=5)

    ! Call a routine that simply identifies if logging should occur
    ! This is limited to a global event until more structured event handling is enabled
    call IsItLoggingTime(hlm_masterproc,currentSite)

    ! Call a routine that identifies if damage should occur
    call IsItDamageTime(hlm_masterproc, currentSite)
 
    !**************************************************************************
    ! Fire, growth, biogeochemistry.
    !**************************************************************************

    !FIX(SPM,032414) take this out.  On startup these values are all zero and on restart it
    !zeros out values read in the restart file

    ! Zero turnover rates and growth diagnostics
    call ZeroAllocationRates(currentSite)

    ! Zero fluxes in and out of litter pools
    call ZeroLitterFluxes(currentSite)

    ! Zero mass balance
    call TotalBalanceCheck(currentSite, 0)

    ! We do not allow phenology while in ST3 mode either, it is hypothetically
    ! possible to allow this, but we have not plugged in the litter fluxes
    ! of flushing or turning over leaves for non-dynamics runs
    if (hlm_use_ed_st3.eq.ifalse)then
      if(hlm_use_sp.eq.ifalse) then
        call phenology(currentSite, bc_in )
      else
        call satellite_phenology(currentSite, bc_in )
      end if ! SP phenology
    end if


    if (hlm_use_ed_st3.eq.ifalse.and.hlm_use_sp.eq.ifalse) then   ! Bypass if ST3
       call fire_model(currentSite, bc_in)

       ! Calculate disturbance and mortality based on previous timestep vegetation.
       ! disturbance_rates calls logging mortality and other mortalities, Yi Xu
       call disturbance_rates(currentSite, bc_in)

       ! Integrate state variables from annual rates to daily timestep
       call ed_integrate_state_variables(currentSite, bc_in, bc_out )

    else
       ! ed_intergrate_state_variables is where the new cohort flag
       ! is set. This flag designates wether a cohort has
       ! experienced a day, and therefore has been populated with non-nonsense
       ! values.  If we aren't entering that sequence, we need to set the flag
       ! Make sure cohorts are marked as non-recruits

       call bypass_dynamics(currentSite)

    end if

    !******************************************************************************
    ! Reproduction, Recruitment and Cohort Dynamics : controls cohort organization
    !******************************************************************************

    if(hlm_use_ed_st3.eq.ifalse.and.hlm_use_sp.eq.ifalse) then
       currentPatch => currentSite%oldest_patch
       do while (associated(currentPatch))

          ! adds small cohort of each PFT
          call recruitment(currentSite, currentPatch, bc_in)

          currentPatch => currentPatch%younger
       enddo

       call TotalBalanceCheck(currentSite,1)

       currentPatch => currentSite%oldest_patch
       do while (associated(currentPatch))

          ! puts cohorts in right order
          call sort_cohorts(currentPatch)

          ! kills cohorts that are too few
          call terminate_cohorts(currentSite, currentPatch, 1, 10, bc_in  )

          ! fuses similar cohorts
          call fuse_cohorts(currentSite,currentPatch, bc_in )

          ! kills cohorts for various other reasons
          call terminate_cohorts(currentSite, currentPatch, 2, 10, bc_in )


          currentPatch => currentPatch%younger
       enddo
    end if

    call TotalBalanceCheck(currentSite,2)

    !*********************************************************************************
    ! Patch dynamics sub-routines: fusion, new patch creation (spwaning), termination.
    !*********************************************************************************

    ! turn off patch dynamics if SP or ST3 modes in use
    do_patch_dynamics = itrue
    if(hlm_use_ed_st3.eq.itrue .or. &
       hlm_use_sp.eq.itrue)then
       do_patch_dynamics = ifalse
    end if

    ! make new patches from disturbed land
    if (do_patch_dynamics.eq.itrue ) then
       call spawn_patches(currentSite, bc_in)

       call TotalBalanceCheck(currentSite,3)

       ! fuse on the spawned patches.
       call fuse_patches(currentSite, bc_in )

       ! If using BC FATES hydraulics, update the rhizosphere geometry
       ! based on the new cohort-patch structure
       ! 'rhizosphere geometry' (column-level root biomass + rootfr --> root length
       ! density --> node radii and volumes)
       if( (hlm_use_planthydro.eq.itrue) .and. do_growthrecruiteffects) then
          call UpdateSizeDepRhizHydProps(currentSite, bc_in)
          !! call UpdateSizeDepRhizHydStates(currentSite, bc_in) ! keeping if re-implemented (RGK 12-2021)
       end if

       ! SP has changes in leaf carbon but we don't expect them to be in balance.
       call TotalBalanceCheck(currentSite,4)

       ! kill patches that are too small
       call terminate_patches(currentSite)
    end if

    call TotalBalanceCheck(currentSite,5)
    
  end subroutine ed_ecosystem_dynamics

  !-------------------------------------------------------------------------------!
  subroutine ed_integrate_state_variables(currentSite, bc_in, bc_out )
    !

    ! !DESCRIPTION:
    ! FIX(SPM,032414) refactor so everything goes through interface
    !
    ! !USES:
    use FatesInterfaceTypesMod, only : hlm_num_lu_harvest_cats
    use FatesInterfaceTypesMod, only : nlevdamage
    use FatesAllometryMod    , only : bleaf
    use FatesAllometryMod    , only : carea_allom
    use PRTGenericMod        , only : leaf_organ
    use PRTGenericMod        , only : repro_organ
    use PRTGenericMod        , only : sapw_organ
    use PRTGenericMod        , only : struct_organ
    use PRTGenericMod        , only : store_organ
    use PRTGenericMod        , only : fnrt_organ
    use FatesInterfaceTypesMod, only : hlm_use_cohort_age_tracking
    use FatesConstantsMod, only : itrue
    use EDCohortDynamicsMod   , only : zero_cohort, copy_cohort, insert_cohort
    use EDCohortDynamicsMod   , only : DeallocateCohort
    use FatesPlantHydraulicsMod, only : InitHydrCohort
    use EDCohortDynamicsMod   , only : InitPRTObject
    use EDCohortDynamicsMod   , only : InitPRTBoundaryConditions
    use FatesConstantsMod     , only : nearzero
    use EDCanopyStructureMod  , only : canopy_structure
    use PRTLossFluxesMod      , only : PRTDamageRecoveryFluxes
    use PRTGenericMod         , only : max_nleafage
    use PRTGenericMod         , only : prt_global
    
    ! !ARGUMENTS:

    type(ed_site_type)     , intent(inout) :: currentSite
    type(bc_in_type)        , intent(in)   :: bc_in
    type(bc_out_type)       , intent(inout)  :: bc_out

    !
    ! !LOCAL VARIABLES:
    type(site_massbal_type), pointer :: site_cmass
    type(ed_patch_type)  , pointer :: currentPatch
    type(ed_cohort_type) , pointer :: currentCohort
    type(ed_cohort_type) , pointer :: nc
    type(ed_cohort_type) , pointer :: storesmallcohort
    type(ed_cohort_type) , pointer :: storebigcohort
    
    integer :: snull
    integer :: tnull 

    integer  :: c                     ! Counter for litter size class
    integer  :: ft                    ! Counter for PFT
    integer  :: io_si                 ! global site index for history writing
    integer  :: iscpf                 ! index for the size-class x pft multiplexed bins
    integer  :: el                    ! Counter for element type (c,n,p,etc)
    real(r8) :: cohort_biomass_store  ! remembers the biomass in the cohort for balance checking
    real(r8) :: dbh_old               ! dbh of plant before daily PRT [cm]
    real(r8) :: hite_old              ! height of plant before daily PRT [m]
    logical  :: is_drought            ! logical for if the plant (site) is in a drought state
    real(r8) :: delta_dbh             ! correction for dbh
    real(r8) :: delta_hite            ! correction for hite

    logical  :: newly_recovered       ! If the current loop is dealing with a newly created cohort, which
                                      ! was created because it is a clone of the previous cohort in
                                      ! a lowered damage state. This cohort should bypass several calculations
                                      ! because it inherited them (such as daily carbon balance)
    real(r8) :: target_leaf_c
    real(r8) :: frac_site_primary

    real(r8) :: harvestable_forest_c(hlm_num_lu_harvest_cats)
    integer  :: harvest_tag(hlm_num_lu_harvest_cats)

    real(r8) :: n_old
    real(r8) :: n_recover
    real(r8) :: sapw_c
    real(r8) :: leaf_c
    real(r8) :: fnrt_c
    real(r8) :: struct_c
    real(r8) :: repro_c
    real(r8) :: total_c
    real(r8) :: store_c

    real(r8) :: cc_leaf_c
    real(r8) :: cc_fnrt_c
    real(r8) :: cc_struct_c
    real(r8) :: cc_repro_c
    real(r8) :: cc_store_c
    real(r8) :: cc_sapw_c
    
    real(r8) :: sapw_c0
    real(r8) :: leaf_c0
    real(r8) :: fnrt_c0
    real(r8) :: struct_c0
    real(r8) :: repro_c0
    real(r8) :: store_c0
    real(r8) :: total_c0
    real(r8) :: nc_carbon
    real(r8) :: cc_carbon
    
    integer,parameter :: leaf_c_id = 1
    
    !-----------------------------------------------------------------------

    call get_frac_site_primary(currentSite, frac_site_primary)

    ! Clear site GPP and AR passing to HLM
    bc_out%gpp_site = 0._r8
    bc_out%ar_site = 0._r8

    ! Patch level biomass are required for C-based harvest
    call get_harvestable_carbon(currentSite, bc_in%site_area, bc_in%hlm_harvest_catnames, harvestable_forest_c)

    ! Set a pointer to this sites carbon12 mass balance
    site_cmass => currentSite%mass_balance(element_pos(carbon12_element))

    ! This call updates the assessment of the total stoichiometry
    ! for a new recruit, based on its PFT and the L2FR of
    ! a new recruit.  This is called here, because it is
    ! prior to the growth sequence, where reproductive
    ! tissues are allocated
    call UpdateRecruitStoich(currentSite)

    currentPatch => currentSite%oldest_patch
    do while(associated(currentPatch))

       currentPatch%age = currentPatch%age + hlm_freq_day
       ! FIX(SPM,032414) valgrind 'Conditional jump or move depends on uninitialised value'
       if( currentPatch%age  <  0._r8 )then
          write(fates_log(),*) 'negative patch age?',currentPatch%age, &
               currentPatch%patchno,currentPatch%area
          call endrun(msg=errMsg(sourcefile, __LINE__))
       endif

       ! add age increment to secondary forest patches as well
       if (currentPatch%anthro_disturbance_label .eq. secondaryforest) then
          currentPatch%age_since_anthro_disturbance = &
               currentPatch%age_since_anthro_disturbance + hlm_freq_day
       endif

       ! check to see if the patch has moved to the next age class
       currentPatch%age_class = get_age_class_index(currentPatch%age)


       ! Within this loop, we may be creating new cohorts, which
       ! are copies of pre-existing cohorts with reduced damage classes.
       ! If that is true, we want to bypass some of the things in
       ! this loop (such as calculation of npp, etc) because they
       ! are derived from the donor and have been modified accordingly
       newly_recovered = .false.
       
       currentCohort => currentPatch%shortest
       do while(associated(currentCohort))

          ft = currentCohort%pft
          ! Some cohorts are created and inserted to the list while
          ! the loop is going. These are pointed to the "taller" position
          ! of current, and then inherit properties of their donor (current)
          ! we don't need to repeat things before allocation for these
          ! newly_recovered cohorts
          
          if_not_newlyrecovered: if(.not.newly_recovered) then


             ! Calculate the mortality derivatives
             call Mortality_Derivative( currentSite, currentCohort, bc_in, frac_site_primary, &
                 harvestable_forest_c, harvest_tag )

             ! -----------------------------------------------------------------------------
             ! Apply Plant Allocation and Reactive Transport
             ! -----------------------------------------------------------------------------
             ! -----------------------------------------------------------------------------
             !  Identify the net carbon gain for this dynamics interval
             !    Set the available carbon pool, identify allocation portions, and
             !    decrement the available carbon pool to zero.
             ! -----------------------------------------------------------------------------


             if (hlm_use_ed_prescribed_phys .eq. itrue) then
                if (currentCohort%canopy_layer .eq. 1) then
                   currentCohort%npp_acc = EDPftvarcon_inst%prescribed_npp_canopy(ft) &
                        * currentCohort%c_area / currentCohort%n / hlm_days_per_year
                else
                   currentCohort%npp_acc = EDPftvarcon_inst%prescribed_npp_understory(ft) &
                        * currentCohort%c_area / currentCohort%n / hlm_days_per_year
                endif

                ! We don't explicitly define a respiration rate for prescribe phys
                ! but we do need to pass mass balance. So we say it is zero respiration
                currentCohort%gpp_acc  = currentCohort%npp_acc
                currentCohort%resp_acc = 0._r8

             end if

             ! -----------------------------------------------------------------------------
             ! Save NPP/GPP/R in these "hold" style variables. These variables
             ! persist after this routine is complete, and used in I/O diagnostics.
             ! Whereas the _acc style variables are zero'd because they are key
             ! accumulation state variables.
             !
             ! convert from kgC/indiv/day into kgC/indiv/year
             ! <x>_acc_hold is remembered until the next dynamics step (used for I/O)
             ! <x>_acc will be reset soon and will be accumulated on the next leaf
             !         photosynthesis step
             ! -----------------------------------------------------------------------------

             currentCohort%npp_acc_hold  = currentCohort%npp_acc  * real(hlm_days_per_year,r8)
             currentCohort%gpp_acc_hold  = currentCohort%gpp_acc  * real(hlm_days_per_year,r8)
             currentCohort%resp_acc_hold = currentCohort%resp_acc * real(hlm_days_per_year,r8)

             ! Passing gpp_acc_hold to HLM 
             bc_out%gpp_site = bc_out%gpp_site + currentCohort%gpp_acc_hold * &
                  AREA_INV * currentCohort%n / hlm_days_per_year / sec_per_day
             bc_out%ar_site = bc_out%ar_site + currentCohort%resp_acc_hold * & 
                  AREA_INV * currentCohort%n / hlm_days_per_year / sec_per_day

             ! Conduct Maintenance Turnover (parteh)
             if(debug) call currentCohort%prt%CheckMassConservation(ft,3)
             if(any(currentSite%dstatus == [phen_dstat_moiston,phen_dstat_timeon])) then
                is_drought = .false.
             else
                is_drought = .true.
             end if
             call PRTMaintTurnover(currentCohort%prt,ft,is_drought)
<<<<<<< HEAD
             
=======

>>>>>>> e663a6e6
             ! -----------------------------------------------------------------------------------
             ! Call the routine that advances leaves in age.
             ! This will move a portion of the leaf mass in each
             ! age bin, to the next bin. This will not handle movement
             ! of mass from the oldest bin into the litter pool, that is something else.
             ! -----------------------------------------------------------------------------------
             call currentCohort%prt%AgeLeaves(ft,sec_per_day)

             ! Plants can acquire N from 3 sources (excluding re-absorption),
             ! the source doesn't affect how its allocated (yet), so they
             ! are combined into daily_n_gain, which is the value used in the following
             ! allocation scheme
             
             currentCohort%daily_n_gain = currentCohort%daily_nh4_uptake + &
                  currentCohort%daily_no3_uptake + currentCohort%sym_nfix_daily

             currentCohort%resp_excess = 0._r8
             
          end if if_not_newlyrecovered

          ! If the current diameter of a plant is somehow less than what is consistent
          ! with what is allometrically consistent with the stuctural biomass, then
          ! correct the dbh to match.
          call EvaluateAndCorrectDBH(currentCohort,delta_dbh,delta_hite)
          
          ! We want to save these values for the newly recovered cohort as well
          hite_old = currentCohort%hite
          dbh_old  = currentCohort%dbh

          ! -----------------------------------------------------------------------------
          ! Growth and Allocation (PARTEH)
          ! -----------------------------------------------------------------------------
          

          ! We split the allocation into phases (currently for all hypotheses)
          ! In phase 1, allocation, we address prioritized allocation that should
          ! only happen once per day, this is only allocation that does not grow stature.
          ! In phase 2, allocation , we address allocation that can be performed
          ! as many times as necessary. This is allocation that does not contain stature
          ! growth.  This is separate from phase 1, because some recovering plants
          ! will have new allocation targets that need to be updated after they change status.
          ! In Phase 3, we assume that the plant has reached its targets, and any
          ! left-over resources are used to grow the stature of the plant
          
          if(.not.newly_recovered)then
             call currentCohort%prt%DailyPRT(phase=1)
          end if

          call currentCohort%prt%DailyPRT(phase=2)
          
          if((.not.newly_recovered) .and. (hlm_use_tree_damage .eq. itrue) ) then
             ! The loop order is shortest to tallest
             ! The recovered cohort (ie one with larger targets)
             ! is newly created in DamageRecovery(), and
             ! is inserted into the next position, following the 
             ! original and current (unrecovered) cohort.
             ! we pass it back here in case the pointer is
             ! needed for diagnostics
             call DamageRecovery(currentSite,currentPatch,currentCohort,newly_recovered)

          else
             newly_recovered = .false.
          end if

          call currentCohort%prt%DailyPRT(phase=3)
          
          ! Update the mass balance tracking for the daily nutrient uptake flux
          ! Then zero out the daily uptakes, they have been used

          ! -----------------------------------------------------------------------------
          
          call EffluxIntoLitterPools(currentSite, currentPatch, currentCohort, bc_in )

          if(element_pos(nitrogen_element)>0) then
             ! Mass balance for N uptake
             currentSite%mass_balance(element_pos(nitrogen_element))%net_root_uptake = &
                  currentSite%mass_balance(element_pos(nitrogen_element))%net_root_uptake + &
                  (currentCohort%daily_n_gain-currentCohort%daily_n_efflux)*currentCohort%n
          end if
          if(element_pos(phosphorus_element)>0) then
             ! Mass balance for P uptake
             currentSite%mass_balance(element_pos(phosphorus_element))%net_root_uptake = &
                  currentSite%mass_balance(element_pos(phosphorus_element))%net_root_uptake + &
                  (currentCohort%daily_p_gain-currentCohort%daily_p_efflux)*currentCohort%n
          end if
          
          ! mass balance for C efflux (if any)
          currentSite%mass_balance(element_pos(carbon12_element))%net_root_uptake = &
               currentSite%mass_balance(element_pos(carbon12_element))%net_root_uptake - &
               currentCohort%daily_c_efflux*currentCohort%n
          
          ! And simultaneously add the input fluxes to mass balance accounting
          site_cmass%gpp_acc   = site_cmass%gpp_acc + &
                currentCohort%gpp_acc * currentCohort%n

          site_cmass%aresp_acc = site_cmass%aresp_acc + &
               (currentCohort%resp_acc+currentCohort%resp_excess) * currentCohort%n

          call currentCohort%prt%CheckMassConservation(ft,5)

          ! Update the leaf biophysical rates based on proportion of leaf
          ! mass in the different leaf age classes. Following growth
          ! and turnover, these proportions won't change again. This
          ! routine is also called following fusion
          call UpdateCohortBioPhysRates(currentCohort)

          ! This cohort has grown, it is no longer "new"
          currentCohort%isnew = .false.

          ! Update the plant height (if it has grown)
          call h_allom(currentCohort%dbh,ft,currentCohort%hite)

          currentCohort%dhdt      = (currentCohort%hite-hite_old)/hlm_freq_day
          currentCohort%ddbhdt    = (currentCohort%dbh-dbh_old)/hlm_freq_day

          ! Carbon assimilate has been spent at this point
          ! and can now be safely zero'd

          currentCohort%npp_acc  = 0.0_r8
          currentCohort%gpp_acc  = 0.0_r8
          currentCohort%resp_acc = 0.0_r8

          ! BOC...update tree 'hydraulic geometry'
          ! (size --> heights of elements --> hydraulic path lengths -->
          ! maximum node-to-node conductances)
          if( (hlm_use_planthydro.eq.itrue) .and. do_growthrecruiteffects) then
             call UpdateSizeDepPlantHydProps(currentSite,currentCohort, bc_in)
             call UpdateSizeDepPlantHydStates(currentSite,currentCohort)
          end if

          ! if we are in age-dependent mortality mode
          if (hlm_use_cohort_age_tracking .eq. itrue) then
             ! update cohort age
             currentCohort%coage = currentCohort%coage + hlm_freq_day
             if(currentCohort%coage < 0.0_r8)then
                write(fates_log(),*) 'negative cohort age?',currentCohort%coage
                call endrun(msg=errMsg(sourcefile, __LINE__))
             end if

             ! update cohort age class and age x pft class
             call coagetype_class_index(currentCohort%coage, currentCohort%pft, &
                  currentCohort%coage_class,currentCohort%coage_by_pft_class)
          end if
        
          currentCohort => currentCohort%taller
       end do

       currentPatch => currentPatch%younger
   end do
          
   ! We keep a record of the L2FRs of plants
   ! that are near the recruit size, for different
   ! pfts and canopy layer. We use this mean to
   ! set the L2FRs of newly recruited plants
   
   call UpdateRecruitL2FR(currentSite)

   ! Update history diagnostics related to Nutrients (if any)
   ! -----------------------------------------------------------------------------
   select case(hlm_parteh_mode)
   case (prt_cnp_flex_allom_hyp)
      call fates_hist%update_history_nutrflux(currentSite)
   end select
   
   ! When plants die, the water goes with them.  This effects

   ! the water balance.

    if( hlm_use_planthydro == itrue ) then
       currentPatch => currentSite%youngest_patch
       do while(associated(currentPatch))
          currentCohort => currentPatch%shortest
          do while(associated(currentCohort))
             call AccumulateMortalityWaterStorage(currentSite,currentCohort,&
                  -1.0_r8 * currentCohort%dndt * hlm_freq_day)
             currentCohort => currentCohort%taller
          end do
          currentPatch => currentPatch%older
      end do
    end if


    ! With growth and mortality rates now calculated we can determine the seed rain
    ! fluxes. However, because this is potentially a cross-patch mixing model
    ! we will calculate this as a group

    call SeedIn(currentSite,bc_in)

    ! Calculate all other litter fluxes
    ! -----------------------------------------------------------------------------------

    currentPatch => currentSite%youngest_patch
    do while(associated(currentPatch))
       
       call GenerateDamageAndLitterFluxes( currentSite, currentPatch, bc_in)

       call PreDisturbanceLitterFluxes( currentSite, currentPatch, bc_in)

       call PreDisturbanceIntegrateLitter(currentPatch )

       currentPatch => currentPatch%older
    enddo


    ! Before we start messing with the patch areas, and before we start removing
    ! trees, this is a good time to pass fragmentation litter fluxes and
    ! plant-to-soil fluxes (such as efflux and fixation fluxes)

    call FluxIntoLitterPools(currentsite, bc_in, bc_out)


    ! Update cohort number.
    ! This needs to happen after the CWD_input and seed_input calculations as they
    ! assume the pre-mortality currentCohort%n.

    currentPatch => currentSite%youngest_patch
    do while(associated(currentPatch))
       currentCohort => currentPatch%shortest
       do while(associated(currentCohort))
          currentCohort%n = max(0._r8,currentCohort%n + currentCohort%dndt * hlm_freq_day )
          currentCohort%sym_nfix_daily = 0._r8
          currentCohort => currentCohort%taller
       enddo
       currentPatch => currentPatch%older
   enddo


   return
  end subroutine ed_integrate_state_variables

  !-------------------------------------------------------------------------------!
  subroutine ed_update_site( currentSite, bc_in, bc_out )
    !
    ! !DESCRIPTION:
    ! Calls routines to consolidate the ED growth process.
    ! Canopy Structure to assign canopy layers to cohorts
    ! Canopy Spread to figure out the size of tree crowns
    ! Trim_canopy to figure out the target leaf biomass.
    ! Extra recruitment to fill empty patches.
    !
    ! !USES:
    use EDCanopyStructureMod , only : canopy_spread, canopy_structure
    !
    ! !ARGUMENTS:
    type(ed_site_type) , intent(inout), target :: currentSite
    type(bc_in_type)   , intent(in)       :: bc_in
    type(bc_out_type)  , intent(inout)    :: bc_out
    !
    ! !LOCAL VARIABLES:
    type (ed_patch_type) , pointer :: currentPatch
    !-----------------------------------------------------------------------
    if(hlm_use_sp.eq.ifalse)then
      call canopy_spread(currentSite)
    end if

    call TotalBalanceCheck(currentSite,6)

    if(hlm_use_sp.eq.ifalse)then
       call canopy_structure(currentSite, bc_in)
    endif

    call TotalBalanceCheck(currentSite,final_check_id)

    ! Update recruit L2FRs based on new canopy position
    call SetRecruitL2FR(currentSite)
    
    currentSite%area_by_age(:) = 0._r8
    
    currentPatch => currentSite%oldest_patch
    do while(associated(currentPatch))

        ! Is termination really needed here?
        ! Canopy_structure just called it several times! (rgk)
        call terminate_cohorts(currentSite, currentPatch, 1, 11, bc_in)
        call terminate_cohorts(currentSite, currentPatch, 2, 11, bc_in)

        ! This cohort count is used in the photosynthesis loop
        call count_cohorts(currentPatch)

        ! Update the total area of by patch age class array 
        currentSite%area_by_age(currentPatch%age_class) = &
             currentSite%area_by_age(currentPatch%age_class) + currentPatch%area
        
        currentPatch => currentPatch%younger

    enddo

    ! The HLMs need to know about nutrient demand, and/or
    ! root mass and affinities
    call PrepNutrientAquisitionBCs(currentSite,bc_in,bc_out)

    ! The HLM methane module needs information about
    ! rooting mass, distributions, respiration rates and NPP
    call PrepCH4BCs(currentSite,bc_in,bc_out)


    ! FIX(RF,032414). This needs to be monthly, not annual
    ! If this is the second to last day of the year, then perform trimming
    if( hlm_day_of_year == hlm_days_per_year-1) then

     if(hlm_use_sp.eq.ifalse)then
       call trim_canopy(currentSite)
     endif
    endif

  end subroutine ed_update_site

  !-------------------------------------------------------------------------------!

  subroutine TotalBalanceCheck (currentSite, call_index )

    !
    ! !DESCRIPTION:
    ! This routine looks at the mass flux in and out of the FATES and compares it to
    ! the change in total stocks (states).
    ! Fluxes in are NPP. Fluxes out are decay of CWD and litter into SOM pools.
    !
    ! !ARGUMENTS:
    type(ed_site_type) , intent(inout) :: currentSite
    integer            , intent(in)    :: call_index
    !
    ! !LOCAL VARIABLES:
    type(site_massbal_type),pointer :: site_mass
    real(r8) :: biomass_stock   ! total biomass   in Kg/site
    real(r8) :: litter_stock    ! total litter    in Kg/site
    real(r8) :: seed_stock      ! total seed mass in Kg/site
    real(r8) :: total_stock     ! total ED carbon in Kg/site
    real(r8) :: change_in_stock ! Change since last time we set ed_allsites_inst%old_stock in this routine.  KgC/site
    real(r8) :: error           ! How much carbon did we gain or lose (should be zero!)
    real(r8) :: error_frac      ! Error as a fraction of total biomass
    real(r8) :: net_flux        ! Difference between recorded fluxes in and out. KgC/site
    real(r8) :: flux_in         ! mass flux into fates control volume
    real(r8) :: flux_out        ! mass flux out of fates control volume
    real(r8) :: leaf_m          ! Mass in leaf tissues kg
    real(r8) :: fnrt_m          ! "" fine root
    real(r8) :: sapw_m          ! "" sapwood
    real(r8) :: store_m         ! "" storage
    real(r8) :: struct_m        ! "" structure
    real(r8) :: repro_m         ! "" reproduction

    integer  :: el              ! loop counter for element types

    ! nb. There is no time associated with these variables
    ! because this routine can be called between any two
    ! arbitrary points in code, even if no time has passed.
    ! Also, the carbon pools are per site/gridcell, so that
    ! we can account for the changing areas of patches.

    type(ed_patch_type)  , pointer :: currentPatch
    type(ed_cohort_type) , pointer :: currentCohort
    type(litter_type), pointer     :: litt
    logical, parameter :: print_cohorts = .true.   ! Set to true if you want
                                                    ! to print cohort data
                                                    ! upon fail (lots of text)
    !-----------------------------------------------------------------------

  if(hlm_use_sp.eq.ifalse)then

    change_in_stock = 0.0_r8


    ! Loop through the number of elements in the system

    do el = 1, num_elements

       site_mass => currentSite%mass_balance(el)

       call SiteMassStock(currentSite,el,total_stock,biomass_stock,litter_stock,seed_stock)

       change_in_stock = total_stock - site_mass%old_stock

       flux_in  = site_mass%seed_in + &
                  site_mass%net_root_uptake + &
                  site_mass%gpp_acc + &
                  site_mass%flux_generic_in + &
                  site_mass%patch_resize_err

       flux_out = site_mass%wood_product + &
                  site_mass%burn_flux_to_atm + &
                  site_mass%seed_out + &
                  site_mass%flux_generic_out + &
                  site_mass%frag_out + &
                  site_mass%aresp_acc

       net_flux        = flux_in - flux_out
       error           = abs(net_flux - change_in_stock)


       if(change_in_stock>0.0)then
          error_frac      = error/abs(total_stock)
       else
          error_frac      = 0.0_r8
       end if

       if ( error_frac > 10e-6_r8 .or. (error /= error) ) then
          write(fates_log(),*) 'mass balance error detected'
          write(fates_log(),*) 'element type (see PRTGenericMod.F90): ',element_list(el)
          write(fates_log(),*) 'error fraction relative to biomass stock: ',error_frac
          write(fates_log(),*) 'absolut error (flux in - change): ',net_flux - change_in_stock
          write(fates_log(),*) 'call index: ',call_index
          write(fates_log(),*) 'Element index (PARTEH global):',element_list(el)
          write(fates_log(),*) 'net: ',net_flux
          write(fates_log(),*) 'dstock: ',change_in_stock
          write(fates_log(),*) 'seed_in: ',site_mass%seed_in
          write(fates_log(),*) 'net_root_uptake: ',site_mass%net_root_uptake
          write(fates_log(),*) 'gpp_acc: ',site_mass%gpp_acc
          write(fates_log(),*) 'flux_generic_in: ',site_mass%flux_generic_in
          write(fates_log(),*) 'wood_product: ',site_mass%wood_product
          write(fates_log(),*) 'error from patch resizing: ',site_mass%patch_resize_err
          write(fates_log(),*) 'burn_flux_to_atm: ',site_mass%burn_flux_to_atm
          write(fates_log(),*) 'seed_out: ',site_mass%seed_out
          write(fates_log(),*) 'flux_generic_out: ',site_mass%flux_generic_out
          write(fates_log(),*) 'frag_out: ',site_mass%frag_out
          write(fates_log(),*) 'aresp_acc: ',site_mass%aresp_acc
          write(fates_log(),*) 'error=net_flux-dstock:', error
          write(fates_log(),*) 'biomass', biomass_stock
          write(fates_log(),*) 'litter',litter_stock
          write(fates_log(),*) 'seeds',seed_stock
          write(fates_log(),*) 'total stock', total_stock
          write(fates_log(),*) 'previous total',site_mass%old_stock
          write(fates_log(),*) 'lat lon',currentSite%lat,currentSite%lon

          ! If this is the first day of simulation, carbon balance reports but does not end the run
!          if(( hlm_current_year*10000 + hlm_current_month*100 + hlm_current_day).ne.hlm_reference_date) then

             currentPatch => currentSite%oldest_patch
             do while(associated(currentPatch))
                litt => currentPatch%litter(el)
                write(fates_log(),*) '---------------------------------------'
                write(fates_log(),*) 'patch area: ',currentPatch%area
                write(fates_log(),*) 'AG CWD: ', sum(litt%ag_cwd)
                write(fates_log(),*) 'BG CWD (by layer): ', sum(litt%bg_cwd,dim=1)
                write(fates_log(),*) 'leaf litter:',sum(litt%leaf_fines)
                write(fates_log(),*) 'root litter (by layer): ',sum(litt%root_fines,dim=1)
                write(fates_log(),*) 'anthro_disturbance_label: ',currentPatch%anthro_disturbance_label
                write(fates_log(),*) 'use_this_pft: ', currentSite%use_this_pft(:)
                if(print_cohorts)then
                    write(fates_log(),*) '---- Biomass by cohort and organ -----'
                    currentCohort => currentPatch%tallest
                    do while(associated(currentCohort))
                        write(fates_log(),*) 'pft: ',currentCohort%pft
                        write(fates_log(),*) 'dbh: ',currentCohort%dbh
                        leaf_m   = currentCohort%prt%GetState(leaf_organ,element_list(el))
                        struct_m = currentCohort%prt%GetState(struct_organ,element_list(el))
                        store_m  = currentCohort%prt%GetState(store_organ,element_list(el))
                        fnrt_m   = currentCohort%prt%GetState(fnrt_organ,element_list(el))
                        repro_m  = currentCohort%prt%GetState(repro_organ,element_list(el))
                        sapw_m   = currentCohort%prt%GetState(sapw_organ,element_list(el))
                        write(fates_log(),*) 'leaf: ',leaf_m,' structure: ',struct_m,' store: ',store_m
                        write(fates_log(),*) 'fineroot: ',fnrt_m,' repro: ',repro_m,' sapwood: ',sapw_m
                        write(fates_log(),*) 'num plant: ',currentCohort%n
                        write(fates_log(),*) 'resp excess: ',currentCohort%resp_excess*currentCohort%n

                        if(element_list(el).eq.nitrogen_element) then
                           write(fates_log(),*) 'NH4 uptake: ',currentCohort%daily_nh4_uptake*currentCohort%n
                           write(fates_log(),*) 'NO3 uptake: ',currentCohort%daily_no3_uptake*currentCohort%n
                           write(fates_log(),*) 'N efflux: ',currentCohort%daily_n_efflux*currentCohort%n
                           write(fates_log(),*) 'N fixation: ',currentCohort%sym_nfix_daily*currentCohort%n
                        elseif(element_list(el).eq.phosphorus_element) then
                           write(fates_log(),*) 'P uptake: ',currentCohort%daily_p_gain*currentCohort%n
                           write(fates_log(),*) 'P efflux: ',currentCohort%daily_p_efflux*currentCohort%n
                        elseif(element_list(el).eq.carbon12_element) then
                           write(fates_log(),*) 'C efflux: ',currentCohort%daily_c_efflux*currentCohort%n
                        end if


                        currentCohort => currentCohort%shorter
                    enddo !end cohort loop
                end if
                currentPatch => currentPatch%younger
             enddo !end patch loop
             write(fates_log(),*) 'aborting on date:',hlm_current_year,hlm_current_month,hlm_current_day
             call endrun(msg=errMsg(sourcefile, __LINE__))
         !end if

      endif

      ! This is the last check of the sequence, where we update our total
      ! error check and the final fates stock
      if(call_index == final_check_id) then
          site_mass%old_stock = total_stock
          site_mass%err_fates = net_flux - change_in_stock
      end if

   end do
  end if ! not SP mode
  end subroutine TotalBalanceCheck

  ! =====================================================================================

  subroutine bypass_dynamics(currentSite)

    ! ----------------------------------------------------------------------------------
    ! If dynamics are bypassed, various fluxes, rates and flags need to be set
    ! to trivial values.
    ! WARNING: Turning off things like dynamics is experimental. The setting of
    ! variables to trivial values may not be complete, use at your own risk.
    ! ----------------------------------------------------------------------------------

    ! Arguments
    type(ed_site_type)      , intent(inout), target  :: currentSite

    ! Locals
    type(ed_patch_type), pointer :: currentPatch
    type(ed_cohort_type), pointer :: currentCohort

    currentPatch => currentSite%youngest_patch
    do while(associated(currentPatch))
       currentCohort => currentPatch%shortest
       do while(associated(currentCohort))

          currentCohort%isnew=.false.

          currentCohort%npp_acc_hold  = currentCohort%npp_acc  * real(hlm_days_per_year,r8)
          currentCohort%gpp_acc_hold  = currentCohort%gpp_acc  * real(hlm_days_per_year,r8)
          currentCohort%resp_acc_hold = currentCohort%resp_acc * real(hlm_days_per_year,r8)

          currentCohort%npp_acc  = 0.0_r8
          currentCohort%gpp_acc  = 0.0_r8
          currentCohort%resp_acc = 0.0_r8

          ! No need to set the "net_art" terms to zero
          ! they are zeroed at the beginning of the daily step
          ! If DailyPRT, maintenance, and phenology are not called
          ! then these should stay zero.

          currentCohort%bmort = 0.0_r8
          currentCohort%hmort = 0.0_r8
          currentCohort%cmort = 0.0_r8
          currentCohort%frmort = 0.0_r8
          currentCohort%smort = 0.0_r8
          currentCohort%asmort = 0.0_r8
          currentCohort%dgmort = 0.0_r8

          currentCohort%dndt      = 0.0_r8
          currentCohort%dhdt      = 0.0_r8
          currentCohort%ddbhdt    = 0.0_r8

          ! Shouldn't need to zero any nutrient fluxes
          ! as they should just be zero, no uptake
          ! in ST3 mode.

          currentCohort => currentCohort%taller
       enddo
       currentPatch => currentPatch%older
    enddo

 end subroutine bypass_dynamics

end module EDMainMod<|MERGE_RESOLUTION|>--- conflicted
+++ resolved
@@ -529,11 +529,7 @@
                 is_drought = .true.
              end if
              call PRTMaintTurnover(currentCohort%prt,ft,is_drought)
-<<<<<<< HEAD
              
-=======
-
->>>>>>> e663a6e6
              ! -----------------------------------------------------------------------------------
              ! Call the routine that advances leaves in age.
              ! This will move a portion of the leaf mass in each
