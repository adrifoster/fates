--- conflicted
+++ resolved
@@ -609,10 +609,6 @@
     ! we will calculate this as a group
 
     call SeedIn(currentSite,bc_in)
-<<<<<<< HEAD
-   
-=======
->>>>>>> b2714927
 
     ! Calculate all other litter fluxes
     ! -----------------------------------------------------------------------------------
