--- conflicted
+++ resolved
@@ -227,12 +227,9 @@
 
           ! adds small cohort of each PFT
           call recruitment(currentSite, currentPatch, bc_in)
-<<<<<<< HEAD
           !YL --------------
           ! call recruitment(currentSite, currentPatch, bc_in, bc_out)
-=======
-
->>>>>>> d273ede9
+
           currentPatch => currentPatch%younger
        enddo
 
@@ -608,16 +605,11 @@
     ! With growth and mortality rates now calculated we can determine the seed rain
     ! fluxes. However, because this is potentially a cross-patch mixing model
     ! we will calculate this as a group
-<<<<<<< HEAD
     
     !YL-------
     !call SeedIn(currentSite,bc_in)
     call SeedIn(currentSite,bc_in,bc_out)
     !---------
-=======
-
-    call SeedIn(currentSite,bc_in)
->>>>>>> d273ede9
 
     ! Calculate all other litter fluxes
     ! -----------------------------------------------------------------------------------
