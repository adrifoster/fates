--- conflicted
+++ resolved
@@ -589,19 +589,14 @@
           currentCohort%hmort = 0.0_r8
           currentCohort%cmort = 0.0_r8
           currentCohort%fmort = 0.0_r8
-<<<<<<< HEAD
-	  
+          currentCohort%frmort = 0.0_r8
+
           currentCohort%dndt      = 0.0_r8
 	  currentCohort%dhdt      = 0.0_r8
 	  currentCohort%ddbhdt    = 0.0_r8
-          currentCohort%dbalivedt = 0.0_r8
 	  currentCohort%dbdeaddt  = 0.0_r8
 	  currentCohort%dbstoredt = 0.0_r8
-   
-=======
-          currentCohort%frmort = 0.0_r8
-
->>>>>>> 5c40b266
+
           currentCohort => currentCohort%taller
        enddo
        currentPatch => currentPatch%older
