module EDMainMod

  ! ===========================================================================
  ! Main ED module.    
  ! ============================================================================

  use shr_kind_mod             , only : r8 => shr_kind_r8
  
  use FatesGlobals             , only : fates_log
  use FatesInterfaceMod        , only : hlm_freq_day
  use FatesInterfaceMod        , only : hlm_day_of_year
  use FatesInterfaceMod        , only : hlm_days_per_year
  use FatesInterfaceMod        , only : hlm_current_year
  use FatesInterfaceMod        , only : hlm_current_month
  use FatesInterfaceMod        , only : hlm_current_day 
  use FatesInterfaceMod        , only : hlm_use_planthydro 
  use FatesInterfaceMod        , only : hlm_reference_date
  use FatesInterfaceMod        , only : hlm_use_ed_prescribed_phys
  use FatesInterfaceMod        , only : hlm_use_ed_st3 
  use FatesInterfaceMod        , only : bc_in_type
  use FatesInterfaceMod        , only : hlm_masterproc
  use FatesInterfaceMod        , only : numpft
  use EDCohortDynamicsMod      , only : terminate_cohorts
  use EDCohortDynamicsMod      , only : fuse_cohorts
  use EDCohortDynamicsMod      , only : sort_cohorts
  use EDCohortDynamicsMod      , only : count_cohorts
  use EDCohortDynamicsMod      , only : EvaluateAndCorrectDBH
  use EDPatchDynamicsMod       , only : disturbance_rates
  use EDPatchDynamicsMod       , only : fuse_patches
  use EDPatchDynamicsMod       , only : spawn_patches
  use EDPatchDynamicsMod       , only : terminate_patches
  use EDPhysiologyMod          , only : phenology
  use EDPhysiologyMod          , only : recruitment
  use EDPhysiologyMod          , only : trim_canopy
  use EDPhysiologyMod          , only : SeedIn
  use EDPhysiologyMod          , only : ZeroAllocationRates
  use EDPhysiologyMod          , only : ZeroLitterFluxes
  use EDPhysiologyMod          , only : PreDisturbanceLitterFluxes
  use EDPhysiologyMod          , only : PreDisturbanceIntegrateLitter
  use EDCohortDynamicsMod      , only : UpdateCohortBioPhysRates
  use SFMainMod                , only : fire_model 
  use FatesSizeAgeTypeIndicesMod, only : get_age_class_index
  use FatesLitterMod           , only : litter_type
  use EDtypesMod               , only : ncwd
  use EDtypesMod               , only : ed_site_type
  use EDtypesMod               , only : ed_patch_type
  use EDtypesMod               , only : ed_cohort_type
  use EDTypesMod               , only : AREA
  use EDTypesMod               , only : site_massbal_type
  use EDTypesMod               , only : num_elements
  use EDTypesMod               , only : element_list
  use EDTypesMod               , only : element_pos
  use FatesConstantsMod        , only : itrue,ifalse
  use FatesConstantsMod        , only : primaryforest, secondaryforest
  use FatesPlantHydraulicsMod  , only : do_growthrecruiteffects
  use FatesPlantHydraulicsMod  , only : updateSizeDepTreeHydProps
  use FatesPlantHydraulicsMod  , only : updateSizeDepTreeHydStates
  use FatesPlantHydraulicsMod  , only : initTreeHydStates
  use FatesPlantHydraulicsMod  , only : updateSizeDepRhizHydProps 
<<<<<<< HEAD
  use FatesAllometryMod        , only : h_allom
  use FatesPlantHydraulicsMod  , only : updateSizeDepRhizHydStates
  use FatesPlantHydraulicsMod  , only : AccumulateMortalityWaterStorage
=======
  use FatesAllometryMod        , only : h_allom,tree_sai,tree_lai
  use FatesPlantHydraulicsMod , only : updateSizeDepRhizHydStates
>>>>>>> 5dd0d0e5
  use EDLoggingMortalityMod    , only : IsItLoggingTime
  use FatesGlobals             , only : endrun => fates_endrun
  use ChecksBalancesMod        , only : SiteMassStock
  use EDMortalityFunctionsMod  , only : Mortality_Derivative

  use PRTGenericMod,          only : carbon12_element
  use PRTGenericMod,          only : all_carbon_elements
  use PRTGenericMod,          only : leaf_organ
  use PRTGenericMod,          only : fnrt_organ
  use PRTGenericMod,          only : sapw_organ
  use PRTGenericMod,          only : store_organ
  use PRTGenericMod,          only : repro_organ
  use PRTGenericMod,          only : struct_organ

  use PRTLossFluxesMod,       only : PRTMaintTurnover
  use PRTLossFluxesMod,       only : PRTReproRelease

  use EDPftvarcon,            only : EDPftvarcon_inst

  ! CIME Globals
  use shr_log_mod         , only : errMsg => shr_log_errMsg
  use shr_infnan_mod      , only : nan => shr_infnan_nan, assignment(=)

  implicit none
  private

  !
  ! !PUBLIC MEMBER FUNCTIONS:
  public  :: ed_ecosystem_dynamics
  public  :: ed_update_site
  !
  ! !PRIVATE MEMBER FUNCTIONS:
  
  private :: ed_integrate_state_variables
  private :: TotalBalanceCheck
  private :: bypass_dynamics
  
  logical :: debug  = .false.

  integer, parameter :: final_check_id = -1
  
  character(len=*), parameter, private :: sourcefile = &
         __FILE__
  
  !
  ! 10/30/09: Created by Rosie Fisher
  !-----------------------------------------------------------------------

contains

  !-------------------------------------------------------------------------------!
  subroutine ed_ecosystem_dynamics(currentSite, bc_in)
    !
    ! !DESCRIPTION:
    !  Core of ed model, calling all subsequent vegetation dynamics routines         
    !
    ! !ARGUMENTS:
    type(ed_site_type)      , intent(inout), target  :: currentSite
    type(bc_in_type)        , intent(in)             :: bc_in
    !
    ! !LOCAL VARIABLES:
    type(ed_patch_type), pointer :: currentPatch
    integer :: el              ! Loop counter for elements

    !-----------------------------------------------------------------------

    if ( hlm_masterproc==itrue ) write(fates_log(),'(A,I4,A,I2.2,A,I2.2)') 'FATES Dynamics: ',&
          hlm_current_year,'-',hlm_current_month,'-',hlm_current_day

    
    ! Consider moving this towards the end, because some of these 
    ! are being integrated over the short time-step
    
    do el = 1,num_elements
       call currentSite%mass_balance(el)%ZeroMassBalFlux()
       call currentSite%flux_diags(el)%ZeroFluxDiags()
    end do

    ! Call a routine that simply identifies if logging should occur
    ! This is limited to a global event until more structured event handling is enabled
    call IsItLoggingTime(hlm_masterproc,currentSite)

    !**************************************************************************
    ! Fire, growth, biogeochemistry. 
    !**************************************************************************
    
    !FIX(SPM,032414) take this out.  On startup these values are all zero and on restart it
    !zeros out values read in the restart file

    ! Zero turnover rates and growth diagnostics
    call ZeroAllocationRates(currentSite)

    ! Zero fluxes in and out of litter pools
    call ZeroLitterFluxes(currentSite)

    ! Zero mass balance 

   
<<<<<<< HEAD
    call TotalBalanceCheck(currentSite, 0)
    
    if (do_ed_phenology) then
=======
    call ed_total_balance_check(currentSite, 0)

    ! We do not allow phenology while in ST3 mode either, it is hypothetically
    ! possible to allow this, but we have not plugged in the litter fluxes
    ! of flushing or turning over leaves for non-dynamics runs
    if (hlm_use_ed_st3.eq.ifalse) then
>>>>>>> 5dd0d0e5
       call phenology(currentSite, bc_in )
    end if


    if (hlm_use_ed_st3.eq.ifalse) then   ! Bypass if ST3
       call fire_model(currentSite, bc_in) 

       ! Calculate disturbance and mortality based on previous timestep vegetation.
       ! disturbance_rates calls logging mortality and other mortalities, Yi Xu
       call disturbance_rates(currentSite, bc_in)
    end if

    if (hlm_use_ed_st3.eq.ifalse) then
       ! Integrate state variables from annual rates to daily timestep
       call ed_integrate_state_variables(currentSite, bc_in ) 
    else
       ! ed_intergrate_state_variables is where the new cohort flag
       ! is set. This flag designates wether a cohort has
       ! experienced a day, and therefore has been populated with non-nonsense
       ! values.  If we aren't entering that sequence, we need to set the flag
       ! Make sure cohorts are marked as non-recruits

       call bypass_dynamics(currentSite)
       
    end if

    !******************************************************************************
    ! Reproduction, Recruitment and Cohort Dynamics : controls cohort organization 
    !******************************************************************************

    if(hlm_use_ed_st3.eq.ifalse) then 
       currentPatch => currentSite%oldest_patch
       do while (associated(currentPatch))                 
          
          ! adds small cohort of each PFT
          call recruitment(currentSite, currentPatch, bc_in)
          
          currentPatch => currentPatch%younger
       enddo
    end if
    
       
    call TotalBalanceCheck(currentSite,1)

    if( hlm_use_ed_st3.eq.ifalse ) then 
       currentPatch => currentSite%oldest_patch
       do while (associated(currentPatch))
          
          ! puts cohorts in right order
          call sort_cohorts(currentPatch)            

          ! kills cohorts that are too few
          call terminate_cohorts(currentSite, currentPatch, 1)

          ! fuses similar cohorts
          call fuse_cohorts(currentSite,currentPatch, bc_in )
          
          ! kills cohorts for various other reasons
          call terminate_cohorts(currentSite, currentPatch, 2)
          
          
          currentPatch => currentPatch%younger
       enddo
    end if
       
    call TotalBalanceCheck(currentSite,2)

    !*********************************************************************************
    ! Patch dynamics sub-routines: fusion, new patch creation (spwaning), termination.
    !*********************************************************************************

    ! make new patches from disturbed land
    if ( hlm_use_ed_st3.eq.ifalse ) then
       call spawn_patches(currentSite, bc_in)
    end if
   
    call TotalBalanceCheck(currentSite,3)

    ! fuse on the spawned patches.
    if ( hlm_use_ed_st3.eq.ifalse ) then
       call fuse_patches(currentSite, bc_in )        
       
       ! If using BC FATES hydraulics, update the rhizosphere geometry
       ! based on the new cohort-patch structure
       ! 'rhizosphere geometry' (column-level root biomass + rootfr --> root length 
       ! density --> node radii and volumes)
       if( (hlm_use_planthydro.eq.itrue) .and. do_growthrecruiteffects) then
          call updateSizeDepRhizHydProps(currentSite, bc_in)
          call updateSizeDepRhizHydStates(currentSite, bc_in)
          !       if(nshell > 1) then  (THIS BEING CHECKED INSIDE OF the update)
          !          call updateSizeDepRhizHydStates(currentSite, c, soilstate_inst, &
          !                waterstate_inst)
          !       end if
       end if
    end if

    call TotalBalanceCheck(currentSite,4)

    ! kill patches that are too small
    if ( hlm_use_ed_st3.eq.ifalse ) then
       call terminate_patches(currentSite)   
    end if
   
    call TotalBalanceCheck(currentSite,final_check_id)

  end subroutine ed_ecosystem_dynamics

  !-------------------------------------------------------------------------------!
  subroutine ed_integrate_state_variables(currentSite, bc_in )
    !
    ! !DESCRIPTION:
    ! FIX(SPM,032414) refactor so everything goes through interface
    !
    ! !USES:
    !
    ! !ARGUMENTS:
    type(ed_site_type)     , intent(inout) :: currentSite
    type(bc_in_type)        , intent(in)   :: bc_in

    !
    ! !LOCAL VARIABLES:
    type(site_massbal_type), pointer :: site_cmass
    type(ed_patch_type)  , pointer :: currentPatch
    type(ed_cohort_type) , pointer :: currentCohort

    integer  :: c                     ! Counter for litter size class 
    integer  :: ft                    ! Counter for PFT
    integer  :: el                    ! Counter for element type (c,n,p,etc)
    real(r8) :: small_no              ! to circumvent numerical errors that cause negative values of things that can't be negative
    real(r8) :: cohort_biomass_store  ! remembers the biomass in the cohort for balance checking
    real(r8) :: dbh_old               ! dbh of plant before daily PRT [cm]
    real(r8) :: hite_old              ! height of plant before daily PRT [m]
    real(r8) :: leaf_c
    real(r8) :: delta_dbh             ! correction for dbh
    real(r8) :: delta_hite            ! correction for hite

    !-----------------------------------------------------------------------

    ! Set a pointer to this sites carbon12 mass balance
    site_cmass => currentSite%mass_balance(element_pos(carbon12_element))

    currentPatch => currentSite%youngest_patch

    do while(associated(currentPatch))


       ! Zero all fluxes into and out of the litter pools
       do el = 1, num_elements
          call currentPatch%litter(el)%ZeroFlux()
       end do

       currentPatch%age = currentPatch%age + hlm_freq_day
       ! FIX(SPM,032414) valgrind 'Conditional jump or move depends on uninitialised value'
       if( currentPatch%age  <  0._r8 )then
          write(fates_log(),*) 'negative patch age?',currentPatch%age, &
               currentPatch%patchno,currentPatch%area
       endif

       ! add age increment to secondary forest patches as well
       if (currentPatch%anthro_disturbance_label .eq. secondaryforest) then
          currentPatch%age_since_anthro_disturbance = &
               currentPatch%age_since_anthro_disturbance + hlm_freq_day
       endif

       ! check to see if the patch has moved to the next age class
       currentPatch%age_class = get_age_class_index(currentPatch%age)

       ! Update Canopy Biomass Pools
       currentCohort => currentPatch%shortest
       do while(associated(currentCohort)) 


          ft = currentCohort%pft

          ! Calculate the mortality derivatives
          call Mortality_Derivative( currentSite, currentCohort, bc_in )

          ! -----------------------------------------------------------------------------
          ! Apply Plant Allocation and Reactive Transport
          ! -----------------------------------------------------------------------------

          

          ! -----------------------------------------------------------------------------
          !  Identify the net carbon gain for this dynamics interval
          !    Set the available carbon pool, identify allocation portions, and 
          !    decrement the available carbon pool to zero.
          ! -----------------------------------------------------------------------------
          !
          ! convert from kgC/indiv/day into kgC/indiv/year
          ! <x>_acc_hold is remembered until the next dynamics step (used for I/O)
          ! <x>_acc will be reset soon and will be accumulated on the next leaf 
          !         photosynthesis step
          ! -----------------------------------------------------------------------------
          
          if (hlm_use_ed_prescribed_phys .eq. itrue) then
             if (currentCohort%canopy_layer .eq. 1) then
                currentCohort%npp_acc_hold = EDPftvarcon_inst%prescribed_npp_canopy(ft) &
                     * currentCohort%c_area / currentCohort%n
                ! add these for balance checking purposes
                currentCohort%npp_acc = currentCohort%npp_acc_hold / hlm_days_per_year 
             else
                currentCohort%npp_acc_hold = EDPftvarcon_inst%prescribed_npp_understory(ft) &
                     * currentCohort%c_area / currentCohort%n
                ! add these for balance checking purposes
                currentCohort%npp_acc = currentCohort%npp_acc_hold / hlm_days_per_year
             endif
          else
             currentCohort%npp_acc_hold  = currentCohort%npp_acc  * real(hlm_days_per_year,r8)
             currentCohort%gpp_acc_hold  = currentCohort%gpp_acc  * real(hlm_days_per_year,r8)
             currentCohort%resp_acc_hold = currentCohort%resp_acc * real(hlm_days_per_year,r8)
          endif

<<<<<<< HEAD
          
=======
          leaf_c = currentCohort%prt%GetState(leaf_organ, all_carbon_elements)
          currentCohort%treelai = tree_lai(leaf_c, currentCohort%pft, currentCohort%c_area, currentCohort%n, &
               currentCohort%canopy_layer, currentPatch%canopy_layer_tlai, &
               currentCohort%vcmax25top)
          currentCohort%treesai = tree_sai(currentCohort%pft, currentCohort%dbh, currentCohort%canopy_trim, &
               currentCohort%c_area, currentCohort%n, currentCohort%canopy_layer, &
               currentPatch%canopy_layer_tlai, currentCohort%treelai,currentCohort%vcmax25top,6 )
          

          ! Conduct Maintenance Turnover (parteh)

>>>>>>> 5dd0d0e5
          call currentCohort%prt%CheckMassConservation(ft,3)
          

          ! Conduct Maintenance Turnover (PARTEH)
          call PRTMaintTurnover(currentCohort%prt,ft,currentSite%is_drought)
          call currentCohort%prt%CheckMassConservation(ft,4)

<<<<<<< HEAD
          ! Growth and Allocation (PARTEH)
=======
          leaf_c = currentCohort%prt%GetState(leaf_organ, all_carbon_elements)
          currentCohort%treelai = tree_lai(leaf_c, currentCohort%pft, currentCohort%c_area, currentCohort%n, &
               currentCohort%canopy_layer, currentPatch%canopy_layer_tlai, &
               currentCohort%vcmax25top)
          currentCohort%treesai = tree_sai(currentCohort%pft, currentCohort%dbh, currentCohort%canopy_trim, &
               currentCohort%c_area, currentCohort%n, currentCohort%canopy_layer, &
               currentPatch%canopy_layer_tlai, currentCohort%treelai,currentCohort%vcmax25top,7 )
          

          ! If the current diameter of a plant is somehow less than what is consistent
          ! with what is allometrically consistent with the stuctural biomass, then
          ! correct the dbh to match.

          call EvaluateAndCorrectDBH(currentCohort,delta_dbh,delta_hite)

          hite_old = currentCohort%hite
          dbh_old  = currentCohort%dbh

          ! Conduct Growth (parteh)
>>>>>>> 5dd0d0e5
          call currentCohort%prt%DailyPRT()
    
          ! And simultaneously add the input fluxes to mass balance accounting
          site_cmass%gpp_acc   = site_cmass%gpp_acc + &
                currentCohort%gpp_acc * currentCohort%n
          site_cmass%aresp_acc = site_cmass%aresp_acc + &
                currentCohort%resp_acc * currentCohort%n
          call currentCohort%prt%CheckMassConservation(ft,5)

          ! Update the leaf biophysical rates based on proportion of leaf
          ! mass in the different leaf age classes. Following growth
          ! and turnover, these proportions won't change again. This
          ! routine is also called following fusion
          call UpdateCohortBioPhysRates(currentCohort)

<<<<<<< HEAD
          
=======
          leaf_c = currentCohort%prt%GetState(leaf_organ, all_carbon_elements)
          currentCohort%treelai = tree_lai(leaf_c, currentCohort%pft, currentCohort%c_area, currentCohort%n, &
               currentCohort%canopy_layer, currentPatch%canopy_layer_tlai, &
               currentCohort%vcmax25top)
          currentCohort%treesai = tree_sai(currentCohort%pft, currentCohort%dbh, currentCohort%canopy_trim, &
               currentCohort%c_area, currentCohort%n, currentCohort%canopy_layer, &
               currentPatch%canopy_layer_tlai, currentCohort%treelai,currentCohort%vcmax25top,3 ) 
          
          ! Transfer all reproductive tissues into seed production
          call PRTReproRelease(currentCohort%prt,repro_organ,carbon12_element, &
                               1.0_r8, currentCohort%seed_prod)
          currentCohort%seed_prod =  currentCohort%seed_prod / hlm_freq_day
>>>>>>> 5dd0d0e5

          ! This cohort has grown, it is no longer "new"
          currentCohort%isnew = .false.
          
          ! Update the plant height (if it has grown)
          call h_allom(currentCohort%dbh,ft,currentCohort%hite)
          
          currentCohort%dhdt      = (currentCohort%hite-hite_old)/hlm_freq_day
          currentCohort%ddbhdt    = (currentCohort%dbh-dbh_old)/hlm_freq_day

          ! Carbon assimilate has been spent at this point
          ! and can now be safely zero'd

          currentCohort%npp_acc  = 0.0_r8
          currentCohort%gpp_acc  = 0.0_r8
          currentCohort%resp_acc = 0.0_r8
          
          ! BOC...update tree 'hydraulic geometry' 
          ! (size --> heights of elements --> hydraulic path lengths --> 
          ! maximum node-to-node conductances)
          if( (hlm_use_planthydro.eq.itrue) .and. do_growthrecruiteffects) then
             call updateSizeDepTreeHydProps(currentSite,currentCohort, bc_in)
             call updateSizeDepTreeHydStates(currentSite,currentCohort)
          end if
          
          currentCohort => currentCohort%taller
      end do

       currentPatch => currentPatch%older
   end do
    
    
    ! When plants die, the water goes with them.  This effects
    ! the water balance. 

    if( hlm_use_planthydro == itrue ) then
       currentPatch => currentSite%youngest_patch
       do while(associated(currentPatch))
          currentCohort => currentPatch%shortest
          do while(associated(currentCohort))
             call AccumulateMortalityWaterStorage(currentSite,currentCohort,&
                  -1.0_r8 * currentCohort%dndt * hlm_freq_day)
             currentCohort => currentCohort%taller
          end do
          currentPatch => currentPatch%older
      end do
    end if
    

<<<<<<< HEAD
    ! With growth and mortality rates now calculated we can determine the seed rain
    ! fluxes. However, because this is potentially a cross-patch mixing model
    ! we will calculate this as a group
=======
       do ft = 1,numpft
          currentPatch%leaf_litter(ft) = currentPatch%leaf_litter(ft) + &
               currentPatch%dleaf_litter_dt(ft)* hlm_freq_day
          currentPatch%root_litter(ft) = currentPatch%root_litter(ft) + &
               currentPatch%droot_litter_dt(ft)* hlm_freq_day
       enddo
>>>>>>> 5dd0d0e5

    call SeedIn(currentSite,bc_in)
    
    ! Calculate all other litter fluxes
    ! -----------------------------------------------------------------------------------

    currentPatch => currentSite%youngest_patch
    do while(associated(currentPatch))
     
       call PreDisturbanceLitterFluxes( currentSite, currentPatch, bc_in)
       

       call PreDisturbanceIntegrateLitter(currentPatch )
     

       ! Update cohort number. 
       ! This needs to happen after the CWD_input and seed_input calculations as they 
       ! assume the pre-mortality currentCohort%n. 


       currentCohort => currentPatch%shortest
       do while(associated(currentCohort)) 
         currentCohort%n = max(small_no,currentCohort%n + currentCohort%dndt * hlm_freq_day )  
         currentCohort => currentCohort%taller
       enddo

       currentPatch => currentPatch%older

   enddo

   return
  end subroutine ed_integrate_state_variables

  !-------------------------------------------------------------------------------!
  subroutine ed_update_site( currentSite, bc_in )
    !
    ! !DESCRIPTION:
    ! Calls routines to consolidate the ED growth process.
    ! Canopy Structure to assign canopy layers to cohorts
    ! Canopy Spread to figure out the size of tree crowns
    ! Trim_canopy to figure out the target leaf biomass. 
    ! Extra recruitment to fill empty patches.  
    !
    ! !USES:
    use EDCanopyStructureMod , only : canopy_spread, canopy_structure
    !
    ! !ARGUMENTS:
    type(ed_site_type) , intent(inout), target :: currentSite
    type(bc_in_type)        , intent(in)             :: bc_in
    !
    ! !LOCAL VARIABLES:
    type (ed_patch_type) , pointer :: currentPatch   
    integer :: cohort_number ! To print out the number of cohorts.  
    integer :: g             ! Counter for sites
    !-----------------------------------------------------------------------

    call canopy_spread(currentSite)

    call TotalBalanceCheck(currentSite,6)

    call canopy_structure(currentSite, bc_in)

    call TotalBalanceCheck(currentSite,7)

    currentPatch => currentSite%oldest_patch
    do while(associated(currentPatch))

       ! Is termination really needed here? canopy_structure just called it several times! (rgk)
       call terminate_cohorts(currentSite, currentPatch, 1) 
       call terminate_cohorts(currentSite, currentPatch, 2) 

       ! FIX(SPM,040314) why is this needed for BFB restarts? Look into this at some point
       cohort_number = count_cohorts(currentPatch)  
       if ( debug ) then
          write(fates_log(),*) 'tempCount ',cohort_number
       endif

       ! Note (RF)
       ! This breaks the balance check, but if we leave it out, then 
       ! the first new patch that isn't fused has no cohorts at the end of the spawn process
       ! and so there are radiation errors instead. 
       ! Fixing this would likely require a re-work of how seed germination works which would be tricky. 
       if(currentPatch%countcohorts < 1)then
          !write(fates_log(),*) 'ED: calling recruitment for no cohorts',currentSite%clmgcell,currentPatch%patchno
          !call recruitment(1, currentSite, currentPatch)
          ! write(fates_log(),*) 'patch empty',currentPatch%area,currentPatch%age
       endif

       currentPatch => currentPatch%younger    

    enddo

    ! FIX(RF,032414). This needs to be monthly, not annual
    ! If this is the second to last day of the year, then perform trimming
    if( hlm_day_of_year == hlm_days_per_year-1) then

       write(fates_log(),*) 'calling trim canopy' 
       call trim_canopy(currentSite)  
    endif

  end subroutine ed_update_site

  !-------------------------------------------------------------------------------!
  
  subroutine TotalBalanceCheck (currentSite, call_index )

    !
    ! !DESCRIPTION:
    ! This routine looks at the mass flux in and out of the FATES and compares it to 
    ! the change in total stocks (states).
    ! Fluxes in are NPP. Fluxes out are decay of CWD and litter into SOM pools.  
    !
    ! !ARGUMENTS:
    type(ed_site_type) , intent(inout) :: currentSite
    integer            , intent(in)    :: call_index
    !
    ! !LOCAL VARIABLES:
    type(site_massbal_type),pointer :: site_mass
    real(r8) :: biomass_stock   ! total biomass   in Kg/site
    real(r8) :: litter_stock    ! total litter    in Kg/site
    real(r8) :: seed_stock      ! total seed mass in Kg/site
    real(r8) :: total_stock     ! total ED carbon in Kg/site
    real(r8) :: change_in_stock ! Change since last time we set ed_allsites_inst%old_stock in this routine.  KgC/site
    real(r8) :: error           ! How much carbon did we gain or lose (should be zero!) 
    real(r8) :: error_frac      ! Error as a fraction of total biomass
    real(r8) :: net_flux        ! Difference between recorded fluxes in and out. KgC/site
    real(r8) :: flux_in         ! mass flux into fates control volume
    real(r8) :: flux_out        ! mass flux out of fates control volume
    real(r8) :: leaf_m          ! Mass in leaf tissues kg
    real(r8) :: fnrt_m          ! "" fine root
    real(r8) :: sapw_m          ! "" sapwood
    real(r8) :: store_m         ! "" storage
    real(r8) :: struct_m        ! "" structure
    real(r8) :: repro_m         ! "" reproduction

    integer  :: el              ! loop counter for element types

    ! nb. There is no time associated with these variables 
    ! because this routine can be called between any two 
    ! arbitrary points in code, even if no time has passed. 
    ! Also, the carbon pools are per site/gridcell, so that 
    ! we can account for the changing areas of patches. 

    type(ed_patch_type)  , pointer :: currentPatch
    type(ed_cohort_type) , pointer :: currentCohort
    type(litter_type), pointer     :: litt
    !-----------------------------------------------------------------------

    change_in_stock = 0.0_r8

    
    ! Loop through the number of elements in the system

    do el = 1, num_elements
       
       call SiteMassStock(currentSite,el,total_stock,biomass_stock,litter_stock,seed_stock)

       site_mass => currentSite%mass_balance(el)
       
       change_in_stock = total_stock - site_mass%stock_fates

       flux_in  = site_mass%seed_in + & 
                  site_mass%net_root_uptake + &
                  site_mass%gpp_acc + &
                  site_mass%flux_generic_in

       flux_out = site_mass%wood_product + &
                  site_mass%burn_flux_to_atm + & 
                  site_mass%seed_out + & 
                  site_mass%flux_generic_out + &
                  site_mass%frag_out + & 
                  site_mass%aresp_acc
       

       net_flux        = flux_in - flux_out
       error           = abs(net_flux - change_in_stock)   
       


       if(change_in_stock>0.0)then
          error_frac      = error/abs(total_stock)
       else
          error_frac      = 0.0_r8
       end if

       if ( error_frac > 10e-6_r8 ) then
          write(fates_log(),*) 'mass balance error detected'
          write(fates_log(),*) 'element type (see PRTGenericMod.F90): ',element_list(el)
          write(fates_log(),*) 'error fraction relative to biomass stock: ',error_frac
          write(fates_log(),*) 'call index: ',call_index
          write(fates_log(),*) 'Element index (PARTEH global):',element_list(el)
          write(fates_log(),*) 'net: ',net_flux
          write(fates_log(),*) 'dstock: ',change_in_stock
          write(fates_log(),*) 'seed_in: ',site_mass%seed_in
          write(fates_log(),*) 'net_root_uptake: ',site_mass%net_root_uptake
          write(fates_log(),*) 'gpp_acc: ',site_mass%gpp_acc
          write(fates_log(),*) 'flux_generic_in: ',site_mass%flux_generic_in
          write(fates_log(),*) 'wood_product: ',site_mass%wood_product
          write(fates_log(),*) 'burn_flux_to_atm: ',site_mass%burn_flux_to_atm
          write(fates_log(),*) 'seed_out: ',site_mass%seed_out
          write(fates_log(),*) 'flux_generic_out: ',site_mass%flux_generic_out
          write(fates_log(),*) 'frag_out: ',site_mass%frag_out 
          write(fates_log(),*) 'aresp_acc: ',site_mass%aresp_acc
          write(fates_log(),*) 'error=net_flux-dstock:', error
          write(fates_log(),*) 'biomass', biomass_stock
          write(fates_log(),*) 'litter',litter_stock
          write(fates_log(),*) 'seeds',seed_stock
          write(fates_log(),*) 'previous total',site_mass%old_stock  
          write(fates_log(),*) 'lat lon',currentSite%lat,currentSite%lon
          
          ! If this is the first day of simulation, carbon balance reports but does not end the run
          if(( hlm_current_year*10000 + hlm_current_month*100 + hlm_current_day).ne.hlm_reference_date) then
          
             currentPatch => currentSite%oldest_patch
             do while(associated(currentPatch))
                litt => currentPatch%litter(el)
                write(fates_log(),*) '---------------------------------------'
                write(fates_log(),*) 'patch area: ',currentPatch%area
                write(fates_log(),*) 'AG CWD: ', sum(litt%ag_cwd)
                write(fates_log(),*) 'BG CWD (by layer): ', sum(litt%bg_cwd,dim=1)
                write(fates_log(),*) 'leaf litter:',sum(litt%leaf_fines)
                write(fates_log(),*) 'root litter (by layer): ',sum(litt%root_fines,dim=1)
                write(fates_log(),*) '---- Biomass by cohort and organ -----'
                currentCohort => currentPatch%tallest
                do while(associated(currentCohort))
                   write(fates_log(),*) 'pft: ',currentCohort%pft
                   write(fates_log(),*) 'dbh: ',currentCohort%dbh
                   leaf_m   = currentCohort%prt%GetState(leaf_organ,element_list(el))
                   struct_m = currentCohort%prt%GetState(struct_organ,element_list(el))
                   store_m  = currentCohort%prt%GetState(store_organ,element_list(el))
                   fnrt_m   = currentCohort%prt%GetState(fnrt_organ,element_list(el))
                   repro_m  = currentCohort%prt%GetState(repro_organ,element_list(el))
                   sapw_m   = currentCohort%prt%GetState(sapw_organ,element_list(el))
                   write(fates_log(),*) 'leaf: ',leaf_m,' structure: ',struct_m,' store: ',store_m
                   write(fates_log(),*) 'fineroot: ',fnrt_m,' repro: ',repro_m,' sapwood: ',sapw_m
                   write(fates_log(),*) 'num plant: ',currentCohort%n
                   currentCohort => currentCohort%shorter
                enddo !end cohort loop
                currentPatch => currentPatch%younger
             enddo !end patch loop
             write(fates_log(),*) 'aborting on date:',hlm_current_year,hlm_current_month,hlm_current_day
             call endrun(msg=errMsg(sourcefile, __LINE__))
          end if
          
      endif

      ! This is the last check of the sequence, where we update our total
      ! error check and the final fates stock
      if(call_index == final_check_id) then
          site_mass%stock_fates = total_stock
          site_mass%err_fates   = site_mass%err_fates + (net_flux - change_in_stock)
          call site_mass%ZeroMassBalFlux()
      end if

   end do
    
  end subroutine TotalBalanceCheck
 
  ! =====================================================================================
 
  subroutine bypass_dynamics(currentSite)

    ! ----------------------------------------------------------------------------------
    ! If dynamics are bypassed, various fluxes, rates and flags need to be set
    ! to trivial values.
    ! WARNING: Turning off things like dynamics is experimental. The setting of
    ! variables to trivial values may not be complete, use at your own risk.
    ! ----------------------------------------------------------------------------------

    ! Arguments
    type(ed_site_type)      , intent(inout), target  :: currentSite
    
    ! Locals
    type(ed_patch_type), pointer :: currentPatch
    type(ed_cohort_type), pointer :: currentCohort
    
    currentPatch => currentSite%youngest_patch
    do while(associated(currentPatch))
       currentCohort => currentPatch%shortest
       do while(associated(currentCohort)) 

          currentCohort%isnew=.false.

          currentCohort%npp_acc_hold  = currentCohort%npp_acc  * real(hlm_days_per_year,r8)
          currentCohort%gpp_acc_hold  = currentCohort%gpp_acc  * real(hlm_days_per_year,r8)
          currentCohort%resp_acc_hold = currentCohort%resp_acc * real(hlm_days_per_year,r8)

          currentCohort%npp_acc  = 0.0_r8
          currentCohort%gpp_acc  = 0.0_r8
          currentCohort%resp_acc = 0.0_r8

          ! No need to set the "net_art" terms to zero
          ! they are zeroed at the beginning of the daily step
          ! If DailyPRT, maintenance, and phenology are not called
          ! then these should stay zero.

          currentCohort%bmort = 0.0_r8
          currentCohort%hmort = 0.0_r8
          currentCohort%cmort = 0.0_r8
          currentCohort%frmort = 0.0_r8

          currentCohort%dndt      = 0.0_r8
          currentCohort%dhdt      = 0.0_r8
          currentCohort%ddbhdt    = 0.0_r8

          currentCohort => currentCohort%taller
       enddo
       currentPatch => currentPatch%older
    enddo
    
 end subroutine bypass_dynamics


end module EDMainMod<|MERGE_RESOLUTION|>--- conflicted
+++ resolved
@@ -57,14 +57,9 @@
   use FatesPlantHydraulicsMod  , only : updateSizeDepTreeHydStates
   use FatesPlantHydraulicsMod  , only : initTreeHydStates
   use FatesPlantHydraulicsMod  , only : updateSizeDepRhizHydProps 
-<<<<<<< HEAD
-  use FatesAllometryMod        , only : h_allom
-  use FatesPlantHydraulicsMod  , only : updateSizeDepRhizHydStates
   use FatesPlantHydraulicsMod  , only : AccumulateMortalityWaterStorage
-=======
   use FatesAllometryMod        , only : h_allom,tree_sai,tree_lai
   use FatesPlantHydraulicsMod , only : updateSizeDepRhizHydStates
->>>>>>> 5dd0d0e5
   use EDLoggingMortalityMod    , only : IsItLoggingTime
   use FatesGlobals             , only : endrun => fates_endrun
   use ChecksBalancesMod        , only : SiteMassStock
@@ -161,20 +156,12 @@
     call ZeroLitterFluxes(currentSite)
 
     ! Zero mass balance 
-
-   
-<<<<<<< HEAD
     call TotalBalanceCheck(currentSite, 0)
-    
-    if (do_ed_phenology) then
-=======
-    call ed_total_balance_check(currentSite, 0)
 
     ! We do not allow phenology while in ST3 mode either, it is hypothetically
     ! possible to allow this, but we have not plugged in the litter fluxes
     ! of flushing or turning over leaves for non-dynamics runs
     if (hlm_use_ed_st3.eq.ifalse) then
->>>>>>> 5dd0d0e5
        call phenology(currentSite, bc_in )
     end if
 
@@ -388,39 +375,11 @@
              currentCohort%resp_acc_hold = currentCohort%resp_acc * real(hlm_days_per_year,r8)
           endif
 
-<<<<<<< HEAD
-          
-=======
-          leaf_c = currentCohort%prt%GetState(leaf_organ, all_carbon_elements)
-          currentCohort%treelai = tree_lai(leaf_c, currentCohort%pft, currentCohort%c_area, currentCohort%n, &
-               currentCohort%canopy_layer, currentPatch%canopy_layer_tlai, &
-               currentCohort%vcmax25top)
-          currentCohort%treesai = tree_sai(currentCohort%pft, currentCohort%dbh, currentCohort%canopy_trim, &
-               currentCohort%c_area, currentCohort%n, currentCohort%canopy_layer, &
-               currentPatch%canopy_layer_tlai, currentCohort%treelai,currentCohort%vcmax25top,6 )
-          
-
-          ! Conduct Maintenance Turnover (parteh)
-
->>>>>>> 5dd0d0e5
+
+          ! Conduct Maintenance Turnover (PARTEH)
           call currentCohort%prt%CheckMassConservation(ft,3)
-          
-
-          ! Conduct Maintenance Turnover (PARTEH)
           call PRTMaintTurnover(currentCohort%prt,ft,currentSite%is_drought)
           call currentCohort%prt%CheckMassConservation(ft,4)
-
-<<<<<<< HEAD
-          ! Growth and Allocation (PARTEH)
-=======
-          leaf_c = currentCohort%prt%GetState(leaf_organ, all_carbon_elements)
-          currentCohort%treelai = tree_lai(leaf_c, currentCohort%pft, currentCohort%c_area, currentCohort%n, &
-               currentCohort%canopy_layer, currentPatch%canopy_layer_tlai, &
-               currentCohort%vcmax25top)
-          currentCohort%treesai = tree_sai(currentCohort%pft, currentCohort%dbh, currentCohort%canopy_trim, &
-               currentCohort%c_area, currentCohort%n, currentCohort%canopy_layer, &
-               currentPatch%canopy_layer_tlai, currentCohort%treelai,currentCohort%vcmax25top,7 )
-          
 
           ! If the current diameter of a plant is somehow less than what is consistent
           ! with what is allometrically consistent with the stuctural biomass, then
@@ -431,8 +390,8 @@
           hite_old = currentCohort%hite
           dbh_old  = currentCohort%dbh
 
-          ! Conduct Growth (parteh)
->>>>>>> 5dd0d0e5
+
+          ! Growth and Allocation (PARTEH)
           call currentCohort%prt%DailyPRT()
     
           ! And simultaneously add the input fluxes to mass balance accounting
@@ -448,9 +407,7 @@
           ! routine is also called following fusion
           call UpdateCohortBioPhysRates(currentCohort)
 
-<<<<<<< HEAD
-          
-=======
+
           leaf_c = currentCohort%prt%GetState(leaf_organ, all_carbon_elements)
           currentCohort%treelai = tree_lai(leaf_c, currentCohort%pft, currentCohort%c_area, currentCohort%n, &
                currentCohort%canopy_layer, currentPatch%canopy_layer_tlai, &
@@ -459,11 +416,6 @@
                currentCohort%c_area, currentCohort%n, currentCohort%canopy_layer, &
                currentPatch%canopy_layer_tlai, currentCohort%treelai,currentCohort%vcmax25top,3 ) 
           
-          ! Transfer all reproductive tissues into seed production
-          call PRTReproRelease(currentCohort%prt,repro_organ,carbon12_element, &
-                               1.0_r8, currentCohort%seed_prod)
-          currentCohort%seed_prod =  currentCohort%seed_prod / hlm_freq_day
->>>>>>> 5dd0d0e5
 
           ! This cohort has grown, it is no longer "new"
           currentCohort%isnew = .false.
@@ -513,18 +465,9 @@
     end if
     
 
-<<<<<<< HEAD
     ! With growth and mortality rates now calculated we can determine the seed rain
     ! fluxes. However, because this is potentially a cross-patch mixing model
     ! we will calculate this as a group
-=======
-       do ft = 1,numpft
-          currentPatch%leaf_litter(ft) = currentPatch%leaf_litter(ft) + &
-               currentPatch%dleaf_litter_dt(ft)* hlm_freq_day
-          currentPatch%root_litter(ft) = currentPatch%root_litter(ft) + &
-               currentPatch%droot_litter_dt(ft)* hlm_freq_day
-       enddo
->>>>>>> 5dd0d0e5
 
     call SeedIn(currentSite,bc_in)
     
