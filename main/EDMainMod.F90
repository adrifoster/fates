--- conflicted
+++ resolved
@@ -50,13 +50,10 @@
   use EDPhysiologyMod          , only : ZeroLitterFluxes
   use EDPhysiologyMod          , only : PreDisturbanceLitterFluxes
   use EDPhysiologyMod          , only : PreDisturbanceIntegrateLitter
-<<<<<<< HEAD
   use EDPhysiologyMod          , only : UpdateRecruitL2FR
   use EDPhysiologyMod          , only : UpdateRecruitStoich
   use EDPhysiologyMod          , only : SetRecruitL2FR
-=======
   use EDPhysiologyMod          , only : GenerateDamageAndLitterFluxes
->>>>>>> 8ef6a1e9
   use FatesSoilBGCFluxMod      , only : FluxIntoLitterPools
   use FatesSoilBGCFluxMod      , only : EffluxIntoLitterPools
   use EDCohortDynamicsMod      , only : UpdateCohortBioPhysRates
@@ -155,11 +152,7 @@
     type(ed_patch_type), pointer :: currentPatch
     integer :: el                ! Loop counter for variables 
     integer :: do_patch_dynamics ! for some modes, we turn off patch dynamics
-<<<<<<< HEAD
-    integer :: co_num
-=======
-    
->>>>>>> 8ef6a1e9
+
     !-----------------------------------------------------------------------
 
     if (debug .and.( hlm_masterproc==itrue)) write(fates_log(),'(A,I4,A,I2.2,A,I2.2)') 'FATES Dynamics: ',&
@@ -332,7 +325,6 @@
     use PRTGenericMod        , only : fnrt_organ
     use FatesInterfaceTypesMod, only : hlm_use_cohort_age_tracking
     use FatesConstantsMod, only : itrue
-    use PRTGenericMod        , only : all_carbon_elements
     use EDCohortDynamicsMod   , only : zero_cohort, copy_cohort, insert_cohort
     use EDCohortDynamicsMod   , only : DeallocateCohort
     use FatesPlantHydraulicsMod, only : InitHydrCohort
@@ -373,18 +365,7 @@
     logical  :: is_drought            ! logical for if the plant (site) is in a drought state
     real(r8) :: delta_dbh             ! correction for dbh
     real(r8) :: delta_hite            ! correction for hite
-<<<<<<< HEAD
-    real(r8) :: actual_l2fr           ! The fine-root/leaf carbon biomass ratio following allocation
-                                      ! note, this is not the target, but the actual
-    real(r8) :: leaf_c_target         ! target leaf crabon [kg]
-    real(r8) :: current_npp           ! place holder for calculating npp each year in prescribed physiology mode
-    real(r8) :: target_storec
-    integer  :: co_num                ! simple cohort counter
-    !-----------------------------------------------------------------------
-    real(r8) :: frac_site_primary
-
-=======
-    real(r8) :: current_npp           ! place holder for calculating npp each year in prescribed physiology mode
+
     logical  :: newly_recovered       ! If the current loop is dealing with a newly created cohort, which
                                       ! was created because it is a clone of the previous cohort in
                                       ! a lowered damage state. This cohort should bypass several calculations
@@ -394,7 +375,6 @@
 
     real(r8) :: n_old
     real(r8) :: n_recover
-    integer  :: nleafage
     real(r8) :: sapw_c
     real(r8) :: leaf_c
     real(r8) :: fnrt_c
@@ -423,10 +403,7 @@
     integer,parameter :: leaf_c_id = 1
     
     !-----------------------------------------------------------------------
-    nleafage = prt_global%state_descriptor(leaf_c_id)%num_pos
-
-    
->>>>>>> 8ef6a1e9
+
     call get_frac_site_primary(currentSite, frac_site_primary)
 
     ! Set a pointer to this sites carbon12 mass balance
@@ -439,7 +416,6 @@
     ! tissues are allocated
     call UpdateRecruitStoich(currentSite)
 
-    co_num = 1
     currentPatch => currentSite%oldest_patch
     do while(associated(currentPatch))
 
@@ -460,10 +436,6 @@
        ! check to see if the patch has moved to the next age class
        currentPatch%age_class = get_age_class_index(currentPatch%age)
 
-<<<<<<< HEAD
-       ! Update Canopy Biomass Pools
-       currentCohort => currentPatch%tallest
-=======
 
        ! Within this loop, we may be creating new cohorts, which
        ! are copies of pre-existing cohorts with reduced damage classes.
@@ -473,67 +445,10 @@
        newly_recovered = .false.
        
        currentCohort => currentPatch%shortest
->>>>>>> 8ef6a1e9
        do while(associated(currentCohort))
 
           ft = currentCohort%pft
           
-<<<<<<< HEAD
-          ! Calculate the mortality derivatives
-          call Mortality_Derivative( currentSite, currentCohort, bc_in, frac_site_primary )
-
-          ! -----------------------------------------------------------------------------
-          ! Apply Plant Allocation and Reactive Transport
-          ! -----------------------------------------------------------------------------
-          ! -----------------------------------------------------------------------------
-          !  Identify the net carbon gain for this dynamics interval
-          !    Set the available carbon pool, identify allocation portions, and
-          !    decrement the available carbon pool to zero.
-          ! -----------------------------------------------------------------------------
-
-
-          if (hlm_use_ed_prescribed_phys .eq. itrue) then
-             if (currentCohort%canopy_layer .eq. 1) then
-                currentCohort%npp_acc = EDPftvarcon_inst%prescribed_npp_canopy(ft) &
-                     * currentCohort%c_area / currentCohort%n / hlm_days_per_year
-             else
-                currentCohort%npp_acc = EDPftvarcon_inst%prescribed_npp_understory(ft) &
-                     * currentCohort%c_area / currentCohort%n / hlm_days_per_year
-             endif
-
-             ! We don't explicitly define a respiration rate for prescribe phys
-             ! but we do need to pass mass balance. So we say it is zero respiration
-             currentCohort%gpp_acc  = currentCohort%npp_acc
-             currentCohort%resp_acc = 0._r8
-
-          end if
-
-          ! -----------------------------------------------------------------------------
-          ! Save NPP/GPP/R in these "hold" style variables. These variables
-          ! persist after this routine is complete, and used in I/O diagnostics.
-          ! Whereas the _acc style variables are zero'd because they are key
-          ! accumulation state variables.
-          !
-          ! convert from kgC/indiv/day into kgC/indiv/year
-          ! <x>_acc_hold is remembered until the next dynamics step (used for I/O)
-          ! <x>_acc will be reset soon and will be accumulated on the next leaf
-          !         photosynthesis step
-          ! -----------------------------------------------------------------------------
-
-          currentCohort%npp_acc_hold  = currentCohort%npp_acc  * real(hlm_days_per_year,r8)
-          currentCohort%gpp_acc_hold  = currentCohort%gpp_acc  * real(hlm_days_per_year,r8)
-          currentCohort%resp_acc_hold = currentCohort%resp_acc * real(hlm_days_per_year,r8)
-
-          ! Conduct Maintenance Turnover (parteh)
-          if(debug) call currentCohort%prt%CheckMassConservation(ft,3)
-          if(any(currentSite%dstatus == [phen_dstat_moiston,phen_dstat_timeon])) then
-             is_drought = .false.
-          else
-             is_drought = .true.
-          end if
-          call PRTMaintTurnover(currentCohort%prt,ft,is_drought)
-
-=======
           ! Some cohorts are created and inserted to the list while
           ! the loop is going. These are pointed to the "taller" position
           ! of current, and then inherit properties of their donor (current)
@@ -596,7 +511,6 @@
              
              call PRTMaintTurnover(currentCohort%prt,ft,is_drought)
 
-
              ! -----------------------------------------------------------------------------------
              ! Call the routine that advances leaves in age.
              ! This will move a portion of the leaf mass in each
@@ -604,10 +518,19 @@
              ! of mass from the oldest bin into the litter pool, that is something else.
              ! -----------------------------------------------------------------------------------
              call currentCohort%prt%AgeLeaves(ft,sec_per_day)
-          
+
+             ! Plants can acquire N from 3 sources (excluding re-absorption),
+             ! the source doesn't affect how its allocated (yet), so they
+             ! are combined into daily_n_gain, which is the value used in the following
+             ! allocation scheme
+             
+             currentCohort%daily_n_gain = currentCohort%daily_nh4_uptake + &
+                  currentCohort%daily_no3_uptake + currentCohort%daily_n_fixation
+
+             currentCohort%resp_excess = 0._r8
+             
           end if if_not_newlyrecovered
              
->>>>>>> 8ef6a1e9
           ! If the current diameter of a plant is somehow less than what is consistent
           ! with what is allometrically consistent with the stuctural biomass, then
           ! correct the dbh to match.
@@ -616,24 +539,11 @@
           ! We want to save these values for the newly recovered cohort as well
           hite_old = currentCohort%hite
           dbh_old  = currentCohort%dbh
-<<<<<<< HEAD
-
-          ! Plants can acquire N from 3 sources (excluding re-absorption),
-          ! the source doesn't affect how its allocated (yet), so they
-          ! are combined into daily_n_gain, which is the value used in the following
-          ! allocation scheme
-          
-          currentCohort%daily_n_gain = currentCohort%daily_nh4_uptake + &
-               currentCohort%daily_no3_uptake + currentCohort%daily_n_fixation
-
-=======
-          
-          
->>>>>>> 8ef6a1e9
+
           ! -----------------------------------------------------------------------------
           ! Growth and Allocation (PARTEH)
           ! -----------------------------------------------------------------------------
-          currentCohort%resp_excess = 0._r8
+          
 
           ! We split the allocation into phases (currently for all hypotheses)
           ! In phase 1, allocation, we address prioritized allocation that should
@@ -649,9 +559,6 @@
              call currentCohort%prt%DailyPRT(phase=1)
           end if
 
-<<<<<<< HEAD
-          ! Send any efflux/exudates to the labile litter pools in the HLM
-=======
           call currentCohort%prt%DailyPRT(phase=2)
           
           if((.not.newly_recovered) .and. (hlm_use_tree_damage .eq. itrue) ) then
@@ -672,7 +579,7 @@
           
           ! Update the mass balance tracking for the daily nutrient uptake flux
           ! Then zero out the daily uptakes, they have been used
->>>>>>> 8ef6a1e9
+
           ! -----------------------------------------------------------------------------
           
           call EffluxIntoLitterPools(currentSite, currentPatch, currentCohort, bc_in )
@@ -747,20 +654,12 @@
              call coagetype_class_index(currentCohort%coage, currentCohort%pft, &
                   currentCohort%coage_class,currentCohort%coage_by_pft_class)
           end if
-<<<<<<< HEAD
-
-          co_num=co_num+1
-          currentCohort => currentCohort%shorter
-      end do
-=======
         
           currentCohort => currentCohort%taller
        end do
->>>>>>> 8ef6a1e9
 
        currentPatch => currentPatch%younger
    end do
-<<<<<<< HEAD
           
    ! We keep a record of the L2FRs of plants
    ! that are near the recruit size, for different
@@ -776,12 +675,9 @@
       call fates_hist%update_history_nutrflux(currentSite)
    end select
    
-    ! When plants die, the water goes with them.  This effects
-=======
-
    ! When plants die, the water goes with them.  This effects
->>>>>>> 8ef6a1e9
-    ! the water balance.
+
+   ! the water balance.
 
     if( hlm_use_planthydro == itrue ) then
        currentPatch => currentSite%youngest_patch
