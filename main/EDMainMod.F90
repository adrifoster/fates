module EDMainMod

  ! ===========================================================================
  ! Main ED module.
  ! ============================================================================

  use shr_kind_mod             , only : r8 => shr_kind_r8

  use FatesGlobals             , only : fates_log

  use FatesInterfaceTypesMod        , only : hlm_freq_day
  use FatesInterfaceTypesMod        , only : hlm_day_of_year
  use FatesInterfaceTypesMod        , only : hlm_days_per_year
  use FatesInterfaceTypesMod        , only : hlm_current_year
  use FatesInterfaceTypesMod        , only : hlm_current_month
  use FatesInterfaceTypesMod        , only : hlm_current_day
  use FatesInterfaceTypesMod        , only : hlm_use_planthydro
  use FatesInterfaceTypesMod        , only : hlm_parteh_mode
  use FatesInterfaceTypesMod        , only : hlm_use_cohort_age_tracking
  use FatesInterfaceTypesMod        , only : hlm_reference_date
  use FatesInterfaceTypesMod        , only : hlm_use_ed_prescribed_phys
  use FatesInterfaceTypesMod        , only : hlm_use_tree_damage
  use FatesInterfaceTypesMod        , only : hlm_use_ed_st3
  use FatesInterfaceTypesMod        , only : hlm_use_sp
  use FatesInterfaceTypesMod        , only : bc_in_type
  use FatesInterfaceTypesMod        , only : bc_out_type
  use FatesInterfaceTypesMod        , only : hlm_masterproc
  use FatesInterfaceTypesMod        , only : numpft
  use FatesInterfaceTypesMod        , only : hlm_use_nocomp
  use PRTGenericMod            , only : prt_carbon_allom_hyp
  use PRTGenericMod            , only : prt_cnp_flex_allom_hyp
  use PRTGenericMod            , only : nitrogen_element
  use PRTGenericMod            , only : phosphorus_element
  use EDCohortDynamicsMod      , only : terminate_cohorts
  use EDCohortDynamicsMod      , only : fuse_cohorts
  use EDCohortDynamicsMod      , only : sort_cohorts
  use EDCohortDynamicsMod      , only : count_cohorts
  use EDCohortDynamicsMod      , only : EvaluateAndCorrectDBH
  use EDCohortDynamicsMod      , only : DamageRecovery
  use EDPatchDynamicsMod       , only : disturbance_rates
  use EDPatchDynamicsMod       , only : fuse_patches
  use EDPatchDynamicsMod       , only : spawn_patches
  use EDPatchDynamicsMod       , only : terminate_patches
  use EDPhysiologyMod          , only : phenology
  use EDPhysiologyMod          , only : satellite_phenology
  use EDPhysiologyMod          , only : recruitment
  use EDPhysiologyMod          , only : trim_canopy
  use EDPhysiologyMod          , only : SeedUpdate
  use EDPhysiologyMod          , only : ZeroAllocationRates
  use EDPhysiologyMod          , only : ZeroLitterFluxes
  use EDPhysiologyMod          , only : PreDisturbanceLitterFluxes
  use EDPhysiologyMod          , only : PreDisturbanceIntegrateLitter
  use EDPhysiologyMod          , only : UpdateRecruitL2FR
  use EDPhysiologyMod          , only : UpdateRecruitStoich
  use EDPhysiologyMod          , only : SetRecruitL2FR
  use EDPhysiologyMod          , only : GenerateDamageAndLitterFluxes
  use FatesSoilBGCFluxMod      , only : FluxIntoLitterPools
  use FatesSoilBGCFluxMod      , only : EffluxIntoLitterPools
  use FatesSoilBGCFluxMod      , only : PrepNutrientAquisitionBCs
  use FatesSoilBGCFluxMod      , only : PrepCH4BCs
  use SFMainMod                , only : fire_model
  use FatesSizeAgeTypeIndicesMod, only : get_age_class_index
  use FatesSizeAgeTypeIndicesMod, only : coagetype_class_index
  use FatesLitterMod           , only : litter_type
  use FatesLitterMod           , only : ncwd
  use EDtypesMod               , only : ed_site_type
  use FatesPatchMod            , only : fates_patch_type
  use FatesCohortMod           , only : fates_cohort_type
  use EDTypesMod               , only : AREA
  use EDTypesMod               , only : site_massbal_type
  use PRTGenericMod            , only : num_elements
  use PRTGenericMod            , only : element_list
  use PRTGenericMod            , only : element_pos
  use EDTypesMod               , only : phen_dstat_moiston
  use EDTypesMod               , only : phen_dstat_timeon
  use FatesConstantsMod        , only : itrue,ifalse
  use FatesConstantsMod        , only : primaryforest, secondaryforest
  use FatesConstantsMod        , only : nearzero
  use FatesConstantsMod        , only : m2_per_ha
  use FatesConstantsMod        , only : sec_per_day
  use FatesPlantHydraulicsMod  , only : do_growthrecruiteffects
  use FatesPlantHydraulicsMod  , only : UpdateSizeDepPlantHydProps
  use FatesPlantHydraulicsMod  , only : UpdateSizeDepPlantHydStates
  use FatesPlantHydraulicsMod  , only : InitPlantHydStates
  use FatesPlantHydraulicsMod  , only : UpdateSizeDepRhizHydProps
  use FatesPlantHydraulicsMod  , only : AccumulateMortalityWaterStorage
  use FatesAllometryMod        , only : h_allom,tree_sai,tree_lai
  use EDLoggingMortalityMod    , only : IsItLoggingTime
  use EDLoggingMortalityMod    , only : get_harvestable_carbon
  use DamageMainMod            , only : IsItDamageTime
  use EDPatchDynamicsMod       , only : get_frac_site_primary
  use FatesGlobals             , only : endrun => fates_endrun
  use ChecksBalancesMod        , only : SiteMassStock
  use EDMortalityFunctionsMod  , only : Mortality_Derivative
  use EDTypesMod               , only : AREA_INV
  use PRTGenericMod,          only : carbon12_element
  use PRTGenericMod,          only : leaf_organ
  use PRTGenericMod,          only : fnrt_organ
  use PRTGenericMod,          only : sapw_organ
  use PRTGenericMod,          only : store_organ
  use PRTGenericMod,          only : repro_organ
  use PRTGenericMod,          only : struct_organ
  use PRTLossFluxesMod,       only : PRTMaintTurnover
  use PRTLossFluxesMod,       only : PRTReproRelease
  use EDPftvarcon,            only : EDPftvarcon_inst
  use FatesHistoryInterfaceMod, only : fates_hist

  ! CIME Globals
  use shr_log_mod         , only : errMsg => shr_log_errMsg
  use shr_infnan_mod      , only : nan => shr_infnan_nan, assignment(=)

  implicit none
  private

  !
  ! !PUBLIC MEMBER FUNCTIONS:
  public  :: ed_ecosystem_dynamics
  public  :: ed_update_site
    
  !
  ! !PRIVATE MEMBER FUNCTIONS:

  private :: ed_integrate_state_variables
  private :: TotalBalanceCheck
  private :: bypass_dynamics

  logical :: debug  = .false.

  integer, parameter :: final_check_id = -1

  character(len=*), parameter, private :: sourcefile = &
         __FILE__

  !
  ! 10/30/09: Created by Rosie Fisher
  !-----------------------------------------------------------------------

contains

  !-------------------------------------------------------------------------------!
  subroutine ed_ecosystem_dynamics(currentSite, bc_in, bc_out)
    !
    ! !DESCRIPTION:
    !  Core of ed model, calling all subsequent vegetation dynamics routines
    !
    ! !ARGUMENTS:
    type(ed_site_type)      , intent(inout), target  :: currentSite
    type(bc_in_type)        , intent(in)             :: bc_in
    type(bc_out_type)       , intent(inout)          :: bc_out
    !
    ! !LOCAL VARIABLES:
    type(fates_patch_type), pointer :: currentPatch
    integer :: el                ! Loop counter for variables 
    integer :: do_patch_dynamics ! for some modes, we turn off patch dynamics

    !-----------------------------------------------------------------------

    if (debug .and.( hlm_masterproc==itrue)) write(fates_log(),'(A,I4,A,I2.2,A,I2.2)') 'FATES Dynamics: ',&
          hlm_current_year,'-',hlm_current_month,'-',hlm_current_day

    ! Consider moving this towards the end, because some of these
    ! are being integrated over the short time-step

    do el = 1,num_elements
       call currentSite%mass_balance(el)%ZeroMassBalFlux()
       call currentSite%flux_diags(el)%ZeroFluxDiags()
    end do

    ! zero dynamics (upfreq_in = 1) output history variables
    call fates_hist%zero_site_hvars(currentSite,upfreq_in=1)

    ! zero nutrient fluxes (upfreq_in=5) output hist variables
    call fates_hist%zero_site_hvars(currentSite,upfreq_in=5)

    ! Call a routine that simply identifies if logging should occur
    ! This is limited to a global event until more structured event handling is enabled
    call IsItLoggingTime(hlm_masterproc,currentSite)

    ! Call a routine that identifies if damage should occur
    call IsItDamageTime(hlm_masterproc)
 
    !**************************************************************************
    ! Fire, growth, biogeochemistry.
    !**************************************************************************

    !FIX(SPM,032414) take this out.  On startup these values are all zero and on restart it
    !zeros out values read in the restart file

    ! Zero turnover rates and growth diagnostics
    call ZeroAllocationRates(currentSite)

    ! Zero fluxes in and out of litter pools
    call ZeroLitterFluxes(currentSite)

    ! Zero mass balance
    call TotalBalanceCheck(currentSite, 0)

    ! We do not allow phenology while in ST3 mode either, it is hypothetically
    ! possible to allow this, but we have not plugged in the litter fluxes
    ! of flushing or turning over leaves for non-dynamics runs
    if (hlm_use_ed_st3.eq.ifalse)then
      if(hlm_use_sp.eq.ifalse) then
        call phenology(currentSite, bc_in )
      else
        call satellite_phenology(currentSite, bc_in )
      end if ! SP phenology
    end if


    if (hlm_use_ed_st3.eq.ifalse.and.hlm_use_sp.eq.ifalse) then   ! Bypass if ST3
       
       ! Check that the site doesn't consist solely of a single bareground patch.
       ! If so, skip the fire model.  Since the bareground patch should be the
       ! oldest patch per set_patchno, we check that the youngest patch isn't zero.
       ! If there are multiple patches on the site, the bareground patch is avoided
       ! at the level of the fire_model subroutines.
       if (currentSite%youngest_patch%patchno .ne. 0) then 
          call fire_model(currentSite, bc_in)
       end if

       ! Calculate disturbance and mortality based on previous timestep vegetation.
       ! disturbance_rates calls logging mortality and other mortalities, Yi Xu
       call disturbance_rates(currentSite, bc_in)

       ! Integrate state variables from annual rates to daily timestep
       call ed_integrate_state_variables(currentSite, bc_in, bc_out )

    else
       ! ed_intergrate_state_variables is where the new cohort flag
       ! is set. This flag designates wether a cohort has
       ! experienced a day, and therefore has been populated with non-nonsense
       ! values.  If we aren't entering that sequence, we need to set the flag
       ! Make sure cohorts are marked as non-recruits

       call bypass_dynamics(currentSite)

    end if

    !******************************************************************************
    ! Reproduction, Recruitment and Cohort Dynamics : controls cohort organization
    !******************************************************************************

    if(hlm_use_ed_st3.eq.ifalse.and.hlm_use_sp.eq.ifalse) then
       currentPatch => currentSite%oldest_patch
       do while (associated(currentPatch))

          ! adds small cohort of each PFT
          call recruitment(currentSite, currentPatch, bc_in)
          !YL --------------
          ! call recruitment(currentSite, currentPatch, bc_in, bc_out)

          currentPatch => currentPatch%younger
       enddo

       call TotalBalanceCheck(currentSite,1)

       currentPatch => currentSite%oldest_patch
       do while (associated(currentPatch))

          ! puts cohorts in right order
          call sort_cohorts(currentPatch)

          ! kills cohorts that are too few
          call terminate_cohorts(currentSite, currentPatch, 1, 10, bc_in  )

          ! fuses similar cohorts
          call fuse_cohorts(currentSite,currentPatch, bc_in )

          ! kills cohorts for various other reasons
          call terminate_cohorts(currentSite, currentPatch, 2, 10, bc_in )


          currentPatch => currentPatch%younger
       enddo
    end if

    call TotalBalanceCheck(currentSite,2)

    !*********************************************************************************
    ! Patch dynamics sub-routines: fusion, new patch creation (spwaning), termination.
    !*********************************************************************************

    ! turn off patch dynamics if SP or ST3 modes in use
    do_patch_dynamics = itrue
    if(hlm_use_ed_st3.eq.itrue .or. &
       hlm_use_sp.eq.itrue)then
       do_patch_dynamics = ifalse
    end if

    ! make new patches from disturbed land
    if (do_patch_dynamics.eq.itrue ) then
       call spawn_patches(currentSite, bc_in)

       call TotalBalanceCheck(currentSite,3)

       ! fuse on the spawned patches.
       call fuse_patches(currentSite, bc_in )

       ! If using BC FATES hydraulics, update the rhizosphere geometry
       ! based on the new cohort-patch structure
       ! 'rhizosphere geometry' (column-level root biomass + rootfr --> root length
       ! density --> node radii and volumes)
       if( (hlm_use_planthydro.eq.itrue) .and. do_growthrecruiteffects) then
          call UpdateSizeDepRhizHydProps(currentSite, bc_in)
          !! call UpdateSizeDepRhizHydStates(currentSite, bc_in) ! keeping if re-implemented (RGK 12-2021)
       end if

       ! SP has changes in leaf carbon but we don't expect them to be in balance.
       call TotalBalanceCheck(currentSite,4)

       ! kill patches that are too small
       call terminate_patches(currentSite)
    end if

    call TotalBalanceCheck(currentSite,5)
    
  end subroutine ed_ecosystem_dynamics

  !-------------------------------------------------------------------------------!
  subroutine ed_integrate_state_variables(currentSite, bc_in, bc_out )
    !

    ! !DESCRIPTION:
    ! FIX(SPM,032414) refactor so everything goes through interface
    !
    ! !USES:
    use FatesInterfaceTypesMod, only : hlm_num_lu_harvest_cats
    use PRTGenericMod        , only : leaf_organ
    use PRTGenericMod        , only : repro_organ
    use PRTGenericMod        , only : sapw_organ
    use PRTGenericMod        , only : struct_organ
    use PRTGenericMod        , only : store_organ
    use PRTGenericMod        , only : fnrt_organ
    use FatesInterfaceTypesMod, only : hlm_use_cohort_age_tracking
    use FatesConstantsMod, only : itrue
    use FatesConstantsMod     , only : nearzero
    use EDCanopyStructureMod  , only : canopy_structure
    
    ! !ARGUMENTS:

    type(ed_site_type)     , intent(inout) :: currentSite
    type(bc_in_type)        , intent(in)   :: bc_in
    type(bc_out_type)       , intent(inout)  :: bc_out

    !
    ! !LOCAL VARIABLES:
    type(site_massbal_type), pointer :: site_cmass
    type(fates_patch_type)  , pointer :: currentPatch
    type(fates_cohort_type) , pointer :: currentCohort
    type(fates_cohort_type) , pointer :: nc
    type(fates_cohort_type) , pointer :: storesmallcohort
    type(fates_cohort_type) , pointer :: storebigcohort
    
    integer :: snull
    integer :: tnull 

    integer  :: c                     ! Counter for litter size class
    integer  :: ft                    ! Counter for PFT
    integer  :: io_si                 ! global site index for history writing
    integer  :: iscpf                 ! index for the size-class x pft multiplexed bins
    integer  :: el                    ! Counter for element type (c,n,p,etc)
    real(r8) :: cohort_biomass_store  ! remembers the biomass in the cohort for balance checking
    real(r8) :: dbh_old               ! dbh of plant before daily PRT [cm]
    real(r8) :: height_old            ! height of plant before daily PRT [m]
    logical  :: is_drought            ! logical for if the plant (site) is in a drought state
    real(r8) :: delta_dbh             ! correction for dbh
    real(r8) :: delta_height          ! correction for height
    real(r8) :: mean_temp

    logical  :: newly_recovered       ! If the current loop is dealing with a newly created cohort, which
                                      ! was created because it is a clone of the previous cohort in
                                      ! a lowered damage state. This cohort should bypass several calculations
                                      ! because it inherited them (such as daily carbon balance)
    real(r8) :: target_leaf_c
    real(r8) :: frac_site_primary

    real(r8) :: harvestable_forest_c(hlm_num_lu_harvest_cats)
    integer  :: harvest_tag(hlm_num_lu_harvest_cats)

    real(r8) :: n_old
    real(r8) :: n_recover
    real(r8) :: sapw_c
    real(r8) :: leaf_c
    real(r8) :: fnrt_c
    real(r8) :: struct_c
    real(r8) :: repro_c
    real(r8) :: total_c
    real(r8) :: store_c

    real(r8) :: cc_leaf_c
    real(r8) :: cc_fnrt_c
    real(r8) :: cc_struct_c
    real(r8) :: cc_repro_c
    real(r8) :: cc_store_c
    real(r8) :: cc_sapw_c
    
    real(r8) :: sapw_c0
    real(r8) :: leaf_c0
    real(r8) :: fnrt_c0
    real(r8) :: struct_c0
    real(r8) :: repro_c0
    real(r8) :: store_c0
    real(r8) :: total_c0
    real(r8) :: nc_carbon
    real(r8) :: cc_carbon
    
    integer,parameter :: leaf_c_id = 1
    
    !-----------------------------------------------------------------------

    call get_frac_site_primary(currentSite, frac_site_primary)

    ! Clear site GPP and AR passing to HLM
    bc_out%gpp_site = 0._r8
    bc_out%ar_site = 0._r8

    ! Patch level biomass are required for C-based harvest
    call get_harvestable_carbon(currentSite, bc_in%site_area, bc_in%hlm_harvest_catnames, harvestable_forest_c)

    ! Set a pointer to this sites carbon12 mass balance
    site_cmass => currentSite%mass_balance(element_pos(carbon12_element))

    ! This call updates the assessment of the total stoichiometry
    ! for a new recruit, based on its PFT and the L2FR of
    ! a new recruit.  This is called here, because it is
    ! prior to the growth sequence, where reproductive
    ! tissues are allocated
    call UpdateRecruitStoich(currentSite)

    currentPatch => currentSite%oldest_patch
    do while(associated(currentPatch))

       currentPatch%age = currentPatch%age + hlm_freq_day
       ! FIX(SPM,032414) valgrind 'Conditional jump or move depends on uninitialised value'
       if( currentPatch%age  <  0._r8 )then
          write(fates_log(),*) 'negative patch age?',currentPatch%age, &
               currentPatch%patchno,currentPatch%area
          call endrun(msg=errMsg(sourcefile, __LINE__))
       endif

       ! add age increment to secondary forest patches as well
       if (currentPatch%anthro_disturbance_label .eq. secondaryforest) then
          currentPatch%age_since_anthro_disturbance = &
               currentPatch%age_since_anthro_disturbance + hlm_freq_day
       endif

       ! check to see if the patch has moved to the next age class
       currentPatch%age_class = get_age_class_index(currentPatch%age)


       ! Within this loop, we may be creating new cohorts, which
       ! are copies of pre-existing cohorts with reduced damage classes.
       ! If that is true, we want to bypass some of the things in
       ! this loop (such as calculation of npp, etc) because they
       ! are derived from the donor and have been modified accordingly
       newly_recovered = .false.
       
       currentCohort => currentPatch%shortest
       do while(associated(currentCohort))

          ft = currentCohort%pft
          ! Some cohorts are created and inserted to the list while
          ! the loop is going. These are pointed to the "taller" position
          ! of current, and then inherit properties of their donor (current)
          ! we don't need to repeat things before allocation for these
          ! newly_recovered cohorts
          
          if_not_newlyrecovered: if(.not.newly_recovered) then


             ! Calculate the mortality derivatives
             mean_temp = currentPatch%tveg24%GetMean()
             call Mortality_Derivative(currentSite, currentCohort, bc_in,      &
               currentPatch%btran_ft, mean_temp,                               &
               currentPatch%anthro_disturbance_label,                          &
               currentPatch%age_since_anthro_disturbance, frac_site_primary,   &
                 harvestable_forest_c, harvest_tag)

             ! -----------------------------------------------------------------------------
             ! Apply Plant Allocation and Reactive Transport
             ! -----------------------------------------------------------------------------
             ! -----------------------------------------------------------------------------
             !  Identify the net carbon gain for this dynamics interval
             !    Set the available carbon pool, identify allocation portions, and
             !    decrement the available carbon pool to zero.
             ! -----------------------------------------------------------------------------


             if (hlm_use_ed_prescribed_phys .eq. itrue) then
                if (currentCohort%canopy_layer .eq. 1) then
                   currentCohort%npp_acc = EDPftvarcon_inst%prescribed_npp_canopy(ft) &
                        * currentCohort%c_area / currentCohort%n / hlm_days_per_year
                else
                   currentCohort%npp_acc = EDPftvarcon_inst%prescribed_npp_understory(ft) &
                        * currentCohort%c_area / currentCohort%n / hlm_days_per_year
                endif

                ! We don't explicitly define a respiration rate for prescribe phys
                ! but we do need to pass mass balance. So we say it is zero respiration
                currentCohort%gpp_acc  = currentCohort%npp_acc
                currentCohort%resp_acc = 0._r8

             end if

             ! -----------------------------------------------------------------------------
             ! Save NPP/GPP/R in these "hold" style variables. These variables
             ! persist after this routine is complete, and used in I/O diagnostics.
             ! Whereas the _acc style variables are zero'd because they are key
             ! accumulation state variables.
             !
             ! convert from kgC/indiv/day into kgC/indiv/year
             ! <x>_acc_hold is remembered until the next dynamics step (used for I/O)
             ! <x>_acc will be reset soon and will be accumulated on the next leaf
             !         photosynthesis step
             ! -----------------------------------------------------------------------------

             currentCohort%npp_acc_hold  = currentCohort%npp_acc  * real(hlm_days_per_year,r8)
             currentCohort%gpp_acc_hold  = currentCohort%gpp_acc  * real(hlm_days_per_year,r8)
             currentCohort%resp_acc_hold = currentCohort%resp_acc * real(hlm_days_per_year,r8)

             ! Passing gpp_acc_hold to HLM 
             bc_out%gpp_site = bc_out%gpp_site + currentCohort%gpp_acc_hold * &
                  AREA_INV * currentCohort%n / hlm_days_per_year / sec_per_day
             bc_out%ar_site = bc_out%ar_site + currentCohort%resp_acc_hold * & 
                  AREA_INV * currentCohort%n / hlm_days_per_year / sec_per_day

             ! Conduct Maintenance Turnover (parteh)
             if(debug) call currentCohort%prt%CheckMassConservation(ft,3)
             if(any(currentSite%dstatus(ft) == [phen_dstat_moiston,phen_dstat_timeon])) then
                is_drought = .false.
             else
                is_drought = .true.
             end if

             call PRTMaintTurnover(currentCohort%prt,ft,is_drought)
             
             ! -----------------------------------------------------------------------------------
             ! Call the routine that advances leaves in age.
             ! This will move a portion of the leaf mass in each
             ! age bin, to the next bin. This will not handle movement
             ! of mass from the oldest bin into the litter pool, that is something else.
             ! -----------------------------------------------------------------------------------
             call currentCohort%prt%AgeLeaves(ft,sec_per_day)

             ! Plants can acquire N from 3 sources (excluding re-absorption),
             ! the source doesn't affect how its allocated (yet), so they
             ! are combined into daily_n_gain, which is the value used in the following
             ! allocation scheme
             
             currentCohort%daily_n_gain = currentCohort%daily_nh4_uptake + &
                  currentCohort%daily_no3_uptake + currentCohort%sym_nfix_daily

             currentCohort%resp_excess = 0._r8
             
          end if if_not_newlyrecovered

          ! If the current diameter of a plant is somehow less than what is consistent
          ! with what is allometrically consistent with the stuctural biomass, then
          ! correct the dbh to match.
          call EvaluateAndCorrectDBH(currentCohort,delta_dbh,delta_height)
          
          ! We want to save these values for the newly recovered cohort as well
          height_old = currentCohort%height
          dbh_old  = currentCohort%dbh

          ! -----------------------------------------------------------------------------
          ! Growth and Allocation (PARTEH)
          ! -----------------------------------------------------------------------------
          

          ! We split the allocation into phases (currently for all hypotheses)
          ! In phase 1, allocation, we address prioritized allocation that should
          ! only happen once per day, this is only allocation that does not grow stature.
          ! In phase 2, allocation , we address allocation that can be performed
          ! as many times as necessary. This is allocation that does not contain stature
          ! growth.  This is separate from phase 1, because some recovering plants
          ! will have new allocation targets that need to be updated after they change status.
          ! In Phase 3, we assume that the plant has reached its targets, and any
          ! left-over resources are used to grow the stature of the plant
          
          if(.not.newly_recovered)then
             call currentCohort%prt%DailyPRT(phase=1)
          end if

          call currentCohort%prt%DailyPRT(phase=2)
          
          if((.not.newly_recovered) .and. (hlm_use_tree_damage .eq. itrue) ) then
             ! The loop order is shortest to tallest
             ! The recovered cohort (ie one with larger targets)
             ! is newly created in DamageRecovery(), and
             ! is inserted into the next position, following the 
             ! original and current (unrecovered) cohort.
             ! we pass it back here in case the pointer is
             ! needed for diagnostics
             call DamageRecovery(currentSite,currentPatch,currentCohort,newly_recovered)

          else
             newly_recovered = .false.
          end if

          call currentCohort%prt%DailyPRT(phase=3)
          
          ! Update the mass balance tracking for the daily nutrient uptake flux
          ! Then zero out the daily uptakes, they have been used

          ! -----------------------------------------------------------------------------
          
          call EffluxIntoLitterPools(currentSite, currentPatch, currentCohort, bc_in )

          if(element_pos(nitrogen_element)>0) then
             ! Mass balance for N uptake
             currentSite%mass_balance(element_pos(nitrogen_element))%net_root_uptake = &
                  currentSite%mass_balance(element_pos(nitrogen_element))%net_root_uptake + &
                  (currentCohort%daily_n_gain-currentCohort%daily_n_efflux)*currentCohort%n
          end if
          if(element_pos(phosphorus_element)>0) then
             ! Mass balance for P uptake
             currentSite%mass_balance(element_pos(phosphorus_element))%net_root_uptake = &
                  currentSite%mass_balance(element_pos(phosphorus_element))%net_root_uptake + &
                  (currentCohort%daily_p_gain-currentCohort%daily_p_efflux)*currentCohort%n
          end if
          
          ! mass balance for C efflux (if any)
          currentSite%mass_balance(element_pos(carbon12_element))%net_root_uptake = &
               currentSite%mass_balance(element_pos(carbon12_element))%net_root_uptake - &
               currentCohort%daily_c_efflux*currentCohort%n
          
          ! And simultaneously add the input fluxes to mass balance accounting
          site_cmass%gpp_acc   = site_cmass%gpp_acc + &
                currentCohort%gpp_acc * currentCohort%n

          site_cmass%aresp_acc = site_cmass%aresp_acc + &
               (currentCohort%resp_acc+currentCohort%resp_excess) * currentCohort%n

          call currentCohort%prt%CheckMassConservation(ft,5)

          ! Update the leaf biophysical rates based on proportion of leaf
          ! mass in the different leaf age classes. Following growth
          ! and turnover, these proportions won't change again. This
          ! routine is also called following fusion
          call currentCohort%UpdateCohortBioPhysRates()

          ! This cohort has grown, it is no longer "new"
          currentCohort%isnew = .false.

          ! Update the plant height (if it has grown)
          call h_allom(currentCohort%dbh,ft,currentCohort%height)

          currentCohort%dhdt      = (currentCohort%height-height_old)/hlm_freq_day
          currentCohort%ddbhdt    = (currentCohort%dbh-dbh_old)/hlm_freq_day

          ! Carbon assimilate has been spent at this point
          ! and can now be safely zero'd

          currentCohort%npp_acc  = 0.0_r8
          currentCohort%gpp_acc  = 0.0_r8
          currentCohort%resp_acc = 0.0_r8

          ! BOC...update tree 'hydraulic geometry'
          ! (size --> heights of elements --> hydraulic path lengths -->
          ! maximum node-to-node conductances)
          if( (hlm_use_planthydro.eq.itrue) .and. do_growthrecruiteffects) then
             call UpdateSizeDepPlantHydProps(currentSite,currentCohort, bc_in)
             call UpdateSizeDepPlantHydStates(currentSite,currentCohort)
          end if

          ! if we are in age-dependent mortality mode
          if (hlm_use_cohort_age_tracking .eq. itrue) then
             ! update cohort age
             currentCohort%coage = currentCohort%coage + hlm_freq_day
             if(currentCohort%coage < 0.0_r8)then
                write(fates_log(),*) 'negative cohort age?',currentCohort%coage
                call endrun(msg=errMsg(sourcefile, __LINE__))
             end if

             ! update cohort age class and age x pft class
             call coagetype_class_index(currentCohort%coage, currentCohort%pft, &
                  currentCohort%coage_class,currentCohort%coage_by_pft_class)
          end if
        
          currentCohort => currentCohort%taller
       end do

       currentPatch => currentPatch%younger
   end do
          
   ! We keep a record of the L2FRs of plants
   ! that are near the recruit size, for different
   ! pfts and canopy layer. We use this mean to
   ! set the L2FRs of newly recruited plants
   
   call UpdateRecruitL2FR(currentSite)

   ! Update history diagnostics related to Nutrients (if any)
   ! -----------------------------------------------------------------------------
   select case(hlm_parteh_mode)
   case (prt_cnp_flex_allom_hyp)
      call fates_hist%update_history_nutrflux(currentSite)
   end select
   
   ! When plants die, the water goes with them.  This effects

   ! the water balance.

    if( hlm_use_planthydro == itrue ) then
       currentPatch => currentSite%youngest_patch
       do while(associated(currentPatch))
          currentCohort => currentPatch%shortest
          do while(associated(currentCohort))
             call AccumulateMortalityWaterStorage(currentSite,currentCohort,&
                  -1.0_r8 * currentCohort%dndt * hlm_freq_day)
             currentCohort => currentCohort%taller
          end do
          currentPatch => currentPatch%older
      end do
    end if


    ! With growth and mortality rates now calculated we can determine the seed rain
    ! fluxes. However, because this is potentially a cross-patch mixing model
    ! we will calculate this as a group
    
    call SeedUpdate(currentSite)

    ! Calculate all other litter fluxes
    ! -----------------------------------------------------------------------------------

    currentPatch => currentSite%youngest_patch
    do while(associated(currentPatch))
       
       call GenerateDamageAndLitterFluxes( currentSite, currentPatch, bc_in)

       call PreDisturbanceLitterFluxes( currentSite, currentPatch, bc_in)

       call PreDisturbanceIntegrateLitter(currentPatch )

       currentPatch => currentPatch%older
    enddo


    ! RGK: This call is unecessary for CLM coupling. I believe we
    ! can remove it completely if/when this call is added in ELM to 
    ! subroutine UpdateLitterFluxes(this,bounds_clump) in elmfates_interfaceMod.F90

    call FluxIntoLitterPools(currentsite, bc_in, bc_out)


    ! Update cohort number.
    ! This needs to happen after the CWD_input and seed_input calculations as they
    ! assume the pre-mortality currentCohort%n.

    currentPatch => currentSite%youngest_patch
    do while(associated(currentPatch))
       currentCohort => currentPatch%shortest
       do while(associated(currentCohort))
          currentCohort%n = max(0._r8,currentCohort%n + currentCohort%dndt * hlm_freq_day )
          currentCohort%sym_nfix_daily = 0._r8
          currentCohort => currentCohort%taller
       enddo
       currentPatch => currentPatch%older
   enddo


   return
  end subroutine ed_integrate_state_variables

  !-------------------------------------------------------------------------------!
  subroutine ed_update_site( currentSite, bc_in, bc_out, is_restarting )
    !
    ! !DESCRIPTION:
    ! Calls routines to consolidate the ED growth process.
    ! Canopy Structure to assign canopy layers to cohorts
    ! Canopy Spread to figure out the size of tree crowns
    ! Trim_canopy to figure out the target leaf biomass.
    ! Extra recruitment to fill empty patches.
    !
    ! !USES:
    use EDCanopyStructureMod , only : canopy_spread, canopy_structure
    !
    ! !ARGUMENTS:
    type(ed_site_type) , intent(inout), target :: currentSite
    type(bc_in_type)   , intent(in)       :: bc_in
    type(bc_out_type)  , intent(inout)    :: bc_out
    logical,intent(in)                    :: is_restarting ! is this called during restart read?
    !
    ! !LOCAL VARIABLES:
    type (fates_patch_type) , pointer :: currentPatch
    !-----------------------------------------------------------------------

    if(hlm_use_sp.eq.ifalse .and. (.not.is_restarting))then
      call canopy_spread(currentSite)
    end if

    call TotalBalanceCheck(currentSite,6)

    if(hlm_use_sp.eq.ifalse .and. (.not.is_restarting) )then
       call canopy_structure(currentSite, bc_in)
    endif

    call TotalBalanceCheck(currentSite,final_check_id)

    ! Update recruit L2FRs based on new canopy position
    call SetRecruitL2FR(currentSite)
    
    currentSite%area_by_age(:) = 0._r8
    
    currentPatch => currentSite%oldest_patch
    do while(associated(currentPatch))

       if(.not.is_restarting)then
          call terminate_cohorts(currentSite, currentPatch, 1, 11, bc_in)
          call terminate_cohorts(currentSite, currentPatch, 2, 11, bc_in)
       end if

       ! This cohort count is used in the photosynthesis loop
       call count_cohorts(currentPatch)
       
       ! Update the total area of by patch age class array 
       currentSite%area_by_age(currentPatch%age_class) = &
            currentSite%area_by_age(currentPatch%age_class) + currentPatch%area
       
       currentPatch => currentPatch%younger
       
    enddo
    
    ! The HLMs need to know about nutrient demand, and/or
    ! root mass and affinities
    call PrepNutrientAquisitionBCs(currentSite,bc_in,bc_out)

    ! The HLM methane module needs information about
    ! rooting mass, distributions, respiration rates and NPP
    call PrepCH4BCs(currentSite,bc_in,bc_out)


    ! FIX(RF,032414). This needs to be monthly, not annual
    ! If this is the second to last day of the year, then perform trimming
<<<<<<< HEAD
    if( hlm_day_of_year == hlm_days_per_year-1) then

     if(hlm_use_sp.eq.ifalse)then
        call trim_canopy(currentSite)
=======
    if( hlm_day_of_year == hlm_days_per_year-1 .and. (.not.is_restarting)) then
       if(hlm_use_sp.eq.ifalse)then
          call trim_canopy(currentSite)
>>>>>>> 0b105bec
     endif
    endif

  end subroutine ed_update_site

  !-------------------------------------------------------------------------------!

  subroutine TotalBalanceCheck (currentSite, call_index )

    !
    ! !DESCRIPTION:
    ! This routine looks at the mass flux in and out of the FATES and compares it to
    ! the change in total stocks (states).
    ! Fluxes in are NPP. Fluxes out are decay of CWD and litter into SOM pools.
    !
    ! !ARGUMENTS:
    type(ed_site_type) , intent(inout) :: currentSite
    integer            , intent(in)    :: call_index
    !
    ! !LOCAL VARIABLES:
    type(site_massbal_type),pointer :: site_mass
    real(r8) :: biomass_stock   ! total biomass   in Kg/site
    real(r8) :: litter_stock    ! total litter    in Kg/site
    real(r8) :: seed_stock      ! total seed mass in Kg/site
    real(r8) :: total_stock     ! total ED carbon in Kg/site
    real(r8) :: change_in_stock ! Change since last time we set ed_allsites_inst%old_stock in this routine.  KgC/site
    real(r8) :: error           ! How much carbon did we gain or lose (should be zero!)
    real(r8) :: error_frac      ! Error as a fraction of total biomass
    real(r8) :: net_flux        ! Difference between recorded fluxes in and out. KgC/site
    real(r8) :: flux_in         ! mass flux into fates control volume
    real(r8) :: flux_out        ! mass flux out of fates control volume
    real(r8) :: leaf_m          ! Mass in leaf tissues kg
    real(r8) :: fnrt_m          ! "" fine root
    real(r8) :: sapw_m          ! "" sapwood
    real(r8) :: store_m         ! "" storage
    real(r8) :: struct_m        ! "" structure
    real(r8) :: repro_m         ! "" reproduction

    integer  :: el              ! loop counter for element types

    ! nb. There is no time associated with these variables
    ! because this routine can be called between any two
    ! arbitrary points in code, even if no time has passed.
    ! Also, the carbon pools are per site/gridcell, so that
    ! we can account for the changing areas of patches.

    type(fates_patch_type)  , pointer :: currentPatch
    type(fates_cohort_type) , pointer :: currentCohort
    type(litter_type), pointer     :: litt
    logical, parameter :: print_cohorts = .true.   ! Set to true if you want
                                                    ! to print cohort data
                                                    ! upon fail (lots of text)
    !-----------------------------------------------------------------------

  if(hlm_use_sp.eq.ifalse)then

    change_in_stock = 0.0_r8


    ! Loop through the number of elements in the system

    do el = 1, num_elements

       site_mass => currentSite%mass_balance(el)

       call SiteMassStock(currentSite,el,total_stock,biomass_stock,litter_stock,seed_stock)

       change_in_stock = total_stock - site_mass%old_stock

       flux_in  = site_mass%seed_in + &
                  site_mass%net_root_uptake + &
                  site_mass%gpp_acc + &
                  site_mass%flux_generic_in + &
                  site_mass%patch_resize_err

       flux_out = site_mass%wood_product + &
                  site_mass%burn_flux_to_atm + &
                  site_mass%seed_out + &
                  site_mass%flux_generic_out + &
                  site_mass%frag_out + &
                  site_mass%aresp_acc

       net_flux        = flux_in - flux_out
       error           = abs(net_flux - change_in_stock)


       if(change_in_stock>0.0)then
          error_frac      = error/abs(total_stock)
       else
          error_frac      = 0.0_r8
       end if

       if ( error_frac > 10e-6_r8 .or. (error /= error) ) then
          write(fates_log(),*) 'mass balance error detected'
          write(fates_log(),*) 'element type (see PRTGenericMod.F90): ',element_list(el)
          write(fates_log(),*) 'error fraction relative to biomass stock: ',error_frac
          write(fates_log(),*) 'absolut error (flux in - change): ',net_flux - change_in_stock
          write(fates_log(),*) 'call index: ',call_index
          write(fates_log(),*) 'Element index (PARTEH global):',element_list(el)
          write(fates_log(),*) 'net: ',net_flux
          write(fates_log(),*) 'dstock: ',change_in_stock
          write(fates_log(),*) 'seed_in: ',site_mass%seed_in
          write(fates_log(),*) 'net_root_uptake: ',site_mass%net_root_uptake
          write(fates_log(),*) 'gpp_acc: ',site_mass%gpp_acc
          write(fates_log(),*) 'flux_generic_in: ',site_mass%flux_generic_in
          write(fates_log(),*) 'wood_product: ',site_mass%wood_product
          write(fates_log(),*) 'error from patch resizing: ',site_mass%patch_resize_err
          write(fates_log(),*) 'burn_flux_to_atm: ',site_mass%burn_flux_to_atm
          write(fates_log(),*) 'seed_out: ',site_mass%seed_out
          write(fates_log(),*) 'flux_generic_out: ',site_mass%flux_generic_out
          write(fates_log(),*) 'frag_out: ',site_mass%frag_out
          write(fates_log(),*) 'aresp_acc: ',site_mass%aresp_acc
          write(fates_log(),*) 'error=net_flux-dstock:', error
          write(fates_log(),*) 'biomass', biomass_stock
          write(fates_log(),*) 'litter',litter_stock
          write(fates_log(),*) 'seeds',seed_stock
          write(fates_log(),*) 'total stock', total_stock
          write(fates_log(),*) 'previous total',site_mass%old_stock
          write(fates_log(),*) 'lat lon',currentSite%lat,currentSite%lon

          ! If this is the first day of simulation, carbon balance reports but does not end the run
!          if(( hlm_current_year*10000 + hlm_current_month*100 + hlm_current_day).ne.hlm_reference_date) then

             currentPatch => currentSite%oldest_patch
             do while(associated(currentPatch))
                litt => currentPatch%litter(el)
                write(fates_log(),*) '---------------------------------------'
                write(fates_log(),*) 'patch area: ',currentPatch%area
                write(fates_log(),*) 'AG CWD: ', sum(litt%ag_cwd)
                write(fates_log(),*) 'BG CWD (by layer): ', sum(litt%bg_cwd,dim=1)
                write(fates_log(),*) 'leaf litter:',sum(litt%leaf_fines)
                write(fates_log(),*) 'root litter (by layer): ',sum(litt%root_fines,dim=1)
                write(fates_log(),*) 'anthro_disturbance_label: ',currentPatch%anthro_disturbance_label
                write(fates_log(),*) 'use_this_pft: ', currentSite%use_this_pft(:)
                if(print_cohorts)then
                    write(fates_log(),*) '---- Biomass by cohort and organ -----'
                    currentCohort => currentPatch%tallest
                    do while(associated(currentCohort))
                        write(fates_log(),*) 'pft: ',currentCohort%pft
                        write(fates_log(),*) 'dbh: ',currentCohort%dbh
                        leaf_m   = currentCohort%prt%GetState(leaf_organ,element_list(el))
                        struct_m = currentCohort%prt%GetState(struct_organ,element_list(el))
                        store_m  = currentCohort%prt%GetState(store_organ,element_list(el))
                        fnrt_m   = currentCohort%prt%GetState(fnrt_organ,element_list(el))
                        repro_m  = currentCohort%prt%GetState(repro_organ,element_list(el))
                        sapw_m   = currentCohort%prt%GetState(sapw_organ,element_list(el))
                        write(fates_log(),*) 'leaf: ',leaf_m,' structure: ',struct_m,' store: ',store_m
                        write(fates_log(),*) 'fineroot: ',fnrt_m,' repro: ',repro_m,' sapwood: ',sapw_m
                        write(fates_log(),*) 'num plant: ',currentCohort%n
                        write(fates_log(),*) 'resp excess: ',currentCohort%resp_excess*currentCohort%n

                        if(element_list(el).eq.nitrogen_element) then
                           write(fates_log(),*) 'NH4 uptake: ',currentCohort%daily_nh4_uptake*currentCohort%n
                           write(fates_log(),*) 'NO3 uptake: ',currentCohort%daily_no3_uptake*currentCohort%n
                           write(fates_log(),*) 'N efflux: ',currentCohort%daily_n_efflux*currentCohort%n
                           write(fates_log(),*) 'N fixation: ',currentCohort%sym_nfix_daily*currentCohort%n
                        elseif(element_list(el).eq.phosphorus_element) then
                           write(fates_log(),*) 'P uptake: ',currentCohort%daily_p_gain*currentCohort%n
                           write(fates_log(),*) 'P efflux: ',currentCohort%daily_p_efflux*currentCohort%n
                        elseif(element_list(el).eq.carbon12_element) then
                           write(fates_log(),*) 'C efflux: ',currentCohort%daily_c_efflux*currentCohort%n
                        end if


                        currentCohort => currentCohort%shorter
                    enddo !end cohort loop
                end if
                currentPatch => currentPatch%younger
             enddo !end patch loop
             write(fates_log(),*) 'aborting on date:',hlm_current_year,hlm_current_month,hlm_current_day
             call endrun(msg=errMsg(sourcefile, __LINE__))
         !end if

      endif

      ! This is the last check of the sequence, where we update our total
      ! error check and the final fates stock
      if(call_index == final_check_id) then
          site_mass%old_stock = total_stock
          site_mass%err_fates = net_flux - change_in_stock
      end if

   end do
  end if ! not SP mode
  end subroutine TotalBalanceCheck

  ! =====================================================================================

  subroutine bypass_dynamics(currentSite)

    ! ----------------------------------------------------------------------------------
    ! If dynamics are bypassed, various fluxes, rates and flags need to be set
    ! to trivial values.
    ! WARNING: Turning off things like dynamics is experimental. The setting of
    ! variables to trivial values may not be complete, use at your own risk.
    ! ----------------------------------------------------------------------------------

    ! Arguments
    type(ed_site_type)      , intent(inout), target  :: currentSite

    ! Locals
    type(fates_patch_type), pointer :: currentPatch
    type(fates_cohort_type), pointer :: currentCohort

    currentPatch => currentSite%youngest_patch
    do while(associated(currentPatch))
       currentCohort => currentPatch%shortest
       do while(associated(currentCohort))

          currentCohort%isnew=.false.

          currentCohort%npp_acc_hold  = currentCohort%npp_acc  * real(hlm_days_per_year,r8)
          currentCohort%gpp_acc_hold  = currentCohort%gpp_acc  * real(hlm_days_per_year,r8)
          currentCohort%resp_acc_hold = currentCohort%resp_acc * real(hlm_days_per_year,r8)

          currentCohort%npp_acc  = 0.0_r8
          currentCohort%gpp_acc  = 0.0_r8
          currentCohort%resp_acc = 0.0_r8

          ! No need to set the "net_art" terms to zero
          ! they are zeroed at the beginning of the daily step
          ! If DailyPRT, maintenance, and phenology are not called
          ! then these should stay zero.

          currentCohort%bmort = 0.0_r8
          currentCohort%hmort = 0.0_r8
          currentCohort%cmort = 0.0_r8
          currentCohort%frmort = 0.0_r8
          currentCohort%smort = 0.0_r8
          currentCohort%asmort = 0.0_r8
          currentCohort%dgmort = 0.0_r8

          currentCohort%dndt      = 0.0_r8
          currentCohort%dhdt      = 0.0_r8
          currentCohort%ddbhdt    = 0.0_r8

          ! Shouldn't need to zero any nutrient fluxes
          ! as they should just be zero, no uptake
          ! in ST3 mode.

          currentCohort => currentCohort%taller
       enddo
       currentPatch => currentPatch%older
    enddo

 end subroutine bypass_dynamics

end module EDMainMod<|MERGE_RESOLUTION|>--- conflicted
+++ resolved
@@ -834,16 +834,9 @@
 
     ! FIX(RF,032414). This needs to be monthly, not annual
     ! If this is the second to last day of the year, then perform trimming
-<<<<<<< HEAD
-    if( hlm_day_of_year == hlm_days_per_year-1) then
-
-     if(hlm_use_sp.eq.ifalse)then
-        call trim_canopy(currentSite)
-=======
     if( hlm_day_of_year == hlm_days_per_year-1 .and. (.not.is_restarting)) then
        if(hlm_use_sp.eq.ifalse)then
           call trim_canopy(currentSite)
->>>>>>> 0b105bec
      endif
     endif
 
