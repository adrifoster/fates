module EDMainMod

  ! ===========================================================================
  ! Main ED module.    
  ! ============================================================================

  use shr_kind_mod             , only : r8 => shr_kind_r8
  
  use FatesGlobals             , only : fates_log
<<<<<<< HEAD
  use FatesInterfaceMod        , only : hlm_freq_day
  use FatesInterfaceMod        , only : hlm_day_of_year
  use FatesInterfaceMod        , only : hlm_days_per_year
  use FatesInterfaceMod        , only : hlm_current_year
  use FatesInterfaceMod        , only : hlm_current_month
  use FatesInterfaceMod        , only : hlm_current_day 
  use FatesInterfaceMod        , only : hlm_use_planthydro 
  use FatesInterfaceMod        , only : hlm_use_cohort_age_tracking
  use FatesInterfaceMod        , only : hlm_reference_date
  use FatesInterfaceMod        , only : hlm_use_ed_prescribed_phys
  use FatesInterfaceMod        , only : hlm_use_ed_st3 
  use FatesInterfaceMod        , only : hlm_use_nocomp
  use FatesInterfaceMod        , only : bc_in_type
  use FatesInterfaceMod        , only : hlm_masterproc
  use FatesInterfaceMod        , only : numpft
=======
  use FatesInterfaceTypesMod        , only : hlm_freq_day
  use FatesInterfaceTypesMod        , only : hlm_day_of_year
  use FatesInterfaceTypesMod        , only : hlm_days_per_year
  use FatesInterfaceTypesMod        , only : hlm_current_year
  use FatesInterfaceTypesMod        , only : hlm_current_month
  use FatesInterfaceTypesMod        , only : hlm_current_day 
  use FatesInterfaceTypesMod        , only : hlm_use_planthydro 
  use FatesInterfaceTypesMod        , only : hlm_use_cohort_age_tracking
  use FatesInterfaceTypesMod        , only : hlm_reference_date
  use FatesInterfaceTypesMod        , only : hlm_use_ed_prescribed_phys
  use FatesInterfaceTypesMod        , only : hlm_use_ed_st3 
  use FatesInterfaceTypesMod        , only : bc_in_type
  use FatesInterfaceTypesMod        , only : hlm_masterproc
  use FatesInterfaceTypesMod        , only : numpft
>>>>>>> 8d9f189b
  use EDCohortDynamicsMod      , only : terminate_cohorts
  use EDCohortDynamicsMod      , only : fuse_cohorts
  use EDCohortDynamicsMod      , only : sort_cohorts
  use EDCohortDynamicsMod      , only : count_cohorts
  use EDCohortDynamicsMod      , only : EvaluateAndCorrectDBH
  use EDPatchDynamicsMod       , only : disturbance_rates
  use EDPatchDynamicsMod       , only : fuse_patches
  use EDPatchDynamicsMod       , only : spawn_patches
  use EDPatchDynamicsMod       , only : terminate_patches
  use EDPhysiologyMod          , only : phenology
  use EDPhysiologyMod          , only : recruitment
  use EDPhysiologyMod          , only : trim_canopy
  use EDPhysiologyMod          , only : SeedIn
  use EDPhysiologyMod          , only : ZeroAllocationRates
  use EDPhysiologyMod          , only : ZeroLitterFluxes
  use EDPhysiologyMod          , only : PreDisturbanceLitterFluxes
  use EDPhysiologyMod          , only : PreDisturbanceIntegrateLitter
  use EDCohortDynamicsMod      , only : UpdateCohortBioPhysRates
  use SFMainMod                , only : fire_model 
  use FatesSizeAgeTypeIndicesMod, only : get_age_class_index
  use FatesSizeAgeTypeIndicesMod, only : coagetype_class_index
  use FatesLitterMod           , only : litter_type
  use FatesLitterMod           , only : ncwd

  use EDtypesMod               , only : ed_site_type
  use EDtypesMod               , only : ed_patch_type
  use EDtypesMod               , only : ed_cohort_type
  use EDTypesMod               , only : AREA
  use EDTypesMod               , only : site_massbal_type
  use EDTypesMod               , only : num_elements
  use EDTypesMod               , only : element_list
  use EDTypesMod               , only : element_pos
  use EDTypesMod               , only : phen_dstat_moiston
  use EDTypesMod               , only : phen_dstat_timeon
  use FatesConstantsMod        , only : itrue,ifalse
  use FatesConstantsMod        , only : primaryforest, secondaryforest
  use FatesConstantsMod        , only : nearzero
  use FatesPlantHydraulicsMod  , only : do_growthrecruiteffects
  use FatesPlantHydraulicsMod  , only : UpdateSizeDepPlantHydProps
  use FatesPlantHydraulicsMod  , only : UpdateSizeDepPlantHydStates
  use FatesPlantHydraulicsMod  , only : InitPlantHydStates
  use FatesPlantHydraulicsMod  , only : UpdateSizeDepRhizHydProps 
  use FatesPlantHydraulicsMod  , only : AccumulateMortalityWaterStorage
  use FatesAllometryMod        , only : h_allom,tree_sai,tree_lai
  use FatesPlantHydraulicsMod  , only : UpdateSizeDepRhizHydStates
  use EDLoggingMortalityMod    , only : IsItLoggingTime
  use EDPatchDynamicsMod       , only : get_frac_site_primary
  use FatesGlobals             , only : endrun => fates_endrun
  use ChecksBalancesMod        , only : SiteMassStock
  use EDMortalityFunctionsMod  , only : Mortality_Derivative
  use EDTypesMod               , only : AREA_INV
  use PRTGenericMod,          only : carbon12_element
  use PRTGenericMod,          only : all_carbon_elements
  use PRTGenericMod,          only : leaf_organ
  use PRTGenericMod,          only : fnrt_organ
  use PRTGenericMod,          only : sapw_organ
  use PRTGenericMod,          only : store_organ
  use PRTGenericMod,          only : repro_organ
  use PRTGenericMod,          only : struct_organ

  use PRTLossFluxesMod,       only : PRTMaintTurnover
  use PRTLossFluxesMod,       only : PRTReproRelease

  use EDPftvarcon,            only : EDPftvarcon_inst

  ! CIME Globals
  use shr_log_mod         , only : errMsg => shr_log_errMsg
  use shr_infnan_mod      , only : nan => shr_infnan_nan, assignment(=)

  implicit none
  private

  !
  ! !PUBLIC MEMBER FUNCTIONS:
  public  :: ed_ecosystem_dynamics
  public  :: ed_update_site
  !
  ! !PRIVATE MEMBER FUNCTIONS:
  
  private :: ed_integrate_state_variables
  private :: TotalBalanceCheck
  private :: bypass_dynamics
  
  logical :: debug  = .false.

  integer, parameter :: final_check_id = -1
  
  character(len=*), parameter, private :: sourcefile = &
         __FILE__
  
  !
  ! 10/30/09: Created by Rosie Fisher
  !-----------------------------------------------------------------------

contains

  !-------------------------------------------------------------------------------!
  subroutine ed_ecosystem_dynamics(currentSite, bc_in)
    !
    ! !DESCRIPTION:
    !  Core of ed model, calling all subsequent vegetation dynamics routines         
    !
    ! !ARGUMENTS:
    type(ed_site_type)      , intent(inout), target  :: currentSite
    type(bc_in_type)        , intent(in)             :: bc_in
    !
    ! !LOCAL VARIABLES:
    type(ed_patch_type), pointer :: currentPatch
    integer :: el              ! Loop counter for elements
    integer :: do_patch_dynamics ! for some modes, we turn off patch dynamics
    !-----------------------------------------------------------------------

    if ( hlm_masterproc==itrue ) write(fates_log(),'(A,I4,A,I2.2,A,I2.2)') 'FATES Dynamics: ',&
          hlm_current_year,'-',hlm_current_month,'-',hlm_current_day

    
    ! Consider moving this towards the end, because some of these 
    ! are being integrated over the short time-step
    
    do el = 1,num_elements
       call currentSite%mass_balance(el)%ZeroMassBalFlux()
       call currentSite%flux_diags(el)%ZeroFluxDiags()
    end do

    ! Call a routine that simply identifies if logging should occur
    ! This is limited to a global event until more structured event handling is enabled
    call IsItLoggingTime(hlm_masterproc,currentSite)

    !**************************************************************************
    ! Fire, growth, biogeochemistry. 
    !**************************************************************************
    
    !FIX(SPM,032414) take this out.  On startup these values are all zero and on restart it
    !zeros out values read in the restart file

    ! Zero turnover rates and growth diagnostics
    call ZeroAllocationRates(currentSite)

    ! Zero fluxes in and out of litter pools
    call ZeroLitterFluxes(currentSite)

    ! Zero mass balance 
    call TotalBalanceCheck(currentSite, 0)

    ! We do not allow phenology while in ST3 mode either, it is hypothetically
    ! possible to allow this, but we have not plugged in the litter fluxes
    ! of flushing or turning over leaves for non-dynamics runs
    if (hlm_use_ed_st3.eq.ifalse) then
       call phenology(currentSite, bc_in )
    end if


    if (hlm_use_ed_st3.eq.ifalse) then   ! Bypass if ST3
       call fire_model(currentSite, bc_in) 

       ! Calculate disturbance and mortality based on previous timestep vegetation.
       ! disturbance_rates calls logging mortality and other mortalities, Yi Xu
       call disturbance_rates(currentSite, bc_in)
    end if

    if (hlm_use_ed_st3.eq.ifalse) then
       ! Integrate state variables from annual rates to daily timestep
       call ed_integrate_state_variables(currentSite, bc_in ) 
    else
       ! ed_intergrate_state_variables is where the new cohort flag
       ! is set. This flag designates wether a cohort has
       ! experienced a day, and therefore has been populated with non-nonsense
       ! values.  If we aren't entering that sequence, we need to set the flag
       ! Make sure cohorts are marked as non-recruits

       call bypass_dynamics(currentSite)
       
    end if

    !******************************************************************************
    ! Reproduction, Recruitment and Cohort Dynamics : controls cohort organization 
    !******************************************************************************

    if(hlm_use_ed_st3.eq.ifalse) then 
       currentPatch => currentSite%oldest_patch
       do while (associated(currentPatch))                 
          
          ! adds small cohort of each PFT
          call recruitment(currentSite, currentPatch, bc_in)
          
          currentPatch => currentPatch%younger
       enddo
    end if
    
       
    call TotalBalanceCheck(currentSite,1)

    if( hlm_use_ed_st3.eq.ifalse ) then 
       currentPatch => currentSite%oldest_patch
       do while (associated(currentPatch))
          
          ! puts cohorts in right order
          call sort_cohorts(currentPatch)            

          ! kills cohorts that are too few
          call terminate_cohorts(currentSite, currentPatch, 1, 10 )

          ! fuses similar cohorts
          call fuse_cohorts(currentSite,currentPatch, bc_in )
          
          ! kills cohorts for various other reasons
          call terminate_cohorts(currentSite, currentPatch, 2, 10 )
          
          
          currentPatch => currentPatch%younger
       enddo
    end if
       
    call TotalBalanceCheck(currentSite,2)

    !*********************************************************************************
    ! Patch dynamics sub-routines: fusion, new patch creation (spwaning), termination.
    !*********************************************************************************

    do_patch_dynamics = itrue
    if(hlm_use_ed_st3.eq.ifalse)then
      do_patch_dynamics = ifalse
    end if
    if(hlm_use_nocomp.eq.itrue)then
      do_patch_dynamics = ifalse
    end if 
    ! make new patches from disturbed land
    if (do_patch_dynamics.eq.itrue ) then
       call spawn_patches(currentSite, bc_in)
    end if
   
    call TotalBalanceCheck(currentSite,3)

    ! fuse on the spawned patches.
    if ( do_patch_dynamics.eq.itrue ) then
       call fuse_patches(currentSite, bc_in )        
       
       ! If using BC FATES hydraulics, update the rhizosphere geometry
       ! based on the new cohort-patch structure
       ! 'rhizosphere geometry' (column-level root biomass + rootfr --> root length 
       ! density --> node radii and volumes)
       if( (hlm_use_planthydro.eq.itrue) .and. do_growthrecruiteffects) then
          call UpdateSizeDepRhizHydProps(currentSite, bc_in)
          call UpdateSizeDepRhizHydStates(currentSite, bc_in)
       end if
    end if

    call TotalBalanceCheck(currentSite,4)

    ! kill patches that are too small
    if ( do_patch_dynamics.eq.itrue ) then
       call terminate_patches(currentSite)   
    end if
   
    call TotalBalanceCheck(currentSite,5)

  end subroutine ed_ecosystem_dynamics

  !-------------------------------------------------------------------------------!
  subroutine ed_integrate_state_variables(currentSite, bc_in )
    !
    
    ! !DESCRIPTION:
    ! FIX(SPM,032414) refactor so everything goes through interface
    !
    ! !USES:
    use FatesInterfaceTypesMod, only : hlm_use_cohort_age_tracking
    use FatesConstantsMod, only : itrue
    ! !ARGUMENTS:
    
    type(ed_site_type)     , intent(inout) :: currentSite
    type(bc_in_type)        , intent(in)   :: bc_in

    !
    ! !LOCAL VARIABLES:
    type(site_massbal_type), pointer :: site_cmass
    type(ed_patch_type)  , pointer :: currentPatch
    type(ed_cohort_type) , pointer :: currentCohort

    integer  :: c                     ! Counter for litter size class 
    integer  :: ft                    ! Counter for PFT
    integer  :: el                    ! Counter for element type (c,n,p,etc)
    real(r8) :: cohort_biomass_store  ! remembers the biomass in the cohort for balance checking
    real(r8) :: dbh_old               ! dbh of plant before daily PRT [cm]
    real(r8) :: hite_old              ! height of plant before daily PRT [m]
    logical  :: is_drought            ! logical for if the plant (site) is in a drought state
    real(r8) :: delta_dbh             ! correction for dbh
    real(r8) :: delta_hite            ! correction for hite

    real(r8) :: current_npp           ! place holder for calculating npp each year in prescribed physiology mode
    !-----------------------------------------------------------------------
    real(r8) :: frac_site_primary


    call get_frac_site_primary(currentSite, frac_site_primary)

    ! Set a pointer to this sites carbon12 mass balance
    site_cmass => currentSite%mass_balance(element_pos(carbon12_element))

    currentPatch => currentSite%youngest_patch

    do while(associated(currentPatch))


       currentPatch%age = currentPatch%age + hlm_freq_day
       ! FIX(SPM,032414) valgrind 'Conditional jump or move depends on uninitialised value'
       if( currentPatch%age  <  0._r8 )then
          write(fates_log(),*) 'negative patch age?',currentPatch%age, &
               currentPatch%patchno,currentPatch%area
       endif

       ! add age increment to secondary forest patches as well
       if (currentPatch%anthro_disturbance_label .eq. secondaryforest) then
          currentPatch%age_since_anthro_disturbance = &
               currentPatch%age_since_anthro_disturbance + hlm_freq_day
       endif

       ! check to see if the patch has moved to the next age class
       currentPatch%age_class = get_age_class_index(currentPatch%age)

       ! Update Canopy Biomass Pools
       currentCohort => currentPatch%shortest
       do while(associated(currentCohort)) 


          ft = currentCohort%pft

          ! Calculate the mortality derivatives
          call Mortality_Derivative( currentSite, currentCohort, bc_in, frac_site_primary )

          ! -----------------------------------------------------------------------------
          ! Apply Plant Allocation and Reactive Transport
          ! -----------------------------------------------------------------------------
          ! -----------------------------------------------------------------------------
          !  Identify the net carbon gain for this dynamics interval
          !    Set the available carbon pool, identify allocation portions, and 
          !    decrement the available carbon pool to zero.
          ! -----------------------------------------------------------------------------
          !
          ! convert from kgC/indiv/day into kgC/indiv/year
          ! <x>_acc_hold is remembered until the next dynamics step (used for I/O)
          ! <x>_acc will be reset soon and will be accumulated on the next leaf 
          !         photosynthesis step
          ! -----------------------------------------------------------------------------
          
          if (hlm_use_ed_prescribed_phys .eq. itrue) then
             if (currentCohort%canopy_layer .eq. 1) then
                currentCohort%npp_acc_hold = EDPftvarcon_inst%prescribed_npp_canopy(ft) &
                     * currentCohort%c_area / currentCohort%n
                currentCohort%npp_acc = currentCohort%npp_acc_hold / hlm_days_per_year 
                ! for mass balancing
                currentCohort%gpp_acc  = currentCohort%npp_acc
                currentCohort%resp_acc = 0._r8
             else
                currentCohort%npp_acc_hold = EDPftvarcon_inst%prescribed_npp_understory(ft) &
                     * currentCohort%c_area / currentCohort%n
                
                currentCohort%npp_acc = currentCohort%npp_acc_hold / hlm_days_per_year
             
                ! for mass balancing
                currentCohort%gpp_acc  = currentCohort%npp_acc
                currentCohort%resp_acc = 0._r8
             endif
          else
             currentCohort%npp_acc_hold  = currentCohort%npp_acc  * real(hlm_days_per_year,r8)
             currentCohort%gpp_acc_hold  = currentCohort%gpp_acc  * real(hlm_days_per_year,r8)
             currentCohort%resp_acc_hold = currentCohort%resp_acc * real(hlm_days_per_year,r8)
          endif
          
          ! Conduct Maintenance Turnover (parteh)
          if(debug) call currentCohort%prt%CheckMassConservation(ft,3)
          if(any(currentSite%dstatus == [phen_dstat_moiston,phen_dstat_timeon])) then
             is_drought = .false.
          else
             is_drought = .true.
          end if
          call PRTMaintTurnover(currentCohort%prt,ft,is_drought)

          ! If the current diameter of a plant is somehow less than what is consistent
          ! with what is allometrically consistent with the stuctural biomass, then
          ! correct the dbh to match.

          call EvaluateAndCorrectDBH(currentCohort,delta_dbh,delta_hite)

          hite_old = currentCohort%hite
          dbh_old  = currentCohort%dbh


          ! Growth and Allocation (PARTEH)
          call currentCohort%prt%DailyPRT()
    
          ! And simultaneously add the input fluxes to mass balance accounting
          site_cmass%gpp_acc   = site_cmass%gpp_acc + &
                currentCohort%gpp_acc * currentCohort%n
          site_cmass%aresp_acc = site_cmass%aresp_acc + &
                currentCohort%resp_acc * currentCohort%n

          call currentCohort%prt%CheckMassConservation(ft,5)

          ! Update the leaf biophysical rates based on proportion of leaf
          ! mass in the different leaf age classes. Following growth
          ! and turnover, these proportions won't change again. This
          ! routine is also called following fusion
          call UpdateCohortBioPhysRates(currentCohort)

          ! This cohort has grown, it is no longer "new"
          currentCohort%isnew = .false.
          
          ! Update the plant height (if it has grown)
          call h_allom(currentCohort%dbh,ft,currentCohort%hite)
          
          currentCohort%dhdt      = (currentCohort%hite-hite_old)/hlm_freq_day
          currentCohort%ddbhdt    = (currentCohort%dbh-dbh_old)/hlm_freq_day

          ! Carbon assimilate has been spent at this point
          ! and can now be safely zero'd

          currentCohort%npp_acc  = 0.0_r8
          currentCohort%gpp_acc  = 0.0_r8
          currentCohort%resp_acc = 0.0_r8
          
          ! BOC...update tree 'hydraulic geometry' 
          ! (size --> heights of elements --> hydraulic path lengths --> 
          ! maximum node-to-node conductances)
          if( (hlm_use_planthydro.eq.itrue) .and. do_growthrecruiteffects) then
             call UpdateSizeDepPlantHydProps(currentSite,currentCohort, bc_in)
             call UpdateSizeDepPlantHydStates(currentSite,currentCohort)
          end if

          ! if we are in age-dependent mortality mode
          if (hlm_use_cohort_age_tracking .eq. itrue) then
             ! update cohort age
             currentCohort%coage = currentCohort%coage + hlm_freq_day
             if(currentCohort%coage < 0.0_r8)then
                write(fates_log(),*) 'negative cohort age?',currentCohort%coage
             end if

             ! update cohort age class and age x pft class
             call coagetype_class_index(currentCohort%coage, currentCohort%pft, &
                  currentCohort%coage_class,currentCohort%coage_by_pft_class)
          end if


          currentCohort => currentCohort%taller
      end do

       currentPatch => currentPatch%older
   end do
    
    
    ! When plants die, the water goes with them.  This effects
    ! the water balance. 

    if( hlm_use_planthydro == itrue ) then
       currentPatch => currentSite%youngest_patch
       do while(associated(currentPatch))
          currentCohort => currentPatch%shortest
          do while(associated(currentCohort))
             call AccumulateMortalityWaterStorage(currentSite,currentCohort,&
                  -1.0_r8 * currentCohort%dndt * hlm_freq_day)
             currentCohort => currentCohort%taller
          end do
          currentPatch => currentPatch%older
      end do
    end if
    

    ! With growth and mortality rates now calculated we can determine the seed rain
    ! fluxes. However, because this is potentially a cross-patch mixing model
    ! we will calculate this as a group

    call SeedIn(currentSite,bc_in)
    
    ! Calculate all other litter fluxes
    ! -----------------------------------------------------------------------------------

    currentPatch => currentSite%youngest_patch
    do while(associated(currentPatch))
     
       call PreDisturbanceLitterFluxes( currentSite, currentPatch, bc_in)
       

       call PreDisturbanceIntegrateLitter(currentPatch )
     

       ! Update cohort number. 
       ! This needs to happen after the CWD_input and seed_input calculations as they 
       ! assume the pre-mortality currentCohort%n. 


       currentCohort => currentPatch%shortest
       do while(associated(currentCohort)) 
         currentCohort%n = max(0._r8,currentCohort%n + currentCohort%dndt * hlm_freq_day )  
         currentCohort => currentCohort%taller
       enddo

       currentPatch => currentPatch%older
   enddo

   return
  end subroutine ed_integrate_state_variables

  !-------------------------------------------------------------------------------!
  subroutine ed_update_site( currentSite, bc_in )
    !
    ! !DESCRIPTION:
    ! Calls routines to consolidate the ED growth process.
    ! Canopy Structure to assign canopy layers to cohorts
    ! Canopy Spread to figure out the size of tree crowns
    ! Trim_canopy to figure out the target leaf biomass. 
    ! Extra recruitment to fill empty patches.  
    !
    ! !USES:
    use EDCanopyStructureMod , only : canopy_spread, canopy_structure
    !
    ! !ARGUMENTS:
    type(ed_site_type) , intent(inout), target :: currentSite
    type(bc_in_type)        , intent(in)             :: bc_in
    !
    ! !LOCAL VARIABLES:
    type (ed_patch_type) , pointer :: currentPatch   
    !-----------------------------------------------------------------------

    call canopy_spread(currentSite)

    call TotalBalanceCheck(currentSite,6)

    call canopy_structure(currentSite, bc_in)

    call TotalBalanceCheck(currentSite,final_check_id)

    currentPatch => currentSite%oldest_patch
    do while(associated(currentPatch))
        
        ! Is termination really needed here? 
        ! Canopy_structure just called it several times! (rgk)
        call terminate_cohorts(currentSite, currentPatch, 1, 11) 
        call terminate_cohorts(currentSite, currentPatch, 2, 11)

        ! This cohort count is used in the photosynthesis loop
        call count_cohorts(currentPatch)


        currentPatch => currentPatch%younger    
    enddo

    ! FIX(RF,032414). This needs to be monthly, not annual
    ! If this is the second to last day of the year, then perform trimming
    if( hlm_day_of_year == hlm_days_per_year-1) then

       write(fates_log(),*) 'calling trim canopy' 
       call trim_canopy(currentSite)  
    endif

  end subroutine ed_update_site

  !-------------------------------------------------------------------------------!
  
  subroutine TotalBalanceCheck (currentSite, call_index )

    !
    ! !DESCRIPTION:
    ! This routine looks at the mass flux in and out of the FATES and compares it to 
    ! the change in total stocks (states).
    ! Fluxes in are NPP. Fluxes out are decay of CWD and litter into SOM pools.  
    !
    ! !ARGUMENTS:
    type(ed_site_type) , intent(inout) :: currentSite
    integer            , intent(in)    :: call_index
    !
    ! !LOCAL VARIABLES:
    type(site_massbal_type),pointer :: site_mass
    real(r8) :: biomass_stock   ! total biomass   in Kg/site
    real(r8) :: litter_stock    ! total litter    in Kg/site
    real(r8) :: seed_stock      ! total seed mass in Kg/site
    real(r8) :: total_stock     ! total ED carbon in Kg/site
    real(r8) :: change_in_stock ! Change since last time we set ed_allsites_inst%old_stock in this routine.  KgC/site
    real(r8) :: error           ! How much carbon did we gain or lose (should be zero!) 
    real(r8) :: error_frac      ! Error as a fraction of total biomass
    real(r8) :: net_flux        ! Difference between recorded fluxes in and out. KgC/site
    real(r8) :: flux_in         ! mass flux into fates control volume
    real(r8) :: flux_out        ! mass flux out of fates control volume
    real(r8) :: leaf_m          ! Mass in leaf tissues kg
    real(r8) :: fnrt_m          ! "" fine root
    real(r8) :: sapw_m          ! "" sapwood
    real(r8) :: store_m         ! "" storage
    real(r8) :: struct_m        ! "" structure
    real(r8) :: repro_m         ! "" reproduction

    integer  :: el              ! loop counter for element types

    ! nb. There is no time associated with these variables 
    ! because this routine can be called between any two 
    ! arbitrary points in code, even if no time has passed. 
    ! Also, the carbon pools are per site/gridcell, so that 
    ! we can account for the changing areas of patches. 

    type(ed_patch_type)  , pointer :: currentPatch
    type(ed_cohort_type) , pointer :: currentCohort
    type(litter_type), pointer     :: litt
    logical, parameter :: print_cohorts = .false.   ! Set to true if you want
                                                    ! to print cohort data
                                                    ! upon fail (lots of text)
    !-----------------------------------------------------------------------

    change_in_stock = 0.0_r8

    
    ! Loop through the number of elements in the system

    do el = 1, num_elements
       
       call SiteMassStock(currentSite,el,total_stock,biomass_stock,litter_stock,seed_stock)

       site_mass => currentSite%mass_balance(el)
       
       change_in_stock = total_stock - site_mass%old_stock

       flux_in  = site_mass%seed_in + & 
                  site_mass%net_root_uptake + &
                  site_mass%gpp_acc + &
                  site_mass%flux_generic_in + &
                  site_mass%patch_resize_err

       flux_out = site_mass%wood_product + &
                  site_mass%burn_flux_to_atm + & 
                  site_mass%seed_out + & 
                  site_mass%flux_generic_out + &
                  site_mass%frag_out + & 
                  site_mass%aresp_acc 

       net_flux        = flux_in - flux_out
       error           = abs(net_flux - change_in_stock)   

       if(change_in_stock>0.0)then
          error_frac      = error/abs(total_stock)
       else
          error_frac      = 0.0_r8
       end if

       if ( error_frac > 10e-6_r8 ) then
          write(fates_log(),*) 'mass balance error detected'
          write(fates_log(),*) 'element type (see PRTGenericMod.F90): ',element_list(el)
          write(fates_log(),*) 'error fraction relative to biomass stock: ',error_frac
          write(fates_log(),*) 'call index: ',call_index
          write(fates_log(),*) 'Element index (PARTEH global):',element_list(el)
          write(fates_log(),*) 'net: ',net_flux
          write(fates_log(),*) 'dstock: ',change_in_stock
          write(fates_log(),*) 'seed_in: ',site_mass%seed_in
          write(fates_log(),*) 'net_root_uptake: ',site_mass%net_root_uptake
          write(fates_log(),*) 'gpp_acc: ',site_mass%gpp_acc
          write(fates_log(),*) 'flux_generic_in: ',site_mass%flux_generic_in
          write(fates_log(),*) 'wood_product: ',site_mass%wood_product
          write(fates_log(),*) 'error from patch resizing: ',site_mass%patch_resize_err
          write(fates_log(),*) 'burn_flux_to_atm: ',site_mass%burn_flux_to_atm
          write(fates_log(),*) 'seed_out: ',site_mass%seed_out
          write(fates_log(),*) 'flux_generic_out: ',site_mass%flux_generic_out
          write(fates_log(),*) 'frag_out: ',site_mass%frag_out 
          write(fates_log(),*) 'aresp_acc: ',site_mass%aresp_acc
          write(fates_log(),*) 'error=net_flux-dstock:', error
          write(fates_log(),*) 'biomass', biomass_stock
          write(fates_log(),*) 'litter',litter_stock
          write(fates_log(),*) 'seeds',seed_stock
          write(fates_log(),*) 'total stock', total_stock
          write(fates_log(),*) 'previous total',site_mass%old_stock  
          write(fates_log(),*) 'lat lon',currentSite%lat,currentSite%lon
          
          ! If this is the first day of simulation, carbon balance reports but does not end the run
!          if(( hlm_current_year*10000 + hlm_current_month*100 + hlm_current_day).ne.hlm_reference_date) then
          
             currentPatch => currentSite%oldest_patch
             do while(associated(currentPatch))
                litt => currentPatch%litter(el)
                write(fates_log(),*) '---------------------------------------'
                write(fates_log(),*) 'patch area: ',currentPatch%area
                write(fates_log(),*) 'AG CWD: ', sum(litt%ag_cwd)
                write(fates_log(),*) 'BG CWD (by layer): ', sum(litt%bg_cwd,dim=1)
                write(fates_log(),*) 'leaf litter:',sum(litt%leaf_fines)
                write(fates_log(),*) 'root litter (by layer): ',sum(litt%root_fines,dim=1)
                write(fates_log(),*) 'dist mode: ',currentPatch%disturbance_mode
                write(fates_log(),*) 'anthro_disturbance_label: ',currentPatch%anthro_disturbance_label
                write(fates_log(),*) 'use_this_pft: ', currentSite%use_this_pft(:)
                if(print_cohorts)then
                    write(fates_log(),*) '---- Biomass by cohort and organ -----'
                    currentCohort => currentPatch%tallest
                    do while(associated(currentCohort))
                        write(fates_log(),*) 'pft: ',currentCohort%pft
                        write(fates_log(),*) 'dbh: ',currentCohort%dbh
                        leaf_m   = currentCohort%prt%GetState(leaf_organ,element_list(el))
                        struct_m = currentCohort%prt%GetState(struct_organ,element_list(el))
                        store_m  = currentCohort%prt%GetState(store_organ,element_list(el))
                        fnrt_m   = currentCohort%prt%GetState(fnrt_organ,element_list(el))
                        repro_m  = currentCohort%prt%GetState(repro_organ,element_list(el))
                        sapw_m   = currentCohort%prt%GetState(sapw_organ,element_list(el))
                        write(fates_log(),*) 'leaf: ',leaf_m,' structure: ',struct_m,' store: ',store_m
                        write(fates_log(),*) 'fineroot: ',fnrt_m,' repro: ',repro_m,' sapwood: ',sapw_m
                        write(fates_log(),*) 'num plant: ',currentCohort%n
                        currentCohort => currentCohort%shorter
                    enddo !end cohort loop
                end if
                currentPatch => currentPatch%younger
             enddo !end patch loop
             write(fates_log(),*) 'aborting on date:',hlm_current_year,hlm_current_month,hlm_current_day
             call endrun(msg=errMsg(sourcefile, __LINE__))
         !end if
          
      endif

      ! This is the last check of the sequence, where we update our total
      ! error check and the final fates stock
      if(call_index == final_check_id) then
          site_mass%old_stock = total_stock
          site_mass%err_fates = net_flux - change_in_stock
      end if

   end do
    
  end subroutine TotalBalanceCheck
 
  ! =====================================================================================
 
  subroutine bypass_dynamics(currentSite)

    ! ----------------------------------------------------------------------------------
    ! If dynamics are bypassed, various fluxes, rates and flags need to be set
    ! to trivial values.
    ! WARNING: Turning off things like dynamics is experimental. The setting of
    ! variables to trivial values may not be complete, use at your own risk.
    ! ----------------------------------------------------------------------------------

    ! Arguments
    type(ed_site_type)      , intent(inout), target  :: currentSite
    
    ! Locals
    type(ed_patch_type), pointer :: currentPatch
    type(ed_cohort_type), pointer :: currentCohort
    
    currentPatch => currentSite%youngest_patch
    do while(associated(currentPatch))
       currentCohort => currentPatch%shortest
       do while(associated(currentCohort)) 

          currentCohort%isnew=.false.

          currentCohort%npp_acc_hold  = currentCohort%npp_acc  * real(hlm_days_per_year,r8)
          currentCohort%gpp_acc_hold  = currentCohort%gpp_acc  * real(hlm_days_per_year,r8)
          currentCohort%resp_acc_hold = currentCohort%resp_acc * real(hlm_days_per_year,r8)

          currentCohort%npp_acc  = 0.0_r8
          currentCohort%gpp_acc  = 0.0_r8
          currentCohort%resp_acc = 0.0_r8

          ! No need to set the "net_art" terms to zero
          ! they are zeroed at the beginning of the daily step
          ! If DailyPRT, maintenance, and phenology are not called
          ! then these should stay zero.

          currentCohort%bmort = 0.0_r8
          currentCohort%hmort = 0.0_r8
          currentCohort%cmort = 0.0_r8
          currentCohort%frmort = 0.0_r8
          currentCohort%smort = 0.0_r8
          currentCohort%asmort = 0.0_r8

          currentCohort%dndt      = 0.0_r8
          currentCohort%dhdt      = 0.0_r8
          currentCohort%ddbhdt    = 0.0_r8

          currentCohort => currentCohort%taller
       enddo
       currentPatch => currentPatch%older
    enddo
    
 end subroutine bypass_dynamics

end module EDMainMod



<|MERGE_RESOLUTION|>--- conflicted
+++ resolved
@@ -7,23 +7,7 @@
   use shr_kind_mod             , only : r8 => shr_kind_r8
   
   use FatesGlobals             , only : fates_log
-<<<<<<< HEAD
-  use FatesInterfaceMod        , only : hlm_freq_day
-  use FatesInterfaceMod        , only : hlm_day_of_year
-  use FatesInterfaceMod        , only : hlm_days_per_year
-  use FatesInterfaceMod        , only : hlm_current_year
-  use FatesInterfaceMod        , only : hlm_current_month
-  use FatesInterfaceMod        , only : hlm_current_day 
-  use FatesInterfaceMod        , only : hlm_use_planthydro 
-  use FatesInterfaceMod        , only : hlm_use_cohort_age_tracking
-  use FatesInterfaceMod        , only : hlm_reference_date
-  use FatesInterfaceMod        , only : hlm_use_ed_prescribed_phys
-  use FatesInterfaceMod        , only : hlm_use_ed_st3 
-  use FatesInterfaceMod        , only : hlm_use_nocomp
-  use FatesInterfaceMod        , only : bc_in_type
-  use FatesInterfaceMod        , only : hlm_masterproc
-  use FatesInterfaceMod        , only : numpft
-=======
+
   use FatesInterfaceTypesMod        , only : hlm_freq_day
   use FatesInterfaceTypesMod        , only : hlm_day_of_year
   use FatesInterfaceTypesMod        , only : hlm_days_per_year
@@ -38,7 +22,7 @@
   use FatesInterfaceTypesMod        , only : bc_in_type
   use FatesInterfaceTypesMod        , only : hlm_masterproc
   use FatesInterfaceTypesMod        , only : numpft
->>>>>>> 8d9f189b
+  use FatesInterfaceTypesMod        , only : hlm_use_nocomp
   use EDCohortDynamicsMod      , only : terminate_cohorts
   use EDCohortDynamicsMod      , only : fuse_cohorts
   use EDCohortDynamicsMod      , only : sort_cohorts
