--- conflicted
+++ resolved
@@ -83,11 +83,6 @@
   use FatesPlantHydraulicsMod  , only : UpdateSizeDepRhizHydProps
   use FatesPlantHydraulicsMod  , only : AccumulateMortalityWaterStorage
   use FatesAllometryMod        , only : h_allom,tree_sai,tree_lai
-<<<<<<< HEAD
-  use FatesAllometryMod        , only : bleaf,bstore_allom
-  use FatesPlantHydraulicsMod  , only : UpdateSizeDepRhizHydStates
-=======
->>>>>>> 2021c435
   use EDLoggingMortalityMod    , only : IsItLoggingTime
   use EDPatchDynamicsMod       , only : get_frac_site_primary
   use FatesGlobals             , only : endrun => fates_endrun
