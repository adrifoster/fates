--- conflicted
+++ resolved
@@ -320,10 +320,6 @@
     use FatesInterfaceTypesMod, only : hlm_use_cohort_age_tracking
     use FatesConstantsMod, only : itrue
     use PRTGenericMod        , only : all_carbon_elements
-<<<<<<< HEAD
-    use DamageMainMod        , only : damage_time
-=======
->>>>>>> 6b21b533
     use EDCohortDynamicsMod   , only : zero_cohort, copy_cohort, insert_cohort
     use EDCohortDynamicsMod   , only : DeallocateCohort
     use FatesPlantHydraulicsMod, only : InitHydrCohort
