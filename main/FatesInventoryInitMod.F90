module FatesInventoryInitMod

   !-----------------------------------------------------------------------------------------------
   ! This module contains the majority of the code used to read forest inventory data and
   ! initialize a simulation from that data.  Some important points:
   ! - This procedure is called through the host model's "cold-start" initialization and not a
   !   restart type of simulation.
   ! - This procedure, if called from a massive grid, is both probably inappropriate, and probably
   !   time consuming.
   ! - This procedure is assumed to be called over a small subset of sites, for instance a single
   !   site, or a small collection of sparse/irregularly spaced group of sites
   !
   ! Created: Ryan Knox June 2017
   ! This code borrows heavily in concept from what is done in ED2.  
   ! At the time of writing this ED2 is unlicensed, and only concepts were borrowed with no direct
   ! code copied.
   !
   !
   ! Update: Jessica Needham October 2023
   ! As discussed in FATES issue #1062 we decided to remove columns not used in FATES from the
   ! PSS and CSS files. 
  !-----------------------------------------------------------------------------------------------

   ! CIME GLOBALS

   use shr_log_mod      , only : errMsg => shr_log_errMsg

   ! FATES GLOBALS
   use FatesConstantsMod, only : r8 => fates_r8
   use FatesConstantsMod, only : pi_const
   use FatesConstantsMod, only : itrue
   use FatesConstantsMod, only : nearzero
   use FatesGlobals     , only : endrun => fates_endrun
   use FatesGlobals     , only : fates_log
   use EDParamsMod      , only : regeneration_model
   use FatesInterfaceTypesMod, only : bc_in_type
   use FatesInterfaceTypesMod, only : hlm_inventory_ctrl_file
   use FatesInterfaceTypesMod, only : nleafage
   use FatesInterfaceTypesMod, only : hlm_current_tod
   use FatesInterfaceTypesMod, only : hlm_numSWb
   use FatesInterfaceTypesMod, only : numpft
   use FatesLitterMod   , only : litter_type
   use EDTypesMod       , only : ed_site_type
   use FatesPatchMod    , only : fates_patch_type
   use FatesCohortMod   , only : fates_cohort_type
   use EDTypesMod       , only : area
   use FatesConstantsMod, only : leaves_on
   use FatesConstantsMod, only : leaves_off
   use FatesConstantsMod, only : ihard_stress_decid
   use FatesConstantsMod, only : isemi_stress_decid
   use PRTGenericMod    , only : num_elements
   use PRTGenericMod    , only : element_list
   use EDTypesMod       , only : phen_cstat_nevercold
   use EDTypesMod       , only : phen_cstat_iscold
   use EDTypesMod       , only : phen_dstat_timeoff
   use EDTypesMod       , only : phen_dstat_moistoff
   use PRTParametersMod , only : prt_params
   use EDPftvarcon      , only : EDPftvarcon_inst
   use FatesInterfaceTypesMod, only : hlm_parteh_mode
   use EDCohortDynamicsMod, only : InitPRTObject
   use PRTGenericMod,       only : prt_carbon_allom_hyp
   use PRTGenericMod,       only : prt_cnp_flex_allom_hyp
   use PRTGenericMod,       only : prt_vartypes
   use PRTGenericMod,       only : leaf_organ
   use PRTGenericMod,       only : fnrt_organ
   use PRTGenericMod,       only : sapw_organ
   use PRTGenericMod,       only : store_organ
   use PRTGenericMod,       only : struct_organ
   use PRTGenericMod,       only : repro_organ
   use PRTGenericMod,       only : carbon12_element
   use PRTGenericMod,       only : nitrogen_element
   use PRTGenericMod,       only : phosphorus_element
   use PRTGenericMod,       only : SetState
   use FatesConstantsMod,   only : primaryforest
   use FatesRunningMeanMod, only : ema_lpa
   use PRTGenericMod,       only : StorageNutrientTarget
   use FatesConstantsMod,   only : fates_unset_int
   use EDCanopyStructureMod, only : canopy_summarization, canopy_structure

   implicit none
   private

   ! This derived type is to allow an array of pointers to the LL patch structure
   ! This is different than allocating a vector of patches. This is needed for
   ! quickly matching cohort string identifiers, the indices that match thos identifiers
   ! with a patch.  BY having a vector of patch pointers that lines up with the string
   ! identifier array, this can be done quickly.
   type pp_array
      type(fates_patch_type), pointer :: cpatch
   end type pp_array

   character(len=*), parameter, private :: sourcefile =  __FILE__

   logical, parameter :: debug_inv = .false.       ! Debug flag for devs

   ! String length specifiers
   integer, parameter :: patchname_strlen = 64
   integer, parameter :: cohortname_strlen = 64
   integer, parameter :: line_strlen = 512
   integer, parameter :: path_strlen = 256


   real(r8), parameter :: max_site_adjacency_deg = 0.05_r8 ! The maximum distance in degrees
                                                           ! allowed between a site's coordinate
                                                           ! defined in model memory and a physical
                                                           ! site listed in the file

   logical, parameter :: do_inventory_out = .false.


   public :: initialize_sites_by_inventory

contains

   ! ==============================================================================================

   subroutine initialize_sites_by_inventory(nsites,sites,bc_in)

      ! !USES:
      use shr_file_mod, only        : shr_file_getUnit
      use shr_file_mod, only        : shr_file_freeUnit
      use FatesConstantsMod, only   : nearzero
      use EDPatchDynamicsMod, only  : fuse_patches
      use EDCohortDynamicsMod, only : fuse_cohorts
      use EDCohortDynamicsMod, only : sort_cohorts
      use EDcohortDynamicsMod, only : count_cohorts
      use EDPatchDynamicsMod, only  : patch_pft_size_profile

      ! Arguments
      integer,            intent(in)               :: nsites
      type(ed_site_type), intent(inout), target    :: sites(nsites)
      type(bc_in_type),   intent(in)               :: bc_in(nsites)

      ! Locals
      type(ed_site_type), pointer                  :: currentSite
      type(fates_patch_type), pointer                 :: currentpatch
      type(fates_cohort_type), pointer                :: currentcohort
      type(fates_patch_type), pointer                 :: newpatch
      type(fates_patch_type), pointer                 :: olderpatch
      type(fates_patch_type), pointer                 :: head_of_unsorted_patch_list
      type(fates_patch_type), pointer                 :: next_in_unsorted_patch_list
      integer                                      :: sitelist_file_unit   ! fortran file unit for site list
      integer                                      :: pss_file_unit        ! fortran file unit for the pss file
      integer                                      :: css_file_unit        ! fortran file unit for the css file
      integer                                      :: nfilesites           ! number of sites in file list
      logical                                      :: lopen                ! logical, file is open
      logical                                      :: lexist               ! logical, file exists
      integer                                      :: ios                  ! integer, "IO" status
      character(len=line_strlen)                   :: header_str           ! large string for whole lines
      real(r8)                                     :: age_init             ! dummy value for creating a patch
      real(r8)                                     :: area_init            ! dummy value for creating a patch
      integer                                      :: s                    ! site index
      integer                                      :: ipa                  ! patch index
      integer                                      :: iv, ft, ic
      integer                                      :: total_cohorts        ! cohort counter for error checking
      integer,                         allocatable :: inv_format_list(:)   ! list of format specs
      character(len=path_strlen),      allocatable :: inv_css_list(:)      ! list of css file names
      character(len=path_strlen),      allocatable :: inv_pss_list(:)      ! list of pss file names

      real(r8),                        allocatable :: inv_lat_list(:)      ! list of lat coords
      real(r8),                        allocatable :: inv_lon_list(:)      ! list of lon coords
      integer                                      :: invsite              ! index of inventory site
                                                                           ! closest to actual site
      integer                                      :: el                   ! loop counter for number of elements
      character(len=patchname_strlen)              :: patch_name           ! patch ID string in the file
      integer                                      :: npatches             ! number of patches found in PSS
      type(pp_array),                  allocatable :: patch_pointer_vec(:) ! vector of pointers to patch LL
      character(len=patchname_strlen), allocatable :: patch_name_vec(:)    ! vector of patch ID strings
      real(r8)                                     :: basal_area_postf     ! basal area before fusion (m2/ha)
      real(r8)                                     :: basal_area_pref      ! basal area after fusion (m2/ha)
    
      ! I. Load the inventory list file, do some file handle checks
      ! ------------------------------------------------------------------------------------------

      sitelist_file_unit = shr_file_getUnit()


      inquire(file=trim(hlm_inventory_ctrl_file),exist=lexist,opened=lopen)
      if( .not.lexist ) then   ! The inventory file list DNE
         write(fates_log(), *) 'An inventory Initialization was requested.'
         write(fates_log(), *) 'However the inventory file: ',trim(hlm_inventory_ctrl_file),' DNE'
         write(fates_log(), *) 'Aborting'
         call endrun(msg=errMsg(sourcefile, __LINE__))
      end if
      if( lopen ) then        ! The inventory file should not be open
         write(fates_log(), *) 'The inventory list file is open but should not be.'
         write(fates_log(), *) 'Aborting.'
         call endrun(msg=errMsg(sourcefile, __LINE__))
      end if

      open(unit=sitelist_file_unit,file=trim(hlm_inventory_ctrl_file),status='OLD',action='READ',form='FORMATTED')
      rewind(sitelist_file_unit)

      ! There should be at least 1 line
      read(sitelist_file_unit,fmt='(A)',iostat=ios) header_str
      read(sitelist_file_unit,fmt='(A)',iostat=ios) header_str
      if( ios /= 0 ) then
         write(fates_log(), *) 'The inventory file does not contain at least two lines'
         write(fates_log(), *) 'of data, ie a header and 1 site.  Aborting.'
         call endrun(msg=errMsg(sourcefile, __LINE__))
      end if
      rewind(unit=sitelist_file_unit)


      ! Count the number of sites that are listed in this file, and allocate storage arrays
      ! ------------------------------------------------------------------------------------------

      nfilesites = count_inventory_sites(sitelist_file_unit)

      allocate(inv_format_list(nfilesites))
      allocate(inv_pss_list(nfilesites))
      allocate(inv_css_list(nfilesites))
      allocate(inv_lat_list(nfilesites))
      allocate(inv_lon_list(nfilesites))


      ! Check through the sites that are listed and do some sanity checks
      ! ------------------------------------------------------------------------------------------
      call assess_inventory_sites(sitelist_file_unit, nfilesites, inv_format_list, &
            inv_pss_list, inv_css_list, &
            inv_lat_list, inv_lon_list)

      ! We can close the list file now
      close(sitelist_file_unit, iostat = ios)
      if( ios /= 0 ) then
         write(fates_log(), *) 'The inventory file needed to be closed, but was still open'
         write(fates_log(), *) 'aborting'
         call endrun(msg=errMsg(sourcefile, __LINE__))
      end if
      call shr_file_freeUnit(sitelist_file_unit)


      ! For each site, identify the most proximal PSS/CSS couplet, read-in the data
      ! allocate linked lists and assign to memory
      do s = 1, nsites
         invsite = &
               minloc( (sites(s)%lat-inv_lat_list(:))**2.0_r8 + &
               (sites(s)%lon-inv_lon_list(:))**2.0_r8 , dim=1)

         ! Do a sanity check on the distance separation between physical site and model site
         if ( sqrt( (sites(s)%lat-inv_lat_list(invsite))**2.0_r8 + &
               (sites(s)%lon-inv_lon_list(invsite))**2.0_r8 ) > max_site_adjacency_deg ) then
            write(fates_log(), *) 'Model site at lat:',sites(s)%lat,' lon:',sites(s)%lon
            write(fates_log(), *) 'has no reasonably proximal site in the inventory site list.'
            write(fates_log(), *) 'Closest is at lat:',inv_lat_list(invsite),' lon:',inv_lon_list(invsite)
            write(fates_log(), *) 'Separation must be less than ',max_site_adjacency_deg,' degrees'
            write(fates_log(), *) 'Exiting'
            call endrun(msg=errMsg(sourcefile, __LINE__))
         end if


         ! Open the PSS/CSS couplet and initialize the ED data structures.
         ! Lets start withe the PSS
         ! ---------------------------------------------------------------------------------------

         pss_file_unit = shr_file_getUnit()
         open(unit=pss_file_unit,file=trim(inv_pss_list(invsite)), &
               status='OLD',action='READ',form='FORMATTED')
         rewind(pss_file_unit)
         read(pss_file_unit,fmt=*) header_str

         ! Do one quick pass through just to count lines
         ipa = 0
         countpatchloop: do
            read(pss_file_unit,fmt=*,iostat=ios) header_str
            if(ios/=0) exit
            ipa = ipa + 1
         end do countpatchloop
         rewind(pss_file_unit)
         read(pss_file_unit,fmt=*) header_str

         npatches = ipa
         allocate(patch_name_vec(npatches))
         allocate(patch_pointer_vec(npatches))


         do ipa=1,npatches

            ! This call doesn't do much asside from initializing the patch with
            ! nominal values, NaNs, zero's and allocating some vectors. We should
            ! be able to get the following values from the patch files. But on
            ! the patch creation step, we don't have that information.

            age_init            = 0.0_r8
            area_init           = 0.0_r8
            allocate(newpatch)
            call newpatch%Create(age_init, area_init, primaryforest,           &
               fates_unset_int, hlm_numSWb, numpft, sites(s)%nlevsoil,         &
               hlm_current_tod, regeneration_model)

            newpatch%patchno = ipa
            newpatch%younger => null()
            newpatch%older   => null()


            if( inv_format_list(invsite) == 1 ) then
               call set_inventory_patch_type1(newpatch,pss_file_unit,ipa,ios,patch_name)
            end if

            ! Add it to the site's patch list
            ! ------------------------------------------------------------------------------------

            patch_name_vec(ipa)           = trim(patch_name)
            patch_pointer_vec(ipa)%cpatch => newpatch

            if(ipa == 1) then
               ! This is the first patch to be added
               ! It starts off as the oldest and youngest patch in the list
               sites(s)%youngest_patch => newpatch
               sites(s)%oldest_patch   => newpatch
            else

               ! Insert this patch into the patch LL
               ! First check the two end-cases

               ! Youngest Patch
               if(newpatch%age<=sites(s)%youngest_patch%age)then
                  newpatch%older                  => sites(s)%youngest_patch
                  newpatch%younger                => null()
                  sites(s)%youngest_patch%younger => newpatch
                  sites(s)%youngest_patch         => newpatch

                  ! Oldest Patch
               else if(newpatch%age>sites(s)%oldest_patch%age)then
                  newpatch%older              => null()
                  newpatch%younger            => sites(s)%oldest_patch
                  sites(s)%oldest_patch%older => newpatch
                  sites(s)%oldest_patch       => newpatch

                  ! Somewhere in the middle
               else
                  currentpatch => sites(s)%youngest_patch
                  do while(associated(currentpatch))
                     olderpatch => currentpatch%older
                     if(associated(currentpatch%older)) then
                        if(newpatch%age >= currentpatch%age .and. &
                              newpatch%age < olderpatch%age) then
                           ! Set the new patches pointers
                           newpatch%older   => currentpatch%older
                           newpatch%younger => currentpatch
                           ! Fix the patch's older pointer
                           currentpatch%older => newpatch
                           ! Fix the older patch's younger pointer
                           olderpatch%younger => newpatch
                        end if
                     end if
                     currentPatch => olderpatch
                  enddo
               end if
            end if
         end do

         close(pss_file_unit,iostat=ios)
         if( ios /= 0 ) then
            write(fates_log(), *) 'The pss file: ',inv_pss_list(invsite),' could not be closed'
            write(fates_log(), *) 'aborting'
            call endrun(msg=errMsg(sourcefile, __LINE__))
         end if
         call shr_file_freeUnit(pss_file_unit)

         if(debug_inv) then
            write(fates_log(),*) 'Raw List of Inventory Patches, Age Sorted:'
            currentpatch => sites(s)%youngest_patch
            do while(associated(currentpatch))
               write(fates_log(),*) ' AGE: ',currentpatch%age,' AREA: ',currentpatch%area
               currentPatch => currentpatch%older
            enddo
         end if

         
         ! OPEN THE CSS FILE
         ! ---------------------------------------------------------------------------------------
         css_file_unit = shr_file_getUnit()
         open(unit=css_file_unit,file=trim(inv_css_list(invsite)), &
               status='OLD',action='READ',form='FORMATTED')
         rewind(css_file_unit)
         read(css_file_unit,fmt=*) header_str

         ! Read in each cohort line. Each line is associated with a patch from the PSS
         ! file via a patch name identification string.  We pass the whole site pointer
         ! to this routine, because inside the routine we identify the patch by making
         ! comparisons with patch_name_vec and identifying the patch pointer
         ! from patch_pointer_vec

         invcohortloop: do
            if ( inv_format_list(invsite) == 1 ) then
               call set_inventory_cohort_type1(sites(s),bc_in(s),css_file_unit, &
                     npatches, patch_pointer_vec,patch_name_vec, ios)
            end if
            if ( ios/=0 ) exit
         end do invcohortloop

         close(css_file_unit,iostat=ios)
         if( ios/=0 ) then
            write(fates_log(), *) 'The css file: ',inv_css_list(invsite),' could not be closed'
            write(fates_log(), *) 'aborting'
            call endrun(msg=errMsg(sourcefile, __LINE__))
         end if
         call shr_file_freeUnit(css_file_unit)

         deallocate(patch_pointer_vec,patch_name_vec)

         ! Report Basal Area (as a check on if things were read in)
         ! ------------------------------------------------------------------------------
         basal_area_pref = 0.0_r8
         currentpatch => sites(s)%youngest_patch
         do while(associated(currentpatch))
            currentcohort => currentpatch%tallest
            do while(associated(currentcohort))
               basal_area_pref = basal_area_pref + &
                    currentcohort%n*0.25*((currentcohort%dbh/100.0_r8)**2.0_r8)*pi_const
               currentcohort => currentcohort%shorter
            end do
            currentPatch => currentpatch%older
         enddo

         write(fates_log(),*) '-------------------------------------------------------'
         write(fates_log(),*) 'Basal Area from inventory, BEFORE fusion'
         write(fates_log(),*) 'Lat: ',sites(s)%lat,' Lon: ',sites(s)%lon
         write(fates_log(),*) basal_area_pref,' [m2/ha]'
         write(fates_log(),*) '-------------------------------------------------------'
                  
         ! Update the patch index numbers and fuse the cohorts in the patches
         ! ----------------------------------------------------------------------------------------
         ipa=1
         total_cohorts = 0

         currentpatch => sites(s)%youngest_patch
         do while(associated(currentpatch))
            currentpatch%patchno = ipa
            ipa=ipa+1

            ! Perform Cohort Fusion
            call fuse_cohorts(sites(s), currentpatch,bc_in(s))
            call sort_cohorts(currentpatch)

            ! This calculates %countcohorts
            call count_cohorts(currentpatch)
            total_cohorts = total_cohorts + currentPatch%countcohorts

            currentPatch => currentpatch%older
         enddo

         if(total_cohorts .eq. 0)then
            write(fates_log(), *) 'The inventory initialization produced no cohorts.'
            write(fates_log(), *) 'aborting'
            call endrun(msg=errMsg(sourcefile, __LINE__))
         end if

         ! Fuse patches
         ! ----------------------------------------------------------------------------------------
         call fuse_patches(sites(s), bc_in(s) )

         ! Report Basal Area (as a check on if things were read in)
         ! ----------------------------------------------------------------------------------------
         !call canopy_structure(sites(s),bc_in(s))
         basal_area_postf = 0.0_r8
         currentpatch => sites(s)%youngest_patch
         do while(associated(currentpatch))
            currentcohort => currentpatch%tallest
            do while(associated(currentcohort))
               basal_area_postf = basal_area_postf + &
                     currentcohort%n*0.25*((currentcohort%dbh/100.0_r8)**2.0_r8)*pi_const
               currentcohort => currentcohort%shorter
            end do
            
            currentPatch => currentpatch%older
         enddo



         write(fates_log(),*) '-------------------------------------------------------'
         write(fates_log(),*) 'Basal Area from inventory, AFTER fusion'
         write(fates_log(),*) 'Lat: ',sites(s)%lat,' Lon: ',sites(s)%lon
         write(fates_log(),*) basal_area_postf,' [m2/ha]'
         write(fates_log(),*) '-------------------------------------------------------'

         ! If this is flagged as true, the post-fusion inventory will be written to file
         ! in the run directory.
         
         if(do_inventory_out)then
             call write_inventory_type1(sites(s))
         end if

      end do
      
      deallocate(inv_format_list, inv_pss_list, inv_css_list, inv_lat_list, inv_lon_list)

      return
   end subroutine initialize_sites_by_inventory

   ! ==============================================================================================

   function count_inventory_sites(sitelist_file_unit) result(nsites)

      ! Simple function that counts the number of lines in the inventory descriptor file

      ! Arguments
      integer, intent(in)        :: sitelist_file_unit

      ! Locals
      character(len=line_strlen) :: header_str
      character(len=line_strlen) :: site_str
      integer                    :: ios
      integer                    :: nsites


      ! Set the file position to the top of the file
      ! Read in the header line
      ! Read through sites and check coordinates and file existence
      rewind(unit=sitelist_file_unit)
      read(sitelist_file_unit,fmt='(A)') header_str
      nsites = 0
      do
         read(sitelist_file_unit,fmt='(A)',iostat=ios) site_str
         if (ios/=0) exit
         nsites = nsites + 1
      end do

      return
   end function count_inventory_sites

   ! ==============================================================================================

   subroutine assess_inventory_sites(sitelist_file_unit,nsites, inv_format_list, &
         inv_pss_list,inv_css_list, &
         inv_lat_list,inv_lon_list)

      ! -------------------------------------------------------------------------------------------
      ! This subroutine looks through the inventory descriptor file
      ! and line by line reads information about the available inventory
      ! sites, and saves their information (such as location and file path)
      ! to arrays.  This routine also does some simple checks to make
      ! sure it is not reading nonsense
      !
      ! File Format for the inventory site file:
      ! 1 line header
      ! 1 line listing each available inventory site with the following fields:
      ! type     latitude    longitude   pss-name   css-name
      !
      ! The fields for each site are described as follows:
      !
      ! <short-name>    <value-kind>     <description>
      !
      ! type            integer          We will accomodate different file format with different
      !                                  field values as the need arises. format 1 will read in
      !                                  datasets via "set_inventory_patch_type1()",
      !                                  "set_inventory_cohort_type1()"
      !
      ! latitude        float            The geographic latitude coordinate of the site
      ! longitude       float            The geogarphic longitude coordinate of the site
      ! pss-name        string           The full path to the patch descriptor file (PSS)
      ! css-name        string           The full path to the cohort descriptor file (CSS)
      ! -------------------------------------------------------------------------------------------


      ! Arguments
      integer, intent(in)                      :: sitelist_file_unit       ! file unit for sitelist
      integer, intent(in)                      :: nsites                   ! number of inventory sites
      integer, intent(inout)                   :: inv_format_list(nsites)  ! array of formats for each inventory site
      character(len=path_strlen),intent(inout) :: inv_pss_list(nsites)     ! array of pss file paths for each site
      character(len=path_strlen),intent(inout) :: inv_css_list(nsites)     ! array of css file paths for each site
      real(r8),intent(inout)                   :: inv_lat_list(nsites)     ! array of latitudes for each site
      real(r8),intent(inout)                   :: inv_lon_list(nsites)     ! array of longitudes for each site

      ! Locals
      character(len=line_strlen)               :: header_str  ! a string to hold the header information
      character(len=line_strlen)               :: site_str    ! a string to hold each site-line in the file
      integer                                  :: isite       ! site index
      integer                                  :: ios         ! fortran read status flag
      character(len=path_strlen)               :: pss_file
      character(len=path_strlen)               :: css_file
      real(r8)                                 :: site_lat    ! inventory site latitude
      real(r8)                                 :: site_lon    ! site longitude
      integer                                  :: iblnk       ! Index used for string parsing
      integer                                  :: file_format ! format type (1=legacy ED pss/css)
      logical                                  :: lexist      ! file existence flag

      rewind(unit=sitelist_file_unit)
      read(sitelist_file_unit,fmt='(4A)') header_str

      do isite=1,nsites

         ! Read in the whole line
         read(sitelist_file_unit,fmt='(a)',iostat=ios) site_str

         ! Parse the format identifier
         read(site_str,*) file_format

         ! Parse the latitude
         site_str = adjustl(site_str)
         iblnk = index(site_str,' ')
         site_str = adjustl(site_str(iblnk:))
         read(site_str,*) site_lat

         ! Parse the longitude
         site_str = adjustl(site_str)
         iblnk = index(site_str,' ')
         site_str = adjustl(site_str(iblnk:))
         read(site_str,*) site_lon

         ! Parse the pss file name
         site_str = adjustl(site_str)
         iblnk    = index(site_str,' ')
         site_str = adjustl(site_str(iblnk:))
         iblnk    = index(site_str,' ')
         read(site_str(:iblnk),fmt='(1A)') pss_file

         ! Parse the css file name
         site_str = adjustl(site_str)
         iblnk    = index(site_str,' ')
         site_str = adjustl(site_str(iblnk:))
         read(site_str,fmt='(1A)') css_file


         if ( site_lat < -90.0_r8 .or. site_lat > 90.0_r8 ) then
            write(fates_log(), *) 'read invalid latitude: ',site_lat,' from inventory site list'
            call endrun(msg=errMsg(sourcefile, __LINE__))
         end if

         ! Longitude should be converted to positive coordinate

         if( site_lon<0.0_r8 ) site_lon = 360.0_r8 + site_lon

         if ( site_lon < 0.0_r8 .or. site_lon > 360.0_r8 ) then
            write(fates_log(), *) 'read invalid longitude: ',site_lon,' from inventory site list'
            call endrun(msg=errMsg(sourcefile, __LINE__))
         end if

         inquire(file=trim(pss_file),exist=lexist)
         if( .not.lexist ) then
            write(fates_log(), *) 'the following pss file could not be found:'
            write(fates_log(), *) trim(pss_file)
            call endrun(msg=errMsg(sourcefile, __LINE__))
         end if

         inquire(file=trim(css_file),exist=lexist)
         if( .not.lexist ) then
            write(fates_log(), *) 'the following css file could not be found:'
            write(fates_log(), *) trim(css_file)
            call endrun(msg=errMsg(sourcefile, __LINE__))
         end if

         ! If we have made it to this point, then in all likelihood, the PSS/CSS
         ! File has probably been correctly identified

         inv_format_list(isite) = file_format
         inv_pss_list(isite) = pss_file
         inv_css_list(isite) = css_file
         inv_lat_list(isite) = site_lat
         inv_lon_list(isite) = site_lon

      end do

      return
   end subroutine assess_inventory_sites

   ! ==============================================================================================

   subroutine set_inventory_patch_type1(newpatch,pss_file_unit,ipa,ios,patch_name)

      ! --------------------------------------------------------------------------------------------
      ! This subroutine reads in a line of an inventory patch file (pss)
      ! And populates a new patch with that information.
      ! This routine specifically reads PSS files that are "Type 1" formatted
      !
      ! The file is formatted text, which contains 1 header line to label columns
      ! and then 1 line for each patch containing the following fields:
      !
      ! time	(year)     year of measurement
      ! patch	(string)   patch id string
      ! trk	(integer)  LU type index (0 non-forest, 1 secondary, 2 primary
      ! age	(years)    Time since this patch was disturbed (created)
      ! area	(fraction) Fraction of the site occupied by this patch
      ! --------------------------------------------------------------------------------------------

      use FatesSizeAgeTypeIndicesMod, only: get_age_class_index
      use EDtypesMod, only: AREA

      ! Arguments
      type(fates_patch_type),intent(inout), target   :: newpatch      ! Patch structure
      integer,intent(in)                          :: pss_file_unit ! Self explanatory
      integer,intent(in)                          :: ipa           ! Patch index (line number)
      integer,intent(out)                         :: ios           ! Return flag
      character(len=patchname_strlen),intent(out) :: patch_name    ! unique string identifier of patch

      ! Locals
      type(litter_type),pointer                   :: litt
      integer                                     :: el         ! index for elements
      real(r8)                                    :: p_time     ! Time patch was recorded
      real(r8)                                    :: p_trk      ! Land Use index (see above descriptions)
      character(len=patchname_strlen)             :: p_name     ! unique string identifier of patch
      real(r8)                                    :: p_age      ! Patch age [years]
      real(r8)                                    :: p_area     ! Patch area [fraction]
      integer                                     :: icwd       ! index for counting CWD pools
      integer                                     :: ipft       ! index for counting PFTs
      real(r8)                                    :: pftfrac    ! the inverse of the total number of PFTs

      character(len=128),parameter    :: wr_fmt = &
            '(F5.2,2X,A4,2X,F5.2,2X,F5.2,2X,F5.2,2X,F5.2,2X,F5.2,2X,F5.2,2X,F5.2,2X,F5.2,2X,F5.2,2X,F5.2,2X,F5.2)'


      read(pss_file_unit,fmt=*,iostat=ios) p_time, p_name, p_trk, p_age, p_area

      if (ios/=0) return

      patch_name = trim(p_name)

      if( debug_inv) then
         write(*,fmt=wr_fmt) &
               p_time, p_name, p_trk, p_age, p_area
      end if

      ! Fill in the patch's memory structures

      newpatch%age       = p_age
      newpatch%age_class = get_age_class_index(newpatch%age)
      newpatch%area      = p_area*AREA

      ! The non-litter patch soil variables need to be sent to the HLM
      ! This is not being sent as of this message (RGK 06-2017)

      ! ---------------------------------------------------------------------
      ! The litter and CWD could be estimated from at least two methods
      ! 1) after reading in the cohort data, assuming a SS turnover rate
      ! 2) again assuming SS, back out the CWD and Litter flux rates into
      !    the SSC, STSC and FSC pools that balance with their decomp rates
      !    and then use those flux rates, to calculate the CWD and litter
      !    pool sizes based on another SS model where flux out balances with
      !    mortality and litter fluxes into the non-decomposing pool
      !
      ! This is significant science modeling and does not have a simple
      ! first hack solution. (RGK 06-2017)
      ! ----------------------------------------------------------------------

      do el=1,num_elements
         litt => newpatch%litter(el)

         call litt%InitConditions(init_leaf_fines=0._r8, &
              init_root_fines=0._r8, &
              init_ag_cwd=0._r8,     &
              init_bg_cwd=0._r8,     &
              init_seed=0._r8,   &
              init_seed_germ=0._r8)

      end do

      return
   end subroutine set_inventory_patch_type1


   ! ==============================================================================================

   subroutine set_inventory_cohort_type1(csite,bc_in,css_file_unit,npatches, &
                                           patch_pointer_vec,patch_name_vec,ios)

      ! --------------------------------------------------------------------------------------------
      ! This subroutine reads in a line of an inventory cohort file (css)
      ! And populates a new cohort with that information.
      ! This routine specifically reads CSS files that are "Type 1" formatted
      !
      ! The file formatted text, which contains 1 header line to label columns
      ! and then 1 line for each cohort containing the following fields:
      !
      ! FILE FORMAT:
      ! time	(year)     year of measurement
      ! patch	(string)   patch id string associated with this cohort
      ! dbh	(cm)       diameter at breast height. Optional, set height to negative if used
      ! height  (m)        height of vegetation in m. Optional, set dbh to negative if used
      ! pft     (integer)  the plant functional type index (must be consistent with param file)
      ! n 	(/m2)      The plant number density
      ! --------------------------------------------------------------------------------------------

      use FatesAllometryMod         , only : h_allom
      use FatesAllometryMod         , only : h2d_allom
      use FatesAllometryMod         , only : bagw_allom
      use FatesAllometryMod         , only : bbgw_allom
      use FatesAllometryMod         , only : bleaf
      use FatesAllometryMod         , only : bfineroot
      use FatesAllometryMod         , only : bsap_allom
      use FatesAllometryMod         , only : bdead_allom
      use FatesAllometryMod         , only : bstore_allom

      use EDCohortDynamicsMod , only : create_cohort
      use FatesInterfaceTypesMod   , only : numpft

      ! Arguments
      type(ed_site_type),intent(inout), target    :: csite         ! current site
      type(bc_in_type),intent(in)                 :: bc_in         ! boundary conditions
      integer, intent(in)                         :: css_file_unit     ! Self explanatory
      integer, intent(in)                         :: npatches      ! number of patches
      type(pp_array), intent(in)                  :: patch_pointer_vec(npatches)
      character(len=patchname_strlen), intent(in) :: patch_name_vec(npatches)
      integer,intent(out)                         :: ios           ! Return flag

      ! Locals
      class(prt_vartypes), pointer                :: prt_obj
      real(r8)                                    :: c_time        ! Time patch was recorded
      character(len=patchname_strlen)             :: p_name        ! The patch associated with this cohort
      real(r8)                                    :: c_dbh         ! diameter at breast height (cm)
      real(r8)                                    :: c_height      ! tree height (m)
      integer                                     :: c_pft         ! plant functional type index
      real(r8)                                    :: c_nplant      ! plant density (/m2)
      real(r8)                                    :: site_spread   ! initial guess of site spread
                                                                   ! should be quickly re-calculated
      integer,parameter                           :: rstatus = 0   ! recruit status

      type(fates_patch_type), pointer                :: cpatch        ! current patch pointer
      type(fates_cohort_type), pointer               :: temp_cohort   ! temporary patch (needed for allom funcs)
      integer                                     :: ipa           ! patch idex
      integer                                     :: iage
      integer                                     :: el
      integer                                     :: element_id
      logical                                     :: matched_patch ! check if cohort was matched w/ patch
      real(r8) :: c_agw    ! carbon biomass above ground non-leaf [kgC]
      real(r8) :: c_bgw    ! carbon biomass below ground non-leaf [kgC]
      real(r8) :: c_leaf   ! carbon biomass in leaves [kgC]
      real(r8) :: c_fnrt   ! carbon biomass in fine roots [kgC]
      real(r8) :: c_sapw   ! carbon biomass in sapwood [kgC]
      real(r8) :: c_struct ! carbon biomass in structure [kgC]
      real(r8) :: c_store  ! carbon biomass in storage [kgC]
      real(r8) :: a_sapw   ! area of sapwood at reference height [m2]
      real(r8) :: m_struct ! Generic (any element) mass for structure [kg]
      real(r8) :: m_leaf   ! Generic mass for leaf  [kg]
      real(r8) :: m_fnrt   ! Generic mass for fine-root  [kg]
      real(r8) :: m_sapw   ! Generic mass for sapwood [kg]
      real(r8) :: m_store  ! Generic mass for storage [kg]
      real(r8) :: m_repro  ! Generic mass for reproductive tissues [kg]
      real(r8) :: fnrt_drop_fraction ! Fine-root abscission fraction
      real(r8) :: stem_drop_fraction ! Stem abscission fraction
      integer  :: i_pft, ncohorts_to_create
     
      character(len=128),parameter    :: wr_fmt = &
           '(F7.1,2X,A20,2X,A20,2X,F5.2,2X,F5.2,2X,I4,2X,F5.2,2X,F5.2,2X,F5.2,2X,F5.2)'

      real(r8), parameter :: abnormal_large_nplant = 1000.0_r8  ! Used to catch bad values
      real(r8), parameter :: abnormal_large_dbh    = 500.0_r8   ! I've never heard of a tree > 3m
      real(r8), parameter :: abnormal_large_height = 500.0_r8   ! I've never heard of a tree > 500m tall
      integer,  parameter :: recruitstatus = 0

     
      read(css_file_unit,fmt=*,iostat=ios) c_time, p_name, c_dbh, &
            c_height, c_pft, c_nplant

      if( debug_inv) then
         write(*,fmt=wr_fmt) &
              c_time, p_name, c_dbh, c_height, c_pft, c_nplant
      end if

      if (ios/=0) return

      ! Identify the patch based on the patch_name
      matched_patch = .false.
      do ipa=1,npatches
         if( trim(p_name) == trim(patch_name_vec(ipa))) then
            cpatch => patch_pointer_vec(ipa)%cpatch
            matched_patch = .true.
         end if
      end do

      if(.not.matched_patch)then
         write(fates_log(), *) 'could not match a cohort with a patch'
         write(fates_log(),fmt=wr_fmt) &
               c_time, p_name, c_dbh, c_height, c_pft, c_nplant
         call endrun(msg=errMsg(sourcefile, __LINE__))
      end if

      ! Run some sanity checks on the input data
      ! pft, nplant and dbh are the critical ones in this format specification
      ! -------------------------------------------------------------------------------------------

      if (c_pft > numpft ) then
         write(fates_log(), *) 'inventory pft: ',c_pft
         write(fates_log(), *) 'An inventory cohort file specified a pft index'
         write(fates_log(), *) 'greater than the maximum specified pfts numpft'
         call endrun(msg=errMsg(sourcefile, __LINE__))
      end if

      if (c_pft < 0 ) then
         write(fates_log(), *) 'inventory pft: ',c_pft
         write(fates_log(), *) 'The inventory produced a cohort with <0 pft index'
         call endrun(msg=errMsg(sourcefile, __LINE__))
      end if

      if (c_dbh < nearzero .and. c_height < nearzero) then
         write(fates_log(), *) 'inventory dbh: ', c_dbh
         write(fates_log(), *) 'and inventory height: ',c_height
         write(fates_log(), *) 'are both zero or negative. One must be positive.'
         call endrun(msg=errMsg(sourcefile, __LINE__))
      end if

      if (c_dbh > nearzero .and. c_height > nearzero) then
         write(fates_log(), *) 'inventory dbh: ', c_dbh
         write(fates_log(), *) 'and inventory height: ',c_height
         write(fates_log(), *) 'are both positive. One must be zero or negative.'
         call endrun(msg=errMsg(sourcefile, __LINE__))
      end if
      
      if (c_dbh > abnormal_large_dbh ) then
         write(fates_log(), *) 'inventory dbh: ', c_nplant
         write(fates_log(), *) 'The inventory produced a cohort with very large diameter [cm]'
         call endrun(msg=errMsg(sourcefile, __LINE__))
      end if

      if (c_height > abnormal_large_height ) then
         write(fates_log(), *) 'inventory height: ', c_height
         write(fates_log(), *) 'The inventory produced a cohort with very large height [m]'
         call endrun(msg=errMsg(sourcefile, __LINE__))
      end if

      if (c_nplant <=0 ) then
         write(fates_log(), *) 'inventory nplant: ', c_nplant
         write(fates_log(), *) 'The inventory produced a cohort with <= 0 density /m2'
         call endrun(msg=errMsg(sourcefile, __LINE__))
      end if

      if (c_nplant > abnormal_large_nplant ) then
         write(fates_log(), *) 'inventory nplant: ', c_nplant
         write(fates_log(), *) 'The inventory produced a cohort with very large density /m2'
         call endrun(msg=errMsg(sourcefile, __LINE__))
      end if

      if (c_pft .eq. 0 ) then
         if(debug_inv)then
            write(fates_log(), *) 'inventory pft: ',c_pft
            write(fates_log(), *) 'SPECIAL CASE TRIGGERED: PFT == 0 and therefore this subroutine'
            write(fates_log(), *) 'will assign a cohort with n = n_orig/numpft to every cohort in range 1 to numpft'
         end if
         ncohorts_to_create = numpft
      else
         ncohorts_to_create = 1
      end if

      do i_pft = 1,ncohorts_to_create
         allocate(temp_cohort)   ! A temporary cohort is needed because we want to make

         if (c_pft .ne. 0 ) then
             ! normal case: assign each cohort to its specified PFT
             temp_cohort%pft         = c_pft
         else
             ! special case, make an identical cohort for each PFT
             temp_cohort%pft         = i_pft
         endif

         temp_cohort%n           = c_nplant * cpatch%area / real(ncohorts_to_create,r8)
         
         temp_cohort%crowndamage = 1  ! assume undamaged 

<<<<<<< HEAD
         call h_allom(c_dbh,temp_cohort%pft,temp_cohort%height)

=======
         if( c_dbh> 0._r8)then
            temp_cohort%dbh         = c_dbh
            call h_allom(c_dbh,temp_cohort%pft,temp_cohort%height)
         else
            temp_cohort%height  = c_height
            call h2d_allom(c_height,temp_cohort%pft,temp_cohort%dbh)
         end if
            
>>>>>>> 5551a700
         temp_cohort%canopy_trim = 1.0_r8

         ! Determine the phenology status and the elongation factors.
         fnrt_drop_fraction = prt_params%phen_fnrt_drop_fraction(temp_cohort%pft)
         stem_drop_fraction = prt_params%phen_stem_drop_fraction(temp_cohort%pft)

         if( prt_params%season_decid(temp_cohort%pft) == itrue .and. &
              any(csite%cstatus == [phen_cstat_nevercold,phen_cstat_iscold])) then
            ! Cold deciduous and season is for leaves off. Set leaf status and 
            ! elongation factors accordingly
            temp_cohort%efleaf_coh = 0.0_r8
            temp_cohort%effnrt_coh = 1._r8 - fnrt_drop_fraction
            temp_cohort%efstem_coh = 1._r8 - stem_drop_fraction

            temp_cohort%status_coh = leaves_off

         elseif ( any(prt_params%stress_decid(temp_cohort%pft) == [ihard_stress_decid,isemi_stress_decid])) then
            ! Drought deciduous.  For the default approach, elongation factor is either
            ! zero (full abscission) or one (fully flushed), but this can also be a
            ! fraction in other approaches. Here we assume that leaves are "on" (i.e.
            ! either fully flushed or growing) if elongation factor is not 0 for the 
            ! initial conditions.
            ! 
            ! For tissues other than leaves, the actual drop fraction is a combination
            ! of the elongation factor (e) and the drop fraction (x), which will ensure
            ! that the remaining tissue biomass will be exactly e when x=1, and exactly
            ! the original biomass when x = 0.
            temp_cohort%efleaf_coh = csite%elong_factor(temp_cohort%pft)
            temp_cohort%effnrt_coh = 1.0_r8 - (1.0_r8 - temp_cohort%efleaf_coh ) * fnrt_drop_fraction
            temp_cohort%efstem_coh = 1.0_r8 - (1.0_r8 - temp_cohort%efleaf_coh ) * stem_drop_fraction

            if (temp_cohort%efleaf_coh > 0.0_r8) then
               ! Assume leaves are growing even if they are not fully flushed.
               temp_cohort%status_coh = leaves_on
            else
               ! Leaves are off (abscissing).
               temp_cohort%status_coh = leaves_off
            end if
         else
            ! Evergreen, or deciduous PFT during the growing season. Assume tissues are fully flushed.
            temp_cohort%efleaf_coh = 1.0_r8
            temp_cohort%effnrt_coh = 1.0_r8
            temp_cohort%efstem_coh = 1.0_r8

            temp_cohort%status_coh = leaves_on
         end if

         call bagw_allom(temp_cohort%dbh,temp_cohort%pft, &
              temp_cohort%crowndamage, temp_cohort%efstem_coh, c_agw)
         ! Calculate coarse root biomass from allometry
         call bbgw_allom(temp_cohort%dbh,temp_cohort%pft, temp_cohort%efstem_coh, c_bgw)

         ! Calculate the leaf biomass (calculates a maximum first, then applies canopy trim
         ! and sla scaling factors)
         call bleaf(temp_cohort%dbh,temp_cohort%pft,temp_cohort%crowndamage,&
              temp_cohort%canopy_trim, temp_cohort%efleaf_coh, c_leaf)
         
         ! Calculate fine root biomass

         temp_cohort%l2fr = prt_params%allom_l2fr(temp_cohort%pft)
         call bfineroot(temp_cohort%dbh,temp_cohort%pft,temp_cohort%canopy_trim,temp_cohort%l2fr, &
              temp_cohort%effnrt_coh, c_fnrt)

         ! Calculate sapwood biomass
         call bsap_allom(temp_cohort%dbh,temp_cohort%pft,temp_cohort%crowndamage, &
              temp_cohort%canopy_trim, temp_cohort%efstem_coh, a_sapw, c_sapw)
         
         call bdead_allom( c_agw, c_bgw, c_sapw, temp_cohort%pft, c_struct )
         call bstore_allom(temp_cohort%dbh, temp_cohort%pft, temp_cohort%crowndamage,temp_cohort%canopy_trim, c_store)

         prt_obj => null()
         call InitPRTObject(prt_obj)

         !  (Keeping as an example)
         ! Allocate running mean functions
         !allocate(temp_cohort%tveg_lpa)
         !call temp_cohort%tveg_lpa%InitRMean(ema_lpa,init_value=cpatch%tveg_lpa%GetMean())
         
         do el = 1,num_elements

            element_id = element_list(el)

            ! If this is carbon12, then the initialization is straight forward
            ! otherwise, we use stoichiometric ratios
            select case(element_id)
            case(carbon12_element)

               m_struct = c_struct
               m_leaf   = c_leaf
               m_fnrt   = c_fnrt
               m_sapw   = c_sapw
               m_store  = c_store
               m_repro  = 0._r8

            case(nitrogen_element)

               ! For inventory runs, initialize nutrient contents half way between max and min stoichiometries
               m_struct = c_struct * &
                    prt_params%nitr_stoich_p1(temp_cohort%pft,prt_params%organ_param_id(struct_organ))

               m_leaf   = c_leaf * &
                    prt_params%nitr_stoich_p1(temp_cohort%pft,prt_params%organ_param_id(leaf_organ))

               m_fnrt   = c_fnrt * &
                    prt_params%nitr_stoich_p1(temp_cohort%pft,prt_params%organ_param_id(fnrt_organ))

               m_sapw   = c_sapw * &
                    prt_params%nitr_stoich_p1(temp_cohort%pft,prt_params%organ_param_id(sapw_organ))

               m_repro  = 0._r8

               m_store = StorageNutrientTarget(temp_cohort%pft, element_id, m_leaf, m_fnrt, m_sapw, m_struct)

            case(phosphorus_element)

               m_struct = c_struct * &
                    prt_params%phos_stoich_p1(temp_cohort%pft,prt_params%organ_param_id(struct_organ))

               m_leaf   = c_leaf * &
                    prt_params%phos_stoich_p1(temp_cohort%pft,prt_params%organ_param_id(leaf_organ))

               m_fnrt   = c_fnrt * &
                    prt_params%phos_stoich_p1(temp_cohort%pft,prt_params%organ_param_id(fnrt_organ))
                    
               m_sapw   = c_sapw * &
                    prt_params%phos_stoich_p1(temp_cohort%pft,prt_params%organ_param_id(sapw_organ))

               m_repro  = 0._r8

               m_store = StorageNutrientTarget(temp_cohort%pft, element_id, m_leaf, m_fnrt, m_sapw, m_struct)

            end select

            select case(hlm_parteh_mode)
            case (prt_carbon_allom_hyp,prt_cnp_flex_allom_hyp )

               ! Equally distribute leaf mass into available age-bins
               do iage = 1,nleafage
                  call SetState(prt_obj,leaf_organ, element_id,m_leaf/real(nleafage,r8),iage)
               end do

               call SetState(prt_obj,fnrt_organ, element_id, m_fnrt)
               call SetState(prt_obj,sapw_organ, element_id, m_sapw)
               call SetState(prt_obj,store_organ, element_id, m_store)
               call SetState(prt_obj,struct_organ, element_id, m_struct)
               call SetState(prt_obj,repro_organ, element_id, m_repro)

            case default
               write(fates_log(),*) 'Unspecified PARTEH module during inventory intitialization'
               call endrun(msg=errMsg(sourcefile, __LINE__))
            end select

         end do

         call prt_obj%CheckInitialConditions()

         call create_cohort(csite, cpatch, temp_cohort%pft, temp_cohort%n, temp_cohort%height, &
              temp_cohort%coage, temp_cohort%dbh, &
              prt_obj, temp_cohort%efleaf_coh, temp_cohort%effnrt_coh, &
              temp_cohort%efstem_coh, temp_cohort%status_coh, rstatus, &
              temp_cohort%canopy_trim,temp_cohort%c_area, &
              1, temp_cohort%crowndamage, csite%spread, bc_in)

         deallocate(temp_cohort) ! get rid of temporary cohort

      end do

      return
    end subroutine set_inventory_cohort_type1

   ! ====================================================================================

   subroutine write_inventory_type1(currentSite)

       ! --------------------------------------------------------------------------------
       ! This subroutine writes the cohort/patch inventory type files in the "type 1"
       ! format.
       ! The files will have a lat/long tag added to their name, and will be
       ! generated in the run folder.
       ! JFN Oct 2023 - updated to get rid of unused ED columns      
       ! --------------------------------------------------------------------------------

       use shr_file_mod, only        : shr_file_getUnit
       use shr_file_mod, only        : shr_file_freeUnit

       ! Arguments
       type(ed_site_type), target :: currentSite

       ! Locals
       type(fates_patch_type), pointer          :: currentpatch
       type(fates_cohort_type), pointer         :: currentcohort

       character(len=128)                    :: pss_name_out         ! output file string
       character(len=128)                    :: css_name_out         ! output file string
       integer                               :: pss_file_out
       integer                               :: css_file_out
       integer                               :: ilat_int,ilat_dec    ! for output string parsing
       integer                               :: ilon_int,ilon_dec    ! for output string parsing
       character(len=32)                     :: patch_str
       character(len=32)                     :: cohort_str
       integer                               :: ipatch
       integer                               :: icohort
       character(len=1)                      :: ilat_sign,ilon_sign

       ! Generate pss/css file name based on the location of the site
       ilat_int = abs(int(currentSite%lat))
       ilat_dec = int(100000*(abs(currentSite%lat) - real(ilat_int,r8)))
       ilon_int = abs(int(currentSite%lon))
       ilon_dec = int(100000*(abs(currentSite%lon) - real(ilon_int,r8)))

       if(currentSite%lat>=0._r8)then
           ilat_sign = 'N'
       else
           ilat_sign = 'S'
       end if
       if(currentSite%lon>=0._r8)then
           ilon_sign = 'E'
       else
           ilon_sign = 'W'
       end if

       write(pss_name_out,'(A8, I2.2, A1, I5.5, A1)') &
             'pss_out_',ilat_int,'.',ilat_dec,ilat_sign,'_',ilon_int,'.',ilon_dec,ilon_sign,'.txt'
       write(css_name_out,'(A8, I2.2,  A1, A1, I3.3, A1)') &
             'css_out_',ilat_int,'.',ilat_dec,ilat_sign,'_',ilon_int,'.',ilon_dec,ilon_sign,'.txt'

       pss_file_out       = shr_file_getUnit()
       css_file_out       = shr_file_getUnit()

       open(unit=pss_file_out,file=trim(pss_name_out), status='UNKNOWN',action='WRITE',form='FORMATTED')
       open(unit=css_file_out,file=trim(css_name_out), status='UNKNOWN',action='WRITE',form='FORMATTED')

       write(pss_file_out,*) 'time patch trk age area'
       write(css_file_out,*) 'time patch dbh height pft nplant'

       ipatch=0
       currentpatch => currentSite%youngest_patch
       do while(associated(currentpatch))
           ipatch=ipatch+1

           write(patch_str,'(A7,i4.4,A)') '<patch_',ipatch,'>'

           write(pss_file_out,*) '0000 ',trim(patch_str),' 2 ',currentPatch%age,currentPatch%area/AREA

           icohort=0
           currentcohort => currentpatch%tallest
           do while(associated(currentcohort))
               icohort=icohort+1
               write(css_file_out,*) '0000 ',trim(patch_str), &
                     currentCohort%dbh,currentCohort%height,currentCohort%pft,currentCohort%n/currentPatch%area

               currentcohort => currentcohort%shorter
           end do
           currentPatch => currentpatch%older
       enddo

       close(css_file_out)
       close(pss_file_out)

       call shr_file_freeUnit(css_file_out)
       call shr_file_freeUnit(pss_file_out)

   end subroutine write_inventory_type1

end module FatesInventoryInitMod<|MERGE_RESOLUTION|>--- conflicted
+++ resolved
@@ -946,10 +946,6 @@
          
          temp_cohort%crowndamage = 1  ! assume undamaged 
 
-<<<<<<< HEAD
-         call h_allom(c_dbh,temp_cohort%pft,temp_cohort%height)
-
-=======
          if( c_dbh> 0._r8)then
             temp_cohort%dbh         = c_dbh
             call h_allom(c_dbh,temp_cohort%pft,temp_cohort%height)
@@ -957,8 +953,7 @@
             temp_cohort%height  = c_height
             call h2d_allom(c_height,temp_cohort%pft,temp_cohort%dbh)
          end if
-            
->>>>>>> 5551a700
+
          temp_cohort%canopy_trim = 1.0_r8
 
          ! Determine the phenology status and the elongation factors.
