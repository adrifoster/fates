--- conflicted
+++ resolved
@@ -42,7 +42,6 @@
    use EDTypesMod       , only : num_elements
    use EDTypesMod       , only : element_list
    use EDPftvarcon      , only : EDPftvarcon_inst
-<<<<<<< HEAD
    use FatesInterfaceMod,      only : hlm_parteh_mode
    use EDCohortDynamicsMod,    only : InitPRTObject
    use PRTGenericMod,          only : prt_carbon_allom_hyp
@@ -58,10 +57,7 @@
    use PRTGenericMod,          only : nitrogen_element
    use PRTGenericMod,          only : phosphorus_element
    use PRTGenericMod,          only : SetState
-=======
    use FatesConstantsMod, only : primaryforest
-
->>>>>>> 5dd0d0e5
 
    implicit none
    private
@@ -276,8 +272,8 @@
             age_init            = 0.0_r8
             area_init           = 0.0_r8 
 
-<<<<<<< HEAD
-            call create_patch(sites(s), newpatch, age_init, area_init,bc_in(s)%nlevsoil )
+            call create_patch(sites(s), newpatch, age_init, area_init, &
+                  bc_in(s)%nlevsoil, primaryforest )
             
             do el=1,num_elements
                call newpatch%litter(el)%InitConditions(init_leaf_fines=0._r8, &
@@ -286,12 +282,6 @@
                     init_bg_cwd=0._r8, &
                     init_seed=0._r8)
             end do
-            
-=======
-            call create_patch(sites(s), newpatch, age_init, area_init, &
-                  cwd_ag_init, cwd_bg_init, &
-                  leaf_litter_init, root_litter_init, bc_in(s)%nlevsoil, primaryforest )
->>>>>>> 5dd0d0e5
 
             if( inv_format_list(invsite) == 1 ) then
                call set_inventory_edpatch_type1(newpatch,pss_file_unit,ipa,ios,patch_name)
