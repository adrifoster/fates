--- conflicted
+++ resolved
@@ -871,13 +871,10 @@
 
       temp_cohort%pft         = c_pft
       temp_cohort%n           = c_nplant * cpatch%area
-<<<<<<< HEAD
+      temp_cohort%dbh         = c_dbh
       call h_allom(c_dbh,c_pft,temp_cohort%hite)
-=======
->>>>>>> 9f7a5bcb
-      temp_cohort%dbh         = c_dbh
-      temp_cohort%hite        = Hite(temp_cohort)
       temp_cohort%canopy_trim = 1.0_r8
+
       ! Calculate total above-ground biomass from allometry
 
       call bag_allom(temp_cohort%dbh,temp_cohort%hite,c_pft,b_ag)
