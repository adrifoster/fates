--- conflicted
+++ resolved
@@ -450,10 +450,6 @@
          write(fates_log(),*) 'Lat: ',sites(s)%lat,' Lon: ',sites(s)%lon
          write(fates_log(),*) basal_area_postf,' [m2/ha]'
          write(fates_log(),*) '-------------------------------------------------------'
-<<<<<<< HEAD
-=======
-
->>>>>>> 41e7674c
          
          ! If this is flagged as true, the post-fusion inventory will be written to file
          ! in the run directory.
