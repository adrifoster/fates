module FatesInventoryInitMod

   !-----------------------------------------------------------------------------------------------
   ! This module contains the majority of the code used to read forest inventory data and
   ! initialize a simulation from that data.  Some important points:
   ! - This procedure is called through the host model's "cold-start" initialization and not a
   !   restart type of simulation.
   ! - This procedure, if called from a massive grid, is both probably inappropriate, and probably
   !   time consuming.
   ! - This procedure is assumed to be called over a small subset of sites, for instance a single
   !   site, or a small collection of sparse/irregularly spaced group of sites
   !
   ! Created: Ryan Knox June 2017
   ! This code borrows heavily in concept from what is done in ED2.  
   ! At the time of writing this ED2 is unlicensed, and only concepts were borrowed with no direct
   ! code copied.
   !
   !
   ! Update: Jessica Needham October 2023
   ! As discussed in FATES issue #1062 we decided to remove columns not used in FATES from the
   ! PSS and CSS files. 
  !-----------------------------------------------------------------------------------------------

   ! CIME GLOBALS

   use shr_log_mod      , only : errMsg => shr_log_errMsg

   ! FATES GLOBALS
   use FatesConstantsMod, only : r8 => fates_r8
   use FatesConstantsMod, only : pi_const
   use FatesConstantsMod, only : itrue
   use FatesConstantsMod, only : nearzero
   use FatesGlobals     , only : endrun => fates_endrun
   use FatesGlobals     , only : fates_log
   use EDParamsMod      , only : regeneration_model
   use FatesInterfaceTypesMod, only : bc_in_type
   use FatesInterfaceTypesMod, only : hlm_inventory_ctrl_file
   use FatesInterfaceTypesMod, only : nleafage
   use FatesInterfaceTypesMod, only : hlm_current_tod
   use FatesInterfaceTypesMod, only : numpft
   use FatesLitterMod   , only : litter_type
   use EDTypesMod       , only : ed_site_type
   use FatesPatchMod    , only : fates_patch_type
   use FatesCohortMod   , only : fates_cohort_type
   use EDTypesMod       , only : area
   use FatesConstantsMod, only : leaves_on
   use FatesConstantsMod, only : leaves_off
   use FatesConstantsMod, only : ihard_stress_decid
   use FatesConstantsMod, only : isemi_stress_decid
   use PRTGenericMod    , only : num_elements
   use PRTGenericMod    , only : element_list
   use EDTypesMod       , only : phen_cstat_nevercold
   use EDTypesMod       , only : phen_cstat_iscold
   use EDTypesMod       , only : phen_dstat_timeoff
   use EDTypesMod       , only : phen_dstat_moistoff
   use PRTParametersMod , only : prt_params
   use EDPftvarcon      , only : EDPftvarcon_inst
   use FatesInterfaceTypesMod, only : hlm_parteh_mode
   use EDCohortDynamicsMod, only : InitPRTObject
   use PRTGenericMod,       only : prt_carbon_allom_hyp
   use PRTGenericMod,       only : prt_cnp_flex_allom_hyp
   use PRTGenericMod,       only : prt_vartypes
   use PRTGenericMod,       only : leaf_organ
   use PRTGenericMod,       only : fnrt_organ
   use PRTGenericMod,       only : sapw_organ
   use PRTGenericMod,       only : store_organ
   use PRTGenericMod,       only : struct_organ
   use PRTGenericMod,       only : repro_organ
   use PRTGenericMod,       only : carbon12_element
   use PRTGenericMod,       only : nitrogen_element
   use PRTGenericMod,       only : phosphorus_element
   use PRTGenericMod,       only : SetState
   use FatesConstantsMod,   only : primaryland
   use FatesRunningMeanMod, only : ema_lpa
   use PRTGenericMod,       only : StorageNutrientTarget
   use FatesConstantsMod,   only : fates_unset_int
   use EDCanopyStructureMod, only : canopy_summarization, canopy_structure
   use FatesRadiationMemMod, only : num_swb
   implicit none
   private

   ! This derived type is to allow an array of pointers to the LL patch structure
   ! This is different than allocating a vector of patches. This is needed for
   ! quickly matching cohort string identifiers, the indices that match thos identifiers
   ! with a patch.  BY having a vector of patch pointers that lines up with the string
   ! identifier array, this can be done quickly.
   type pp_array
      type(fates_patch_type), pointer :: cpatch
   end type pp_array

   character(len=*), parameter, private :: sourcefile =  __FILE__

   logical, parameter :: debug_inv = .false.       ! Debug flag for devs

   ! String length specifiers
   integer, parameter :: patchname_strlen = 64
   integer, parameter :: cohortname_strlen = 64
   integer, parameter :: line_strlen = 512
   integer, parameter :: path_strlen = 256


   real(r8), parameter :: max_site_adjacency_deg = 0.05_r8 ! The maximum distance in degrees
                                                           ! allowed between a site's coordinate
                                                           ! defined in model memory and a physical
                                                           ! site listed in the file

   logical, parameter :: do_inventory_out = .false.


   public :: initialize_sites_by_inventory

contains

   ! ==============================================================================================

   subroutine initialize_sites_by_inventory(nsites,sites,bc_in)

      ! !USES:
      use shr_file_mod, only        : shr_file_getUnit
      use shr_file_mod, only        : shr_file_freeUnit
      use FatesConstantsMod, only   : nearzero
      use EDPatchDynamicsMod, only  : fuse_patches
      use EDCohortDynamicsMod, only : fuse_cohorts
      use EDCohortDynamicsMod, only : sort_cohorts
      use EDcohortDynamicsMod, only : count_cohorts
      use EDPatchDynamicsMod, only  : patch_pft_size_profile

      ! Arguments
      integer,            intent(in)               :: nsites
      type(ed_site_type), intent(inout), target    :: sites(nsites)
      type(bc_in_type),   intent(in)               :: bc_in(nsites)

      ! Locals
      type(ed_site_type), pointer                  :: currentSite
      type(fates_patch_type), pointer                 :: currentpatch
      type(fates_cohort_type), pointer                :: currentcohort
      type(fates_patch_type), pointer                 :: newpatch
      type(fates_patch_type), pointer                 :: olderpatch
      type(fates_patch_type), pointer                 :: head_of_unsorted_patch_list
      type(fates_patch_type), pointer                 :: next_in_unsorted_patch_list
      integer                                      :: sitelist_file_unit   ! fortran file unit for site list
      integer                                      :: pss_file_unit        ! fortran file unit for the pss file
      integer                                      :: css_file_unit        ! fortran file unit for the css file
      integer                                      :: nfilesites           ! number of sites in file list
      logical                                      :: lopen                ! logical, file is open
      logical                                      :: lexist               ! logical, file exists
      integer                                      :: ios                  ! integer, "IO" status
      character(len=line_strlen)                   :: header_str           ! large string for whole lines
      real(r8)                                     :: age_init             ! dummy value for creating a patch
      real(r8)                                     :: area_init            ! dummy value for creating a patch
      integer                                      :: s                    ! site index
      integer                                      :: ipa                  ! patch index
      integer                                      :: iv, ft, ic
      integer                                      :: total_cohorts        ! cohort counter for error checking
      integer,                         allocatable :: inv_format_list(:)   ! list of format specs
      character(len=path_strlen),      allocatable :: inv_css_list(:)      ! list of css file names
      character(len=path_strlen),      allocatable :: inv_pss_list(:)      ! list of pss file names

      real(r8),                        allocatable :: inv_lat_list(:)      ! list of lat coords
      real(r8),                        allocatable :: inv_lon_list(:)      ! list of lon coords
      integer                                      :: invsite              ! index of inventory site
                                                                           ! closest to actual site
      integer                                      :: el                   ! loop counter for number of elements
      character(len=patchname_strlen)              :: patch_name           ! patch ID string in the file
      integer                                      :: npatches             ! number of patches found in PSS
      type(pp_array),                  allocatable :: patch_pointer_vec(:) ! vector of pointers to patch LL
      character(len=patchname_strlen), allocatable :: patch_name_vec(:)    ! vector of patch ID strings
      real(r8)                                     :: basal_area_postf     ! basal area before fusion (m2/ha)
      real(r8)                                     :: basal_area_pref      ! basal area after fusion (m2/ha)
    
      ! I. Load the inventory list file, do some file handle checks
      ! ------------------------------------------------------------------------------------------

      sitelist_file_unit = shr_file_getUnit()


      inquire(file=trim(hlm_inventory_ctrl_file),exist=lexist,opened=lopen)
      if( .not.lexist ) then   ! The inventory file list DNE
         write(fates_log(), *) 'An inventory Initialization was requested.'
         write(fates_log(), *) 'However the inventory file: ',trim(hlm_inventory_ctrl_file),' DNE'
         write(fates_log(), *) 'Aborting'
         call endrun(msg=errMsg(sourcefile, __LINE__))
      end if
      if( lopen ) then        ! The inventory file should not be open
         write(fates_log(), *) 'The inventory list file is open but should not be.'
         write(fates_log(), *) 'Aborting.'
         call endrun(msg=errMsg(sourcefile, __LINE__))
      end if

      open(unit=sitelist_file_unit,file=trim(hlm_inventory_ctrl_file),status='OLD',action='READ',form='FORMATTED')
      rewind(sitelist_file_unit)

      ! There should be at least 1 line
      read(sitelist_file_unit,fmt='(A)',iostat=ios) header_str
      read(sitelist_file_unit,fmt='(A)',iostat=ios) header_str
      if( ios /= 0 ) then
         write(fates_log(), *) 'The inventory file does not contain at least two lines'
         write(fates_log(), *) 'of data, ie a header and 1 site.  Aborting.'
         call endrun(msg=errMsg(sourcefile, __LINE__))
      end if
      rewind(unit=sitelist_file_unit)


      ! Count the number of sites that are listed in this file, and allocate storage arrays
      ! ------------------------------------------------------------------------------------------

      nfilesites = count_inventory_sites(sitelist_file_unit)

      allocate(inv_format_list(nfilesites))
      allocate(inv_pss_list(nfilesites))
      allocate(inv_css_list(nfilesites))
      allocate(inv_lat_list(nfilesites))
      allocate(inv_lon_list(nfilesites))


      ! Check through the sites that are listed and do some sanity checks
      ! ------------------------------------------------------------------------------------------
      call assess_inventory_sites(sitelist_file_unit, nfilesites, inv_format_list, &
            inv_pss_list, inv_css_list, &
            inv_lat_list, inv_lon_list)

      ! We can close the list file now
      close(sitelist_file_unit, iostat = ios)
      if( ios /= 0 ) then
         write(fates_log(), *) 'The inventory file needed to be closed, but was still open'
         write(fates_log(), *) 'aborting'
         call endrun(msg=errMsg(sourcefile, __LINE__))
      end if
      call shr_file_freeUnit(sitelist_file_unit)


      ! For each site, identify the most proximal PSS/CSS couplet, read-in the data
      ! allocate linked lists and assign to memory
      do s = 1, nsites
         invsite = &
               minloc( (sites(s)%lat-inv_lat_list(:))**2.0_r8 + &
               (sites(s)%lon-inv_lon_list(:))**2.0_r8 , dim=1)

         ! Do a sanity check on the distance separation between physical site and model site
         if ( sqrt( (sites(s)%lat-inv_lat_list(invsite))**2.0_r8 + &
               (sites(s)%lon-inv_lon_list(invsite))**2.0_r8 ) > max_site_adjacency_deg ) then
            write(fates_log(), *) 'Model site at lat:',sites(s)%lat,' lon:',sites(s)%lon
            write(fates_log(), *) 'has no reasonably proximal site in the inventory site list.'
            write(fates_log(), *) 'Closest is at lat:',inv_lat_list(invsite),' lon:',inv_lon_list(invsite)
            write(fates_log(), *) 'Separation must be less than ',max_site_adjacency_deg,' degrees'
            write(fates_log(), *) 'Exiting'
            call endrun(msg=errMsg(sourcefile, __LINE__))
         end if


         ! Open the PSS/CSS couplet and initialize the ED data structures.
         ! Lets start withe the PSS
         ! ---------------------------------------------------------------------------------------

         pss_file_unit = shr_file_getUnit()
         open(unit=pss_file_unit,file=trim(inv_pss_list(invsite)), &
               status='OLD',action='READ',form='FORMATTED')
         rewind(pss_file_unit)
         read(pss_file_unit,fmt=*) header_str

         ! Do one quick pass through just to count lines
         ipa = 0
         countpatchloop: do
            read(pss_file_unit,fmt=*,iostat=ios) header_str
            if(ios/=0) exit
            ipa = ipa + 1
         end do countpatchloop
         rewind(pss_file_unit)
         read(pss_file_unit,fmt=*) header_str

         npatches = ipa
         allocate(patch_name_vec(npatches))
         allocate(patch_pointer_vec(npatches))


         do ipa=1,npatches

            ! This call doesn't do much asside from initializing the patch with
            ! nominal values, NaNs, zero's and allocating some vectors. We should
            ! be able to get the following values from the patch files. But on
            ! the patch creation step, we don't have that information.

            age_init            = 0.0_r8
            area_init           = 0.0_r8
            allocate(newpatch)
            call newpatch%Create(age_init, area_init, primaryland,           &
               fates_unset_int, num_swb, numpft, sites(s)%nlevsoil,         &
               hlm_current_tod, regeneration_model)

            newpatch%patchno = ipa
            newpatch%younger => null()
            newpatch%older   => null()

            if( inv_format_list(invsite) == 1 ) then
               call set_inventory_patch_type1(newpatch,pss_file_unit,ipa,ios,patch_name)
            end if

            ! Add it to the site's patch list
            ! ------------------------------------------------------------------------------------

            patch_name_vec(ipa)           = trim(patch_name)
            patch_pointer_vec(ipa)%cpatch => newpatch

            if(ipa == 1) then
               ! This is the first patch to be added
               ! It starts off as the oldest and youngest patch in the list
               sites(s)%youngest_patch => newpatch
               sites(s)%oldest_patch   => newpatch
            else

               ! Insert this patch into the patch LL
               ! First check the two end-cases

               ! Youngest Patch
               if(newpatch%age<=sites(s)%youngest_patch%age)then
                  newpatch%older                  => sites(s)%youngest_patch
                  newpatch%younger                => null()
                  sites(s)%youngest_patch%younger => newpatch
                  sites(s)%youngest_patch         => newpatch

                  ! Oldest Patch
               else if(newpatch%age>sites(s)%oldest_patch%age)then
                  newpatch%older              => null()
                  newpatch%younger            => sites(s)%oldest_patch
                  sites(s)%oldest_patch%older => newpatch
                  sites(s)%oldest_patch       => newpatch

                  ! Somewhere in the middle
               else
                  currentpatch => sites(s)%youngest_patch
                  do while(associated(currentpatch))
                     olderpatch => currentpatch%older
                     if(associated(currentpatch%older)) then
                        if(newpatch%age >= currentpatch%age .and. &
                              newpatch%age < olderpatch%age) then
                           ! Set the new patches pointers
                           newpatch%older   => currentpatch%older
                           newpatch%younger => currentpatch
                           ! Fix the patch's older pointer
                           currentpatch%older => newpatch
                           ! Fix the older patch's younger pointer
                           olderpatch%younger => newpatch
                        end if
                     end if
                     currentPatch => olderpatch
                  enddo
               end if
            end if
         end do

         close(pss_file_unit,iostat=ios)
         if( ios /= 0 ) then
            write(fates_log(), *) 'The pss file: ',inv_pss_list(invsite),' could not be closed'
            write(fates_log(), *) 'aborting'
            call endrun(msg=errMsg(sourcefile, __LINE__))
         end if
         call shr_file_freeUnit(pss_file_unit)

         if(debug_inv) then
            write(fates_log(),*) 'Raw List of Inventory Patches, Age Sorted:'
            currentpatch => sites(s)%youngest_patch
            do while(associated(currentpatch))
               write(fates_log(),*) ' AGE: ',currentpatch%age,' AREA: ',currentpatch%area
               currentPatch => currentpatch%older
            enddo
         end if

         
         ! OPEN THE CSS FILE
         ! ---------------------------------------------------------------------------------------
         css_file_unit = shr_file_getUnit()
         open(unit=css_file_unit,file=trim(inv_css_list(invsite)), &
               status='OLD',action='READ',form='FORMATTED')
         rewind(css_file_unit)
         read(css_file_unit,fmt=*) header_str

         ! Read in each cohort line. Each line is associated with a patch from the PSS
         ! file via a patch name identification string.  We pass the whole site pointer
         ! to this routine, because inside the routine we identify the patch by making
         ! comparisons with patch_name_vec and identifying the patch pointer
         ! from patch_pointer_vec

         invcohortloop: do
            if ( inv_format_list(invsite) == 1 ) then
               call set_inventory_cohort_type1(sites(s),bc_in(s),css_file_unit, &
                     npatches, patch_pointer_vec,patch_name_vec, ios)
            end if
            if ( ios/=0 ) exit
         end do invcohortloop

         close(css_file_unit,iostat=ios)
         if( ios/=0 ) then
            write(fates_log(), *) 'The css file: ',inv_css_list(invsite),' could not be closed'
            write(fates_log(), *) 'aborting'
            call endrun(msg=errMsg(sourcefile, __LINE__))
         end if
         call shr_file_freeUnit(css_file_unit)

         deallocate(patch_pointer_vec,patch_name_vec)

         ! Report Basal Area (as a check on if things were read in)
         ! ------------------------------------------------------------------------------
         basal_area_pref = 0.0_r8
         currentpatch => sites(s)%youngest_patch
         do while(associated(currentpatch))
            currentcohort => currentpatch%tallest
            do while(associated(currentcohort))
               basal_area_pref = basal_area_pref + &
                    currentcohort%n*0.25*((currentcohort%dbh/100.0_r8)**2.0_r8)*pi_const
               currentcohort => currentcohort%shorter
            end do
            currentPatch => currentpatch%older
         enddo

         write(fates_log(),*) '-------------------------------------------------------'
         write(fates_log(),*) 'Basal Area from inventory, BEFORE fusion'
         write(fates_log(),*) 'Lat: ',sites(s)%lat,' Lon: ',sites(s)%lon
         write(fates_log(),*) basal_area_pref,' [m2/ha]'
         write(fates_log(),*) '-------------------------------------------------------'
                  
         ! Update the patch index numbers and fuse the cohorts in the patches
         ! ----------------------------------------------------------------------------------------
         ipa=1
         total_cohorts = 0

         currentpatch => sites(s)%youngest_patch
         do while(associated(currentpatch))
            currentpatch%patchno = ipa
            ipa=ipa+1

            ! Perform Cohort Fusion
            call fuse_cohorts(sites(s), currentpatch,bc_in(s))
            call sort_cohorts(currentpatch)

            ! This calculates %countcohorts
            call count_cohorts(currentpatch)
            total_cohorts = total_cohorts + currentPatch%countcohorts

            currentPatch => currentpatch%older
         enddo

         if(total_cohorts .eq. 0)then
            write(fates_log(), *) 'The inventory initialization produced no cohorts.'
            write(fates_log(), *) 'aborting'
            call endrun(msg=errMsg(sourcefile, __LINE__))
         end if

         ! Fuse patches
         ! ----------------------------------------------------------------------------------------
         call fuse_patches(sites(s), bc_in(s) )

         ! Report Basal Area (as a check on if things were read in)
         ! ----------------------------------------------------------------------------------------
         !call canopy_structure(sites(s),bc_in(s))
         basal_area_postf = 0.0_r8
         currentpatch => sites(s)%youngest_patch
         do while(associated(currentpatch))
            currentcohort => currentpatch%tallest
            do while(associated(currentcohort))
               basal_area_postf = basal_area_postf + &
                     currentcohort%n*0.25*((currentcohort%dbh/100.0_r8)**2.0_r8)*pi_const
               currentcohort => currentcohort%shorter
            end do
            
            currentPatch => currentpatch%older
         enddo



         write(fates_log(),*) '-------------------------------------------------------'
         write(fates_log(),*) 'Basal Area from inventory, AFTER fusion'
         write(fates_log(),*) 'Lat: ',sites(s)%lat,' Lon: ',sites(s)%lon
         write(fates_log(),*) basal_area_postf,' [m2/ha]'
         write(fates_log(),*) '-------------------------------------------------------'

         ! If this is flagged as true, the post-fusion inventory will be written to file
         ! in the run directory.
         
         if(do_inventory_out)then
             call write_inventory_type1(sites(s))
         end if

      end do
      
      deallocate(inv_format_list, inv_pss_list, inv_css_list, inv_lat_list, inv_lon_list)

      return
   end subroutine initialize_sites_by_inventory

   ! ==============================================================================================

   function count_inventory_sites(sitelist_file_unit) result(nsites)

      ! Simple function that counts the number of lines in the inventory descriptor file

      ! Arguments
      integer, intent(in)        :: sitelist_file_unit

      ! Locals
      character(len=line_strlen) :: header_str
      character(len=line_strlen) :: site_str
      integer                    :: ios
      integer                    :: nsites


      ! Set the file position to the top of the file
      ! Read in the header line
      ! Read through sites and check coordinates and file existence
      rewind(unit=sitelist_file_unit)
      read(sitelist_file_unit,fmt='(A)') header_str
      nsites = 0
      do
         read(sitelist_file_unit,fmt='(A)',iostat=ios) site_str
         if (ios/=0) exit
         nsites = nsites + 1
      end do

      return
   end function count_inventory_sites

   ! ==============================================================================================

   subroutine assess_inventory_sites(sitelist_file_unit,nsites, inv_format_list, &
         inv_pss_list,inv_css_list, &
         inv_lat_list,inv_lon_list)

      ! -------------------------------------------------------------------------------------------
      ! This subroutine looks through the inventory descriptor file
      ! and line by line reads information about the available inventory
      ! sites, and saves their information (such as location and file path)
      ! to arrays.  This routine also does some simple checks to make
      ! sure it is not reading nonsense
      !
      ! File Format for the inventory site file:
      ! 1 line header
      ! 1 line listing each available inventory site with the following fields:
      ! type     latitude    longitude   pss-name   css-name
      !
      ! The fields for each site are described as follows:
      !
      ! <short-name>    <value-kind>     <description>
      !
      ! type            integer          We will accomodate different file format with different
      !                                  field values as the need arises. format 1 will read in
      !                                  datasets via "set_inventory_patch_type1()",
      !                                  "set_inventory_cohort_type1()"
      !
      ! latitude        float            The geographic latitude coordinate of the site
      ! longitude       float            The geogarphic longitude coordinate of the site
      ! pss-name        string           The full path to the patch descriptor file (PSS)
      ! css-name        string           The full path to the cohort descriptor file (CSS)
      ! -------------------------------------------------------------------------------------------


      ! Arguments
      integer, intent(in)                      :: sitelist_file_unit       ! file unit for sitelist
      integer, intent(in)                      :: nsites                   ! number of inventory sites
      integer, intent(inout)                   :: inv_format_list(nsites)  ! array of formats for each inventory site
      character(len=path_strlen),intent(inout) :: inv_pss_list(nsites)     ! array of pss file paths for each site
      character(len=path_strlen),intent(inout) :: inv_css_list(nsites)     ! array of css file paths for each site
      real(r8),intent(inout)                   :: inv_lat_list(nsites)     ! array of latitudes for each site
      real(r8),intent(inout)                   :: inv_lon_list(nsites)     ! array of longitudes for each site

      ! Locals
      character(len=line_strlen)               :: header_str  ! a string to hold the header information
      character(len=line_strlen)               :: site_str    ! a string to hold each site-line in the file
      integer                                  :: isite       ! site index
      integer                                  :: ios         ! fortran read status flag
      character(len=path_strlen)               :: pss_file
      character(len=path_strlen)               :: css_file
      real(r8)                                 :: site_lat    ! inventory site latitude
      real(r8)                                 :: site_lon    ! site longitude
      integer                                  :: iblnk       ! Index used for string parsing
      integer                                  :: file_format ! format type (1=legacy ED pss/css)
      logical                                  :: lexist      ! file existence flag

      rewind(unit=sitelist_file_unit)
      read(sitelist_file_unit,fmt='(4A)') header_str

      do isite=1,nsites

         ! Read in the whole line
         read(sitelist_file_unit,fmt='(a)',iostat=ios) site_str

         ! Parse the format identifier
         read(site_str,*) file_format

         ! Parse the latitude
         site_str = adjustl(site_str)
         iblnk = index(site_str,' ')
         site_str = adjustl(site_str(iblnk:))
         read(site_str,*) site_lat

         ! Parse the longitude
         site_str = adjustl(site_str)
         iblnk = index(site_str,' ')
         site_str = adjustl(site_str(iblnk:))
         read(site_str,*) site_lon

         ! Parse the pss file name
         site_str = adjustl(site_str)
         iblnk    = index(site_str,' ')
         site_str = adjustl(site_str(iblnk:))
         iblnk    = index(site_str,' ')
         read(site_str(:iblnk),fmt='(1A)') pss_file

         ! Parse the css file name
         site_str = adjustl(site_str)
         iblnk    = index(site_str,' ')
         site_str = adjustl(site_str(iblnk:))
         read(site_str,fmt='(1A)') css_file


         if ( site_lat < -90.0_r8 .or. site_lat > 90.0_r8 ) then
            write(fates_log(), *) 'read invalid latitude: ',site_lat,' from inventory site list'
            call endrun(msg=errMsg(sourcefile, __LINE__))
         end if

         ! Longitude should be converted to positive coordinate

         if( site_lon<0.0_r8 ) site_lon = 360.0_r8 + site_lon

         if ( site_lon < 0.0_r8 .or. site_lon > 360.0_r8 ) then
            write(fates_log(), *) 'read invalid longitude: ',site_lon,' from inventory site list'
            call endrun(msg=errMsg(sourcefile, __LINE__))
         end if

         inquire(file=trim(pss_file),exist=lexist)
         if( .not.lexist ) then
            write(fates_log(), *) 'the following pss file could not be found:'
            write(fates_log(), *) trim(pss_file)
            call endrun(msg=errMsg(sourcefile, __LINE__))
         end if

         inquire(file=trim(css_file),exist=lexist)
         if( .not.lexist ) then
            write(fates_log(), *) 'the following css file could not be found:'
            write(fates_log(), *) trim(css_file)
            call endrun(msg=errMsg(sourcefile, __LINE__))
         end if

         ! If we have made it to this point, then in all likelihood, the PSS/CSS
         ! File has probably been correctly identified

         inv_format_list(isite) = file_format
         inv_pss_list(isite) = pss_file
         inv_css_list(isite) = css_file
         inv_lat_list(isite) = site_lat
         inv_lon_list(isite) = site_lon

      end do

      return
   end subroutine assess_inventory_sites

   ! ==============================================================================================

   subroutine set_inventory_patch_type1(newpatch,pss_file_unit,ipa,ios,patch_name)

      ! --------------------------------------------------------------------------------------------
      ! This subroutine reads in a line of an inventory patch file (pss)
      ! And populates a new patch with that information.
      ! This routine specifically reads PSS files that are "Type 1" formatted
      !
      ! The file is formatted text, which contains 1 header line to label columns
      ! and then 1 line for each patch containing the following fields:
      !
      ! time	(year)     year of measurement
      ! patch	(string)   patch id string
      ! trk	(integer)  LU type index (0 non-forest, 1 secondary, 2 primary
      ! age	(years)    Time since this patch was disturbed (created)
      ! area	(fraction) Fraction of the site occupied by this patch
      ! --------------------------------------------------------------------------------------------

      use FatesSizeAgeTypeIndicesMod, only: get_age_class_index
      use EDtypesMod, only: AREA

      ! Arguments
      type(fates_patch_type),intent(inout), target   :: newpatch      ! Patch structure
      integer,intent(in)                          :: pss_file_unit ! Self explanatory
      integer,intent(in)                          :: ipa           ! Patch index (line number)
      integer,intent(out)                         :: ios           ! Return flag
      character(len=patchname_strlen),intent(out) :: patch_name    ! unique string identifier of patch

      ! Locals
      type(litter_type),pointer                   :: litt
      integer                                     :: el         ! index for elements
      real(r8)                                    :: p_time     ! Time patch was recorded
      integer                                     :: p_trk      ! Land Use index (see above descriptions)
      character(len=patchname_strlen)             :: p_name     ! unique string identifier of patch
      real(r8)                                    :: p_age      ! Patch age [years]
      real(r8)                                    :: p_area     ! Patch area [fraction]
      integer                                     :: icwd       ! index for counting CWD pools
      integer                                     :: ipft       ! index for counting PFTs
      real(r8)                                    :: pftfrac    ! the inverse of the total number of PFTs

      character(len=30),parameter    :: hd_fmt = &
            '(A5,2X,A20,2X,A4,2X,A5,2X,A17)'
      character(len=47),parameter    :: wr_fmt = &
            '(F5.2,2X,A20,2X,I4,2X,F5.2,2X,F17.14)'

      read(pss_file_unit,fmt=*,iostat=ios) p_time, p_name, p_trk, p_age, p_area

      if (ios/=0) return

      patch_name = trim(p_name)

      if( debug_inv) then
         write(*,fmt=hd_fmt) &
               ' time','               patch',' trk','  age','             area'
         write(*,fmt=wr_fmt) &
               p_time, p_name, p_trk, p_age, p_area
      end if

      ! Fill in the patch's memory structures

      newpatch%age       = p_age
      newpatch%age_class = get_age_class_index(newpatch%age)
      newpatch%area      = p_area*AREA

      ! The non-litter patch soil variables need to be sent to the HLM
      ! This is not being sent as of this message (RGK 06-2017)

      ! ---------------------------------------------------------------------
      ! The litter and CWD could be estimated from at least two methods
      ! 1) after reading in the cohort data, assuming a SS turnover rate
      ! 2) again assuming SS, back out the CWD and Litter flux rates into
      !    the SSC, STSC and FSC pools that balance with their decomp rates
      !    and then use those flux rates, to calculate the CWD and litter
      !    pool sizes based on another SS model where flux out balances with
      !    mortality and litter fluxes into the non-decomposing pool
      !
      ! This is significant science modeling and does not have a simple
      ! first hack solution. (RGK 06-2017)
      ! ----------------------------------------------------------------------

      do el=1,num_elements
         litt => newpatch%litter(el)

         call litt%InitConditions(init_leaf_fines=0._r8, &
              init_root_fines=0._r8, &
              init_ag_cwd=0._r8,     &
              init_bg_cwd=0._r8,     &
              init_seed=0._r8,   &
              init_seed_germ=0._r8)

      end do

      return
   end subroutine set_inventory_patch_type1


   ! ==============================================================================================

   subroutine set_inventory_cohort_type1(csite,bc_in,css_file_unit,npatches, &
                                           patch_pointer_vec,patch_name_vec,ios)

      ! --------------------------------------------------------------------------------------------
      ! This subroutine reads in a line of an inventory cohort file (css)
      ! And populates a new cohort with that information.
      ! This routine specifically reads CSS files that are "Type 1" formatted
      !
      ! The file formatted text, which contains 1 header line to label columns
      ! and then 1 line for each cohort containing the following fields:
      !
      ! FILE FORMAT:
      ! time	(year)     year of measurement
      ! patch	(string)   patch id string associated with this cohort
      ! dbh	(cm)       diameter at breast height. Optional, set height to negative if used
      ! height  (m)        height of vegetation in m. Optional, set dbh to negative if used
      ! pft     (integer)  the plant functional type index (must be consistent with param file)
      ! n 	(/m2)      The plant number density
      ! --------------------------------------------------------------------------------------------

      use FatesAllometryMod         , only : h_allom
      use FatesAllometryMod         , only : h2d_allom
      use FatesAllometryMod         , only : bagw_allom
      use FatesAllometryMod         , only : bbgw_allom
      use FatesAllometryMod         , only : bleaf
      use FatesAllometryMod         , only : bfineroot
      use FatesAllometryMod         , only : bsap_allom
      use FatesAllometryMod         , only : bdead_allom
      use FatesAllometryMod         , only : bstore_allom

      use EDCohortDynamicsMod , only : create_cohort
      use FatesInterfaceTypesMod   , only : numpft

      ! Arguments
      type(ed_site_type),intent(inout), target    :: csite         ! current site
      type(bc_in_type),intent(in)                 :: bc_in         ! boundary conditions
      integer, intent(in)                         :: css_file_unit     ! Self explanatory
      integer, intent(in)                         :: npatches      ! number of patches
      type(pp_array), intent(in)                  :: patch_pointer_vec(npatches)
      character(len=patchname_strlen), intent(in) :: patch_name_vec(npatches)
      integer,intent(out)                         :: ios           ! Return flag

      ! Locals
      class(prt_vartypes), pointer                :: prt_obj
      real(r8)                                    :: c_time        ! Time patch was recorded
      character(len=patchname_strlen)             :: p_name        ! The patch associated with this cohort
<<<<<<< HEAD
      character(len=patchname_strlen)             :: co_name        ! The patch associated with this cohort
=======
      character(len=patchname_strlen)             :: c_name        ! Cohort name
>>>>>>> 505b039d
      real(r8)                                    :: c_dbh         ! diameter at breast height (cm)
      real(r8)                                    :: c_height      ! tree height (m)
      integer                                     :: c_pft         ! plant functional type index
      real(r8)                                    :: c_nplant      ! plant density (/m2)
      real(r8)                                    :: site_spread   ! initial guess of site spread
                                                                   ! should be quickly re-calculated
      integer,parameter                           :: rstatus = 0   ! recruit status

      type(fates_patch_type), pointer                :: cpatch        ! current patch pointer
      type(fates_cohort_type), pointer               :: temp_cohort   ! temporary patch (needed for allom funcs)
      integer                                     :: ipa           ! patch idex
      integer                                     :: iage
      integer                                     :: el
      integer                                     :: element_id
      logical                                     :: matched_patch ! check if cohort was matched w/ patch
      real(r8) :: c_agw    ! carbon biomass above ground non-leaf [kgC]
      real(r8) :: c_bgw    ! carbon biomass below ground non-leaf [kgC]
      real(r8) :: c_leaf   ! carbon biomass in leaves [kgC]
      real(r8) :: c_fnrt   ! carbon biomass in fine roots [kgC]
      real(r8) :: c_sapw   ! carbon biomass in sapwood [kgC]
      real(r8) :: c_struct ! carbon biomass in structure [kgC]
      real(r8) :: c_store  ! carbon biomass in storage [kgC]
      real(r8) :: a_sapw   ! area of sapwood at reference height [m2]
      real(r8) :: m_struct ! Generic (any element) mass for structure [kg]
      real(r8) :: m_leaf   ! Generic mass for leaf  [kg]
      real(r8) :: m_fnrt   ! Generic mass for fine-root  [kg]
      real(r8) :: m_sapw   ! Generic mass for sapwood [kg]
      real(r8) :: m_store  ! Generic mass for storage [kg]
      real(r8) :: m_repro  ! Generic mass for reproductive tissues [kg]
      real(r8) :: fnrt_drop_fraction ! Fine-root abscission fraction
      real(r8) :: stem_drop_fraction ! Stem abscission fraction
      integer  :: i_pft, ncohorts_to_create
     
      character(len=35),parameter    :: hd_fmt = &
           '(A7,2X,A20,2X,A5,2X,A6,2X,A4,2X,A9)'
      character(len=43),parameter    :: wr_fmt = &
           '(F7.1,2X,A20,2X,F5.2,2X,F6.2,2X,I4,2X,F9.6)'

      real(r8), parameter :: abnormal_large_nplant = 1000.0_r8  ! Used to catch bad values
      real(r8), parameter :: abnormal_large_dbh    = 500.0_r8   ! I've never heard of a tree > 3m
      real(r8), parameter :: abnormal_large_height = 500.0_r8   ! I've never heard of a tree > 500m tall
      integer,  parameter :: recruitstatus = 0
      logical, parameter :: old_type1_override = .false.

<<<<<<< HEAD
      ! The type 1 format changed once upon a time, some of our inventory files were not converted.
      ! THe old files had a string in the third column that denoted the cohort name. Its not used, but
      ! we need to get the format right on the read and ignore the entry.
    
      logical, parameter :: use_old_type1_format = .true.
      

      if(use_old_type1_format) then
         read(css_file_unit,fmt=*,iostat=ios) c_time, p_name, co_name, c_dbh, &
=======
      if(old_type1_override) then
         ! time patch cohort dbh hite pft nplant bdead alive Avgrg 
         read(css_file_unit,fmt=*,iostat=ios) c_time, p_name, c_name, c_dbh, &
>>>>>>> 505b039d
              c_height, c_pft, c_nplant
      else
         read(css_file_unit,fmt=*,iostat=ios) c_time, p_name, c_dbh, &
              c_height, c_pft, c_nplant
      end if
<<<<<<< HEAD
      
=======
         
>>>>>>> 505b039d
      if( debug_inv) then
         write(*,fmt=wr_fmt) &
              c_time, p_name, c_dbh, c_height, c_pft, c_nplant
      end if

      if (ios/=0) return

      ! Identify the patch based on the patch_name
      matched_patch = .false.
      do ipa=1,npatches
         if( trim(p_name) == trim(patch_name_vec(ipa))) then
            cpatch => patch_pointer_vec(ipa)%cpatch
            matched_patch = .true.
         end if
      end do

      if(.not.matched_patch)then
         write(fates_log(), *) 'could not match a cohort with a patch'
         write(fates_log(),fmt=hd_fmt) &
            '   time','               patch','  dbh','height',' pft','   nplant'
         write(fates_log(),fmt=wr_fmt) &
               c_time, p_name, c_dbh, c_height, c_pft, c_nplant
         call endrun(msg=errMsg(sourcefile, __LINE__))
      end if

      ! Run some sanity checks on the input data
      ! pft, nplant and dbh are the critical ones in this format specification
      ! -------------------------------------------------------------------------------------------

      if (c_pft > numpft ) then
         write(fates_log(), *) 'inventory pft: ',c_pft
         write(fates_log(), *) 'An inventory cohort file specified a pft index'
         write(fates_log(), *) 'greater than the maximum specified pfts numpft'
         call endrun(msg=errMsg(sourcefile, __LINE__))
      end if

      if (c_pft < 0 ) then
         write(fates_log(), *) 'inventory pft: ',c_pft
         write(fates_log(), *) 'The inventory produced a cohort with <0 pft index'
         call endrun(msg=errMsg(sourcefile, __LINE__))
      end if

      if (c_dbh < nearzero .and. c_height < nearzero) then
         write(fates_log(), *) 'inventory dbh: ', c_dbh
         write(fates_log(), *) 'and inventory height: ',c_height
         write(fates_log(), *) 'are both zero or negative. One must be positive.'
         call endrun(msg=errMsg(sourcefile, __LINE__))
      end if

      if (c_dbh > nearzero .and. c_height > nearzero) then
         write(fates_log(), *) 'inventory dbh: ', c_dbh
         write(fates_log(), *) 'and inventory height: ',c_height
         write(fates_log(), *) 'are both positive. One must be zero or negative.'
         call endrun(msg=errMsg(sourcefile, __LINE__))
      end if
      
      if (c_dbh > abnormal_large_dbh ) then
         write(fates_log(), *) 'inventory dbh: ', c_nplant
         write(fates_log(), *) 'The inventory produced a cohort with very large diameter [cm]'
         call endrun(msg=errMsg(sourcefile, __LINE__))
      end if

      if (c_height > abnormal_large_height ) then
         write(fates_log(), *) 'inventory height: ', c_height
         write(fates_log(), *) 'The inventory produced a cohort with very large height [m]'
         call endrun(msg=errMsg(sourcefile, __LINE__))
      end if

      if (c_nplant <=0 ) then
         write(fates_log(), *) 'inventory nplant: ', c_nplant
         write(fates_log(), *) 'The inventory produced a cohort with <= 0 density /m2'
         call endrun(msg=errMsg(sourcefile, __LINE__))
      end if

      if (c_nplant > abnormal_large_nplant ) then
         write(fates_log(), *) 'inventory nplant: ', c_nplant
         write(fates_log(), *) 'The inventory produced a cohort with very large density /m2'
         call endrun(msg=errMsg(sourcefile, __LINE__))
      end if

      if (c_pft .eq. 0 ) then
         if(debug_inv)then
            write(fates_log(), *) 'inventory pft: ',c_pft
            write(fates_log(), *) 'SPECIAL CASE TRIGGERED: PFT == 0 and therefore this subroutine'
            write(fates_log(), *) 'will assign a cohort with n = n_orig/numpft to every cohort in range 1 to numpft'
         end if
         ncohorts_to_create = numpft
      else
         ncohorts_to_create = 1
      end if

      do i_pft = 1,ncohorts_to_create
         allocate(temp_cohort)   ! A temporary cohort is needed because we want to make

         if (c_pft .ne. 0 ) then
             ! normal case: assign each cohort to its specified PFT
             temp_cohort%pft         = c_pft
         else
             ! special case, make an identical cohort for each PFT
             temp_cohort%pft         = i_pft
         endif

         temp_cohort%n           = c_nplant * cpatch%area / real(ncohorts_to_create,r8)
         
         temp_cohort%crowndamage = 1  ! assume undamaged 

         if( c_dbh> 0._r8)then
            temp_cohort%dbh         = c_dbh
            call h_allom(c_dbh,temp_cohort%pft,temp_cohort%height)
         else
            temp_cohort%height  = c_height
            call h2d_allom(c_height,temp_cohort%pft,temp_cohort%dbh)
         end if

         temp_cohort%canopy_trim = 1.0_r8

         ! Determine the phenology status and the elongation factors.
         fnrt_drop_fraction = prt_params%phen_fnrt_drop_fraction(temp_cohort%pft)
         stem_drop_fraction = prt_params%phen_stem_drop_fraction(temp_cohort%pft)

         if( prt_params%season_decid(temp_cohort%pft) == itrue .and. &
              any(csite%cstatus == [phen_cstat_nevercold,phen_cstat_iscold])) then
            ! Cold deciduous and season is for leaves off. Set leaf status and 
            ! elongation factors accordingly
            temp_cohort%efleaf_coh = 0.0_r8
            temp_cohort%effnrt_coh = 1._r8 - fnrt_drop_fraction
            temp_cohort%efstem_coh = 1._r8 - stem_drop_fraction

            temp_cohort%status_coh = leaves_off

         elseif ( any(prt_params%stress_decid(temp_cohort%pft) == [ihard_stress_decid,isemi_stress_decid])) then
            ! Drought deciduous.  For the default approach, elongation factor is either
            ! zero (full abscission) or one (fully flushed), but this can also be a
            ! fraction in other approaches. Here we assume that leaves are "on" (i.e.
            ! either fully flushed or growing) if elongation factor is not 0 for the 
            ! initial conditions.
            ! 
            ! For tissues other than leaves, the actual drop fraction is a combination
            ! of the elongation factor (e) and the drop fraction (x), which will ensure
            ! that the remaining tissue biomass will be exactly e when x=1, and exactly
            ! the original biomass when x = 0.
            temp_cohort%efleaf_coh = csite%elong_factor(temp_cohort%pft)
            temp_cohort%effnrt_coh = 1.0_r8 - (1.0_r8 - temp_cohort%efleaf_coh ) * fnrt_drop_fraction
            temp_cohort%efstem_coh = 1.0_r8 - (1.0_r8 - temp_cohort%efleaf_coh ) * stem_drop_fraction

            if (temp_cohort%efleaf_coh > 0.0_r8) then
               ! Assume leaves are growing even if they are not fully flushed.
               temp_cohort%status_coh = leaves_on
            else
               ! Leaves are off (abscissing).
               temp_cohort%status_coh = leaves_off
            end if
         else
            ! Evergreen, or deciduous PFT during the growing season. Assume tissues are fully flushed.
            temp_cohort%efleaf_coh = 1.0_r8
            temp_cohort%effnrt_coh = 1.0_r8
            temp_cohort%efstem_coh = 1.0_r8

            temp_cohort%status_coh = leaves_on
         end if

         call bagw_allom(temp_cohort%dbh,temp_cohort%pft, &
              temp_cohort%crowndamage, temp_cohort%efstem_coh, c_agw)
         ! Calculate coarse root biomass from allometry
         call bbgw_allom(temp_cohort%dbh,temp_cohort%pft, temp_cohort%efstem_coh, c_bgw)

         ! Calculate the leaf biomass (calculates a maximum first, then applies canopy trim
         ! and sla scaling factors)
         call bleaf(temp_cohort%dbh,temp_cohort%pft,temp_cohort%crowndamage,&
              temp_cohort%canopy_trim, temp_cohort%efleaf_coh, c_leaf)
         
         ! Calculate fine root biomass

         temp_cohort%l2fr = prt_params%allom_l2fr(temp_cohort%pft)
         call bfineroot(temp_cohort%dbh,temp_cohort%pft,temp_cohort%canopy_trim,temp_cohort%l2fr, &
              temp_cohort%effnrt_coh, c_fnrt)

         ! Calculate sapwood biomass
         call bsap_allom(temp_cohort%dbh,temp_cohort%pft,temp_cohort%crowndamage, &
              temp_cohort%canopy_trim, temp_cohort%efstem_coh, a_sapw, c_sapw)
         
         call bdead_allom( c_agw, c_bgw, c_sapw, temp_cohort%pft, c_struct )
         call bstore_allom(temp_cohort%dbh, temp_cohort%pft, temp_cohort%crowndamage,temp_cohort%canopy_trim, c_store)

         prt_obj => null()
         call InitPRTObject(prt_obj)

         !  (Keeping as an example)
         ! Allocate running mean functions
         !allocate(temp_cohort%tveg_lpa)
         !call temp_cohort%tveg_lpa%InitRMean(ema_lpa,init_value=cpatch%tveg_lpa%GetMean())
         
         do el = 1,num_elements

            element_id = element_list(el)

            ! If this is carbon12, then the initialization is straight forward
            ! otherwise, we use stoichiometric ratios
            select case(element_id)
            case(carbon12_element)

               m_struct = c_struct
               m_leaf   = c_leaf
               m_fnrt   = c_fnrt
               m_sapw   = c_sapw
               m_store  = c_store
               m_repro  = 0._r8

            case(nitrogen_element)

               ! For inventory runs, initialize nutrient contents half way between max and min stoichiometries
               m_struct = c_struct * &
                    prt_params%nitr_stoich_p1(temp_cohort%pft,prt_params%organ_param_id(struct_organ))

               m_leaf   = c_leaf * &
                    prt_params%nitr_stoich_p1(temp_cohort%pft,prt_params%organ_param_id(leaf_organ))

               m_fnrt   = c_fnrt * &
                    prt_params%nitr_stoich_p1(temp_cohort%pft,prt_params%organ_param_id(fnrt_organ))

               m_sapw   = c_sapw * &
                    prt_params%nitr_stoich_p1(temp_cohort%pft,prt_params%organ_param_id(sapw_organ))

               m_repro  = 0._r8

               m_store = StorageNutrientTarget(temp_cohort%pft, element_id, m_leaf, m_fnrt, m_sapw, m_struct)

            case(phosphorus_element)

               m_struct = c_struct * &
                    prt_params%phos_stoich_p1(temp_cohort%pft,prt_params%organ_param_id(struct_organ))

               m_leaf   = c_leaf * &
                    prt_params%phos_stoich_p1(temp_cohort%pft,prt_params%organ_param_id(leaf_organ))

               m_fnrt   = c_fnrt * &
                    prt_params%phos_stoich_p1(temp_cohort%pft,prt_params%organ_param_id(fnrt_organ))
                    
               m_sapw   = c_sapw * &
                    prt_params%phos_stoich_p1(temp_cohort%pft,prt_params%organ_param_id(sapw_organ))

               m_repro  = 0._r8

               m_store = StorageNutrientTarget(temp_cohort%pft, element_id, m_leaf, m_fnrt, m_sapw, m_struct)

            end select

            select case(hlm_parteh_mode)
            case (prt_carbon_allom_hyp,prt_cnp_flex_allom_hyp )

               ! Equally distribute leaf mass into available age-bins
               do iage = 1,nleafage
                  call SetState(prt_obj,leaf_organ, element_id,m_leaf/real(nleafage,r8),iage)
               end do

               call SetState(prt_obj,fnrt_organ, element_id, m_fnrt)
               call SetState(prt_obj,sapw_organ, element_id, m_sapw)
               call SetState(prt_obj,store_organ, element_id, m_store)
               call SetState(prt_obj,struct_organ, element_id, m_struct)
               call SetState(prt_obj,repro_organ, element_id, m_repro)

            case default
               write(fates_log(),*) 'Unspecified PARTEH module during inventory intitialization'
               call endrun(msg=errMsg(sourcefile, __LINE__))
            end select

         end do

         call prt_obj%CheckInitialConditions()

         call create_cohort(csite, cpatch, temp_cohort%pft, temp_cohort%n, temp_cohort%height, &
              temp_cohort%coage, temp_cohort%dbh, &
              prt_obj, temp_cohort%efleaf_coh, temp_cohort%effnrt_coh, &
              temp_cohort%efstem_coh, temp_cohort%status_coh, rstatus, &
              temp_cohort%canopy_trim,temp_cohort%c_area, &
              1, temp_cohort%crowndamage, csite%spread, bc_in)

         deallocate(temp_cohort) ! get rid of temporary cohort

      end do

      return
    end subroutine set_inventory_cohort_type1

   ! ====================================================================================

   subroutine write_inventory_type1(currentSite)

       ! --------------------------------------------------------------------------------
       ! This subroutine writes the cohort/patch inventory type files in the "type 1"
       ! format.
       ! The files will have a lat/long tag added to their name, and will be
       ! generated in the run folder.
       ! JFN Oct 2023 - updated to get rid of unused ED columns      
       ! --------------------------------------------------------------------------------

       use shr_file_mod, only        : shr_file_getUnit
       use shr_file_mod, only        : shr_file_freeUnit

       ! Arguments
       type(ed_site_type), target :: currentSite

       ! Locals
       type(fates_patch_type), pointer          :: currentpatch
       type(fates_cohort_type), pointer         :: currentcohort

       character(len=128)                    :: pss_name_out         ! output file string
       character(len=128)                    :: css_name_out         ! output file string
       integer                               :: pss_file_out
       integer                               :: css_file_out
       integer                               :: ilat_int,ilat_dec    ! for output string parsing
       integer                               :: ilon_int,ilon_dec    ! for output string parsing
       character(len=32)                     :: patch_str
       character(len=32)                     :: cohort_str
       integer                               :: ipatch
       integer                               :: icohort
       character(len=1)                      :: ilat_sign,ilon_sign

       ! Generate pss/css file name based on the location of the site
       ilat_int = abs(int(currentSite%lat))
       ilat_dec = int(100000*(abs(currentSite%lat) - real(ilat_int,r8)))
       ilon_int = abs(int(currentSite%lon))
       ilon_dec = int(100000*(abs(currentSite%lon) - real(ilon_int,r8)))

       if(currentSite%lat>=0._r8)then
           ilat_sign = 'N'
       else
           ilat_sign = 'S'
       end if
       if(currentSite%lon>=0._r8)then
           ilon_sign = 'E'
       else
           ilon_sign = 'W'
       end if
 
       write(pss_name_out,'(A8,I2.2,A1,I5.5,A1,A1,I3.3,A1,I5.5,A1,A4)') &
             'pss_out_',ilat_int,'.',ilat_dec,ilat_sign,'_',ilon_int,'.',ilon_dec,ilon_sign,'.txt'
       write(css_name_out,'(A8,I2.2,A1,I5.5,A1,A1,I3.3,A1,I5.5,A1,A4)') &
             'css_out_',ilat_int,'.',ilat_dec,ilat_sign,'_',ilon_int,'.',ilon_dec,ilon_sign,'.txt'

       pss_file_out       = shr_file_getUnit()
       css_file_out       = shr_file_getUnit()

       open(unit=pss_file_out,file=trim(pss_name_out), status='UNKNOWN',action='WRITE',form='FORMATTED')
       open(unit=css_file_out,file=trim(css_name_out), status='UNKNOWN',action='WRITE',form='FORMATTED')

       write(pss_file_out,*) 'time patch trk age area'
       write(css_file_out,*) 'time patch dbh height pft nplant'

       ipatch=0
       currentpatch => currentSite%youngest_patch
       do while(associated(currentpatch))
           ipatch=ipatch+1

           write(patch_str,'(A7,i4.4,A)') '<patch_',ipatch,'>'

           write(pss_file_out,*) '0000 ',trim(patch_str),' 2 ',currentPatch%age,currentPatch%area/AREA

           icohort=0
           currentcohort => currentpatch%tallest
           do while(associated(currentcohort))
               icohort=icohort+1
               write(css_file_out,*) '0000 ',trim(patch_str), &
                     currentCohort%dbh,-3.0_r8,currentCohort%pft,currentCohort%n/currentPatch%area

               currentcohort => currentcohort%shorter
           end do
           currentPatch => currentpatch%older
       enddo

       close(css_file_out)
       close(pss_file_out)

       call shr_file_freeUnit(css_file_out)
       call shr_file_freeUnit(pss_file_out)

   end subroutine write_inventory_type1

end module FatesInventoryInitMod<|MERGE_RESOLUTION|>--- conflicted
+++ resolved
@@ -798,11 +798,7 @@
       class(prt_vartypes), pointer                :: prt_obj
       real(r8)                                    :: c_time        ! Time patch was recorded
       character(len=patchname_strlen)             :: p_name        ! The patch associated with this cohort
-<<<<<<< HEAD
-      character(len=patchname_strlen)             :: co_name        ! The patch associated with this cohort
-=======
       character(len=patchname_strlen)             :: c_name        ! Cohort name
->>>>>>> 505b039d
       real(r8)                                    :: c_dbh         ! diameter at breast height (cm)
       real(r8)                                    :: c_height      ! tree height (m)
       integer                                     :: c_pft         ! plant functional type index
@@ -847,31 +843,15 @@
       integer,  parameter :: recruitstatus = 0
       logical, parameter :: old_type1_override = .false.
 
-<<<<<<< HEAD
-      ! The type 1 format changed once upon a time, some of our inventory files were not converted.
-      ! THe old files had a string in the third column that denoted the cohort name. Its not used, but
-      ! we need to get the format right on the read and ignore the entry.
-    
-      logical, parameter :: use_old_type1_format = .true.
-      
-
-      if(use_old_type1_format) then
-         read(css_file_unit,fmt=*,iostat=ios) c_time, p_name, co_name, c_dbh, &
-=======
       if(old_type1_override) then
          ! time patch cohort dbh hite pft nplant bdead alive Avgrg 
          read(css_file_unit,fmt=*,iostat=ios) c_time, p_name, c_name, c_dbh, &
->>>>>>> 505b039d
               c_height, c_pft, c_nplant
       else
          read(css_file_unit,fmt=*,iostat=ios) c_time, p_name, c_dbh, &
               c_height, c_pft, c_nplant
       end if
-<<<<<<< HEAD
-      
-=======
-         
->>>>>>> 505b039d
+
       if( debug_inv) then
          write(*,fmt=wr_fmt) &
               c_time, p_name, c_dbh, c_height, c_pft, c_nplant
