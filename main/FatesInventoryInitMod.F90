--- conflicted
+++ resolved
@@ -39,14 +39,10 @@
    use FatesPatchMod    , only : fates_patch_type
    use FatesCohortMod   , only : fates_cohort_type
    use EDTypesMod       , only : area
-<<<<<<< HEAD
-   use FatesConstantsMod, only : leaves_on, leaves_off
-=======
-   use EDTypesMod       , only : leaves_on
-   use EDTypesMod       , only : leaves_off
+   use FatesConstantsMod, only : leaves_on
+   use FatesConstantsMod, only : leaves_off
    use EDTypesMod       , only : ihard_stress_decid
    use EDTypesMod       , only : isemi_stress_decid
->>>>>>> b8ad811e
    use PRTGenericMod    , only : num_elements
    use PRTGenericMod    , only : element_list
    use EDTypesMod       , only : phen_cstat_nevercold
