--- conflicted
+++ resolved
@@ -280,18 +280,13 @@
             age_init            = 0.0_r8
             area_init           = 0.0_r8
             allocate(newpatch)
-            call newpatch%Create(age_init, area_init, primaryforest,           &
+            call newpatch%Create(age_init, area_init, primaryland,           &
                fates_unset_int, hlm_numSWb, numpft, sites(s)%nlevsoil,         &
                hlm_current_tod, regeneration_model)
 
-<<<<<<< HEAD
-            call create_patch(sites(s), newpatch, age_init, area_init, primaryland, fates_unset_int )
-=======
             newpatch%patchno = ipa
             newpatch%younger => null()
             newpatch%older   => null()
->>>>>>> a90710a2
-
 
             if( inv_format_list(invsite) == 1 ) then
                call set_inventory_edpatch_type1(newpatch,pss_file_unit,ipa,ios,patch_name)
