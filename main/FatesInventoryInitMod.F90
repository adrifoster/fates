module FatesInventoryInitMod

   !-----------------------------------------------------------------------------------------------
   ! This module contains the majority of the code used to read forest inventory data and
   ! initialize a simulation from that data.  Some important points:
   ! - This procedure is called through the host model's "cold-start" initialization and not a
   !   restart type of simulation.
   ! - This procedure, if called from a massive grid, is both probably inappropriate, and probably
   !   time consuming.
   ! - This procedure is assumed to be called over a small subset of sites, for instance a single
   !   site, or a small collection of sparse/irregularly spaced group of sites
   !
   ! Created: Ryan Knox June 2017
   ! This code borrows heavily in concept from what is done in ED2.  We will also do our best to
   ! maintain compatibility with the PSS/CSS file formats that were used in ED2.
   ! See: https://github.com/EDmodel/ED2/blob/master/ED/src/io/ed_read_ed10_20_history.f90
   ! At the time of writing this ED2 is unlicensed, and only concepts were borrowed with no direct
   ! code copied.
   !-----------------------------------------------------------------------------------------------

   ! CIME GLOBALS

   use shr_log_mod      , only : errMsg => shr_log_errMsg

   ! FATES GLOBALS
   use FatesConstantsMod, only : r8 => fates_r8
   use FatesConstantsMod, only : pi_const
   use FatesConstantsMod, only : itrue
   use FatesGlobals     , only : endrun => fates_endrun
   use FatesGlobals     , only : fates_log
   use FatesInterfaceTypesMod, only : bc_in_type
   use FatesInterfaceTypesMod, only : hlm_inventory_ctrl_file
   use FatesInterfaceTypesMod, only : nleafage
   use FatesInterfaceTypesMod, only : hlm_current_tod
   use FatesInterfaceTypesMod, only : hlm_numSWb
   use FatesInterfaceTypesMod, only : numpft
   use FatesLitterMod   , only : litter_type
   use FatesSiteMod     , only : fates_site_type
   use FatesPatchMod    , only : fates_patch_type
   use FatesCohortMod   , only : fates_cohort_type
<<<<<<< HEAD
   use FatesConstantsMod, only : area
   use FatesConstantsMod, only : leaves_on, leaves_off
=======
   use EDTypesMod       , only : area
   use FatesConstantsMod, only : leaves_on
   use FatesConstantsMod, only : leaves_off
   use FatesConstantsMod, only : ihard_stress_decid
   use FatesConstantsMod, only : isemi_stress_decid
>>>>>>> 64c50364
   use PRTGenericMod    , only : num_elements
   use PRTGenericMod    , only : element_list
   use FatesConstantsMod, only : phen_cstat_nevercold
   use FatesConstantsMod, only : phen_cstat_iscold
   use FatesConstantsMod, only : phen_dstat_timeoff
   use FatesConstantsMod, only : phen_dstat_moistoff
   use PRTParametersMod , only : prt_params
   use EDPftvarcon      , only : EDPftvarcon_inst
   use FatesInterfaceTypesMod, only : hlm_parteh_mode
   use EDCohortDynamicsMod, only : InitPRTObject
   use PRTGenericMod,       only : prt_carbon_allom_hyp
   use PRTGenericMod,       only : prt_cnp_flex_allom_hyp
   use PRTGenericMod,       only : prt_vartypes
   use PRTGenericMod,       only : leaf_organ
   use PRTGenericMod,       only : fnrt_organ
   use PRTGenericMod,       only : sapw_organ
   use PRTGenericMod,       only : store_organ
   use PRTGenericMod,       only : struct_organ
   use PRTGenericMod,       only : repro_organ
   use PRTGenericMod,       only : carbon12_element
   use PRTGenericMod,       only : nitrogen_element
   use PRTGenericMod,       only : phosphorus_element
   use PRTGenericMod,       only : SetState
   use FatesConstantsMod,   only : primaryforest
   use FatesRunningMeanMod, only : ema_lpa
   use PRTGenericMod,       only : StorageNutrientTarget
   use FatesConstantsMod,   only : fates_unset_int
   use EDCanopyStructureMod, only : canopy_summarization, canopy_structure

   implicit none
   private

   ! This derived type is to allow an array of pointers to the LL patch structure
   ! This is different than allocating a vector of patches. This is needed for
   ! quickly matching cohort string identifiers, the indices that match thos identifiers
   ! with a patch.  BY having a vector of patch pointers that lines up with the string
   ! identifier array, this can be done quickly.
   type pp_array
      type(fates_patch_type), pointer :: cpatch
   end type pp_array

   character(len=*), parameter, private :: sourcefile =  __FILE__

   logical, parameter :: debug_inv = .false.       ! Debug flag for devs

   ! String length specifiers
   integer, parameter :: patchname_strlen = 64
   integer, parameter :: cohortname_strlen = 64
   integer, parameter :: line_strlen = 512
   integer, parameter :: path_strlen = 256


   real(r8), parameter :: max_site_adjacency_deg = 0.05_r8 ! The maximum distance in degrees
                                                           ! allowed between a site's coordinate
                                                           ! defined in model memory and a physical
                                                           ! site listed in the file

   logical, parameter :: do_inventory_out = .false.


   public :: initialize_sites_by_inventory

contains

   ! ==============================================================================================

   subroutine initialize_sites_by_inventory(nsites,sites,bc_in)

      ! !USES:
      use shr_file_mod, only        : shr_file_getUnit
      use shr_file_mod, only        : shr_file_freeUnit
      use FatesConstantsMod, only   : nearzero
      use EDPatchDynamicsMod, only  : fuse_patches
      use EDCohortDynamicsMod, only : fuse_cohorts
      use EDCohortDynamicsMod, only : sort_cohorts
      use EDcohortDynamicsMod, only : count_cohorts
      use EDPatchDynamicsMod, only  : patch_pft_size_profile

      ! Arguments
      integer,            intent(in)               :: nsites
      type(fates_site_type), intent(inout), target    :: sites(nsites)
      type(bc_in_type),   intent(in)               :: bc_in(nsites)

      ! Locals
      type(fates_site_type), pointer                  :: currentSite
      type(fates_patch_type), pointer                 :: currentpatch
      type(fates_cohort_type), pointer                :: currentcohort
      type(fates_patch_type), pointer                 :: newpatch
      type(fates_patch_type), pointer                 :: olderpatch
      type(fates_patch_type), pointer                 :: head_of_unsorted_patch_list
      type(fates_patch_type), pointer                 :: next_in_unsorted_patch_list
      integer                                      :: sitelist_file_unit   ! fortran file unit for site list
      integer                                      :: pss_file_unit        ! fortran file unit for the pss file
      integer                                      :: css_file_unit        ! fortran file unit for the css file
      integer                                      :: nfilesites           ! number of sites in file list
      logical                                      :: lopen                ! logical, file is open
      logical                                      :: lexist               ! logical, file exists
      integer                                      :: ios                  ! integer, "IO" status
      character(len=line_strlen)                   :: header_str           ! large string for whole lines
      real(r8)                                     :: age_init             ! dummy value for creating a patch
      real(r8)                                     :: area_init            ! dummy value for creating a patch
      integer                                      :: s                    ! site index
      integer                                      :: ipa                  ! patch index
      integer                                      :: iv, ft, ic
      integer                                      :: total_cohorts        ! cohort counter for error checking
      integer,                         allocatable :: inv_format_list(:)   ! list of format specs
      character(len=path_strlen),      allocatable :: inv_css_list(:)      ! list of css file names
      character(len=path_strlen),      allocatable :: inv_pss_list(:)      ! list of pss file names

      real(r8),                        allocatable :: inv_lat_list(:)      ! list of lat coords
      real(r8),                        allocatable :: inv_lon_list(:)      ! list of lon coords
      integer                                      :: invsite              ! index of inventory site
                                                                           ! closest to actual site
      integer                                      :: el                   ! loop counter for number of elements
      character(len=patchname_strlen)              :: patch_name           ! patch ID string in the file
      integer                                      :: npatches             ! number of patches found in PSS
      type(pp_array),                  allocatable :: patch_pointer_vec(:) ! vector of pointers to patch LL
      character(len=patchname_strlen), allocatable :: patch_name_vec(:)    ! vector of patch ID strings
      real(r8)                                     :: basal_area_postf     ! basal area before fusion (m2/ha)
      real(r8)                                     :: basal_area_pref      ! basal area after fusion (m2/ha)

      ! I. Load the inventory list file, do some file handle checks
      ! ------------------------------------------------------------------------------------------

      sitelist_file_unit = shr_file_getUnit()


      inquire(file=trim(hlm_inventory_ctrl_file),exist=lexist,opened=lopen)
      if( .not.lexist ) then   ! The inventory file list DNE
         write(fates_log(), *) 'An inventory Initialization was requested.'
         write(fates_log(), *) 'However the inventory file: ',trim(hlm_inventory_ctrl_file),' DNE'
         write(fates_log(), *) 'Aborting'
         call endrun(msg=errMsg(sourcefile, __LINE__))
      end if
      if( lopen ) then        ! The inventory file should not be open
         write(fates_log(), *) 'The inventory list file is open but should not be.'
         write(fates_log(), *) 'Aborting.'
         call endrun(msg=errMsg(sourcefile, __LINE__))
      end if

      open(unit=sitelist_file_unit,file=trim(hlm_inventory_ctrl_file),status='OLD',action='READ',form='FORMATTED')
      rewind(sitelist_file_unit)

      ! There should be at least 1 line
      read(sitelist_file_unit,fmt='(A)',iostat=ios) header_str
      read(sitelist_file_unit,fmt='(A)',iostat=ios) header_str
      if( ios /= 0 ) then
         write(fates_log(), *) 'The inventory file does not contain at least two lines'
         write(fates_log(), *) 'of data, ie a header and 1 site.  Aborting.'
         call endrun(msg=errMsg(sourcefile, __LINE__))
      end if
      rewind(unit=sitelist_file_unit)


      ! Count the number of sites that are listed in this file, and allocate storage arrays
      ! ------------------------------------------------------------------------------------------

      nfilesites = count_inventory_sites(sitelist_file_unit)

      allocate(inv_format_list(nfilesites))
      allocate(inv_pss_list(nfilesites))
      allocate(inv_css_list(nfilesites))
      allocate(inv_lat_list(nfilesites))
      allocate(inv_lon_list(nfilesites))


      ! Check through the sites that are listed and do some sanity checks
      ! ------------------------------------------------------------------------------------------
      call assess_inventory_sites(sitelist_file_unit, nfilesites, inv_format_list, &
            inv_pss_list, inv_css_list, &
            inv_lat_list, inv_lon_list)

      ! We can close the list file now
      close(sitelist_file_unit, iostat = ios)
      if( ios /= 0 ) then
         write(fates_log(), *) 'The inventory file needed to be closed, but was still open'
         write(fates_log(), *) 'aborting'
         call endrun(msg=errMsg(sourcefile, __LINE__))
      end if
      call shr_file_freeUnit(sitelist_file_unit)


      ! For each site, identify the most proximal PSS/CSS couplet, read-in the data
      ! allocate linked lists and assign to memory
      do s = 1, nsites
         invsite = &
               minloc( (sites(s)%lat-inv_lat_list(:))**2.0_r8 + &
               (sites(s)%lon-inv_lon_list(:))**2.0_r8 , dim=1)

         ! Do a sanity check on the distance separation between physical site and model site
         if ( sqrt( (sites(s)%lat-inv_lat_list(invsite))**2.0_r8 + &
               (sites(s)%lon-inv_lon_list(invsite))**2.0_r8 ) > max_site_adjacency_deg ) then
            write(fates_log(), *) 'Model site at lat:',sites(s)%lat,' lon:',sites(s)%lon
            write(fates_log(), *) 'has no reasonably proximal site in the inventory site list.'
            write(fates_log(), *) 'Closest is at lat:',inv_lat_list(invsite),' lon:',inv_lon_list(invsite)
            write(fates_log(), *) 'Separation must be less than ',max_site_adjacency_deg,' degrees'
            write(fates_log(), *) 'Exiting'
            call endrun(msg=errMsg(sourcefile, __LINE__))
         end if


         ! Open the PSS/CSS couplet and initialize the ED data structures.
         ! Lets start withe the PSS
         ! ---------------------------------------------------------------------------------------

         pss_file_unit = shr_file_getUnit()
         open(unit=pss_file_unit,file=trim(inv_pss_list(invsite)), &
               status='OLD',action='READ',form='FORMATTED')
         rewind(pss_file_unit)
         read(pss_file_unit,fmt=*) header_str

         ! Do one quick pass through just to count lines
         ipa = 0
         countpatchloop: do
            read(pss_file_unit,fmt=*,iostat=ios) header_str
            if(ios/=0) exit
            ipa = ipa + 1
         end do countpatchloop
         rewind(pss_file_unit)
         read(pss_file_unit,fmt=*) header_str

         npatches = ipa
         allocate(patch_name_vec(npatches))
         allocate(patch_pointer_vec(npatches))


         do ipa=1,npatches

            ! This call doesn't do much asside from initializing the patch with
            ! nominal values, NaNs, zero's and allocating some vectors. We should
            ! be able to get the following values from the patch files. But on
            ! the patch creation step, we don't have that information.

            age_init            = 0.0_r8
            area_init           = 0.0_r8
            allocate(newpatch)
            call newpatch%Create(age_init, area_init, primaryforest,           &
               fates_unset_int, hlm_numSWb, numpft, sites(s)%nlevsoil,         &
               hlm_current_tod)

            newpatch%patchno = ipa
            newpatch%younger => null()
            newpatch%older   => null()


            if( inv_format_list(invsite) == 1 ) then
               call set_inventory_edpatch_type1(newpatch,pss_file_unit,ipa,ios,patch_name)
            end if

            ! Add it to the site's patch list
            ! ------------------------------------------------------------------------------------

            patch_name_vec(ipa)           = trim(patch_name)
            patch_pointer_vec(ipa)%cpatch => newpatch

            if(ipa == 1) then
               ! This is the first patch to be added
               ! It starts off as the oldest and youngest patch in the list
               sites(s)%youngest_patch => newpatch
               sites(s)%oldest_patch   => newpatch
            else

               ! Insert this patch into the patch LL
               ! First check the two end-cases

               ! Youngest Patch
               if(newpatch%age<=sites(s)%youngest_patch%age)then
                  newpatch%older                  => sites(s)%youngest_patch
                  newpatch%younger                => null()
                  sites(s)%youngest_patch%younger => newpatch
                  sites(s)%youngest_patch         => newpatch

                  ! Oldest Patch
               else if(newpatch%age>sites(s)%oldest_patch%age)then
                  newpatch%older              => null()
                  newpatch%younger            => sites(s)%oldest_patch
                  sites(s)%oldest_patch%older => newpatch
                  sites(s)%oldest_patch       => newpatch

                  ! Somewhere in the middle
               else
                  currentpatch => sites(s)%youngest_patch
                  do while(associated(currentpatch))
                     olderpatch => currentpatch%older
                     if(associated(currentpatch%older)) then
                        if(newpatch%age >= currentpatch%age .and. &
                              newpatch%age < olderpatch%age) then
                           ! Set the new patches pointers
                           newpatch%older   => currentpatch%older
                           newpatch%younger => currentpatch
                           ! Fix the patch's older pointer
                           currentpatch%older => newpatch
                           ! Fix the older patch's younger pointer
                           olderpatch%younger => newpatch
                        end if
                     end if
                     currentPatch => olderpatch
                  enddo
               end if
            end if
         end do

         close(pss_file_unit,iostat=ios)
         if( ios /= 0 ) then
            write(fates_log(), *) 'The pss file: ',inv_pss_list(invsite),' could not be closed'
            write(fates_log(), *) 'aborting'
            call endrun(msg=errMsg(sourcefile, __LINE__))
         end if
         call shr_file_freeUnit(pss_file_unit)

         if(debug_inv) then
            write(fates_log(),*) 'Raw List of Inventory Patches, Age Sorted:'
            currentpatch => sites(s)%youngest_patch
            do while(associated(currentpatch))
               write(fates_log(),*) ' AGE: ',currentpatch%age,' AREA: ',currentpatch%area
               currentPatch => currentpatch%older
            enddo
         end if

         ! OPEN THE CSS FILE
         ! ---------------------------------------------------------------------------------------
         css_file_unit = shr_file_getUnit()
         open(unit=css_file_unit,file=trim(inv_css_list(invsite)), &
               status='OLD',action='READ',form='FORMATTED')
         rewind(css_file_unit)
         read(css_file_unit,fmt=*) header_str

         ! Read in each cohort line. Each line is associated with a patch from the PSS
         ! file via a patch name identification string.  We pass the whole site pointer
         ! to this routine, because inside the routine we identify the patch by making
         ! comparisons with patch_name_vec and identifying the patch pointer
         ! from patch_pointer_vec

         invcohortloop: do
            if ( inv_format_list(invsite) == 1 ) then
               call set_inventory_edcohort_type1(sites(s),bc_in(s),css_file_unit, &
                     npatches, patch_pointer_vec,patch_name_vec, ios)
            end if
            if ( ios/=0 ) exit
         end do invcohortloop

         close(css_file_unit,iostat=ios)
         if( ios/=0 ) then
            write(fates_log(), *) 'The css file: ',inv_css_list(invsite),' could not be closed'
            write(fates_log(), *) 'aborting'
            call endrun(msg=errMsg(sourcefile, __LINE__))
         end if
         call shr_file_freeUnit(css_file_unit)

         deallocate(patch_pointer_vec,patch_name_vec)

         ! now that we've read in the patch and cohort info, check to see if there is any real age info
         if ( abs(sites(s)%youngest_patch%age - sites(s)%oldest_patch%age) <= nearzero .and. &
              associated(sites(s)%youngest_patch%older) ) then

            ! so there are at least two patches and the oldest and youngest are the same age.
            ! this means that sorting by age wasn't very useful.  try sorting by total biomass instead

            ! first calculate the biomass in each patch.  simplest way is to use the patch fusion criteria
            currentpatch => sites(s)%youngest_patch
            do while(associated(currentpatch))
               call patch_pft_size_profile(currentPatch)
               currentPatch => currentpatch%older
            enddo

            ! now we need to sort them.
            ! first generate a new head of the linked list.
            head_of_unsorted_patch_list => sites(s)%youngest_patch%older

            ! reset the site-level patch linked list, keeping only the youngest patch.
            sites(s)%youngest_patch%older => null()
            sites(s)%youngest_patch%younger => null()
            sites(s)%oldest_patch   => sites(s)%youngest_patch

            ! loop through each patch in the unsorted LL, peel it off,
            ! and insert it into the new, sorted LL
            do while(associated(head_of_unsorted_patch_list))

               ! first keep track of the next patch in the old (unsorted) linked list
               next_in_unsorted_patch_list => head_of_unsorted_patch_list%older

               ! check the two end-cases

               ! Youngest Patch
               if(sum(head_of_unsorted_patch_list%pft_agb_profile(:,:)) <= &
                    sum(sites(s)%youngest_patch%pft_agb_profile(:,:)))then
                  head_of_unsorted_patch_list%older                  => sites(s)%youngest_patch
                  head_of_unsorted_patch_list%younger                => null()
                  sites(s)%youngest_patch%younger => head_of_unsorted_patch_list
                  sites(s)%youngest_patch         => head_of_unsorted_patch_list

                  ! Oldest Patch
               else if(sum(head_of_unsorted_patch_list%pft_agb_profile(:,:)) > &
                    sum(sites(s)%oldest_patch%pft_agb_profile(:,:)))then
                  head_of_unsorted_patch_list%older              => null()
                  head_of_unsorted_patch_list%younger            => sites(s)%oldest_patch
                  sites(s)%oldest_patch%older => head_of_unsorted_patch_list
                  sites(s)%oldest_patch       => head_of_unsorted_patch_list

                  ! Somewhere in the middle
               else
                  currentpatch => sites(s)%youngest_patch
                  do while(associated(currentpatch))
                     olderpatch => currentpatch%older
                     if(associated(currentpatch%older)) then
                        if(sum(head_of_unsorted_patch_list%pft_agb_profile(:,:)) >= &
                             sum(currentpatch%pft_agb_profile(:,:)) .and. &
                             sum(head_of_unsorted_patch_list%pft_agb_profile(:,:)) < &
                             sum(olderpatch%pft_agb_profile(:,:))) then
                           ! Set the new patches pointers
                           head_of_unsorted_patch_list%older   => currentpatch%older
                           head_of_unsorted_patch_list%younger => currentpatch
                           ! Fix the patch's older pointer
                           currentpatch%older => head_of_unsorted_patch_list
                           ! Fix the older patch's younger pointer
                           olderpatch%younger => head_of_unsorted_patch_list
                           ! Exit the loop once head sorted to avoid later re-sort
                           exit
                        end if
                     end if
                     currentPatch => olderpatch
                  enddo
               end if

               ! now work through to the next element in the unsorted linked list
               head_of_unsorted_patch_list => next_in_unsorted_patch_list
            end do
         endif

         ! Report Basal Area (as a check on if things were read in)
         ! ------------------------------------------------------------------------------
         basal_area_pref = 0.0_r8
         currentpatch => sites(s)%youngest_patch
         do while(associated(currentpatch))
            currentcohort => currentpatch%tallest
            do while(associated(currentcohort))
               basal_area_pref = basal_area_pref + &
                     currentcohort%n*0.25*((currentcohort%dbh/100.0_r8)**2.0_r8)*pi_const
               currentcohort => currentcohort%shorter
            end do
            currentPatch => currentpatch%older
         enddo

         write(fates_log(),*) '-------------------------------------------------------'
         write(fates_log(),*) 'Basal Area from inventory, BEFORE fusion'
         write(fates_log(),*) 'Lat: ',sites(s)%lat,' Lon: ',sites(s)%lon
         write(fates_log(),*) basal_area_pref,' [m2/ha]'
         write(fates_log(),*) '-------------------------------------------------------'
                  
         ! Update the patch index numbers and fuse the cohorts in the patches
         ! ----------------------------------------------------------------------------------------
         ipa=1
         total_cohorts = 0
         currentpatch => sites(s)%youngest_patch
         do while(associated(currentpatch))
            currentpatch%patchno = ipa
            ipa=ipa+1

            ! Perform Cohort Fusion
            call fuse_cohorts(sites(s), currentpatch,bc_in(s))
            call sort_cohorts(currentpatch)

            ! This calculates %countcohorts
            call count_cohorts(currentpatch)
            total_cohorts = total_cohorts + currentPatch%countcohorts

            currentPatch => currentpatch%older
         enddo

         if(total_cohorts .eq. 0)then
            write(fates_log(), *) 'The inventory initialization produced no cohorts.'
            write(fates_log(), *) 'aborting'
            call endrun(msg=errMsg(sourcefile, __LINE__))
         end if

         ! Fuse patches
         ! ----------------------------------------------------------------------------------------
         call fuse_patches(sites(s), bc_in(s) )

         ! Report Basal Area (as a check on if things were read in)
         ! ----------------------------------------------------------------------------------------
         !call canopy_structure(sites(s),bc_in(s))
         basal_area_postf = 0.0_r8
         currentpatch => sites(s)%youngest_patch
         do while(associated(currentpatch))
            currentcohort => currentpatch%tallest
            do while(associated(currentcohort))
               basal_area_postf = basal_area_postf + &
                     currentcohort%n*0.25*((currentcohort%dbh/100.0_r8)**2.0_r8)*pi_const
               currentcohort => currentcohort%shorter
            end do
            
            currentPatch => currentpatch%older
         enddo



         write(fates_log(),*) '-------------------------------------------------------'
         write(fates_log(),*) 'Basal Area from inventory, AFTER fusion'
         write(fates_log(),*) 'Lat: ',sites(s)%lat,' Lon: ',sites(s)%lon
         write(fates_log(),*) basal_area_postf,' [m2/ha]'
         write(fates_log(),*) '-------------------------------------------------------'

         ! If this is flagged as true, the post-fusion inventory will be written to file
         ! in the run directory.
         
         if(do_inventory_out)then
             call write_inventory_type1(sites(s))
         end if

      end do
      !call canopy_summarization(nsites, sites, bc_in)
      
      deallocate(inv_format_list, inv_pss_list, inv_css_list, inv_lat_list, inv_lon_list)

      return
   end subroutine initialize_sites_by_inventory

   ! ==============================================================================================

   function count_inventory_sites(sitelist_file_unit) result(nsites)

      ! Simple function that counts the number of lines in the inventory descriptor file

      ! Arguments
      integer, intent(in)        :: sitelist_file_unit

      ! Locals
      character(len=line_strlen) :: header_str
      character(len=line_strlen) :: site_str
      integer                    :: ios
      integer                    :: nsites


      ! Set the file position to the top of the file
      ! Read in the header line
      ! Read through sites and check coordinates and file existence
      rewind(unit=sitelist_file_unit)
      read(sitelist_file_unit,fmt='(A)') header_str
      nsites = 0
      do
         read(sitelist_file_unit,fmt='(A)',iostat=ios) site_str
         if (ios/=0) exit
         nsites = nsites + 1
      end do

      return
   end function count_inventory_sites

   ! ==============================================================================================

   subroutine assess_inventory_sites(sitelist_file_unit,nsites, inv_format_list, &
         inv_pss_list,inv_css_list, &
         inv_lat_list,inv_lon_list)

      ! -------------------------------------------------------------------------------------------
      ! This subroutine looks through the inventory descriptor file
      ! and line by line reads information about the available inventory
      ! sites, and saves their information (such as location and file path)
      ! to arrays.  This routine also does some simple checks to make
      ! sure it is not reading nonsense
      !
      ! File Format for the inventory site file:
      ! 1 line header
      ! 1 line listing each available inventory site with the following fields:
      ! type     latitude    longitude   pss-name   css-name
      !
      ! The fields for each site are described as follows:
      !
      ! <short-name>    <value-kind>     <description>
      !
      ! type            integer          We will accomodate different file format with different
      !                                  field values as the need arises. format 1 will read in
      !                                  datasets via "set_inventory_edpatch_type1()",
      !                                  "set_inventory_edcohort_type1()"
      !
      ! latitude        float            The geographic latitude coordinate of the site
      ! longitude       float            The geogarphic longitude coordinate of the site
      ! pss-name        string           The full path to the patch descriptor file (PSS)
      ! css-name        string           The full path to the cohort descriptor file (CSS)
      ! -------------------------------------------------------------------------------------------


      ! Arguments
      integer, intent(in)                      :: sitelist_file_unit       ! file unit for sitelist
      integer, intent(in)                      :: nsites                   ! number of inventory sites
      integer, intent(inout)                   :: inv_format_list(nsites)  ! array of formats for each inventory site
      character(len=path_strlen),intent(inout) :: inv_pss_list(nsites)     ! array of pss file paths for each site
      character(len=path_strlen),intent(inout) :: inv_css_list(nsites)     ! array of css file paths for each site
      real(r8),intent(inout)                   :: inv_lat_list(nsites)     ! array of latitudes for each site
      real(r8),intent(inout)                   :: inv_lon_list(nsites)     ! array of longitudes for each site

      ! Locals
      character(len=line_strlen)               :: header_str  ! a string to hold the header information
      character(len=line_strlen)               :: site_str    ! a string to hold each site-line in the file
      integer                                  :: isite       ! site index
      integer                                  :: ios         ! fortran read status flag
      character(len=path_strlen)               :: pss_file
      character(len=path_strlen)               :: css_file
      real(r8)                                 :: site_lat    ! inventory site latitude
      real(r8)                                 :: site_lon    ! site longitude
      integer                                  :: iblnk       ! Index used for string parsing
      integer                                  :: file_format ! format type (1=legacy ED pss/css)
      logical                                  :: lexist      ! file existence flag

      rewind(unit=sitelist_file_unit)
      read(sitelist_file_unit,fmt='(4A)') header_str

      do isite=1,nsites

         ! Read in the whole line
         read(sitelist_file_unit,fmt='(a)',iostat=ios) site_str

         ! Parse the format identifier
         read(site_str,*) file_format

         ! Parse the latitude
         site_str = adjustl(site_str)
         iblnk = index(site_str,' ')
         site_str = adjustl(site_str(iblnk:))
         read(site_str,*) site_lat

         ! Parse the longitude
         site_str = adjustl(site_str)
         iblnk = index(site_str,' ')
         site_str = adjustl(site_str(iblnk:))
         read(site_str,*) site_lon

         ! Parse the pss file name
         site_str = adjustl(site_str)
         iblnk    = index(site_str,' ')
         site_str = adjustl(site_str(iblnk:))
         iblnk    = index(site_str,' ')
         read(site_str(:iblnk),fmt='(1A)') pss_file

         ! Parse the css file name
         site_str = adjustl(site_str)
         iblnk    = index(site_str,' ')
         site_str = adjustl(site_str(iblnk:))
         read(site_str,fmt='(1A)') css_file


         if ( site_lat < -90.0_r8 .or. site_lat > 90.0_r8 ) then
            write(fates_log(), *) 'read invalid latitude: ',site_lat,' from inventory site list'
            call endrun(msg=errMsg(sourcefile, __LINE__))
         end if

         ! Longitude should be converted to positive coordinate

         if( site_lon<0.0_r8 ) site_lon = 360.0_r8 + site_lon

         if ( site_lon < 0.0_r8 .or. site_lon > 360.0_r8 ) then
            write(fates_log(), *) 'read invalid longitude: ',site_lon,' from inventory site list'
            call endrun(msg=errMsg(sourcefile, __LINE__))
         end if

         inquire(file=trim(pss_file),exist=lexist)
         if( .not.lexist ) then
            write(fates_log(), *) 'the following pss file could not be found:'
            write(fates_log(), *) trim(pss_file)
            call endrun(msg=errMsg(sourcefile, __LINE__))
         end if

         inquire(file=trim(css_file),exist=lexist)
         if( .not.lexist ) then
            write(fates_log(), *) 'the following css file could not be found:'
            write(fates_log(), *) trim(css_file)
            call endrun(msg=errMsg(sourcefile, __LINE__))
         end if

         ! If we have made it to this point, then in all likelihood, the PSS/CSS
         ! File has probably been correctly identified

         inv_format_list(isite) = file_format
         inv_pss_list(isite) = pss_file
         inv_css_list(isite) = css_file
         inv_lat_list(isite) = site_lat
         inv_lon_list(isite) = site_lon

      end do

      return
   end subroutine assess_inventory_sites

   ! ==============================================================================================

   subroutine set_inventory_edpatch_type1(newpatch,pss_file_unit,ipa,ios,patch_name)

      ! --------------------------------------------------------------------------------------------
      ! This subroutine reads in a line of an inventory patch file (pss)
      ! And populates a new patch with that information.
      ! This routine specifically reads PSS files that are "Type 1" formatted
      !
      ! The file is formatted text, which contains 1 header line to label columns
      ! and then 1 line for each patch containing the following fields:
      !
      ! time	(year)     year of measurement
      ! patch	(string)   patch id string
      ! trk	(integer)  LU type index (0 non-forest, 1 secondary, 2 primary
      ! age	(years)    Time since this patch was disturbed (created)
      ! area	(fraction) Fraction of the site occupied by this patch
      ! water	(NA)       Water content of soil (NOT USED)
      ! fsc	(kg/m2)    Fast Soil Carbon
      ! stsc	(kg/m2)    Structural Soil Carbon
      ! stsl	(kg/m2)    Structural Soil Lignin
      ! ssc	(kg/m2)    Slow Soil Carbon
      ! psc	(NA)       Passive Soil Carbon (NOT USED)
      ! msn	(kg/m2)    Mineralized Soil Nitrogen
      ! fsn     (kg/m2)    Fast Soil Nitrogen
      ! --------------------------------------------------------------------------------------------

      use FatesSizeAgeTypeIndicesMod, only: get_age_class_index
      use FatesConstantsMod, only: AREA

      ! Arguments
      type(fates_patch_type),intent(inout), target   :: newpatch      ! Patch structure
      integer,intent(in)                          :: pss_file_unit ! Self explanatory
      integer,intent(in)                          :: ipa           ! Patch index (line number)
      integer,intent(out)                         :: ios           ! Return flag
      character(len=patchname_strlen),intent(out) :: patch_name    ! unique string identifier of patch

      ! Locals
      type(litter_type),pointer                   :: litt
      integer                                     :: el         ! index for elements
      real(r8)                                    :: p_time     ! Time patch was recorded
      real(r8)                                    :: p_trk      ! Land Use index (see above descriptions)
      character(len=patchname_strlen)             :: p_name     ! unique string identifier of patch
      real(r8)                                    :: p_age      ! Patch age [years]
      real(r8)                                    :: p_area     ! Patch area [fraction]
      real(r8)                                    :: p_water    ! Patch water (unused)
      real(r8)                                    :: p_fsc      ! Patch fast soil carbon
      real(r8)                                    :: p_stsc     ! Patch structural soil carbon
      real(r8)                                    :: p_stsl     ! Patch structural soil lignins
      real(r8)                                    :: p_ssc      ! Patch slow soil carbon
      real(r8)                                    :: p_psc      ! Patch P soil carbon
      real(r8)                                    :: p_msn      ! Patch mean soil nitrogen
      real(r8)                                    :: p_fsn      ! Patch fast soil nitrogen
      integer                                     :: icwd       ! index for counting CWD pools
      integer                                     :: ipft       ! index for counting PFTs
      real(r8)                                    :: pftfrac    ! the inverse of the total number of PFTs

      character(len=128),parameter    :: wr_fmt = &
            '(F5.2,2X,A4,2X,F5.2,2X,F5.2,2X,F5.2,2X,F5.2,2X,F5.2,2X,F5.2,2X,F5.2,2X,F5.2,2X,F5.2,2X,F5.2,2X,F5.2)'


      read(pss_file_unit,fmt=*,iostat=ios) p_time, p_name, p_trk, p_age, p_area, &
            p_water,p_fsc, p_stsc, p_stsl, p_ssc, &
            p_psc, p_msn, p_fsn

      if (ios/=0) return

      patch_name = trim(p_name)

      if( debug_inv) then
         write(*,fmt=wr_fmt) &
               p_time, p_name, p_trk, p_age, p_area, &
               p_water,p_fsc, p_stsc, p_stsl, p_ssc, &
               p_psc, p_msn, p_fsn
      end if

      ! Fill in the patch's memory structures

      newpatch%age       = p_age
      newpatch%age_class = get_age_class_index(newpatch%age)
      newpatch%area      = p_area*AREA

      ! The non-litter patch soil variables need to be sent to the HLM
      ! This is not being sent as of this message (RGK 06-2017)

      ! ---------------------------------------------------------------------
      ! The litter and CWD could be estimated from at least two methods
      ! 1) after reading in the cohort data, assuming a SS turnover rate
      ! 2) again assuming SS, back out the CWD and Litter flux rates into
      !    the SSC, STSC and FSC pools that balance with their decomp rates
      !    and then use those flux rates, to calculate the CWD and litter
      !    pool sizes based on another SS model where flux out balances with
      !    mortality and litter fluxes into the non-decomposing pool
      !
      ! This is significant science modeling and does not have a simple
      ! first hack solution. (RGK 06-2017)
      ! ----------------------------------------------------------------------

      do el=1,num_elements
         litt => newpatch%litter(el)

         call litt%InitConditions(init_leaf_fines=0._r8, &
              init_root_fines=0._r8, &
              init_ag_cwd=0._r8,     &
              init_bg_cwd=0._r8,     &
              init_seed=0._r8,   &
              init_seed_germ=0._r8)

      end do

      return
   end subroutine set_inventory_edpatch_type1


   ! ==============================================================================================

   subroutine set_inventory_edcohort_type1(csite,bc_in,css_file_unit,npatches, &
                                           patch_pointer_vec,patch_name_vec,ios)

      ! --------------------------------------------------------------------------------------------
      ! This subroutine reads in a line of an inventory cohort file (css)
      ! And populates a new cohort with that information.
      ! This routine specifically reads CSS files that are "Type 1" formatted
      !
      ! The file formatted text, which contains 1 header line to label columns
      ! and then 1 line for each cohort containing the following fields:
      !
      ! FILE FORMAT:
      ! time	(year)     year of measurement
      ! patch	(string)   patch id string associated with this cohort
      ! index	(integer)  cohort index
      ! dbh	(cm)       diameter at breast height
      ! height   (m)        height of the tree
      ! pft      (integer)  the plant functional type index (must be consistent with param file)
      ! n 	(/m2)      The plant number density
      ! bdead    (kgC/plant)The dead biomass per indiv of this cohort (NOT USED)
      ! balive   (kgC/plant)The live biomass per indiv of this cohort (NOT USED)
      ! avgRG    (cm/yr?)   Average Radial Growth (NOT USED)
      ! --------------------------------------------------------------------------------------------

      use FatesAllometryMod         , only : h_allom
      use FatesAllometryMod         , only : h2d_allom
      use FatesAllometryMod         , only : bagw_allom
      use FatesAllometryMod         , only : bbgw_allom
      use FatesAllometryMod         , only : bleaf
      use FatesAllometryMod         , only : bfineroot
      use FatesAllometryMod         , only : bsap_allom
      use FatesAllometryMod         , only : bdead_allom
      use FatesAllometryMod         , only : bstore_allom

      use EDCohortDynamicsMod , only : create_cohort
      use FatesInterfaceTypesMod   , only : numpft

      ! Arguments
      type(fates_site_type),intent(inout), target    :: csite         ! current site
      type(bc_in_type),intent(in)                 :: bc_in         ! boundary conditions
      integer, intent(in)                         :: css_file_unit     ! Self explanatory
      integer, intent(in)                         :: npatches      ! number of patches
      type(pp_array), intent(in)                  :: patch_pointer_vec(npatches)
      character(len=patchname_strlen), intent(in) :: patch_name_vec(npatches)
      integer,intent(out)                         :: ios           ! Return flag

      ! Locals
      class(prt_vartypes), pointer                :: prt_obj
      real(r8)                                    :: c_time        ! Time patch was recorded
      character(len=patchname_strlen)             :: p_name        ! The patch associated with this cohort
      character(len=cohortname_strlen)            :: c_name        ! cohort index
      real(r8)                                    :: c_dbh         ! diameter at breast height (cm)
      real(r8)                                    :: c_height      ! tree height (m)
      integer                                     :: c_pft         ! plant functional type index
      real(r8)                                    :: c_nplant      ! plant density (/m2)
      real(r8)                                    :: c_bdead       ! dead biomass (kg)
      real(r8)                                    :: c_balive      ! live biomass (kg)
      real(r8)                                    :: c_avgRG       ! avg radial growth (NOT USED)
      real(r8)                                    :: site_spread   ! initial guess of site spread
                                                                   ! should be quickly re-calculated
      integer,parameter                           :: rstatus = 0   ! recruit status

      type(fates_patch_type), pointer                :: cpatch        ! current patch pointer
      type(fates_cohort_type), pointer               :: temp_cohort   ! temporary patch (needed for allom funcs)
      integer                                     :: ipa           ! patch idex
      integer                                     :: iage
      integer                                     :: el
      integer                                     :: element_id
      logical                                     :: matched_patch ! check if cohort was matched w/ patch
      real(r8) :: c_agw    ! carbon biomass above ground non-leaf [kgC]
      real(r8) :: c_bgw    ! carbon biomass below ground non-leaf [kgC]
      real(r8) :: c_leaf   ! carbon biomass in leaves [kgC]
      real(r8) :: c_fnrt   ! carbon biomass in fine roots [kgC]
      real(r8) :: c_sapw   ! carbon biomass in sapwood [kgC]
      real(r8) :: c_struct ! carbon biomass in structure [kgC]
      real(r8) :: c_store  ! carbon biomass in storage [kgC]
      real(r8) :: a_sapw   ! area of sapwood at reference height [m2]
      real(r8) :: m_struct ! Generic (any element) mass for structure [kg]
      real(r8) :: m_leaf   ! Generic mass for leaf  [kg]
      real(r8) :: m_fnrt   ! Generic mass for fine-root  [kg]
      real(r8) :: m_sapw   ! Generic mass for sapwood [kg]
      real(r8) :: m_store  ! Generic mass for storage [kg]
      real(r8) :: m_repro  ! Generic mass for reproductive tissues [kg]
      real(r8) :: fnrt_drop_fraction ! Fine-root abscission fraction
      real(r8) :: stem_drop_fraction ! Stem abscission fraction
      integer  :: i_pft, ncohorts_to_create
     
      character(len=128),parameter    :: wr_fmt = &
           '(F7.1,2X,A20,2X,A20,2X,F5.2,2X,F5.2,2X,I4,2X,F5.2,2X,F5.2,2X,F5.2,2X,F5.2)'

      real(r8), parameter :: abnormal_large_nplant = 1000.0_r8  ! Used to catch bad values
      real(r8), parameter :: abnormal_large_dbh    = 500.0_r8   ! I've never heard of a tree > 3m
      integer,  parameter :: recruitstatus = 0

     
      read(css_file_unit,fmt=*,iostat=ios) c_time, p_name, c_name, c_dbh, c_height, &
            c_pft, c_nplant, c_bdead, c_balive, c_avgRG

      if( debug_inv) then
         write(*,fmt=wr_fmt) &
              c_time, p_name, c_name, c_dbh, c_height, &
              c_pft, c_nplant, c_bdead, c_balive, c_avgRG
      end if

      if (ios/=0) return

      ! Identify the patch based on the patch_name
      matched_patch = .false.
      do ipa=1,npatches
         if( trim(p_name) == trim(patch_name_vec(ipa))) then
            cpatch => patch_pointer_vec(ipa)%cpatch
            matched_patch = .true.
         end if
      end do

      if(.not.matched_patch)then
         write(fates_log(), *) 'could not match a cohort with a patch'
         write(fates_log(),fmt=wr_fmt) &
               c_time, p_name, c_name, c_dbh, c_height, &
               c_pft, c_nplant, c_bdead, c_balive, c_avgRG
         call endrun(msg=errMsg(sourcefile, __LINE__))
      end if

      ! Run some sanity checks on the input data
      ! pft, nplant and dbh are the critical ones in this format specification
      ! -------------------------------------------------------------------------------------------

      if (c_pft > numpft ) then
         write(fates_log(), *) 'inventory pft: ',c_pft
         write(fates_log(), *) 'An inventory cohort file specified a pft index'
         write(fates_log(), *) 'greater than the maximum specified pfts numpft'
         call endrun(msg=errMsg(sourcefile, __LINE__))
      end if

      if (c_pft < 0 ) then
         write(fates_log(), *) 'inventory pft: ',c_pft
         write(fates_log(), *) 'The inventory produced a cohort with <0 pft index'
         call endrun(msg=errMsg(sourcefile, __LINE__))
      end if

      if (c_dbh <=0 ) then
         write(fates_log(), *) 'inventory dbh: ', c_dbh
         write(fates_log(), *) 'The inventory produced a cohort with <= 0 dbh'
         call endrun(msg=errMsg(sourcefile, __LINE__))
      end if

      if (c_dbh > abnormal_large_dbh ) then
         write(fates_log(), *) 'inventory dbh: ', c_nplant
         write(fates_log(), *) 'The inventory produced a cohort with very large diameter [cm]'
         call endrun(msg=errMsg(sourcefile, __LINE__))
      end if

      if (c_nplant <=0 ) then
         write(fates_log(), *) 'inventory nplant: ', c_nplant
         write(fates_log(), *) 'The inventory produced a cohort with <= 0 density /m2'
         call endrun(msg=errMsg(sourcefile, __LINE__))
      end if

      if (c_nplant > abnormal_large_nplant ) then
         write(fates_log(), *) 'inventory nplant: ', c_nplant
         write(fates_log(), *) 'The inventory produced a cohort with very large density /m2'
         call endrun(msg=errMsg(sourcefile, __LINE__))
      end if

      if (c_pft .eq. 0 ) then
         if(debug_inv)then
            write(fates_log(), *) 'inventory pft: ',c_pft
            write(fates_log(), *) 'SPECIAL CASE TRIGGERED: PFT == 0 and therefore this subroutine'
            write(fates_log(), *) 'will assign a cohort with n = n_orig/numpft to every cohort in range 1 to numpft'
         end if
         ncohorts_to_create = numpft
      else
         ncohorts_to_create = 1
      end if

      do i_pft = 1,ncohorts_to_create
         allocate(temp_cohort)   ! A temporary cohort is needed because we want to make

         if (c_pft .ne. 0 ) then
             ! normal case: assign each cohort to its specified PFT
             temp_cohort%pft         = c_pft
         else
             ! special case, make an identical cohort for each PFT
             temp_cohort%pft         = i_pft
         endif

         temp_cohort%n           = c_nplant * cpatch%area / real(ncohorts_to_create,r8)
         temp_cohort%dbh         = c_dbh
         temp_cohort%crowndamage = 1  ! assume undamaged 

         call h_allom(c_dbh,temp_cohort%pft,temp_cohort%hite)
         temp_cohort%canopy_trim = 1.0_r8

         ! Determine the phenology status and the elongation factors.
         fnrt_drop_fraction = prt_params%phen_fnrt_drop_fraction(temp_cohort%pft)
         stem_drop_fraction = prt_params%phen_stem_drop_fraction(temp_cohort%pft)

         if( prt_params%season_decid(temp_cohort%pft) == itrue .and. &
              any(csite%cstatus == [phen_cstat_nevercold,phen_cstat_iscold])) then
            ! Cold deciduous and season is for leaves off. Set leaf status and 
            ! elongation factors accordingly
            temp_cohort%efleaf_coh = 0.0_r8
            temp_cohort%effnrt_coh = 1._r8 - fnrt_drop_fraction
            temp_cohort%efstem_coh = 1._r8 - stem_drop_fraction

            temp_cohort%status_coh = leaves_off

         elseif ( any(prt_params%stress_decid(temp_cohort%pft) == [ihard_stress_decid,isemi_stress_decid])) then
            ! Drought deciduous.  For the default approach, elongation factor is either
            ! zero (full abscission) or one (fully flushed), but this can also be a
            ! fraction in other approaches. Here we assume that leaves are "on" (i.e.
            ! either fully flushed or growing) if elongation factor is not 0 for the 
            ! initial conditions.
            ! 
            ! For tissues other than leaves, the actual drop fraction is a combination
            ! of the elongation factor (e) and the drop fraction (x), which will ensure
            ! that the remaining tissue biomass will be exactly e when x=1, and exactly
            ! the original biomass when x = 0.
            temp_cohort%efleaf_coh = csite%elong_factor(temp_cohort%pft)
            temp_cohort%effnrt_coh = 1.0_r8 - (1.0_r8 - temp_cohort%efleaf_coh ) * fnrt_drop_fraction
            temp_cohort%efstem_coh = 1.0_r8 - (1.0_r8 - temp_cohort%efleaf_coh ) * stem_drop_fraction

            if (temp_cohort%efleaf_coh > 0.0_r8) then
               ! Assume leaves are growing even if they are not fully flushed.
               temp_cohort%status_coh = leaves_on
            else
               ! Leaves are off (abscissing).
               temp_cohort%status_coh = leaves_off
            end if
         else
            ! Evergreen, or deciduous PFT during the growing season. Assume tissues are fully flushed.
            temp_cohort%efleaf_coh = 1.0_r8
            temp_cohort%effnrt_coh = 1.0_r8
            temp_cohort%efstem_coh = 1.0_r8

            temp_cohort%status_coh = leaves_on
         end if

         call bagw_allom(temp_cohort%dbh,temp_cohort%pft, &
              temp_cohort%crowndamage, temp_cohort%efstem_coh, c_agw)
         ! Calculate coarse root biomass from allometry
         call bbgw_allom(temp_cohort%dbh,temp_cohort%pft, temp_cohort%efstem_coh, c_bgw)

         ! Calculate the leaf biomass (calculates a maximum first, then applies canopy trim
         ! and sla scaling factors)
         call bleaf(temp_cohort%dbh,temp_cohort%pft,temp_cohort%crowndamage,&
              temp_cohort%canopy_trim, temp_cohort%efleaf_coh, c_leaf)
         
         ! Calculate fine root biomass

         temp_cohort%l2fr = prt_params%allom_l2fr(temp_cohort%pft)
         call bfineroot(temp_cohort%dbh,temp_cohort%pft,temp_cohort%canopy_trim,temp_cohort%l2fr, &
              temp_cohort%effnrt_coh, c_fnrt)

         ! Calculate sapwood biomass
         call bsap_allom(temp_cohort%dbh,temp_cohort%pft,temp_cohort%crowndamage, &
              temp_cohort%canopy_trim, temp_cohort%efstem_coh, a_sapw, c_sapw)
         
         call bdead_allom( c_agw, c_bgw, c_sapw, temp_cohort%pft, c_struct )
         call bstore_allom(temp_cohort%dbh, temp_cohort%pft, temp_cohort%crowndamage,temp_cohort%canopy_trim, c_store)

         prt_obj => null()
         call InitPRTObject(prt_obj)

         !  (Keeping as an example)
         ! Allocate running mean functions
         !allocate(temp_cohort%tveg_lpa)
         !call temp_cohort%tveg_lpa%InitRMean(ema_lpa,init_value=cpatch%tveg_lpa%GetMean())
         
         do el = 1,num_elements

            element_id = element_list(el)

            ! If this is carbon12, then the initialization is straight forward
            ! otherwise, we use stoichiometric ratios
            select case(element_id)
            case(carbon12_element)

               m_struct = c_struct
               m_leaf   = c_leaf
               m_fnrt   = c_fnrt
               m_sapw   = c_sapw
               m_store  = c_store
               m_repro  = 0._r8

            case(nitrogen_element)

               ! For inventory runs, initialize nutrient contents half way between max and min stoichiometries
               m_struct = c_struct * &
                    prt_params%nitr_stoich_p1(temp_cohort%pft,prt_params%organ_param_id(struct_organ))

               m_leaf   = c_leaf * &
                    prt_params%nitr_stoich_p1(temp_cohort%pft,prt_params%organ_param_id(leaf_organ))

               m_fnrt   = c_fnrt * &
                    prt_params%nitr_stoich_p1(temp_cohort%pft,prt_params%organ_param_id(fnrt_organ))

               m_sapw   = c_sapw * &
                    prt_params%nitr_stoich_p1(temp_cohort%pft,prt_params%organ_param_id(sapw_organ))

               m_repro  = 0._r8

               m_store = StorageNutrientTarget(temp_cohort%pft, element_id, m_leaf, m_fnrt, m_sapw, m_struct)

            case(phosphorus_element)

               m_struct = c_struct * &
                    prt_params%phos_stoich_p1(temp_cohort%pft,prt_params%organ_param_id(struct_organ))

               m_leaf   = c_leaf * &
                    prt_params%phos_stoich_p1(temp_cohort%pft,prt_params%organ_param_id(leaf_organ))

               m_fnrt   = c_fnrt * &
                    prt_params%phos_stoich_p1(temp_cohort%pft,prt_params%organ_param_id(fnrt_organ))
                    
               m_sapw   = c_sapw * &
                    prt_params%phos_stoich_p1(temp_cohort%pft,prt_params%organ_param_id(sapw_organ))

               m_repro  = 0._r8

               m_store = StorageNutrientTarget(temp_cohort%pft, element_id, m_leaf, m_fnrt, m_sapw, m_struct)

            end select

            select case(hlm_parteh_mode)
            case (prt_carbon_allom_hyp,prt_cnp_flex_allom_hyp )

               ! Equally distribute leaf mass into available age-bins
               do iage = 1,nleafage
                  call SetState(prt_obj,leaf_organ, element_id,m_leaf/real(nleafage,r8),iage)
               end do

               call SetState(prt_obj,fnrt_organ, element_id, m_fnrt)
               call SetState(prt_obj,sapw_organ, element_id, m_sapw)
               call SetState(prt_obj,store_organ, element_id, m_store)
               call SetState(prt_obj,struct_organ, element_id, m_struct)
               call SetState(prt_obj,repro_organ, element_id, m_repro)

            case default
               write(fates_log(),*) 'Unspecified PARTEH module during inventory intitialization'
               call endrun(msg=errMsg(sourcefile, __LINE__))
            end select

         end do

         call prt_obj%CheckInitialConditions()

         call create_cohort(csite, cpatch, temp_cohort%pft, temp_cohort%n, temp_cohort%hite, &
              temp_cohort%coage, temp_cohort%dbh, &
              prt_obj, temp_cohort%efleaf_coh, temp_cohort%effnrt_coh, &
              temp_cohort%efstem_coh, temp_cohort%status_coh, rstatus, &
              temp_cohort%canopy_trim,temp_cohort%c_area, &
              1, temp_cohort%crowndamage, csite%spread, bc_in)

         deallocate(temp_cohort) ! get rid of temporary cohort

      end do

      return
    end subroutine set_inventory_edcohort_type1

   ! ====================================================================================

   subroutine write_inventory_type1(currentSite)

       ! --------------------------------------------------------------------------------
       ! This subroutine writes the cohort/patch inventory type files in the "type 1"
       ! format.  Note that for compatibility with ED2, we chose an old type that has
       ! both extra unused fields and is missing fields from FATES. THis is not
       ! a recommended file type for restarting a run.
       ! The files will have a lat/long tag added to their name, and will be
       ! generated in the run folder.
       ! --------------------------------------------------------------------------------

       use shr_file_mod, only        : shr_file_getUnit
       use shr_file_mod, only        : shr_file_freeUnit

       ! Arguments
       type(fates_site_type), target :: currentSite

       ! Locals
       type(fates_patch_type), pointer          :: currentpatch
       type(fates_cohort_type), pointer         :: currentcohort

       character(len=128)                    :: pss_name_out         ! output file string
       character(len=128)                    :: css_name_out         ! output file string
       integer                               :: pss_file_out
       integer                               :: css_file_out
       integer                               :: ilat_int,ilat_dec    ! for output string parsing
       integer                               :: ilon_int,ilon_dec    ! for output string parsing
       character(len=32)                     :: patch_str
       character(len=32)                     :: cohort_str
       integer                               :: ipatch
       integer                               :: icohort
       character(len=1)                      :: ilat_sign,ilon_sign

       ! Generate pss/css file name based on the location of the site
       ilat_int = abs(int(currentSite%lat))
       ilat_dec = int(100000*(abs(currentSite%lat) - real(ilat_int,r8)))
       ilon_int = abs(int(currentSite%lon))
       ilon_dec = int(100000*(abs(currentSite%lon) - real(ilon_int,r8)))

       if(currentSite%lat>=0._r8)then
           ilat_sign = 'N'
       else
           ilat_sign = 'S'
       end if
       if(currentSite%lon>=0._r8)then
           ilon_sign = 'E'
       else
           ilon_sign = 'W'
       end if

       write(pss_name_out,'(A8,I2.2,A1,I5.5,A1,A1,I3.3,A1,I5.5,A1,A4)') &
             'pss_out_',ilat_int,'.',ilat_dec,ilat_sign,'_',ilon_int,'.',ilon_dec,ilon_sign,'.txt'
       write(css_name_out,'(A8,I2.2,A1,I5.5,A1,A1,I3.3,A1,I5.5,A1,A4)') &
             'css_out_',ilat_int,'.',ilat_dec,ilat_sign,'_',ilon_int,'.',ilon_dec,ilon_sign,'.txt'

       pss_file_out       = shr_file_getUnit()
       css_file_out       = shr_file_getUnit()

       open(unit=pss_file_out,file=trim(pss_name_out), status='UNKNOWN',action='WRITE',form='FORMATTED')
       open(unit=css_file_out,file=trim(css_name_out), status='UNKNOWN',action='WRITE',form='FORMATTED')

       write(pss_file_out,*) 'time patch trk age area water fsc stsc stsl ssc psc msn fsn'
       write(css_file_out,*) 'time patch cohort dbh hite pft nplant bdead alive Avgrg'

       ipatch=0
       currentpatch => currentSite%youngest_patch
       do while(associated(currentpatch))
           ipatch=ipatch+1

           write(patch_str,'(A7,i4.4,A)') '<patch_',ipatch,'>'

           write(pss_file_out,*) '0000 ',trim(patch_str),' 2 ',currentPatch%age,currentPatch%area/AREA, &
                 '0.0000    0.0000    0.0000    0.0000    0.0000    0.0000    0.0000    0.0000'

           icohort=0
           currentcohort => currentpatch%tallest
           do while(associated(currentcohort))
               icohort=icohort+1
               write(cohort_str,'(A7,i4.4,A)') '<coh_',icohort,'>'
               write(css_file_out,*) '0000 ',trim(patch_str),' ',trim(cohort_str), &
                     currentCohort%dbh,0.0,currentCohort%pft,currentCohort%n/currentPatch%area,0.0,0.0,0.0

               currentcohort => currentcohort%shorter
           end do
           currentPatch => currentpatch%older
       enddo

       close(css_file_out)
       close(pss_file_out)

       call shr_file_freeUnit(css_file_out)
       call shr_file_freeUnit(pss_file_out)

   end subroutine write_inventory_type1

end module FatesInventoryInitMod<|MERGE_RESOLUTION|>--- conflicted
+++ resolved
@@ -38,16 +38,11 @@
    use FatesSiteMod     , only : fates_site_type
    use FatesPatchMod    , only : fates_patch_type
    use FatesCohortMod   , only : fates_cohort_type
-<<<<<<< HEAD
-   use FatesConstantsMod, only : area
-   use FatesConstantsMod, only : leaves_on, leaves_off
-=======
    use EDTypesMod       , only : area
    use FatesConstantsMod, only : leaves_on
    use FatesConstantsMod, only : leaves_off
    use FatesConstantsMod, only : ihard_stress_decid
    use FatesConstantsMod, only : isemi_stress_decid
->>>>>>> 64c50364
    use PRTGenericMod    , only : num_elements
    use PRTGenericMod    , only : element_list
    use FatesConstantsMod, only : phen_cstat_nevercold
