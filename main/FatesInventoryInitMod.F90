module FatesInventoryInitMod

   !-----------------------------------------------------------------------------------------------
   ! This module contains the majority of the code used to read forest inventory data and
   ! initialize a simulation from that data.  Some important points:
   ! - This procedure is called through the host model's "cold-start" initialization and not a 
   !   restart type of simulation.
   ! - This procedure, if called from a massive grid, is both probably inappropriate, and probably
   !   time consuming.
   ! - This procedure is assumed to be called over a small subset of sites, for instance a single
   !   site, or a small collection of sparse/irregularly spaced group of sites
   !
   ! Created: Ryan Knox June 2017
   ! This code borrows heavily in concept from what is done in ED2.  We will also do our best to
   ! maintain compatibility with the PSS/CSS file formats that were used in ED2.
   ! See: https://github.com/EDmodel/ED2/blob/master/ED/src/io/ed_read_ed10_20_history.f90
   ! At the time of writing this ED2 is unlicensed, and only concepts were borrowed with no direct
   ! code copied.
   !-----------------------------------------------------------------------------------------------

   ! CIME GLOBALS

   use shr_log_mod      , only : errMsg => shr_log_errMsg

   ! FATES GLOBALS
   use FatesConstantsMod, only : r8 => fates_r8
   use FatesConstantsMod, only : pi_const
   use FatesConstantsMod, only : itrue
   use FatesGlobals     , only : endrun => fates_endrun
   use FatesGlobals     , only : fates_log
   use FatesInterfaceMod, only : bc_in_type
   use FatesInterfaceMod, only : hlm_inventory_ctrl_file
   use FatesInterfaceMod, only : nleafage
   use FatesLitterMod   , only : litter_type
   use EDTypesMod       , only : ed_site_type
   use EDTypesMod       , only : ed_patch_type
   use EDTypesMod       , only : ed_cohort_type 
   use EDTypesMod       , only : area
   use EDTypesMod       , only : leaves_on
   use EDTypesMod       , only : leaves_off
   use EDTypesMod       , only : num_elements
   use EDTypesMod       , only : element_list
   use EDTypesMod       , only : phen_cstat_nevercold
   use EDTypesMod       , only : phen_cstat_iscold
   use EDTypesMod       , only : phen_dstat_timeoff
   use EDTypesMod       , only : phen_dstat_moistoff
   use EDPftvarcon      , only : EDPftvarcon_inst
   use FatesInterfaceMod,      only : hlm_parteh_mode
   use EDCohortDynamicsMod,    only : InitPRTObject
   use PRTGenericMod,          only : prt_carbon_allom_hyp
   use PRTGenericMod,          only : prt_cnp_flex_allom_hyp
   use PRTGenericMod,          only : prt_vartypes
   use PRTGenericMod,          only : leaf_organ
   use PRTGenericMod,          only : fnrt_organ
   use PRTGenericMod,          only : sapw_organ
   use PRTGenericMod,          only : store_organ
   use PRTGenericMod,          only : struct_organ
   use PRTGenericMod,          only : repro_organ
   use PRTGenericMod,          only : carbon12_element
   use PRTGenericMod,          only : nitrogen_element
   use PRTGenericMod,          only : phosphorus_element
   use PRTGenericMod,          only : SetState
   use FatesConstantsMod, only : primaryforest

   implicit none
   private

   ! This derived type is to allow an array of pointers to the LL patch structure
   ! This is different than allocating a vector of patches. This is needed for
   ! quickly matching cohort string identifiers, the indices that match thos identifiers
   ! with a patch.  BY having a vector of patch pointers that lines up with the string
   ! identifier array, this can be done quickly.
   type pp_array
      type(ed_patch_type), pointer :: cpatch
   end type pp_array

   character(len=*), parameter, private :: sourcefile =  __FILE__

   logical, parameter :: debug_inv = .false.       ! Debug flag for devs

   ! String length specifiers
   integer, parameter :: patchname_strlen = 64   
   integer, parameter :: cohortname_strlen = 64
   integer, parameter :: line_strlen = 512
   integer, parameter :: path_strlen = 256


   real(r8), parameter :: max_site_adjacency_deg = 0.05_r8 ! The maximum distance in degrees
                                                           ! allowed between a site's coordinate
                                                           ! defined in model memory and a physical
                                                           ! site listed in the file

   logical, parameter :: do_inventory_out = .false.


   public :: initialize_sites_by_inventory

contains

   ! ==============================================================================================

   subroutine initialize_sites_by_inventory(nsites,sites,bc_in)

      ! !USES:
      use shr_file_mod, only        : shr_file_getUnit
      use shr_file_mod, only        : shr_file_freeUnit
      use FatesConstantsMod, only   : nearzero
      use EDPatchDynamicsMod, only  : create_patch
      use EDPatchDynamicsMod, only  : fuse_patches
      use EDCohortDynamicsMod, only : fuse_cohorts
      use EDCohortDynamicsMod, only : sort_cohorts
      use EDcohortDynamicsMod, only : count_cohorts
      use EDPatchDynamicsMod, only  : patch_pft_size_profile

      ! Arguments
      integer,            intent(in)               :: nsites
      type(ed_site_type), intent(inout), target    :: sites(nsites)
      type(bc_in_type),   intent(in)               :: bc_in(nsites)

      ! Locals
      type(ed_site_type), pointer                  :: currentSite
      type(ed_patch_type), pointer                 :: currentpatch
      type(ed_cohort_type), pointer                :: currentcohort
      type(ed_patch_type), pointer                 :: newpatch
      type(ed_patch_type), pointer                 :: olderpatch
      type(ed_patch_type), pointer                 :: head_of_unsorted_patch_list
      type(ed_patch_type), pointer                 :: next_in_unsorted_patch_list
      integer                                      :: sitelist_file_unit   ! fortran file unit for site list
      integer                                      :: pss_file_unit        ! fortran file unit for the pss file
      integer                                      :: css_file_unit        ! fortran file unit for the css file
      integer                                      :: nfilesites           ! number of sites in file list
      logical                                      :: lopen                ! logical, file is open
      logical                                      :: lexist               ! logical, file exists
      integer                                      :: ios                  ! integer, "IO" status
      character(len=line_strlen)                   :: header_str           ! large string for whole lines
      real(r8)                                     :: age_init             ! dummy value for creating a patch
      real(r8)                                     :: area_init            ! dummy value for creating a patch
      integer                                      :: s                    ! site index
      integer                                      :: ipa                  ! patch index
      integer                                      :: total_cohorts        ! cohort counter for error checking
      integer,                         allocatable :: inv_format_list(:)   ! list of format specs
      character(len=path_strlen),      allocatable :: inv_css_list(:)      ! list of css file names
      character(len=path_strlen),      allocatable :: inv_pss_list(:)      ! list of pss file names
 
      real(r8),                        allocatable :: inv_lat_list(:)      ! list of lat coords
      real(r8),                        allocatable :: inv_lon_list(:)      ! list of lon coords
      integer                                      :: invsite              ! index of inventory site 
                                                                           ! closest to actual site
      integer                                      :: el                   ! loop counter for number of elements
      character(len=patchname_strlen)              :: patch_name           ! patch ID string in the file
      integer                                      :: npatches             ! number of patches found in PSS
      type(pp_array),                  allocatable :: patch_pointer_vec(:) ! vector of pointers to patch LL
      character(len=patchname_strlen), allocatable :: patch_name_vec(:)    ! vector of patch ID strings
      real(r8)                                     :: basal_area_postf     ! basal area before fusion (m2/ha)
      real(r8)                                     :: basal_area_pref      ! basal area after fusion (m2/ha)

      ! I. Load the inventory list file, do some file handle checks
      ! ------------------------------------------------------------------------------------------

      sitelist_file_unit = shr_file_getUnit()
     

      inquire(file=trim(hlm_inventory_ctrl_file),exist=lexist,opened=lopen)
      if( .not.lexist ) then   ! The inventory file list DNE
         write(fates_log(), *) 'An inventory Initialization was requested.'
         write(fates_log(), *) 'However the inventory file: ',trim(hlm_inventory_ctrl_file),' DNE'
         write(fates_log(), *) 'Aborting'
         call endrun(msg=errMsg(sourcefile, __LINE__))
      end if
      if( lopen ) then        ! The inventory file should not be open
         write(fates_log(), *) 'The inventory list file is open but should not be.'
         write(fates_log(), *) 'Aborting.'
         call endrun(msg=errMsg(sourcefile, __LINE__))
      end if

      open(unit=sitelist_file_unit,file=trim(hlm_inventory_ctrl_file),status='OLD',action='READ',form='FORMATTED')
      rewind(sitelist_file_unit)

      ! There should be at least 1 line
      read(sitelist_file_unit,fmt='(A)',iostat=ios) header_str
      read(sitelist_file_unit,fmt='(A)',iostat=ios) header_str
      if( ios /= 0 ) then
         write(fates_log(), *) 'The inventory file does not contain at least two lines'
         write(fates_log(), *) 'of data, ie a header and 1 site.  Aborting.'
         call endrun(msg=errMsg(sourcefile, __LINE__))
      end if
      rewind(unit=sitelist_file_unit)


      ! Count the number of sites that are listed in this file, and allocate storage arrays
      ! ------------------------------------------------------------------------------------------

      nfilesites = count_inventory_sites(sitelist_file_unit)

      allocate(inv_format_list(nfilesites))
      allocate(inv_pss_list(nfilesites))
      allocate(inv_css_list(nfilesites))
      allocate(inv_lat_list(nfilesites))
      allocate(inv_lon_list(nfilesites))


      ! Check through the sites that are listed and do some sanity checks
      ! ------------------------------------------------------------------------------------------
      call assess_inventory_sites(sitelist_file_unit, nfilesites, inv_format_list, &
            inv_pss_list, inv_css_list, &
            inv_lat_list, inv_lon_list)

      ! We can close the list file now
      close(sitelist_file_unit, iostat = ios)
      if( ios /= 0 ) then
         write(fates_log(), *) 'The inventory file needed to be closed, but was still open'
         write(fates_log(), *) 'aborting'
         call endrun(msg=errMsg(sourcefile, __LINE__))
      end if
      call shr_file_freeUnit(sitelist_file_unit)


      ! For each site, identify the most proximal PSS/CSS couplet, read-in the data
      ! allocate linked lists and assign to memory
      do s = 1, nsites
         invsite = &
               minloc( (sites(s)%lat-inv_lat_list(:))**2.0_r8 + &
               (sites(s)%lon-inv_lon_list(:))**2.0_r8 , dim=1)

         ! Do a sanity check on the distance separation between physical site and model site
         if ( sqrt( (sites(s)%lat-inv_lat_list(invsite))**2.0_r8 + &
               (sites(s)%lon-inv_lon_list(invsite))**2.0_r8 ) > max_site_adjacency_deg ) then
            write(fates_log(), *) 'Model site at lat:',sites(s)%lat,' lon:',sites(s)%lon
            write(fates_log(), *) 'has no reasonably proximal site in the inventory site list.'
            write(fates_log(), *) 'Closest is at lat:',inv_lat_list(invsite),' lon:',inv_lon_list(invsite)
            write(fates_log(), *) 'Separation must be less than ',max_site_adjacency_deg,' degrees'
            write(fates_log(), *) 'Exiting'
            call endrun(msg=errMsg(sourcefile, __LINE__))
         end if


         ! Open the PSS/CSS couplet and initialize the ED data structures.
         ! Lets start withe the PSS
         ! ---------------------------------------------------------------------------------------

         pss_file_unit = shr_file_getUnit()
         open(unit=pss_file_unit,file=trim(inv_pss_list(invsite)), &
               status='OLD',action='READ',form='FORMATTED')
         rewind(pss_file_unit)
         read(pss_file_unit,fmt=*) header_str

         ! Do one quick pass through just to count lines
         ipa = 0
         countpatchloop: do
            read(pss_file_unit,fmt=*,iostat=ios) header_str
            if(ios/=0) exit
            ipa = ipa + 1
         end do countpatchloop
         rewind(pss_file_unit)
         read(pss_file_unit,fmt=*) header_str

         npatches = ipa
         allocate(patch_name_vec(npatches))
         allocate(patch_pointer_vec(npatches))


         do ipa=1,npatches

            allocate(newpatch)

            newpatch%patchno = ipa
            newpatch%younger => null()
            newpatch%older   => null()

            ! This call doesn't do much asside from initializing the patch with
            ! nominal values, NaNs, zero's and allocating some vectors. We should
            ! be able to get the following values from the patch files. But on 
            ! the patch creation step, we don't have that information.

            age_init            = 0.0_r8
            area_init           = 0.0_r8 

            call create_patch(sites(s), newpatch, age_init, area_init, primaryforest )


            if( inv_format_list(invsite) == 1 ) then
               call set_inventory_edpatch_type1(newpatch,pss_file_unit,ipa,ios,patch_name)
            end if

            ! Add it to the site's patch list
            ! ------------------------------------------------------------------------------------

            patch_name_vec(ipa)           = trim(patch_name)
            patch_pointer_vec(ipa)%cpatch => newpatch

            if(ipa == 1) then
               ! This is the first patch to be added
               ! It starts off as the oldest and youngest patch in the list
               sites(s)%youngest_patch => newpatch
               sites(s)%oldest_patch   => newpatch
            else

               ! Insert this patch into the patch LL
               ! First check the two end-cases

               ! Youngest Patch
               if(newpatch%age<=sites(s)%youngest_patch%age)then
                  newpatch%older                  => sites(s)%youngest_patch
                  newpatch%younger                => null()
                  sites(s)%youngest_patch%younger => newpatch
                  sites(s)%youngest_patch         => newpatch

                  ! Oldest Patch
               else if(newpatch%age>sites(s)%oldest_patch%age)then
                  newpatch%older              => null()
                  newpatch%younger            => sites(s)%oldest_patch
                  sites(s)%oldest_patch%older => newpatch
                  sites(s)%oldest_patch       => newpatch

                  ! Somewhere in the middle
               else
                  currentpatch => sites(s)%youngest_patch
                  do while(associated(currentpatch))
                     olderpatch => currentpatch%older
                     if(associated(currentpatch%older)) then
                        if(newpatch%age >= currentpatch%age .and. &
                              newpatch%age < olderpatch%age) then
                           ! Set the new patches pointers
                           newpatch%older   => currentpatch%older
                           newpatch%younger => currentpatch
                           ! Fix the patch's older pointer
                           currentpatch%older => newpatch
                           ! Fix the older patch's younger pointer
                           olderpatch%younger => newpatch
                        end if
                     end if
                     currentPatch => olderpatch
                  enddo
               end if
            end if
         end do

         close(pss_file_unit,iostat=ios)
         if( ios /= 0 ) then
            write(fates_log(), *) 'The pss file: ',inv_pss_list(invsite),' could not be closed'
            write(fates_log(), *) 'aborting'
            call endrun(msg=errMsg(sourcefile, __LINE__))
         end if
         call shr_file_freeUnit(pss_file_unit)

         if(debug_inv) then
            write(fates_log(),*) 'Raw List of Inventory Patches, Age Sorted:'
            currentpatch => sites(s)%youngest_patch
            do while(associated(currentpatch))
               write(fates_log(),*) ' AGE: ',currentpatch%age,' AREA: ',currentpatch%area
               currentPatch => currentpatch%older
            enddo
         end if
         
         ! OPEN THE CSS FILE
         ! ---------------------------------------------------------------------------------------
         css_file_unit = shr_file_getUnit()
         open(unit=css_file_unit,file=trim(inv_css_list(invsite)), &
               status='OLD',action='READ',form='FORMATTED')
         rewind(css_file_unit)
         read(css_file_unit,fmt=*) header_str

         ! Read in each cohort line. Each line is associated with a patch from the PSS
         ! file via a patch name identification string.  We pass the whole site pointer
         ! to this routine, because inside the routine we identify the patch by making
         ! comparisons with patch_name_vec and identifying the patch pointer 
         ! from patch_pointer_vec

         invcohortloop: do
            if ( inv_format_list(invsite) == 1 ) then
               call set_inventory_edcohort_type1(sites(s),bc_in(s),css_file_unit, &
                     npatches, patch_pointer_vec,patch_name_vec, ios)
            end if
            if ( ios/=0 ) exit
         end do invcohortloop

         close(css_file_unit,iostat=ios)
         if( ios/=0 ) then
            write(fates_log(), *) 'The css file: ',inv_css_list(invsite),' could not be closed'
            write(fates_log(), *) 'aborting'
            call endrun(msg=errMsg(sourcefile, __LINE__))
         end if
         call shr_file_freeUnit(css_file_unit)

         deallocate(patch_pointer_vec,patch_name_vec)

         ! now that we've read in the patch and cohort info, check to see if there is any real age info
         if ( abs(sites(s)%youngest_patch%age - sites(s)%oldest_patch%age) <= nearzero .and. &
              associated(sites(s)%youngest_patch%older) ) then

            ! so there are at least two patches and the oldest and youngest are the same age.
            ! this means that sorting by age wasn't very useful.  try sorting by total biomass instead

            ! first calculate the biomass in each patch.  simplest way is to use the patch fusion criteria
            currentpatch => sites(s)%youngest_patch
            do while(associated(currentpatch))
               call patch_pft_size_profile(currentPatch)
               currentPatch => currentpatch%older
            enddo

            ! now we need to sort them.
            ! first generate a new head of the linked list.
            head_of_unsorted_patch_list => sites(s)%youngest_patch%older

            ! reset the site-level patch linked list, keeping only the youngest patch.
            sites(s)%youngest_patch%older => null()
            sites(s)%youngest_patch%younger => null()
            sites(s)%oldest_patch   => sites(s)%youngest_patch

            ! loop through each patch in the unsorted LL, peel it off,
            ! and insert it into the new, sorted LL
            do while(associated(head_of_unsorted_patch_list))

               ! first keep track of the next patch in the old (unsorted) linked list
               next_in_unsorted_patch_list => head_of_unsorted_patch_list%older
               
               ! check the two end-cases

               ! Youngest Patch
               if(sum(head_of_unsorted_patch_list%pft_agb_profile(:,:)) <= &
                    sum(sites(s)%youngest_patch%pft_agb_profile(:,:)))then
                  head_of_unsorted_patch_list%older                  => sites(s)%youngest_patch
                  head_of_unsorted_patch_list%younger                => null()
                  sites(s)%youngest_patch%younger => head_of_unsorted_patch_list
                  sites(s)%youngest_patch         => head_of_unsorted_patch_list

                  ! Oldest Patch
               else if(sum(head_of_unsorted_patch_list%pft_agb_profile(:,:)) > &
                    sum(sites(s)%oldest_patch%pft_agb_profile(:,:)))then
                  head_of_unsorted_patch_list%older              => null()
                  head_of_unsorted_patch_list%younger            => sites(s)%oldest_patch
                  sites(s)%oldest_patch%older => head_of_unsorted_patch_list
                  sites(s)%oldest_patch       => head_of_unsorted_patch_list

                  ! Somewhere in the middle
               else
                  currentpatch => sites(s)%youngest_patch
                  do while(associated(currentpatch))
                     olderpatch => currentpatch%older
                     if(associated(currentpatch%older)) then
                        if(sum(head_of_unsorted_patch_list%pft_agb_profile(:,:)) >= &
                             sum(currentpatch%pft_agb_profile(:,:)) .and. &
                             sum(head_of_unsorted_patch_list%pft_agb_profile(:,:)) < &
                             sum(olderpatch%pft_agb_profile(:,:))) then
                           ! Set the new patches pointers
                           head_of_unsorted_patch_list%older   => currentpatch%older
                           head_of_unsorted_patch_list%younger => currentpatch
                           ! Fix the patch's older pointer
                           currentpatch%older => head_of_unsorted_patch_list
                           ! Fix the older patch's younger pointer
                           olderpatch%younger => head_of_unsorted_patch_list
                           ! Exit the loop once head sorted to avoid later re-sort
                           exit
                        end if
                     end if
                     currentPatch => olderpatch
                  enddo
               end if

               ! now work through to the next element in the unsorted linked list
               head_of_unsorted_patch_list => next_in_unsorted_patch_list
            end do
         endif
         
         ! Report Basal Area (as a check on if things were read in)
         ! ------------------------------------------------------------------------------
         basal_area_pref = 0.0_r8
         currentpatch => sites(s)%youngest_patch
         do while(associated(currentpatch))
            currentcohort => currentpatch%tallest
            do while(associated(currentcohort))
               basal_area_pref = basal_area_pref + &
                     currentcohort%n*0.25*((currentcohort%dbh/100.0_r8)**2.0_r8)*pi_const
               currentcohort => currentcohort%shorter
            end do
            currentPatch => currentpatch%older
         enddo

         write(fates_log(),*) '-------------------------------------------------------'
         write(fates_log(),*) 'Basal Area from inventory, BEFORE fusion'
         write(fates_log(),*) 'Lat: ',sites(s)%lat,' Lon: ',sites(s)%lon
         write(fates_log(),*) basal_area_pref,' [m2/ha]'
         write(fates_log(),*) '-------------------------------------------------------'

         ! Update the patch index numbers and fuse the cohorts in the patches
         ! ----------------------------------------------------------------------------------------
         ipa=1
         total_cohorts = 0
         currentpatch => sites(s)%youngest_patch
         do while(associated(currentpatch))
            currentpatch%patchno = ipa
            ipa=ipa+1
            
            ! Perform Cohort Fusion
            call fuse_cohorts(sites(s), currentpatch,bc_in(s))
            call sort_cohorts(currentpatch)

            ! This calculates %countcohorts
            call count_cohorts(currentpatch)
            total_cohorts = total_cohorts + currentPatch%countcohorts

            currentPatch => currentpatch%older
         enddo

         if(total_cohorts .eq. 0)then
            write(fates_log(), *) 'The inventory initialization produced no cohorts.'
            write(fates_log(), *) 'aborting'
            call endrun(msg=errMsg(sourcefile, __LINE__))
         end if

         ! Fuse patches
         ! ----------------------------------------------------------------------------------------
         call fuse_patches(sites(s), bc_in(s) ) 

         ! Report Basal Area (as a check on if things were read in)
         ! ----------------------------------------------------------------------------------------
         basal_area_postf = 0.0_r8
         currentpatch => sites(s)%youngest_patch
         do while(associated(currentpatch))
            currentcohort => currentpatch%tallest
            do while(associated(currentcohort))
               basal_area_postf = basal_area_postf + &
                     currentcohort%n*0.25*((currentcohort%dbh/100.0_r8)**2.0_r8)*pi_const
               currentcohort => currentcohort%shorter
            end do
            currentPatch => currentpatch%older
         enddo
         
         write(fates_log(),*) '-------------------------------------------------------'
         write(fates_log(),*) 'Basal Area from inventory, AFTER fusion'
         write(fates_log(),*) 'Lat: ',sites(s)%lat,' Lon: ',sites(s)%lon
         write(fates_log(),*) basal_area_postf,' [m2/ha]'
         write(fates_log(),*) '-------------------------------------------------------'
         
         ! If this is flagged as true, the post-fusion inventory will be written to file
         ! in the run directory.
         if(do_inventory_out)then
             call write_inventory_type1(sites(s))
         end if

      end do
      deallocate(inv_format_list, inv_pss_list, inv_css_list, inv_lat_list, inv_lon_list)

      return
   end subroutine initialize_sites_by_inventory

   ! ==============================================================================================

   function count_inventory_sites(sitelist_file_unit) result(nsites)

      ! Simple function that counts the number of lines in the inventory descriptor file

      ! Arguments
      integer, intent(in)        :: sitelist_file_unit

      ! Locals
      character(len=line_strlen) :: header_str
      character(len=line_strlen) :: site_str
      integer                    :: ios
      integer                    :: nsites


      ! Set the file position to the top of the file
      ! Read in the header line
      ! Read through sites and check coordinates and file existence
      rewind(unit=sitelist_file_unit)
      read(sitelist_file_unit,fmt='(A)') header_str
      nsites = 0
      do
         read(sitelist_file_unit,fmt='(A)',iostat=ios) site_str
         if (ios/=0) exit
         nsites = nsites + 1
      end do

      return
   end function count_inventory_sites

   ! ==============================================================================================

   subroutine assess_inventory_sites(sitelist_file_unit,nsites, inv_format_list, &
         inv_pss_list,inv_css_list, &
         inv_lat_list,inv_lon_list)

      ! -------------------------------------------------------------------------------------------
      ! This subroutine looks through the inventory descriptor file
      ! and line by line reads information about the available inventory
      ! sites, and saves their information (such as location and file path)
      ! to arrays.  This routine also does some simple checks to make
      ! sure it is not reading nonsense
      !
      ! File Format for the inventory site file:
      ! 1 line header
      ! 1 line listing each available inventory site with the following fields:
      ! type     latitude    longitude   pss-name   css-name
      !
      ! The fields for each site are described as follows:
      !
      ! <short-name>    <value-kind>     <description>
      !
      ! type            integer          We will accomodate different file format with different
      !                                  field values as the need arises. format 1 will read in 
      !                                  datasets via "set_inventory_edpatch_type1()", 
      !                                  "set_inventory_edcohort_type1()"
      ! 
      ! latitude        float            The geographic latitude coordinate of the site
      ! longitude       float            The geogarphic longitude coordinate of the site
      ! pss-name        string           The full path to the patch descriptor file (PSS)
      ! css-name        string           The full path to the cohort descriptor file (CSS)
      ! -------------------------------------------------------------------------------------------


      ! Arguments
      integer, intent(in)                      :: sitelist_file_unit       ! file unit for sitelist
      integer, intent(in)                      :: nsites                   ! number of inventory sites
      integer, intent(inout)                   :: inv_format_list(nsites)  ! array of formats for each inventory site
      character(len=path_strlen),intent(inout) :: inv_pss_list(nsites)     ! array of pss file paths for each site
      character(len=path_strlen),intent(inout) :: inv_css_list(nsites)     ! array of css file paths for each site
      real(r8),intent(inout)                   :: inv_lat_list(nsites)     ! array of latitudes for each site
      real(r8),intent(inout)                   :: inv_lon_list(nsites)     ! array of longitudes for each site

      ! Locals
      character(len=line_strlen)               :: header_str  ! a string to hold the header information
      character(len=line_strlen)               :: site_str    ! a string to hold each site-line in the file
      integer                                  :: isite       ! site index
      integer                                  :: ios         ! fortran read status flag
      character(len=path_strlen)               :: pss_file
      character(len=path_strlen)               :: css_file
      real(r8)                                 :: site_lat    ! inventory site latitude
      real(r8)                                 :: site_lon    ! site longitude
      integer                                  :: iblnk       ! Index used for string parsing
      integer                                  :: file_format ! format type (1=legacy ED pss/css)
      logical                                  :: lexist      ! file existence flag

      rewind(unit=sitelist_file_unit)
      read(sitelist_file_unit,fmt='(4A)') header_str

      do isite=1,nsites

         ! Read in the whole line
         read(sitelist_file_unit,fmt='(a)',iostat=ios) site_str

         ! Parse the format identifier
         read(site_str,*) file_format

         ! Parse the latitude
         site_str = adjustl(site_str)
         iblnk = index(site_str,' ')
         site_str = adjustl(site_str(iblnk:))
         read(site_str,*) site_lat

         ! Parse the longitude
         site_str = adjustl(site_str)
         iblnk = index(site_str,' ')
         site_str = adjustl(site_str(iblnk:))
         read(site_str,*) site_lon

         ! Parse the pss file name
         site_str = adjustl(site_str)
         iblnk    = index(site_str,' ')
         site_str = adjustl(site_str(iblnk:))
         iblnk    = index(site_str,' ')
         read(site_str(:iblnk),fmt='(1A)') pss_file

         ! Parse the css file name
         site_str = adjustl(site_str)
         iblnk    = index(site_str,' ')
         site_str = adjustl(site_str(iblnk:))
         read(site_str,fmt='(1A)') css_file


         if ( site_lat < -90.0_r8 .or. site_lat > 90.0_r8 ) then
            write(fates_log(), *) 'read invalid latitude: ',site_lat,' from inventory site list'
            call endrun(msg=errMsg(sourcefile, __LINE__))
         end if

         ! Longitude should be converted to positive coordinate

         if( site_lon<0.0_r8 ) site_lon = 360.0_r8 + site_lon

         if ( site_lon < 0.0_r8 .or. site_lon > 360.0_r8 ) then
            write(fates_log(), *) 'read invalid longitude: ',site_lon,' from inventory site list'
            call endrun(msg=errMsg(sourcefile, __LINE__))
         end if

         inquire(file=trim(pss_file),exist=lexist)
         if( .not.lexist ) then
            write(fates_log(), *) 'the following pss file could not be found:'
            write(fates_log(), *) trim(pss_file)
            call endrun(msg=errMsg(sourcefile, __LINE__))
         end if

         inquire(file=trim(css_file),exist=lexist)
         if( .not.lexist ) then
            write(fates_log(), *) 'the following css file could not be found:'
            write(fates_log(), *) trim(css_file)
            call endrun(msg=errMsg(sourcefile, __LINE__))
         end if

         ! If we have made it to this point, then in all likelihood, the PSS/CSS
         ! File has probably been correctly identified

         inv_format_list(isite) = file_format
         inv_pss_list(isite) = pss_file
         inv_css_list(isite) = css_file
         inv_lat_list(isite) = site_lat
         inv_lon_list(isite) = site_lon

      end do

      return
   end subroutine assess_inventory_sites

   ! ==============================================================================================

   subroutine set_inventory_edpatch_type1(newpatch,pss_file_unit,ipa,ios,patch_name)

      ! --------------------------------------------------------------------------------------------
      ! This subroutine reads in a line of an inventory patch file (pss)
      ! And populates a new patch with that information.
      ! This routine specifically reads PSS files that are "Type 1" formatted
      ! 
      ! The file is formatted text, which contains 1 header line to label columns
      ! and then 1 line for each patch containing the following fields:
      !
      ! time	(year)     year of measurement
      ! patch	(string)   patch id string
      ! trk	(integer)  LU type index (0 non-forest, 1 secondary, 2 primary
      ! age	(years)    Time since this patch was disturbed (created)
      ! area	(fraction) Fraction of the site occupied by this patch
      ! water	(NA)       Water content of soil (NOT USED)
      ! fsc	(kg/m2)    Fast Soil Carbon
      ! stsc	(kg/m2)    Structural Soil Carbon
      ! stsl	(kg/m2)    Structural Soil Lignan
      ! ssc	(kg/m2)    Slow Soil Carbon
      ! psc	(NA)       Passive Soil Carbon (NOT USED)
      ! msn	(kg/m2)    Mineralized Soil Nitrogen
      ! fsn     (kg/m2)    Fast Soil Nitrogen
      ! --------------------------------------------------------------------------------------------

      use FatesSizeAgeTypeIndicesMod, only: get_age_class_index
      use EDtypesMod, only: AREA
      use SFParamsMod , only : SF_val_CWD_frac

      ! Arguments
      type(ed_patch_type),intent(inout), target   :: newpatch      ! Patch structure
      integer,intent(in)                          :: pss_file_unit ! Self explanatory
      integer,intent(in)                          :: ipa           ! Patch index (line number)
      integer,intent(out)                         :: ios           ! Return flag
      character(len=patchname_strlen),intent(out) :: patch_name    ! unique string identifier of patch

      ! Locals
      type(litter_type),pointer                   :: litt
      integer                                     :: el         ! index for elements
      real(r8)                                    :: p_time     ! Time patch was recorded
      real(r8)                                    :: p_trk      ! Land Use index (see above descriptions)
      character(len=patchname_strlen)             :: p_name     ! unique string identifier of patch
      real(r8)                                    :: p_age      ! Patch age [years]
      real(r8)                                    :: p_area     ! Patch area [fraction]
      real(r8)                                    :: p_water    ! Patch water (unused)
      real(r8)                                    :: p_fsc      ! Patch fast soil carbon
      real(r8)                                    :: p_stsc     ! Patch structural soil carbon
      real(r8)                                    :: p_stsl     ! Patch structural soil lignans
      real(r8)                                    :: p_ssc      ! Patch slow soil carbon
      real(r8)                                    :: p_psc      ! Patch P soil carbon
      real(r8)                                    :: p_msn      ! Patch mean soil nitrogen
      real(r8)                                    :: p_fsn      ! Patch fast soil nitrogen
      integer                                     :: icwd       ! index for counting CWD pools
      integer                                     :: ipft       ! index for counting PFTs
      real(r8)                                    :: pftfrac    ! the inverse of the total number of PFTs

      character(len=128),parameter    :: wr_fmt = &
            '(F5.2,2X,A4,2X,F5.2,2X,F5.2,2X,F5.2,2X,F5.2,2X,F5.2,2X,F5.2,2X,F5.2,2X,F5.2,2X,F5.2,2X,F5.2,2X,F5.2)'


      read(pss_file_unit,fmt=*,iostat=ios) p_time, p_name, p_trk, p_age, p_area, &
            p_water,p_fsc, p_stsc, p_stsl, p_ssc, &
            p_psc, p_msn, p_fsn

      if (ios/=0) return

      patch_name = trim(p_name)

      if( debug_inv) then
         write(*,fmt=wr_fmt) &
               p_time, p_name, p_trk, p_age, p_area, &
               p_water,p_fsc, p_stsc, p_stsl, p_ssc, &
               p_psc, p_msn, p_fsn
      end if

      ! Fill in the patch's memory structures

      newpatch%age       = p_age
      newpatch%age_class = get_age_class_index(newpatch%age)
      newpatch%area      = p_area*AREA

      ! The non-litter patch soil variables need to be sent to the HLM
      ! This is not being sent as of this message (RGK 06-2017)

      ! ---------------------------------------------------------------------
      ! The litter and CWD could be estimated from at least two methods
      ! 1) after reading in the cohort data, assuming a SS turnover rate
      ! 2) again assuming SS, back out the CWD and Litter flux rates into
      !    the SSC, STSC and FSC pools that balance with their decomp rates
      !    and then use those flux rates, to calculate the CWD and litter
      !    pool sizes based on another SS model where flux out balances with
      !    mortality and litter fluxes into the non-decomposing pool
      !
      ! This is significant science modeling and does not have a simple
      ! first hack solution. (RGK 06-2017)
      ! ----------------------------------------------------------------------

      do el=1,num_elements
         litt => newpatch%litter(el)
      
         call litt%InitConditions(init_leaf_fines=0._r8, &
              init_root_fines=0._r8, &
              init_ag_cwd=0._r8,     &
              init_bg_cwd=0._r8,     &
              init_seed=0._r8,   &
              init_seed_germ=0._r8)
         
      end do

      return
   end subroutine set_inventory_edpatch_type1


   ! ==============================================================================================

   subroutine set_inventory_edcohort_type1(csite,bc_in,css_file_unit,npatches, &
                                           patch_pointer_vec,patch_name_vec,ios)

      ! --------------------------------------------------------------------------------------------
      ! This subroutine reads in a line of an inventory cohort file (css)
      ! And populates a new cohort with that information.
      ! This routine specifically reads CSS files that are "Type 1" formatted
      ! 
      ! The file formatted text, which contains 1 header line to label columns
      ! and then 1 line for each cohort containing the following fields:
      ! 
      ! FILE FORMAT:
      ! time	(year)     year of measurement
      ! patch	(string)   patch id string associated with this cohort
      ! index	(integer)  cohort index
      ! dbh	(cm)       diameter at breast height
      ! height   (m)        height of the tree
      ! pft      (integer)  the plant functional type index (must be consistent with param file)
      ! n 	(/m2)      The plant number density
      ! bdead    (kgC/plant)The dead biomass per indiv of this cohort (NOT USED)
      ! balive   (kgC/plant)The live biomass per indiv of this cohort (NOT USED)
      ! avgRG    (cm/yr?)   Average Radial Growth (NOT USED)
      ! --------------------------------------------------------------------------------------------

      use FatesAllometryMod         , only : h_allom
      use FatesAllometryMod         , only : h2d_allom
      use FatesAllometryMod         , only : bagw_allom
      use FatesAllometryMod         , only : bbgw_allom
      use FatesAllometryMod         , only : bleaf
      use FatesAllometryMod         , only : bfineroot
      use FatesAllometryMod         , only : bsap_allom
      use FatesAllometryMod         , only : bdead_allom
      use FatesAllometryMod         , only : bstore_allom

      use EDCohortDynamicsMod , only : create_cohort
      use FatesInterfaceMod   , only : numpft

      ! Arguments
      type(ed_site_type),intent(inout), target    :: csite         ! current site
      type(bc_in_type),intent(in)                 :: bc_in         ! boundary conditions
      integer, intent(in)                         :: css_file_unit     ! Self explanatory
      integer, intent(in)                         :: npatches      ! number of patches
      type(pp_array), intent(in)                  :: patch_pointer_vec(npatches)
      character(len=patchname_strlen), intent(in) :: patch_name_vec(npatches)
      integer,intent(out)                         :: ios           ! Return flag
      
      ! Locals
      class(prt_vartypes), pointer                :: prt_obj
      real(r8)                                    :: c_time        ! Time patch was recorded
      character(len=patchname_strlen)             :: p_name        ! The patch associated with this cohort
      character(len=cohortname_strlen)            :: c_name        ! cohort index
      real(r8)                                    :: c_dbh         ! diameter at breast height (cm)
      real(r8)                                    :: c_height      ! tree height (m)
      integer                                     :: c_pft         ! plant functional type index
      real(r8)                                    :: c_nplant      ! plant density (/m2)
      real(r8)                                    :: c_bdead       ! dead biomass (kg)
      real(r8)                                    :: c_balive      ! live biomass (kg)
      real(r8)                                    :: c_avgRG       ! avg radial growth (NOT USED)
      real(r8)                                    :: site_spread   ! initial guess of site spread
                                                                   ! should be quickly re-calculated
      integer                                     :: cstatus       ! cohort status
      integer,parameter                           :: rstatus = 0   ! recruit status

      type(ed_patch_type), pointer                :: cpatch        ! current patch pointer
      type(ed_cohort_type), pointer               :: temp_cohort   ! temporary patch (needed for allom funcs)
      integer                                     :: ipa           ! patch idex
      integer                                     :: iage
      integer                                     :: el
      integer                                     :: element_id
      logical                                     :: matched_patch ! check if cohort was matched w/ patch
      real(r8) :: b_agw    ! biomass above ground non-leaf [kgC]
      real(r8) :: b_bgw    ! biomass below ground non-leaf [kgC]
      real(r8) :: b_leaf   ! biomass in leaves [kgC]
      real(r8) :: b_fnrt   ! biomass in fine roots [kgC]
      real(r8) :: b_sapw   ! biomass in sapwood [kgC]
      real(r8) :: b_struct
      real(r8) :: b_store 
<<<<<<< HEAD
      real(r8) :: a_sapwood  ! area of sapwood at reference height [m2]
      real(r8) :: stem_drop_fraction
      integer                                     :: i_pft, ncohorts_to_create

=======
      real(r8) :: a_sapw   ! area of sapwood at reference height [m2]
      real(r8) :: m_struct ! Generic (any element) mass for structure [kg]
      real(r8) :: m_leaf   ! Generic mass for leaf  [kg]
      real(r8) :: m_fnrt   ! Generic mass for fine-root  [kg]
      real(r8) :: m_sapw   ! Generic mass for sapwood [kg]
      real(r8) :: m_store  ! Generic mass for storage [kg]
      real(r8) :: m_repro  ! Generic mass for reproductive tissues [kg]
      integer  :: i_pft, ncohorts_to_create
>>>>>>> 87ce2406

      character(len=128),parameter    :: wr_fmt = &
           '(F7.1,2X,A20,2X,A20,2X,F5.2,2X,F5.2,2X,I4,2X,F5.2,2X,F5.2,2X,F5.2,2X,F5.2)'

      real(r8), parameter :: abnormal_large_nplant = 1000.0_r8  ! Used to catch bad values
      real(r8), parameter :: abnormal_large_dbh    = 500.0_r8   ! I've never heard of a tree > 3m
      integer,  parameter :: recruitstatus = 0

      read(css_file_unit,fmt=*,iostat=ios) c_time, p_name, c_name, c_dbh, c_height, &
            c_pft, c_nplant, c_bdead, c_balive, c_avgRG
      
      if( debug_inv) then
         write(*,fmt=wr_fmt) &
              c_time, p_name, c_name, c_dbh, c_height, &
              c_pft, c_nplant, c_bdead, c_balive, c_avgRG
      end if

      if (ios/=0) return

      ! Identify the patch based on the patch_name
      matched_patch = .false.
      do ipa=1,npatches
         if( trim(p_name) == trim(patch_name_vec(ipa))) then
            cpatch => patch_pointer_vec(ipa)%cpatch
            matched_patch = .true.
         end if
      end do

      if(.not.matched_patch)then
         write(fates_log(), *) 'could not match a cohort with a patch'
         write(fates_log(),fmt=wr_fmt) &
               c_time, p_name, c_name, c_dbh, c_height, &
               c_pft, c_nplant, c_bdead, c_balive, c_avgRG
         call endrun(msg=errMsg(sourcefile, __LINE__))
      end if

      ! Run some sanity checks on the input data
      ! pft, nplant and dbh are the critical ones in this format specification
      ! -------------------------------------------------------------------------------------------

      if (c_pft > numpft ) then
         write(fates_log(), *) 'inventory pft: ',c_pft
         write(fates_log(), *) 'An inventory cohort file specified a pft index'
         write(fates_log(), *) 'greater than the maximum specified pfts numpft'
         call endrun(msg=errMsg(sourcefile, __LINE__))
      end if

      if (c_pft < 0 ) then
         write(fates_log(), *) 'inventory pft: ',c_pft
         write(fates_log(), *) 'The inventory produced a cohort with <0 pft index'
         call endrun(msg=errMsg(sourcefile, __LINE__))
      end if

      if (c_dbh <=0 ) then
         write(fates_log(), *) 'inventory dbh: ', c_dbh
         write(fates_log(), *) 'The inventory produced a cohort with <= 0 dbh'
         call endrun(msg=errMsg(sourcefile, __LINE__))
      end if
      
      if (c_dbh > abnormal_large_dbh ) then
         write(fates_log(), *) 'inventory dbh: ', c_nplant
         write(fates_log(), *) 'The inventory produced a cohort with very large diameter [cm]'
         call endrun(msg=errMsg(sourcefile, __LINE__))
      end if

      if (c_nplant <=0 ) then
         write(fates_log(), *) 'inventory nplant: ', c_nplant
         write(fates_log(), *) 'The inventory produced a cohort with <= 0 density /m2'
         call endrun(msg=errMsg(sourcefile, __LINE__))
      end if

      if (c_nplant > abnormal_large_nplant ) then
         write(fates_log(), *) 'inventory nplant: ', c_nplant
         write(fates_log(), *) 'The inventory produced a cohort with very large density /m2'
         call endrun(msg=errMsg(sourcefile, __LINE__))
      end if

      if (c_pft .eq. 0 ) then
         write(fates_log(), *) 'inventory pft: ',c_pft
         write(fates_log(), *) 'SPECIAL CASE TRIGGERED: PFT == 0 and therefore this subroutine'
         write(fates_log(), *) 'will assign a cohort with n = n_orig/numpft to every cohort in range 1 to numpft'
         ncohorts_to_create = numpft
      else
         ncohorts_to_create = 1
      end if

      do i_pft = 1,ncohorts_to_create
         allocate(temp_cohort)   ! A temporary cohort is needed because we want to make

         if (c_pft .ne. 0 ) then
             ! normal case: assign each cohort to its specified PFT
             temp_cohort%pft         = c_pft
         else
             ! special case, make an identical cohort for each PFT
             temp_cohort%pft         = i_pft
         endif
         
         temp_cohort%n           = c_nplant * cpatch%area / real(ncohorts_to_create,r8)
         temp_cohort%dbh         = c_dbh

         call h_allom(c_dbh,temp_cohort%pft,temp_cohort%hite)
         temp_cohort%canopy_trim = 1.0_r8


         call bagw_allom(temp_cohort%dbh,temp_cohort%pft,b_agw)
         ! Calculate coarse root biomass from allometry
         call bbgw_allom(temp_cohort%dbh,temp_cohort%pft,b_bgw)
         
         ! Calculate the leaf biomass (calculates a maximum first, then applies canopy trim
         ! and sla scaling factors)
         call bleaf(temp_cohort%dbh,temp_cohort%pft,temp_cohort%canopy_trim,b_leaf)
         
         ! Calculate fine root biomass
         call bfineroot(temp_cohort%dbh,temp_cohort%pft,temp_cohort%canopy_trim,b_fnrt)
         
         ! Calculate sapwood biomass
         call bsap_allom(temp_cohort%dbh,temp_cohort%pft,temp_cohort%canopy_trim, a_sapw, b_sapw)
         
         call bdead_allom( b_agw, b_bgw, b_sapw, temp_cohort%pft, b_struct )
         
         call bstore_allom(temp_cohort%dbh, temp_cohort%pft, temp_cohort%canopy_trim, b_store)
      
         temp_cohort%laimemory = 0._r8
         temp_cohort%sapwmemory = 0._r8
         temp_cohort%structmemory = 0._r8	 
         cstatus = leaves_on
<<<<<<< HEAD
         
	 stem_drop_fraction = EDPftvarcon_inst%phen_stem_drop_fraction(temp_cohort%pft)

         if( EDPftvarcon_inst%season_decid(temp_cohort%pft) == itrue .and. &
              any(csite%cstatus == [phen_cstat_nevercold,phen_cstat_iscold])) then
            temp_cohort%laimemory = b_leaf
            temp_cohort%sapwmemory = b_sapwood * stem_drop_fraction
            temp_cohort%structmemory = b_dead * stem_drop_fraction	    
            b_leaf  = 0._r8
	    b_sapwood = (1._r8 - stem_drop_fraction) * b_sapwood
	    b_dead  = (1._r8 - stem_drop_fraction) * b_dead
            cstatus = leaves_off
=======

         if( EDPftvarcon_inst%season_decid(temp_cohort%pft) == itrue .and. &
              any(csite%cstatus == [phen_cstat_nevercold,phen_cstat_iscold])) then
             temp_cohort%laimemory = b_leaf
             b_leaf  = 0._r8
             cstatus = leaves_off
>>>>>>> 87ce2406
         endif

         if ( EDPftvarcon_inst%stress_decid(temp_cohort%pft) == itrue .and. &
              any(csite%dstatus == [phen_dstat_timeoff,phen_dstat_moistoff])) then
<<<<<<< HEAD
            temp_cohort%laimemory = b_leaf
            temp_cohort%sapwmemory = b_sapwood * stem_drop_fraction
            temp_cohort%structmemory = b_dead * stem_drop_fraction	    
            b_leaf  = 0._r8
	    b_sapwood = (1._r8 - stem_drop_fraction) * b_sapwood
	    b_dead  = (1._r8 - stem_drop_fraction) * b_dead	    
            cstatus = leaves_off
=======
             temp_cohort%laimemory = b_leaf
             b_leaf  = 0._r8
             cstatus = leaves_off
>>>>>>> 87ce2406
         endif
         
         prt_obj => null()
         call InitPRTObject(prt_obj)
         
         do el = 1,num_elements
             
             element_id = element_list(el)
             
             ! If this is carbon12, then the initialization is straight forward
             ! otherwise, we use stoichiometric ratios
             select case(element_id)
             case(carbon12_element)
                 
                 m_struct = b_struct
                 m_leaf   = b_leaf
                 m_fnrt   = b_fnrt
                 m_sapw   = b_sapw
                 m_store  = b_store
                 m_repro  = 0._r8
                 
             case(nitrogen_element)
                 
                 m_struct = b_struct*EDPftvarcon_inst%prt_nitr_stoich_p1(temp_cohort%pft,struct_organ)
                 m_leaf   = b_leaf*EDPftvarcon_inst%prt_nitr_stoich_p1(temp_cohort%pft,leaf_organ)
                 m_fnrt   = b_fnrt*EDPftvarcon_inst%prt_nitr_stoich_p1(temp_cohort%pft,fnrt_organ)
                 m_sapw   = b_sapw*EDPftvarcon_inst%prt_nitr_stoich_p1(temp_cohort%pft,sapw_organ)
                 m_store  = b_store*EDPftvarcon_inst%prt_nitr_stoich_p1(temp_cohort%pft,store_organ)
                 m_repro  = 0._r8
                 
             case(phosphorus_element)
                 
                 m_struct = b_struct*EDPftvarcon_inst%prt_phos_stoich_p1(temp_cohort%pft,struct_organ)
                 m_leaf   = b_leaf*EDPftvarcon_inst%prt_phos_stoich_p1(temp_cohort%pft,leaf_organ)
                 m_fnrt   = b_fnrt*EDPftvarcon_inst%prt_phos_stoich_p1(temp_cohort%pft,fnrt_organ)
                 m_sapw   = b_sapw*EDPftvarcon_inst%prt_phos_stoich_p1(temp_cohort%pft,sapw_organ)
                 m_store  = b_store*EDPftvarcon_inst%prt_phos_stoich_p1(temp_cohort%pft,store_organ)
                 m_repro  = 0._r8
             end select
             
             select case(hlm_parteh_mode)
             case (prt_carbon_allom_hyp,prt_cnp_flex_allom_hyp )
                 
                 ! Equally distribute leaf mass into available age-bins
                 do iage = 1,nleafage
                     call SetState(prt_obj,leaf_organ, element_id,m_leaf/real(nleafage,r8),iage)
                 end do
                 
                 call SetState(prt_obj,fnrt_organ, element_id, m_fnrt)
                 call SetState(prt_obj,sapw_organ, element_id, m_sapw)
                 call SetState(prt_obj,store_organ, element_id, m_store)
                 call SetState(prt_obj,struct_organ, element_id, m_struct)
                 call SetState(prt_obj,repro_organ, element_id, m_repro)
                 
             case default
                 write(fates_log(),*) 'Unspecified PARTEH module during inventory intitialization'
                 call endrun(msg=errMsg(sourcefile, __LINE__))
             end select
             
         end do

<<<<<<< HEAD
         ! Since spread is a canopy level calculation, we need to provide an initial guess here.
         if( debug_inv) then
            write(fates_log(),*) 'calling create_cohort: ', temp_cohort%pft, temp_cohort%n, &
                 temp_cohort%hite, temp_cohort%dbh, &
                 b_leaf, b_fineroot, b_sapwood, b_dead, b_store, &
                 temp_cohort%laimemory, temp_cohort%sapwmemory, temp_cohort%structmemory, &
		 cstatus, rstatus, temp_cohort%canopy_trim, &
                 1, csite%spread
         endif

         call create_cohort(csite, cpatch, temp_cohort%pft, temp_cohort%n, temp_cohort%hite, &
              temp_cohort%dbh, b_leaf, b_fineroot, b_sapwood, b_dead, b_store, &
              temp_cohort%laimemory, temp_cohort%sapwmemory, temp_cohort%structmemory, &
	      cstatus, rstatus, temp_cohort%canopy_trim, &
              1, csite%spread, equal_leaf_aclass, bc_in)
=======
         call prt_obj%CheckInitialConditions()

         ! Since spread is a canopy level calculation, we need to provide an initial guess here.
         call create_cohort(csite, cpatch, temp_cohort%pft, temp_cohort%n, temp_cohort%hite, temp_cohort%dbh, &
               prt_obj, temp_cohort%laimemory, cstatus, rstatus, temp_cohort%canopy_trim, &
               1, csite%spread, bc_in)
>>>>>>> 87ce2406

         deallocate(temp_cohort) ! get rid of temporary cohort

      end do

      return
    end subroutine set_inventory_edcohort_type1

   ! ====================================================================================

   subroutine write_inventory_type1(currentSite)

       ! --------------------------------------------------------------------------------
       ! This subroutine writes the cohort/patch inventory type files in the "type 1"
       ! format.  Note that for compatibility with ED2, we chose an old type that has
       ! both extra unused fields and is missing fields from FATES. THis is not
       ! a recommended file type for restarting a run.
       ! The files will have a lat/long tag added to their name, and will be
       ! generated in the run folder.
       ! --------------------------------------------------------------------------------

       use shr_file_mod, only        : shr_file_getUnit
       use shr_file_mod, only        : shr_file_freeUnit
       
       ! Arguments
       type(ed_site_type), target :: currentSite
       
       ! Locals
       type(ed_patch_type), pointer          :: currentpatch
       type(ed_cohort_type), pointer         :: currentcohort
       
       character(len=128)                    :: pss_name_out         ! output file string
       character(len=128)                    :: css_name_out         ! output file string
       integer                               :: pss_file_out
       integer                               :: css_file_out
       integer                               :: ilat_int,ilat_dec    ! for output string parsing
       integer                               :: ilon_int,ilon_dec    ! for output string parsing
       character(len=32)                     :: patch_str
       character(len=32)                     :: cohort_str
       integer                               :: ipatch
       integer                               :: icohort
       character(len=1)                      :: ilat_sign,ilon_sign

       ! Generate pss/css file name based on the location of the site
       ilat_int = abs(int(currentSite%lat))
       ilat_dec = int(100000*(abs(currentSite%lat) - real(ilat_int,r8)))
       ilon_int = abs(int(currentSite%lon))
       ilon_dec = int(100000*(abs(currentSite%lon) - real(ilon_int,r8)))
       
       if(currentSite%lat>=0._r8)then
           ilat_sign = 'N'
       else
           ilat_sign = 'S'
       end if
       if(currentSite%lon>=0._r8)then
           ilon_sign = 'E'
       else
           ilon_sign = 'W'
       end if

       write(pss_name_out,'(A8,I2.2,A1,I5.5,A1,A1,I3.3,A1,I5.5,A1,A4)') &
             'pss_out_',ilat_int,'.',ilat_dec,ilat_sign,'_',ilon_int,'.',ilon_dec,ilon_sign,'.txt'
       write(css_name_out,'(A8,I2.2,A1,I5.5,A1,A1,I3.3,A1,I5.5,A1,A4)') &
             'css_out_',ilat_int,'.',ilat_dec,ilat_sign,'_',ilon_int,'.',ilon_dec,ilon_sign,'.txt'

       pss_file_out       = shr_file_getUnit()
       css_file_out       = shr_file_getUnit()
       
       open(unit=pss_file_out,file=trim(pss_name_out), status='UNKNOWN',action='WRITE',form='FORMATTED')
       open(unit=css_file_out,file=trim(css_name_out), status='UNKNOWN',action='WRITE',form='FORMATTED')
       
       write(pss_file_out,*) 'time patch trk age area water fsc stsc stsl ssc psc msn fsn'
       write(css_file_out,*) 'time patch cohort dbh hite pft nplant bdead alive Avgrg'
             
       ipatch=0
       currentpatch => currentSite%youngest_patch
       do while(associated(currentpatch))
           ipatch=ipatch+1
           
           write(patch_str,'(A7,i4.4,A)') '<patch_',ipatch,'>'
           
           write(pss_file_out,*) '0000 ',trim(patch_str),' 2 ',currentPatch%age,currentPatch%area/AREA, &
                 '0.0000    0.0000    0.0000    0.0000    0.0000    0.0000    0.0000    0.0000'
           
           icohort=0
           currentcohort => currentpatch%tallest
           do while(associated(currentcohort))
               icohort=icohort+1
               write(cohort_str,'(A7,i4.4,A)') '<coh_',icohort,'>'
               write(css_file_out,*) '0000 ',trim(patch_str),' ',trim(cohort_str), &
                     currentCohort%dbh,0.0,currentCohort%pft,currentCohort%n/currentPatch%area,0.0,0.0,0.0
               
               currentcohort => currentcohort%shorter
           end do
           currentPatch => currentpatch%older
       enddo
       
       close(css_file_out)
       close(pss_file_out)
       
       call shr_file_freeUnit(css_file_out)
       call shr_file_freeUnit(pss_file_out)
       
   end subroutine write_inventory_type1

end module FatesInventoryInitMod<|MERGE_RESOLUTION|>--- conflicted
+++ resolved
@@ -904,12 +904,6 @@
       real(r8) :: b_sapw   ! biomass in sapwood [kgC]
       real(r8) :: b_struct
       real(r8) :: b_store 
-<<<<<<< HEAD
-      real(r8) :: a_sapwood  ! area of sapwood at reference height [m2]
-      real(r8) :: stem_drop_fraction
-      integer                                     :: i_pft, ncohorts_to_create
-
-=======
       real(r8) :: a_sapw   ! area of sapwood at reference height [m2]
       real(r8) :: m_struct ! Generic (any element) mass for structure [kg]
       real(r8) :: m_leaf   ! Generic mass for leaf  [kg]
@@ -917,8 +911,8 @@
       real(r8) :: m_sapw   ! Generic mass for sapwood [kg]
       real(r8) :: m_store  ! Generic mass for storage [kg]
       real(r8) :: m_repro  ! Generic mass for reproductive tissues [kg]
+      real(r8) :: stem_drop_fraction
       integer  :: i_pft, ncohorts_to_create
->>>>>>> 87ce2406
 
       character(len=128),parameter    :: wr_fmt = &
            '(F7.1,2X,A20,2X,A20,2X,F5.2,2X,F5.2,2X,I4,2X,F5.2,2X,F5.2,2X,F5.2,2X,F5.2)'
@@ -1045,7 +1039,6 @@
          temp_cohort%sapwmemory = 0._r8
          temp_cohort%structmemory = 0._r8	 
          cstatus = leaves_on
-<<<<<<< HEAD
          
 	 stem_drop_fraction = EDPftvarcon_inst%phen_stem_drop_fraction(temp_cohort%pft)
 
@@ -1055,34 +1048,20 @@
             temp_cohort%sapwmemory = b_sapwood * stem_drop_fraction
             temp_cohort%structmemory = b_dead * stem_drop_fraction	    
             b_leaf  = 0._r8
-	    b_sapwood = (1._r8 - stem_drop_fraction) * b_sapwood
-	    b_dead  = (1._r8 - stem_drop_fraction) * b_dead
+	         b_sapwood = (1._r8 - stem_drop_fraction) * b_sapwood
+	         b_dead  = (1._r8 - stem_drop_fraction) * b_dead
             cstatus = leaves_off
-=======
-
-         if( EDPftvarcon_inst%season_decid(temp_cohort%pft) == itrue .and. &
-              any(csite%cstatus == [phen_cstat_nevercold,phen_cstat_iscold])) then
-             temp_cohort%laimemory = b_leaf
-             b_leaf  = 0._r8
-             cstatus = leaves_off
->>>>>>> 87ce2406
          endif
 
          if ( EDPftvarcon_inst%stress_decid(temp_cohort%pft) == itrue .and. &
               any(csite%dstatus == [phen_dstat_timeoff,phen_dstat_moistoff])) then
-<<<<<<< HEAD
             temp_cohort%laimemory = b_leaf
             temp_cohort%sapwmemory = b_sapwood * stem_drop_fraction
             temp_cohort%structmemory = b_dead * stem_drop_fraction	    
             b_leaf  = 0._r8
-	    b_sapwood = (1._r8 - stem_drop_fraction) * b_sapwood
-	    b_dead  = (1._r8 - stem_drop_fraction) * b_dead	    
+	         b_sapwood = (1._r8 - stem_drop_fraction) * b_sapwood
+	         b_dead  = (1._r8 - stem_drop_fraction) * b_dead	    
             cstatus = leaves_off
-=======
-             temp_cohort%laimemory = b_leaf
-             b_leaf  = 0._r8
-             cstatus = leaves_off
->>>>>>> 87ce2406
          endif
          
          prt_obj => null()
@@ -1144,30 +1123,12 @@
              
          end do
 
-<<<<<<< HEAD
-         ! Since spread is a canopy level calculation, we need to provide an initial guess here.
-         if( debug_inv) then
-            write(fates_log(),*) 'calling create_cohort: ', temp_cohort%pft, temp_cohort%n, &
-                 temp_cohort%hite, temp_cohort%dbh, &
-                 b_leaf, b_fineroot, b_sapwood, b_dead, b_store, &
-                 temp_cohort%laimemory, temp_cohort%sapwmemory, temp_cohort%structmemory, &
-		 cstatus, rstatus, temp_cohort%canopy_trim, &
-                 1, csite%spread
-         endif
-
-         call create_cohort(csite, cpatch, temp_cohort%pft, temp_cohort%n, temp_cohort%hite, &
-              temp_cohort%dbh, b_leaf, b_fineroot, b_sapwood, b_dead, b_store, &
-              temp_cohort%laimemory, temp_cohort%sapwmemory, temp_cohort%structmemory, &
-	      cstatus, rstatus, temp_cohort%canopy_trim, &
-              1, csite%spread, equal_leaf_aclass, bc_in)
-=======
          call prt_obj%CheckInitialConditions()
 
          ! Since spread is a canopy level calculation, we need to provide an initial guess here.
          call create_cohort(csite, cpatch, temp_cohort%pft, temp_cohort%n, temp_cohort%hite, temp_cohort%dbh, &
-               prt_obj, temp_cohort%laimemory, cstatus, rstatus, temp_cohort%canopy_trim, &
-               1, csite%spread, bc_in)
->>>>>>> 87ce2406
+               prt_obj, temp_cohort%laimemory, temp_cohort%sapwmemory, temp_cohort%structmemory, &
+               cstatus, rstatus, temp_cohort%canopy_trim, 1, csite%spread, bc_in)
 
          deallocate(temp_cohort) ! get rid of temporary cohort
 
