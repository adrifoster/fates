--- conflicted
+++ resolved
@@ -1042,17 +1042,8 @@
               temp_cohort%canopy_trim, a_sapw, c_sapw)
          
          call bdead_allom( c_agw, c_bgw, c_sapw, temp_cohort%pft, c_struct )
-<<<<<<< HEAD
-         call bstore_allom(temp_cohort%dbh, temp_cohort%pft, temp_cohort%crowndamage, &
-              temp_cohort%canopy_trim, c_store)
-         temp_cohort%leafmemory = 0._r8
-         temp_cohort%sapwmemory = 0._r8
-         temp_cohort%structmemory = 0._r8
-=======
-
-         call bstore_allom(temp_cohort%dbh, temp_cohort%pft, temp_cohort%canopy_trim, c_store)
-
->>>>>>> 2021c435
+         call bstore_allom(temp_cohort%dbh, temp_cohort%pft, temp_cohort%crowndamage,temp_cohort%canopy_trim, c_store)
+
          cstatus = leaves_on
          stem_drop_fraction = EDPftvarcon_inst%phen_stem_drop_fraction(temp_cohort%pft)
 
@@ -1160,14 +1151,8 @@
 
          call create_cohort(csite, cpatch, temp_cohort%pft, temp_cohort%n, temp_cohort%hite, &
               temp_cohort%coage, temp_cohort%dbh, &
-<<<<<<< HEAD
-              prt_obj, temp_cohort%leafmemory,temp_cohort%sapwmemory, temp_cohort%structmemory, &
-              cstatus, rstatus, temp_cohort%canopy_trim, temp_cohort%c_area, &
+              prt_obj, cstatus, rstatus, temp_cohort%canopy_trim,temp_cohort%c_area, &
               1, temp_cohort%crowndamage, csite%spread, bc_in)
-=======
-              prt_obj, cstatus, rstatus, temp_cohort%canopy_trim,temp_cohort%c_area, &
-              1, csite%spread, bc_in)
->>>>>>> 2021c435
 
          deallocate(temp_cohort) ! get rid of temporary cohort
 
