--- conflicted
+++ resolved
@@ -933,13 +933,8 @@
 
       ! Since spread is a canopy level calculation, we need to provide an initial guess here.
       call create_cohort(csite, cpatch, c_pft, temp_cohort%n, temp_cohort%hite, temp_cohort%dbh, &
-<<<<<<< HEAD
-            b_leaf, b_fineroot, b_sapwood, temp_cohort%bdead, temp_cohort%bstore, &
-            temp_cohort%laimemory, cstatus, rstatus, temp_cohort%canopy_trim, 1, csite%spread, bc_in)
-=======
-            b_leaf, b_fineroot, b_sapwood, b_dead, b_store, &
-            temp_cohort%laimemory, cstatus, rstatus, temp_cohort%canopy_trim, 1, site_spread, bc_in)
->>>>>>> af76d76c
+           b_leaf, b_fineroot, b_sapwood, b_dead, b_store, &
+           temp_cohort%laimemory, cstatus, rstatus, temp_cohort%canopy_trim, 1, csite%spread, bc_in)
 
       
       deallocate(temp_cohort) ! get rid of temporary cohort
