--- conflicted
+++ resolved
@@ -796,12 +796,10 @@
       real(r8) :: b_leaf     ! biomass in leaves [kgC]
       real(r8) :: b_fineroot ! biomass in fine roots [kgC]
       real(r8) :: b_sapwood  ! biomass in sapwood [kgC]
-<<<<<<< HEAD
       real(r8) :: b_dead
       real(r8) :: b_store 
-=======
       real(r8) :: a_sapwood  ! area of sapwood at reference height [m2]
->>>>>>> 81ca2d4c
+
 
       character(len=128),parameter    :: wr_fmt = &
            '(F7.1,2X,A20,2X,A20,2X,F5.2,2X,F5.2,2X,I4,2X,F5.2,2X,F5.2,2X,F5.2,2X,F5.2)'
