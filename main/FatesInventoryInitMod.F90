module FatesInventoryInitMod

   !-----------------------------------------------------------------------------------------------
   ! This module contains the majority of the code used to read forest inventory data and
   ! initialize a simulation from that data.  Some important points:
   ! - This procedure is called through the host model's "cold-start" initialization and not a 
   !   restart type of simulation.
   ! - This procedure, if called from a massive grid, is both probably inappropriate, and probably
   !   time consuming.
   ! - This procedure is assumed to be called over a small subset of sites, for instance a single
   !   site, or a small collection of sparse/irregularly spaced group of sites
   !
   ! Created: Ryan Knox June 2017
   ! This code borrows heavily in concept from what is done in ED2.  We will also do our best to
   ! maintain compatibility with the PSS/CSS file formats that were used in ED2.
   ! See: https://github.com/EDmodel/ED2/blob/master/ED/src/io/ed_read_ed10_20_history.f90
   ! At the time of writing this ED2 is unlicensed, and only concepts were borrowed with no direct
   ! code copied.
   !-----------------------------------------------------------------------------------------------

   ! CIME GLOBALS

   use shr_log_mod      , only : errMsg => shr_log_errMsg

   ! FATES GLOBALS
   use FatesConstantsMod, only : r8 => fates_r8
   use FatesConstantsMod, only : pi_const
   use FatesConstantsMod, only : itrue
   use FatesGlobals     , only : endrun => fates_endrun
   use FatesGlobals     , only : fates_log
   use FatesInterfaceMod, only : bc_in_type
   use FatesInterfaceMod, only : hlm_inventory_ctrl_file
   use FatesInterfaceMod, only : nleafage
   use FatesLitterMod   , only : litter_type
   use EDTypesMod       , only : ed_site_type
   use EDTypesMod       , only : ed_patch_type
   use EDTypesMod       , only : ed_cohort_type 
   use EDTypesMod       , only : area
   use EDTypesMod       , only : equal_leaf_aclass
   use EDTypesMod       , only : leaves_on
   use EDTypesMod       , only : leaves_off
<<<<<<< HEAD
   use EDTypesMod       , only : num_elements
   use EDTypesMod       , only : element_list
=======
   use EDTypesMod       , only : phen_cstat_nevercold
   use EDTypesMod       , only : phen_cstat_iscold
   use EDTypesMod       , only : phen_dstat_timeoff
   use EDTypesMod       , only : phen_dstat_moistoff
>>>>>>> d2f09078
   use EDPftvarcon      , only : EDPftvarcon_inst
   use FatesInterfaceMod,      only : hlm_parteh_mode
   use EDCohortDynamicsMod,    only : InitPRTObject
   use PRTGenericMod,          only : prt_carbon_allom_hyp
   use PRTGenericMod,          only : prt_cnp_flex_allom_hyp
   use PRTGenericMod,          only : prt_vartypes
   use PRTGenericMod,          only : leaf_organ
   use PRTGenericMod,          only : fnrt_organ
   use PRTGenericMod,          only : sapw_organ
   use PRTGenericMod,          only : store_organ
   use PRTGenericMod,          only : struct_organ
   use PRTGenericMod,          only : repro_organ
   use PRTGenericMod,          only : carbon12_element
   use PRTGenericMod,          only : nitrogen_element
   use PRTGenericMod,          only : phosphorus_element
   use PRTGenericMod,          only : SetState
   use FatesConstantsMod, only : primaryforest

   implicit none
   private

   ! This derived type is to allow an array of pointers to the LL patch structure
   ! This is different than allocating a vector of patches. This is needed for
   ! quickly matching cohort string identifiers, the indices that match thos identifiers
   ! with a patch.  BY having a vector of patch pointers that lines up with the string
   ! identifier array, this can be done quickly.
   type pp_array
      type(ed_patch_type), pointer :: cpatch
   end type pp_array

   character(len=*), parameter, private :: sourcefile =  __FILE__

   logical, parameter :: debug_inv = .false.       ! Debug flag for devs

   ! String length specifiers
   integer, parameter :: patchname_strlen = 64   
   integer, parameter :: cohortname_strlen = 64
   integer, parameter :: line_strlen = 512
   integer, parameter :: path_strlen = 256


   real(r8), parameter :: max_site_adjacency_deg = 0.05_r8 ! The maximum distance in degrees
                                                           ! allowed between a site's coordinate
                                                           ! defined in model memory and a physical
                                                           ! site listed in the file

   public :: initialize_sites_by_inventory

contains

   ! ==============================================================================================

   subroutine initialize_sites_by_inventory(nsites,sites,bc_in)

      ! !USES:
      use shr_file_mod, only        : shr_file_getUnit
      use shr_file_mod, only        : shr_file_freeUnit
      use EDTypesMod, only          : nclmax
      use EDTypesMod, only          : maxpft
      use EDTypesMod, only          : ncwd
      use EDPatchDynamicsMod, only  : create_patch
      use EDPatchDynamicsMod, only  : fuse_patches
      use EDCohortDynamicsMod, only : fuse_cohorts
      use EDCohortDynamicsMod, only : sort_cohorts
      use EDcohortDynamicsMod, only : count_cohorts

      ! Arguments
      integer,            intent(in)               :: nsites
      type(ed_site_type), intent(inout), target    :: sites(nsites)
      type(bc_in_type),   intent(in)               :: bc_in(nsites)

      ! Locals
      type(ed_site_type), pointer                  :: currentSite
      type(ed_patch_type), pointer                 :: currentpatch
      type(ed_cohort_type), pointer                :: currentcohort
      type(ed_patch_type), pointer                 :: newpatch
      type(ed_patch_type), pointer                 :: olderpatch
      integer                                      :: sitelist_file_unit   ! fortran file unit for site list
      integer                                      :: pss_file_unit        ! fortran file unit for the pss file
      integer                                      :: css_file_unit        ! fortran file unit for the css file
      integer                                      :: nfilesites           ! number of sites in file list
      logical                                      :: lopen                ! logical, file is open
      logical                                      :: lexist               ! logical, file exists
      integer                                      :: ios                  ! integer, "IO" status
      character(len=line_strlen)                   :: header_str           ! large string for whole lines
      real(r8)                                     :: age_init             ! dummy value for creating a patch
      real(r8)                                     :: area_init            ! dummy value for creating a patch
      real(r8)                                     :: cwd_ag_init(ncwd)    ! dummy value for creating a patch
      real(r8)                                     :: cwd_bg_init(ncwd)    ! dummy value for creating a patch
      real(r8)                                     :: leaf_litter_init(maxpft) ! dummy value for creating a patch
      real(r8)                                     :: root_litter_init(maxpft) ! dummy value for creating a patch
      integer                                      :: s                    ! site index
      integer                                      :: ipa                  ! patch index
      integer                                      :: total_cohorts        ! cohort counter for error checking
      integer,                         allocatable :: inv_format_list(:)   ! list of format specs
      character(len=path_strlen),      allocatable :: inv_css_list(:)      ! list of css file names
      character(len=path_strlen),      allocatable :: inv_pss_list(:)      ! list of pss file names
      real(r8),                        allocatable :: inv_lat_list(:)      ! list of lat coords
      real(r8),                        allocatable :: inv_lon_list(:)      ! list of lon coords
      integer                                      :: invsite              ! index of inventory site 
                                                                           ! closest to actual site
      integer                                      :: el                   ! loop counter for number of elements
      character(len=patchname_strlen)              :: patch_name           ! patch ID string in the file
      integer                                      :: npatches             ! number of patches found in PSS
      type(pp_array),                  allocatable :: patch_pointer_vec(:) ! vector of pointers to patch LL
      character(len=patchname_strlen), allocatable :: patch_name_vec(:)    ! vector of patch ID strings
      real(r8)                                     :: basal_area_postf     ! basal area before fusion (m2/ha)
      real(r8)                                     :: basal_area_pref      ! basal area after fusion (m2/ha)

      real(r8), parameter                          :: max_ba_diff = 1.0e-2 ! 1% is the maximum allowable
                                                                           ! change in BA due to fusion

      ! I. Load the inventory list file, do some file handle checks
      ! ------------------------------------------------------------------------------------------

      sitelist_file_unit = shr_file_getUnit()
      inquire(file=trim(hlm_inventory_ctrl_file),exist=lexist,opened=lopen)
      if( .not.lexist ) then   ! The inventory file list DNE
         write(fates_log(), *) 'An inventory Initialization was requested.'
         write(fates_log(), *) 'However the inventory file: ',trim(hlm_inventory_ctrl_file),' DNE'
         write(fates_log(), *) 'Aborting'
         call endrun(msg=errMsg(sourcefile, __LINE__))
      end if
      if( lopen ) then        ! The inventory file should not be open
         write(fates_log(), *) 'The inventory list file is open but should not be.'
         write(fates_log(), *) 'Aborting.'
         call endrun(msg=errMsg(sourcefile, __LINE__))
      end if

      open(unit=sitelist_file_unit,file=trim(hlm_inventory_ctrl_file),status='OLD',action='READ',form='FORMATTED')
      rewind(sitelist_file_unit)

      ! There should be at least 1 line
      read(sitelist_file_unit,fmt='(A)',iostat=ios) header_str
      read(sitelist_file_unit,fmt='(A)',iostat=ios) header_str
      if( ios /= 0 ) then
         write(fates_log(), *) 'The inventory file does not contain at least two lines'
         write(fates_log(), *) 'of data, ie a header and 1 site.  Aborting.'
         call endrun(msg=errMsg(sourcefile, __LINE__))
      end if
      rewind(unit=sitelist_file_unit)


      ! Count the number of sites that are listed in this file, and allocate storage arrays
      ! ------------------------------------------------------------------------------------------

      nfilesites = count_inventory_sites(sitelist_file_unit)

      allocate(inv_format_list(nfilesites))
      allocate(inv_pss_list(nfilesites))
      allocate(inv_css_list(nfilesites))
      allocate(inv_lat_list(nfilesites))
      allocate(inv_lon_list(nfilesites))


      ! Check through the sites that are listed and do some sanity checks
      ! ------------------------------------------------------------------------------------------
      call assess_inventory_sites(sitelist_file_unit, nfilesites, inv_format_list, &
            inv_pss_list, inv_css_list, &
            inv_lat_list, inv_lon_list)

      ! We can close the list file now
      close(sitelist_file_unit, iostat = ios)
      if( ios /= 0 ) then
         write(fates_log(), *) 'The inventory file needed to be closed, but was still open'
         write(fates_log(), *) 'aborting'
         call endrun(msg=errMsg(sourcefile, __LINE__))
      end if
      call shr_file_freeUnit(sitelist_file_unit)


      ! For each site, identify the most proximal PSS/CSS couplet, read-in the data
      ! allocate linked lists and assign to memory
      do s = 1, nsites
         invsite = &
               minloc( (sites(s)%lat-inv_lat_list(:))**2.0_r8 + &
               (sites(s)%lon-inv_lon_list(:))**2.0_r8 , dim=1)

         ! Do a sanity check on the distance separation between physical site and model site
         if ( sqrt( (sites(s)%lat-inv_lat_list(invsite))**2.0_r8 + &
               (sites(s)%lon-inv_lon_list(invsite))**2.0_r8 ) > max_site_adjacency_deg ) then
            write(fates_log(), *) 'Model site at lat:',sites(s)%lat,' lon:',sites(s)%lon
            write(fates_log(), *) 'has no reasonably proximal site in the inventory site list.'
            write(fates_log(), *) 'Closest is at lat:',inv_lat_list(invsite),' lon:',inv_lon_list(invsite)
            write(fates_log(), *) 'Separation must be less than ',max_site_adjacency_deg,' degrees'
            write(fates_log(), *) 'Exiting'
            call endrun(msg=errMsg(sourcefile, __LINE__))
         end if


         ! Open the PSS/CSS couplet and initialize the ED data structures.
         ! Lets start withe the PSS
         ! ---------------------------------------------------------------------------------------

         pss_file_unit = shr_file_getUnit()
         open(unit=pss_file_unit,file=trim(inv_pss_list(invsite)), &
               status='OLD',action='READ',form='FORMATTED')
         rewind(pss_file_unit)
         read(pss_file_unit,fmt=*) header_str

         ! Do one quick pass through just to count lines
         ipa = 0
         countpatchloop: do
            read(pss_file_unit,fmt=*,iostat=ios) header_str
            if(ios/=0) exit
            ipa = ipa + 1
         end do countpatchloop
         rewind(pss_file_unit)
         read(pss_file_unit,fmt=*) header_str

         npatches = ipa
         allocate(patch_name_vec(npatches))
         allocate(patch_pointer_vec(npatches))


         do ipa=1,npatches

            allocate(newpatch)

            newpatch%patchno = ipa
            newpatch%younger => null()
            newpatch%older   => null()

            ! This call doesn't do much asside from initializing the patch with
            ! nominal values, NaNs, zero's and allocating some vectors. We should
            ! be able to get the following values from the patch files. But on 
            ! the patch creation step, we don't have that information.

            age_init            = 0.0_r8
            area_init           = 0.0_r8 

            call create_patch(sites(s), newpatch, age_init, area_init, &
                  bc_in(s)%nlevsoil, primaryforest )


            if( inv_format_list(invsite) == 1 ) then
               call set_inventory_edpatch_type1(newpatch,pss_file_unit,ipa,ios,patch_name)
            end if

            ! Add it to the site's patch list
            ! ------------------------------------------------------------------------------------

            patch_name_vec(ipa)           = trim(patch_name)
            patch_pointer_vec(ipa)%cpatch => newpatch

            if(ipa == 1) then
               ! This is the first patch to be added
               ! It starts off as the oldest and youngest patch in the list
               sites(s)%youngest_patch => newpatch
               sites(s)%oldest_patch   => newpatch
            else

               ! Insert this patch into the patch LL
               ! First check the two end-cases

               ! Youngest Patch
               if(newpatch%age<=sites(s)%youngest_patch%age)then
                  newpatch%older                  => sites(s)%youngest_patch
                  newpatch%younger                => null()
                  sites(s)%youngest_patch%younger => newpatch
                  sites(s)%youngest_patch         => newpatch

                  ! Oldest Patch
               else if(newpatch%age>sites(s)%oldest_patch%age)then
                  newpatch%older              => null()
                  newpatch%younger            => sites(s)%oldest_patch
                  sites(s)%oldest_patch%older => newpatch
                  sites(s)%oldest_patch       => newpatch

                  ! Somewhere in the middle
               else
                  currentpatch => sites(s)%youngest_patch
                  do while(associated(currentpatch))
                     olderpatch => currentpatch%older
                     if(associated(currentpatch%older)) then
                        if(newpatch%age >= currentpatch%age .and. &
                              newpatch%age < olderpatch%age) then
                           ! Set the new patches pointers
                           newpatch%older   => currentpatch%older
                           newpatch%younger => currentpatch
                           ! Fix the patch's older pointer
                           currentpatch%older => newpatch
                           ! Fix the older patch's younger pointer
                           olderpatch%younger => newpatch
                        end if
                     end if
                     currentPatch => olderpatch
                  enddo
               end if
            end if
         end do

         close(pss_file_unit,iostat=ios)
         if( ios /= 0 ) then
            write(fates_log(), *) 'The pss file: ',inv_pss_list(invsite),' could not be closed'
            write(fates_log(), *) 'aborting'
            call endrun(msg=errMsg(sourcefile, __LINE__))
         end if
         call shr_file_freeUnit(pss_file_unit)

         if(debug_inv) then
            write(fates_log(),*) 'Raw List of Inventory Patches, Age Sorted:'
            currentpatch => sites(s)%youngest_patch
            do while(associated(currentpatch))
               write(fates_log(),*) ' AGE: ',currentpatch%age,' AREA: ',currentpatch%area
               currentPatch => currentpatch%older
            enddo
         end if
         
         ! OPEN THE CSS FILE
         ! ---------------------------------------------------------------------------------------
         css_file_unit = shr_file_getUnit()
         open(unit=css_file_unit,file=trim(inv_css_list(invsite)), &
               status='OLD',action='READ',form='FORMATTED')
         rewind(css_file_unit)
         read(css_file_unit,fmt=*) header_str

         ! Read in each cohort line. Each line is associated with a patch from the PSS
         ! file via a patch name identification string.  We pass the whole site pointer
         ! to this routine, because inside the routine we identify the patch by making
         ! comparisons with patch_name_vec and identifying the patch pointer 
         ! from patch_pointer_vec

         invcohortloop: do
            if ( inv_format_list(invsite) == 1 ) then
               call set_inventory_edcohort_type1(sites(s),bc_in(s),css_file_unit, &
                     npatches, patch_pointer_vec,patch_name_vec, ios)
            end if
            if ( ios/=0 ) exit
         end do invcohortloop

         close(css_file_unit,iostat=ios)
         if( ios/=0 ) then
            write(fates_log(), *) 'The css file: ',inv_css_list(invsite),' could not be closed'
            write(fates_log(), *) 'aborting'
            call endrun(msg=errMsg(sourcefile, __LINE__))
         end if
         call shr_file_freeUnit(css_file_unit)

         deallocate(patch_pointer_vec,patch_name_vec)

         ! Report Basal Area (as a check on if things were read in)
         ! ------------------------------------------------------------------------------
         basal_area_pref = 0.0_r8
         currentpatch => sites(s)%youngest_patch
         do while(associated(currentpatch))
            currentcohort => currentpatch%tallest
            do while(associated(currentcohort))
               basal_area_pref = basal_area_pref + &
                     currentcohort%n*0.25*((currentcohort%dbh/100.0_r8)**2.0_r8)*pi_const
               currentcohort => currentcohort%shorter
            end do
            currentPatch => currentpatch%older
         enddo

         write(fates_log(),*) '-------------------------------------------------------'
         write(fates_log(),*) 'Basal Area from inventory, BEFORE fusion'
         write(fates_log(),*) 'Lat: ',sites(s)%lat,' Lon: ',sites(s)%lon
         write(fates_log(),*) basal_area_pref,' [m2/ha]'
         write(fates_log(),*) '-------------------------------------------------------'

         ! Update the patch index numbers and fuse the cohorts in the patches
         ! ----------------------------------------------------------------------------------------
         ipa=1
         total_cohorts = 0
         currentpatch => sites(s)%youngest_patch
         do while(associated(currentpatch))
            currentpatch%patchno = ipa
            ipa=ipa+1
            
            ! Perform Cohort Fusion
            call fuse_cohorts(sites(s), currentpatch,bc_in(s))
            call sort_cohorts(currentpatch)
            total_cohorts = total_cohorts + count_cohorts(currentpatch)

            currentPatch => currentpatch%older
         enddo

         if(total_cohorts .eq. 0)then
            write(fates_log(), *) 'The inventory initialization produced no cohorts.'
            write(fates_log(), *) 'aborting'
            call endrun(msg=errMsg(sourcefile, __LINE__))
         end if

         ! Fuse patches
         ! ----------------------------------------------------------------------------------------
         call fuse_patches(sites(s), bc_in(s) ) 

         ! Report Basal Area (as a check on if things were read in)
         ! ----------------------------------------------------------------------------------------
         basal_area_postf = 0.0_r8
         currentpatch => sites(s)%youngest_patch
         do while(associated(currentpatch))
            currentcohort => currentpatch%tallest
            do while(associated(currentcohort))
               basal_area_postf = basal_area_postf + &
                     currentcohort%n*0.25*((currentcohort%dbh/100.0_r8)**2.0_r8)*pi_const
               currentcohort => currentcohort%shorter
            end do
            currentPatch => currentpatch%older
         enddo

         write(fates_log(),*) '-------------------------------------------------------'
         write(fates_log(),*) 'Basal Area from inventory, AFTER fusion'
         write(fates_log(),*) 'Lat: ',sites(s)%lat,' Lon: ',sites(s)%lon
         write(fates_log(),*) basal_area_postf,' [m2/ha]'
         write(fates_log(),*) '-------------------------------------------------------'

         ! Check to see if the fusion process has changed too much
         ! We are sensitive to fusion in inventories because we may be asking for a massive amount
         ! of fusion. For instance some init files are directly from inventory, where a cohort
         ! is synomomous with a single plant.

         if( abs(basal_area_postf-basal_area_pref)/basal_area_pref > max_ba_diff ) then
            write(fates_log(),*) 'Inventory Fusion Changed total biomass beyond reasonable limit'
            call endrun(msg=errMsg(sourcefile, __LINE__))
         end if
         
      end do

      deallocate(inv_format_list, inv_pss_list, inv_css_list, inv_lat_list, inv_lon_list)

      return
   end subroutine initialize_sites_by_inventory

   ! ==============================================================================================

   function count_inventory_sites(sitelist_file_unit) result(nsites)

      ! Simple function that counts the number of lines in the inventory descriptor file

      ! Arguments
      integer, intent(in)        :: sitelist_file_unit

      ! Locals
      character(len=line_strlen) :: header_str
      character(len=line_strlen) :: site_str
      integer                    :: ios
      integer                    :: nsites


      ! Set the file position to the top of the file
      ! Read in the header line
      ! Read through sites and check coordinates and file existence
      rewind(unit=sitelist_file_unit)
      read(sitelist_file_unit,fmt='(A)') header_str
      nsites = 0
      do
         read(sitelist_file_unit,fmt='(A)',iostat=ios) site_str
         if (ios/=0) exit
         nsites = nsites + 1
      end do

      return
   end function count_inventory_sites

   ! ==============================================================================================

   subroutine assess_inventory_sites(sitelist_file_unit,nsites, inv_format_list, &
         inv_pss_list,inv_css_list, &
         inv_lat_list,inv_lon_list)

      ! -------------------------------------------------------------------------------------------
      ! This subroutine looks through the inventory descriptor file
      ! and line by line reads information about the available inventory
      ! sites, and saves their information (such as location and file path)
      ! to arrays.  This routine also does some simple checks to make
      ! sure it is not reading nonsense
      !
      ! File Format for the inventory site file:
      ! 1 line header
      ! 1 line listing each available inventory site with the following fields:
      ! type     latitude    longitude   pss-name   css-name
      !
      ! The fields for each site are described as follows:
      !
      ! <short-name>    <value-kind>     <description>
      !
      ! type            integer          We will accomodate different file format with different
      !                                  field values as the need arises. format 1 will read in 
      !                                  datasets via "set_inventory_edpatch_type1()", 
      !                                  "set_inventory_edcohort_type1()"
      ! 
      ! latitude        float            The geographic latitude coordinate of the site
      ! longitude       float            The geogarphic longitude coordinate of the site
      ! pss-name        string           The full path to the patch descriptor file (PSS)
      ! css-name        string           The full path to the cohort descriptor file (CSS)
      ! -------------------------------------------------------------------------------------------


      ! Arguments
      integer, intent(in)                      :: sitelist_file_unit       ! file unit for sitelist
      integer, intent(in)                      :: nsites                   ! number of inventory sites
      integer, intent(inout)                   :: inv_format_list(nsites)  ! array of formats for each inventory site
      character(len=path_strlen),intent(inout) :: inv_pss_list(nsites)     ! array of pss file paths for each site
      character(len=path_strlen),intent(inout) :: inv_css_list(nsites)     ! array of css file paths for each site
      real(r8),intent(inout)                   :: inv_lat_list(nsites)     ! array of latitudes for each site
      real(r8),intent(inout)                   :: inv_lon_list(nsites)     ! array of longitudes for each site

      ! Locals
      character(len=line_strlen)               :: header_str  ! a string to hold the header information
      character(len=line_strlen)               :: site_str    ! a string to hold each site-line in the file
      integer                                  :: isite       ! site index
      integer                                  :: ios         ! fortran read status flag
      character(len=path_strlen)               :: pss_file
      character(len=path_strlen)               :: css_file
      real(r8)                                 :: site_lat    ! inventory site latitude
      real(r8)                                 :: site_lon    ! site longitude
      integer                                  :: iblnk       ! Index used for string parsing
      integer                                  :: file_format ! format type (1=legacy ED pss/css)
      logical                                  :: lexist      ! file existence flag

      rewind(unit=sitelist_file_unit)
      read(sitelist_file_unit,fmt='(4A)') header_str

      do isite=1,nsites

         ! Read in the whole line
         read(sitelist_file_unit,fmt='(a)',iostat=ios) site_str

         ! Parse the format identifier
         read(site_str,*) file_format

         ! Parse the latitude
         site_str = adjustl(site_str)
         iblnk = index(site_str,' ')
         site_str = adjustl(site_str(iblnk:))
         read(site_str,*) site_lat

         ! Parse the longitude
         site_str = adjustl(site_str)
         iblnk = index(site_str,' ')
         site_str = adjustl(site_str(iblnk:))
         read(site_str,*) site_lon

         ! Parse the pss file name
         site_str = adjustl(site_str)
         iblnk    = index(site_str,' ')
         site_str = adjustl(site_str(iblnk:))
         iblnk    = index(site_str,' ')
         read(site_str(:iblnk),fmt='(1A)') pss_file

         ! Parse the css file name
         site_str = adjustl(site_str)
         iblnk    = index(site_str,' ')
         site_str = adjustl(site_str(iblnk:))
         read(site_str,fmt='(1A)') css_file


         if ( site_lat < -90.0_r8 .or. site_lat > 90.0_r8 ) then
            write(fates_log(), *) 'read invalid latitude: ',site_lat,' from inventory site list'
            call endrun(msg=errMsg(sourcefile, __LINE__))
         end if

         ! Longitude should be converted to positive coordinate

         if( site_lon<0.0_r8 ) site_lon = 360.0_r8 + site_lon

         if ( site_lon < 0.0_r8 .or. site_lon > 360.0_r8 ) then
            write(fates_log(), *) 'read invalid longitude: ',site_lon,' from inventory site list'
            call endrun(msg=errMsg(sourcefile, __LINE__))
         end if

         inquire(file=trim(pss_file),exist=lexist)
         if( .not.lexist ) then
            write(fates_log(), *) 'the following pss file could not be found:'
            write(fates_log(), *) trim(pss_file)
            call endrun(msg=errMsg(sourcefile, __LINE__))
         end if

         inquire(file=trim(css_file),exist=lexist)
         if( .not.lexist ) then
            write(fates_log(), *) 'the following css file could not be found:'
            write(fates_log(), *) trim(css_file)
            call endrun(msg=errMsg(sourcefile, __LINE__))
         end if

         ! If we have made it to this point, then in all likelihood, the PSS/CSS
         ! File has probably been correctly identified

         inv_format_list(isite) = file_format
         inv_pss_list(isite) = pss_file
         inv_css_list(isite) = css_file
         inv_lat_list(isite) = site_lat
         inv_lon_list(isite) = site_lon

      end do

      return
   end subroutine assess_inventory_sites

   ! ==============================================================================================

   subroutine set_inventory_edpatch_type1(newpatch,pss_file_unit,ipa,ios,patch_name)

      ! --------------------------------------------------------------------------------------------
      ! This subroutine reads in a line of an inventory patch file (pss)
      ! And populates a new patch with that information.
      ! This routine specifically reads PSS files that are "Type 1" formatted
      ! 
      ! The file is formatted text, which contains 1 header line to label columns
      ! and then 1 line for each patch containing the following fields:
      !
      ! time	(year)     year of measurement
      ! patch	(string)   patch id string
      ! trk	(integer)  LU type index (0 non-forest, 1 secondary, 2 primary
      ! age	(years)    Time since this patch was disturbed (created)
      ! area	(fraction) Fraction of the site occupied by this patch
      ! water	(NA)       Water content of soil (NOT USED)
      ! fsc	(kg/m2)    Fast Soil Carbon
      ! stsc	(kg/m2)    Structural Soil Carbon
      ! stsl	(kg/m2)    Structural Soil Lignan
      ! ssc	(kg/m2)    Slow Soil Carbon
      ! psc	(NA)       Passive Soil Carbon (NOT USED)
      ! msn	(kg/m2)    Mineralized Soil Nitrogen
      ! fsn     (kg/m2)    Fast Soil Nitrogen
      ! --------------------------------------------------------------------------------------------

      use FatesSizeAgeTypeIndicesMod, only: get_age_class_index
      use EDtypesMod, only: AREA
      use EDTypesMod, only: ncwd
      use SFParamsMod , only : SF_val_CWD_frac

      ! Arguments
      type(ed_patch_type),intent(inout), target   :: newpatch      ! Patch structure
      integer,intent(in)                          :: pss_file_unit ! Self explanatory
      integer,intent(in)                          :: ipa           ! Patch index (line number)
      integer,intent(out)                         :: ios           ! Return flag
      character(len=patchname_strlen),intent(out) :: patch_name    ! unique string identifier of patch

      ! Locals
      type(litter_type),pointer                   :: litt
      integer                                     :: el         ! index for elements
      real(r8)                                    :: p_time     ! Time patch was recorded
      real(r8)                                    :: p_trk      ! Land Use index (see above descriptions)
      character(len=patchname_strlen)             :: p_name     ! unique string identifier of patch
      real(r8)                                    :: p_age      ! Patch age [years]
      real(r8)                                    :: p_area     ! Patch area [fraction]
      real(r8)                                    :: p_water    ! Patch water (unused)
      real(r8)                                    :: p_fsc      ! Patch fast soil carbon
      real(r8)                                    :: p_stsc     ! Patch structural soil carbon
      real(r8)                                    :: p_stsl     ! Patch structural soil lignans
      real(r8)                                    :: p_ssc      ! Patch slow soil carbon
      real(r8)                                    :: p_psc      ! Patch P soil carbon
      real(r8)                                    :: p_msn      ! Patch mean soil nitrogen
      real(r8)                                    :: p_fsn      ! Patch fast soil nitrogen
      integer                                     :: icwd       ! index for counting CWD pools
      integer                                     :: ipft       ! index for counting PFTs
      real(r8)                                    :: pftfrac    ! the inverse of the total number of PFTs

      character(len=128),parameter    :: wr_fmt = &
            '(F5.2,2X,A4,2X,F5.2,2X,F5.2,2X,F5.2,2X,F5.2,2X,F5.2,2X,F5.2,2X,F5.2,2X,F5.2,2X,F5.2,2X,F5.2,2X,F5.2)'


      read(pss_file_unit,fmt=*,iostat=ios) p_time, p_name, p_trk, p_age, p_area, &
            p_water,p_fsc, p_stsc, p_stsl, p_ssc, &
            p_psc, p_msn, p_fsn

      if (ios/=0) return

      patch_name = trim(p_name)

      if( debug_inv) then
         write(*,fmt=wr_fmt) &
               p_time, p_name, p_trk, p_age, p_area, &
               p_water,p_fsc, p_stsc, p_stsl, p_ssc, &
               p_psc, p_msn, p_fsn
      end if

      ! Fill in the patch's memory structures

      newpatch%age       = p_age
      newpatch%age_class = get_age_class_index(newpatch%age)
      newpatch%area      = p_area*AREA

      ! The non-litter patch soil variables need to be sent to the HLM
      ! This is not being sent as of this message (RGK 06-2017)

      ! ---------------------------------------------------------------------
      ! The litter and CWD could be estimated from at least two methods
      ! 1) after reading in the cohort data, assuming a SS turnover rate
      ! 2) again assuming SS, back out the CWD and Litter flux rates into
      !    the SSC, STSC and FSC pools that balance with their decomp rates
      !    and then use those flux rates, to calculate the CWD and litter
      !    pool sizes based on another SS model where flux out balances with
      !    mortality and litter fluxes into the non-decomposing pool
      !
      ! This is significant science modeling and does not have a simple
      ! first hack solution. (RGK 06-2017)
      ! ----------------------------------------------------------------------

      do el=1,num_elements
         litt => newpatch%litter(el)
      
         call litt%InitConditions(init_leaf_fines=0._r8, &
              init_root_fines=0._r8, &
              init_ag_cwd=0._r8,     &
              init_bg_cwd=0._r8,     &
              init_seed=0._r8,   &
              init_seed_germ=0._r8)
         
      end do

      return
   end subroutine set_inventory_edpatch_type1


   ! ==============================================================================================

   subroutine set_inventory_edcohort_type1(csite,bc_in,css_file_unit,npatches, &
                                           patch_pointer_vec,patch_name_vec,ios)

      ! --------------------------------------------------------------------------------------------
      ! This subroutine reads in a line of an inventory cohort file (css)
      ! And populates a new cohort with that information.
      ! This routine specifically reads CSS files that are "Type 1" formatted
      ! 
      ! The file formatted text, which contains 1 header line to label columns
      ! and then 1 line for each cohort containing the following fields:
      ! 
      ! FILE FORMAT:
      ! time	(year)     year of measurement
      ! patch	(string)   patch id string associated with this cohort
      ! index	(integer)  cohort index
      ! dbh	(cm)       diameter at breast height
      ! height   (m)        height of the tree
      ! pft      (integer)  the plant functional type index (must be consistent with param file)
      ! n 	(/m2)      The plant number density
      ! bdead    (kgC/plant)The dead biomass per indiv of this cohort (NOT USED)
      ! balive   (kgC/plant)The live biomass per indiv of this cohort (NOT USED)
      ! avgRG    (cm/yr?)   Average Radial Growth (NOT USED)
      ! --------------------------------------------------------------------------------------------

      use FatesAllometryMod         , only : h_allom
      use FatesAllometryMod         , only : h2d_allom
      use FatesAllometryMod         , only : bagw_allom
      use FatesAllometryMod         , only : bbgw_allom
      use FatesAllometryMod         , only : bleaf
      use FatesAllometryMod         , only : bfineroot
      use FatesAllometryMod         , only : bsap_allom
      use FatesAllometryMod         , only : bdead_allom
      use FatesAllometryMod         , only : bstore_allom

      use EDCohortDynamicsMod , only : create_cohort
      use FatesInterfaceMod   , only : numpft

      ! Arguments
      type(ed_site_type),intent(inout), target    :: csite         ! current site
      type(bc_in_type),intent(in)                 :: bc_in         ! boundary conditions
      integer, intent(in)                         :: css_file_unit     ! Self explanatory
      integer, intent(in)                         :: npatches      ! number of patches
      type(pp_array), intent(in)                  :: patch_pointer_vec(npatches)
      character(len=patchname_strlen), intent(in) :: patch_name_vec(npatches)
      integer,intent(out)                         :: ios           ! Return flag
      
      ! Locals
      class(prt_vartypes), pointer                :: prt_obj
      real(r8)                                    :: c_time        ! Time patch was recorded
      character(len=patchname_strlen)             :: p_name        ! The patch associated with this cohort
      character(len=cohortname_strlen)            :: c_name        ! cohort index
      real(r8)                                    :: c_dbh         ! diameter at breast height (cm)
      real(r8)                                    :: c_height      ! tree height (m)
      integer                                     :: c_pft         ! plant functional type index
      real(r8)                                    :: c_nplant      ! plant density (/m2)
      real(r8)                                    :: c_bdead       ! dead biomass (kg)
      real(r8)                                    :: c_balive      ! live biomass (kg)
      real(r8)                                    :: c_avgRG       ! avg radial growth (NOT USED)
      real(r8)                                    :: site_spread   ! initial guess of site spread
                                                                   ! should be quickly re-calculated
      integer                                     :: cstatus       ! cohort status
      integer,parameter                           :: rstatus = 0   ! recruit status

      type(ed_patch_type), pointer                :: cpatch        ! current patch pointer
      type(ed_cohort_type), pointer               :: temp_cohort   ! temporary patch (needed for allom funcs)
      integer                                     :: ipa           ! patch idex
      integer                                     :: iage
      integer                                     :: el
      integer                                     :: element_id
      logical                                     :: matched_patch ! check if cohort was matched w/ patch
      real(r8) :: b_agw    ! biomass above ground non-leaf [kgC]
      real(r8) :: b_bgw    ! biomass below ground non-leaf [kgC]
      real(r8) :: b_leaf   ! biomass in leaves [kgC]
      real(r8) :: b_fnrt   ! biomass in fine roots [kgC]
      real(r8) :: b_sapw   ! biomass in sapwood [kgC]
      real(r8) :: b_struct
      real(r8) :: b_store 
<<<<<<< HEAD
      real(r8) :: a_sapw   ! area of sapwood at reference height [m2]
      real(r8) :: m_struct ! Generic (any element) mass for structure [kg]
      real(r8) :: m_leaf   ! Generic mass for leaf  [kg]
      real(r8) :: m_fnrt   ! Generic mass for fine-root  [kg]
      real(r8) :: m_sapw   ! Generic mass for sapwood [kg]
      real(r8) :: m_store  ! Generic mass for storage [kg]
      real(r8) :: m_repro  ! Generic mass for reproductive tissues [kg]
=======
      real(r8) :: a_sapwood  ! area of sapwood at reference height [m2]
      integer                                     :: i_pft, ncohorts_to_create

>>>>>>> d2f09078

      character(len=128),parameter    :: wr_fmt = &
           '(F7.1,2X,A20,2X,A20,2X,F5.2,2X,F5.2,2X,I4,2X,F5.2,2X,F5.2,2X,F5.2,2X,F5.2)'

      real(r8), parameter :: abnormal_large_nplant = 1000.0_r8  ! Used to catch bad values
      real(r8), parameter :: abnormal_large_dbh    = 500.0_r8   ! I've never heard of a tree > 3m
      integer,  parameter :: recruitstatus = 0

      read(css_file_unit,fmt=*,iostat=ios) c_time, p_name, c_name, c_dbh, c_height, &
            c_pft, c_nplant, c_bdead, c_balive, c_avgRG
      
      if( debug_inv) then
         write(*,fmt=wr_fmt) &
              c_time, p_name, c_name, c_dbh, c_height, &
              c_pft, c_nplant, c_bdead, c_balive, c_avgRG
      end if

      if (ios/=0) return

      ! Identify the patch based on the patch_name
      matched_patch = .false.
      do ipa=1,npatches
         if( trim(p_name) == trim(patch_name_vec(ipa))) then
            cpatch => patch_pointer_vec(ipa)%cpatch
            matched_patch = .true.
         end if
      end do

      if(.not.matched_patch)then
         write(fates_log(), *) 'could not match a cohort with a patch'
         write(fates_log(),fmt=wr_fmt) &
               c_time, p_name, c_name, c_dbh, c_height, &
               c_pft, c_nplant, c_bdead, c_balive, c_avgRG
         call endrun(msg=errMsg(sourcefile, __LINE__))
      end if

      ! Run some sanity checks on the input data
      ! pft, nplant and dbh are the critical ones in this format specification
      ! -------------------------------------------------------------------------------------------

      if (c_pft > numpft ) then
         write(fates_log(), *) 'inventory pft: ',c_pft
         write(fates_log(), *) 'An inventory cohort file specified a pft index'
         write(fates_log(), *) 'greater than the maximum specified pfts numpft'
         call endrun(msg=errMsg(sourcefile, __LINE__))
      end if

      if (c_pft < 0 ) then
         write(fates_log(), *) 'inventory pft: ',c_pft
         write(fates_log(), *) 'The inventory produced a cohort with <0 pft index'
         call endrun(msg=errMsg(sourcefile, __LINE__))
      end if

      if (c_dbh <=0 ) then
         write(fates_log(), *) 'inventory dbh: ', c_dbh
         write(fates_log(), *) 'The inventory produced a cohort with <= 0 dbh'
         call endrun(msg=errMsg(sourcefile, __LINE__))
      end if
      
      if (c_dbh > abnormal_large_dbh ) then
         write(fates_log(), *) 'inventory dbh: ', c_nplant
         write(fates_log(), *) 'The inventory produced a cohort with very large diameter [cm]'
         call endrun(msg=errMsg(sourcefile, __LINE__))
      end if

      if (c_nplant <=0 ) then
         write(fates_log(), *) 'inventory nplant: ', c_nplant
         write(fates_log(), *) 'The inventory produced a cohort with <= 0 density /m2'
         call endrun(msg=errMsg(sourcefile, __LINE__))
      end if

      if (c_nplant > abnormal_large_nplant ) then
         write(fates_log(), *) 'inventory nplant: ', c_nplant
         write(fates_log(), *) 'The inventory produced a cohort with very large density /m2'
         call endrun(msg=errMsg(sourcefile, __LINE__))
      end if

      if (c_pft .eq. 0 ) then
         write(fates_log(), *) 'inventory pft: ',c_pft
         write(fates_log(), *) 'SPECIAL CASE TRIGGERED: PFT == 0 and therefore this subroutine'
         write(fates_log(), *) 'will assign a cohort with n = n_orig/numpft to every cohort in range 1 to numpft'
         ncohorts_to_create = numpft
      else
         ncohorts_to_create = 1
      end if

      do i_pft = 1,ncohorts_to_create
         allocate(temp_cohort)   ! A temporary cohort is needed because we want to make
         ! use of the allometry functions
         ! Don't need to allocate leaf age classes (not used)

<<<<<<< HEAD
      call bagw_allom(temp_cohort%dbh,c_pft,b_agw)
      ! Calculate coarse root biomass from allometry
      call bbgw_allom(temp_cohort%dbh,c_pft,b_bgw)
      
      ! Calculate the leaf biomass (calculates a maximum first, then applies canopy trim
      ! and sla scaling factors)
      call bleaf(temp_cohort%dbh,c_pft,temp_cohort%canopy_trim,b_leaf)
      
      ! Calculate fine root biomass
      call bfineroot(temp_cohort%dbh,c_pft,temp_cohort%canopy_trim,b_fnrt)
      
      ! Calculate sapwood biomass
      call bsap_allom(temp_cohort%dbh,c_pft,temp_cohort%canopy_trim, a_sapw, b_sapw)
      
      call bdead_allom( b_agw, b_bgw, b_sapw, c_pft, b_struct )

      call bstore_allom(temp_cohort%dbh, c_pft, temp_cohort%canopy_trim, b_store)
      
      temp_cohort%laimemory = 0._r8
      cstatus = leaves_on
            
      if( EDPftvarcon_inst%season_decid(c_pft) == itrue .and. csite%is_cold ) then
         temp_cohort%laimemory = b_leaf
         b_leaf  = 0._r8
         cstatus = leaves_off
      endif
      
      if ( EDPftvarcon_inst%stress_decid(c_pft) == itrue .and. csite%is_drought ) then
         temp_cohort%laimemory = b_leaf
         b_leaf  = 0._r8
         cstatus = leaves_off
      endif

      prt_obj => null()
      call InitPRTObject(prt_obj)

      do el = 1,num_elements

          element_id = element_list(el)
          
          ! If this is carbon12, then the initialization is straight forward
          ! otherwise, we use stoichiometric ratios
          select case(element_id)
          case(carbon12_element)
             
             m_struct = b_struct
             m_leaf   = b_leaf
             m_fnrt   = b_fnrt
             m_sapw   = b_sapw
             m_store  = b_store
             m_repro  = 0._r8
             
          case(nitrogen_element)
             
             m_struct = b_struct*EDPftvarcon_inst%prt_nitr_stoich_p1(c_pft,struct_organ)
             m_leaf   = b_leaf*EDPftvarcon_inst%prt_nitr_stoich_p1(c_pft,leaf_organ)
             m_fnrt   = b_fnrt*EDPftvarcon_inst%prt_nitr_stoich_p1(c_pft,fnrt_organ)
             m_sapw   = b_sapw*EDPftvarcon_inst%prt_nitr_stoich_p1(c_pft,sapw_organ)
             m_store  = b_store*EDPftvarcon_inst%prt_nitr_stoich_p1(c_pft,store_organ)
             m_repro  = 0._r8
             
          case(phosphorus_element)

             m_struct = b_struct*EDPftvarcon_inst%prt_phos_stoich_p1(c_pft,struct_organ)
             m_leaf   = b_leaf*EDPftvarcon_inst%prt_phos_stoich_p1(c_pft,leaf_organ)
             m_fnrt   = b_fnrt*EDPftvarcon_inst%prt_phos_stoich_p1(c_pft,fnrt_organ)
             m_sapw   = b_sapw*EDPftvarcon_inst%prt_phos_stoich_p1(c_pft,sapw_organ)
             m_store  = b_store*EDPftvarcon_inst%prt_phos_stoich_p1(c_pft,store_organ)
             m_repro  = 0._r8
          end select

          select case(hlm_parteh_mode)
          case (prt_carbon_allom_hyp,prt_cnp_flex_allom_hyp )
             
             ! Put all of the leaf mass into the first bin
             do iage = 1,nleafage
                call SetState(prt_obj,leaf_organ, element_id,m_leaf/real(nleafage,r8),iage)
             end do
             
             call SetState(prt_obj,fnrt_organ, element_id, m_fnrt)
             call SetState(prt_obj,sapw_organ, element_id, m_sapw)
             call SetState(prt_obj,store_organ, element_id, m_store)
             call SetState(prt_obj,struct_organ, element_id, m_struct)
             call SetState(prt_obj,repro_organ, element_id, m_repro)
             
          case default
             write(fates_log(),*) 'Unspecified PARTEH module during create_cohort'
             call endrun(msg=errMsg(sourcefile, __LINE__))
          end select
          
       end do

       call prt_obj%CheckInitialConditions()

       ! Since spread is a canopy level calculation, we need to provide an initial guess here.
       call create_cohort(csite, cpatch, c_pft, temp_cohort%n, temp_cohort%hite, temp_cohort%dbh, &
            prt_obj, temp_cohort%laimemory, cstatus, rstatus, temp_cohort%canopy_trim, &
            1, csite%spread, bc_in)
=======
         if (c_pft .ne. 0 ) then
            ! normal case: assign each cohort to its specified PFT
            temp_cohort%pft         = c_pft
         else
            ! special case, make an identical cohort for each PFT
            temp_cohort%pft         = i_pft
         endif

         temp_cohort%n           = c_nplant * cpatch%area / real(ncohorts_to_create,r8)
         temp_cohort%dbh         = c_dbh
>>>>>>> d2f09078

         call h_allom(c_dbh,temp_cohort%pft,temp_cohort%hite)
         temp_cohort%canopy_trim = 1.0_r8

         ! Calculate total above-ground biomass from allometry

         call bagw_allom(temp_cohort%dbh,temp_cohort%pft,b_agw)
         ! Calculate coarse root biomass from allometry
         call bbgw_allom(temp_cohort%dbh,temp_cohort%pft,b_bgw)

         ! Calculate the leaf biomass (calculates a maximum first, then applies canopy trim
         ! and sla scaling factors)
         call bleaf(temp_cohort%dbh,temp_cohort%pft,temp_cohort%canopy_trim,b_leaf)

         ! Calculate fine root biomass
         call bfineroot(temp_cohort%dbh,temp_cohort%pft,temp_cohort%canopy_trim,b_fineroot)

         ! Calculate sapwood biomass
         call bsap_allom(temp_cohort%dbh,temp_cohort%pft,temp_cohort%canopy_trim, a_sapwood, b_sapwood)

         call bdead_allom( b_agw, b_bgw, b_sapwood, temp_cohort%pft, b_dead )

         call bstore_allom(temp_cohort%dbh, temp_cohort%pft, temp_cohort%canopy_trim, b_store)

         temp_cohort%laimemory = 0._r8
         cstatus = leaves_on


         if( EDPftvarcon_inst%season_decid(temp_cohort%pft) == itrue .and. &
              any(csite%cstatus == [phen_cstat_nevercold,phen_cstat_iscold])) then
            temp_cohort%laimemory = b_leaf
            b_leaf  = 0._r8
            cstatus = leaves_off
         endif
         
         if ( EDPftvarcon_inst%stress_decid(temp_cohort%pft) == itrue .and. &
              any(csite%dstatus == [phen_dstat_timeoff,phen_dstat_moistoff])) then
            temp_cohort%laimemory = b_leaf
            b_leaf  = 0._r8
            cstatus = leaves_off
         endif

         ! Since spread is a canopy level calculation, we need to provide an initial guess here.
         if( debug_inv) then
            write(fates_log(),*) 'calling create_cohort: ', temp_cohort%pft, temp_cohort%n, &
                 temp_cohort%hite, temp_cohort%dbh, &
                 b_leaf, b_fineroot, b_sapwood, b_dead, b_store, &
                 temp_cohort%laimemory, cstatus, rstatus, temp_cohort%canopy_trim, &
                 1, csite%spread
         endif

         call create_cohort(csite, cpatch, temp_cohort%pft, temp_cohort%n, temp_cohort%hite, &
              temp_cohort%dbh, b_leaf, b_fineroot, b_sapwood, b_dead, b_store, &
              temp_cohort%laimemory, cstatus, rstatus, temp_cohort%canopy_trim, &
              1, csite%spread, equal_leaf_aclass, bc_in)

         deallocate(temp_cohort) ! get rid of temporary cohort
      end do

      return
    end subroutine set_inventory_edcohort_type1

end module FatesInventoryInitMod<|MERGE_RESOLUTION|>--- conflicted
+++ resolved
@@ -39,15 +39,12 @@
    use EDTypesMod       , only : equal_leaf_aclass
    use EDTypesMod       , only : leaves_on
    use EDTypesMod       , only : leaves_off
-<<<<<<< HEAD
    use EDTypesMod       , only : num_elements
    use EDTypesMod       , only : element_list
-=======
    use EDTypesMod       , only : phen_cstat_nevercold
    use EDTypesMod       , only : phen_cstat_iscold
    use EDTypesMod       , only : phen_dstat_timeoff
    use EDTypesMod       , only : phen_dstat_moistoff
->>>>>>> d2f09078
    use EDPftvarcon      , only : EDPftvarcon_inst
    use FatesInterfaceMod,      only : hlm_parteh_mode
    use EDCohortDynamicsMod,    only : InitPRTObject
@@ -834,7 +831,6 @@
       real(r8) :: b_sapw   ! biomass in sapwood [kgC]
       real(r8) :: b_struct
       real(r8) :: b_store 
-<<<<<<< HEAD
       real(r8) :: a_sapw   ! area of sapwood at reference height [m2]
       real(r8) :: m_struct ! Generic (any element) mass for structure [kg]
       real(r8) :: m_leaf   ! Generic mass for leaf  [kg]
@@ -842,11 +838,7 @@
       real(r8) :: m_sapw   ! Generic mass for sapwood [kg]
       real(r8) :: m_store  ! Generic mass for storage [kg]
       real(r8) :: m_repro  ! Generic mass for reproductive tissues [kg]
-=======
-      real(r8) :: a_sapwood  ! area of sapwood at reference height [m2]
-      integer                                     :: i_pft, ncohorts_to_create
-
->>>>>>> d2f09078
+      integer  :: i_pft, ncohorts_to_create
 
       character(len=128),parameter    :: wr_fmt = &
            '(F7.1,2X,A20,2X,A20,2X,F5.2,2X,F5.2,2X,I4,2X,F5.2,2X,F5.2,2X,F5.2,2X,F5.2)'
@@ -935,177 +927,123 @@
 
       do i_pft = 1,ncohorts_to_create
          allocate(temp_cohort)   ! A temporary cohort is needed because we want to make
-         ! use of the allometry functions
-         ! Don't need to allocate leaf age classes (not used)
-
-<<<<<<< HEAD
-      call bagw_allom(temp_cohort%dbh,c_pft,b_agw)
-      ! Calculate coarse root biomass from allometry
-      call bbgw_allom(temp_cohort%dbh,c_pft,b_bgw)
-      
-      ! Calculate the leaf biomass (calculates a maximum first, then applies canopy trim
-      ! and sla scaling factors)
-      call bleaf(temp_cohort%dbh,c_pft,temp_cohort%canopy_trim,b_leaf)
-      
-      ! Calculate fine root biomass
-      call bfineroot(temp_cohort%dbh,c_pft,temp_cohort%canopy_trim,b_fnrt)
-      
-      ! Calculate sapwood biomass
-      call bsap_allom(temp_cohort%dbh,c_pft,temp_cohort%canopy_trim, a_sapw, b_sapw)
-      
-      call bdead_allom( b_agw, b_bgw, b_sapw, c_pft, b_struct )
-
-      call bstore_allom(temp_cohort%dbh, c_pft, temp_cohort%canopy_trim, b_store)
-      
-      temp_cohort%laimemory = 0._r8
-      cstatus = leaves_on
-            
-      if( EDPftvarcon_inst%season_decid(c_pft) == itrue .and. csite%is_cold ) then
-         temp_cohort%laimemory = b_leaf
-         b_leaf  = 0._r8
-         cstatus = leaves_off
-      endif
-      
-      if ( EDPftvarcon_inst%stress_decid(c_pft) == itrue .and. csite%is_drought ) then
-         temp_cohort%laimemory = b_leaf
-         b_leaf  = 0._r8
-         cstatus = leaves_off
-      endif
-
-      prt_obj => null()
-      call InitPRTObject(prt_obj)
-
-      do el = 1,num_elements
-
-          element_id = element_list(el)
-          
-          ! If this is carbon12, then the initialization is straight forward
-          ! otherwise, we use stoichiometric ratios
-          select case(element_id)
-          case(carbon12_element)
-             
-             m_struct = b_struct
-             m_leaf   = b_leaf
-             m_fnrt   = b_fnrt
-             m_sapw   = b_sapw
-             m_store  = b_store
-             m_repro  = 0._r8
-             
-          case(nitrogen_element)
-             
-             m_struct = b_struct*EDPftvarcon_inst%prt_nitr_stoich_p1(c_pft,struct_organ)
-             m_leaf   = b_leaf*EDPftvarcon_inst%prt_nitr_stoich_p1(c_pft,leaf_organ)
-             m_fnrt   = b_fnrt*EDPftvarcon_inst%prt_nitr_stoich_p1(c_pft,fnrt_organ)
-             m_sapw   = b_sapw*EDPftvarcon_inst%prt_nitr_stoich_p1(c_pft,sapw_organ)
-             m_store  = b_store*EDPftvarcon_inst%prt_nitr_stoich_p1(c_pft,store_organ)
-             m_repro  = 0._r8
-             
-          case(phosphorus_element)
-
-             m_struct = b_struct*EDPftvarcon_inst%prt_phos_stoich_p1(c_pft,struct_organ)
-             m_leaf   = b_leaf*EDPftvarcon_inst%prt_phos_stoich_p1(c_pft,leaf_organ)
-             m_fnrt   = b_fnrt*EDPftvarcon_inst%prt_phos_stoich_p1(c_pft,fnrt_organ)
-             m_sapw   = b_sapw*EDPftvarcon_inst%prt_phos_stoich_p1(c_pft,sapw_organ)
-             m_store  = b_store*EDPftvarcon_inst%prt_phos_stoich_p1(c_pft,store_organ)
-             m_repro  = 0._r8
-          end select
-
-          select case(hlm_parteh_mode)
-          case (prt_carbon_allom_hyp,prt_cnp_flex_allom_hyp )
-             
-             ! Put all of the leaf mass into the first bin
-             do iage = 1,nleafage
-                call SetState(prt_obj,leaf_organ, element_id,m_leaf/real(nleafage,r8),iage)
-             end do
-             
-             call SetState(prt_obj,fnrt_organ, element_id, m_fnrt)
-             call SetState(prt_obj,sapw_organ, element_id, m_sapw)
-             call SetState(prt_obj,store_organ, element_id, m_store)
-             call SetState(prt_obj,struct_organ, element_id, m_struct)
-             call SetState(prt_obj,repro_organ, element_id, m_repro)
-             
-          case default
-             write(fates_log(),*) 'Unspecified PARTEH module during create_cohort'
-             call endrun(msg=errMsg(sourcefile, __LINE__))
-          end select
-          
-       end do
-
-       call prt_obj%CheckInitialConditions()
-
-       ! Since spread is a canopy level calculation, we need to provide an initial guess here.
-       call create_cohort(csite, cpatch, c_pft, temp_cohort%n, temp_cohort%hite, temp_cohort%dbh, &
-            prt_obj, temp_cohort%laimemory, cstatus, rstatus, temp_cohort%canopy_trim, &
-            1, csite%spread, bc_in)
-=======
+
          if (c_pft .ne. 0 ) then
-            ! normal case: assign each cohort to its specified PFT
-            temp_cohort%pft         = c_pft
+             ! normal case: assign each cohort to its specified PFT
+             temp_cohort%pft         = c_pft
          else
-            ! special case, make an identical cohort for each PFT
-            temp_cohort%pft         = i_pft
+             ! special case, make an identical cohort for each PFT
+             temp_cohort%pft         = i_pft
          endif
-
+         
          temp_cohort%n           = c_nplant * cpatch%area / real(ncohorts_to_create,r8)
          temp_cohort%dbh         = c_dbh
->>>>>>> d2f09078
 
          call h_allom(c_dbh,temp_cohort%pft,temp_cohort%hite)
          temp_cohort%canopy_trim = 1.0_r8
 
-         ! Calculate total above-ground biomass from allometry
-
-         call bagw_allom(temp_cohort%dbh,temp_cohort%pft,b_agw)
+
+         call bagw_allom(temp_cohort%dbh,c_pft,b_agw)
          ! Calculate coarse root biomass from allometry
-         call bbgw_allom(temp_cohort%dbh,temp_cohort%pft,b_bgw)
-
+         call bbgw_allom(temp_cohort%dbh,c_pft,b_bgw)
+         
          ! Calculate the leaf biomass (calculates a maximum first, then applies canopy trim
          ! and sla scaling factors)
-         call bleaf(temp_cohort%dbh,temp_cohort%pft,temp_cohort%canopy_trim,b_leaf)
-
+         call bleaf(temp_cohort%dbh,c_pft,temp_cohort%canopy_trim,b_leaf)
+         
          ! Calculate fine root biomass
-         call bfineroot(temp_cohort%dbh,temp_cohort%pft,temp_cohort%canopy_trim,b_fineroot)
-
+         call bfineroot(temp_cohort%dbh,c_pft,temp_cohort%canopy_trim,b_fnrt)
+         
          ! Calculate sapwood biomass
-         call bsap_allom(temp_cohort%dbh,temp_cohort%pft,temp_cohort%canopy_trim, a_sapwood, b_sapwood)
-
-         call bdead_allom( b_agw, b_bgw, b_sapwood, temp_cohort%pft, b_dead )
-
-         call bstore_allom(temp_cohort%dbh, temp_cohort%pft, temp_cohort%canopy_trim, b_store)
-
+         call bsap_allom(temp_cohort%dbh,c_pft,temp_cohort%canopy_trim, a_sapw, b_sapw)
+         
+         call bdead_allom( b_agw, b_bgw, b_sapw, c_pft, b_struct )
+         
+         call bstore_allom(temp_cohort%dbh, c_pft, temp_cohort%canopy_trim, b_store)
+      
          temp_cohort%laimemory = 0._r8
          cstatus = leaves_on
-
-
-         if( EDPftvarcon_inst%season_decid(temp_cohort%pft) == itrue .and. &
-              any(csite%cstatus == [phen_cstat_nevercold,phen_cstat_iscold])) then
-            temp_cohort%laimemory = b_leaf
-            b_leaf  = 0._r8
-            cstatus = leaves_off
+         
+         if( EDPftvarcon_inst%season_decid(c_pft) == itrue .and. csite%is_cold ) then
+             temp_cohort%laimemory = b_leaf
+             b_leaf  = 0._r8
+             cstatus = leaves_off
          endif
          
-         if ( EDPftvarcon_inst%stress_decid(temp_cohort%pft) == itrue .and. &
-              any(csite%dstatus == [phen_dstat_timeoff,phen_dstat_moistoff])) then
-            temp_cohort%laimemory = b_leaf
-            b_leaf  = 0._r8
-            cstatus = leaves_off
+         if ( EDPftvarcon_inst%stress_decid(c_pft) == itrue .and. csite%is_drought ) then
+             temp_cohort%laimemory = b_leaf
+             b_leaf  = 0._r8
+             cstatus = leaves_off
          endif
+         
+         prt_obj => null()
+         call InitPRTObject(prt_obj)
+         
+         do el = 1,num_elements
+             
+             element_id = element_list(el)
+             
+             ! If this is carbon12, then the initialization is straight forward
+             ! otherwise, we use stoichiometric ratios
+             select case(element_id)
+             case(carbon12_element)
+                 
+                 m_struct = b_struct
+                 m_leaf   = b_leaf
+                 m_fnrt   = b_fnrt
+                 m_sapw   = b_sapw
+                 m_store  = b_store
+                 m_repro  = 0._r8
+                 
+             case(nitrogen_element)
+                 
+                 m_struct = b_struct*EDPftvarcon_inst%prt_nitr_stoich_p1(c_pft,struct_organ)
+                 m_leaf   = b_leaf*EDPftvarcon_inst%prt_nitr_stoich_p1(c_pft,leaf_organ)
+                 m_fnrt   = b_fnrt*EDPftvarcon_inst%prt_nitr_stoich_p1(c_pft,fnrt_organ)
+                 m_sapw   = b_sapw*EDPftvarcon_inst%prt_nitr_stoich_p1(c_pft,sapw_organ)
+                 m_store  = b_store*EDPftvarcon_inst%prt_nitr_stoich_p1(c_pft,store_organ)
+                 m_repro  = 0._r8
+                 
+             case(phosphorus_element)
+                 
+                 m_struct = b_struct*EDPftvarcon_inst%prt_phos_stoich_p1(c_pft,struct_organ)
+                 m_leaf   = b_leaf*EDPftvarcon_inst%prt_phos_stoich_p1(c_pft,leaf_organ)
+                 m_fnrt   = b_fnrt*EDPftvarcon_inst%prt_phos_stoich_p1(c_pft,fnrt_organ)
+                 m_sapw   = b_sapw*EDPftvarcon_inst%prt_phos_stoich_p1(c_pft,sapw_organ)
+                 m_store  = b_store*EDPftvarcon_inst%prt_phos_stoich_p1(c_pft,store_organ)
+                 m_repro  = 0._r8
+             end select
+             
+             select case(hlm_parteh_mode)
+             case (prt_carbon_allom_hyp,prt_cnp_flex_allom_hyp )
+                 
+                 ! Equally distribute leaf mass into available age-bins
+                 do iage = 1,nleafage
+                     call SetState(prt_obj,leaf_organ, element_id,m_leaf/real(nleafage,r8),iage)
+                 end do
+                 
+                 call SetState(prt_obj,fnrt_organ, element_id, m_fnrt)
+                 call SetState(prt_obj,sapw_organ, element_id, m_sapw)
+                 call SetState(prt_obj,store_organ, element_id, m_store)
+                 call SetState(prt_obj,struct_organ, element_id, m_struct)
+                 call SetState(prt_obj,repro_organ, element_id, m_repro)
+                 
+             case default
+                 write(fates_log(),*) 'Unspecified PARTEH module during inventory intitialization'
+                 call endrun(msg=errMsg(sourcefile, __LINE__))
+             end select
+             
+         end do
+
+         call prt_obj%CheckInitialConditions()
 
          ! Since spread is a canopy level calculation, we need to provide an initial guess here.
-         if( debug_inv) then
-            write(fates_log(),*) 'calling create_cohort: ', temp_cohort%pft, temp_cohort%n, &
-                 temp_cohort%hite, temp_cohort%dbh, &
-                 b_leaf, b_fineroot, b_sapwood, b_dead, b_store, &
-                 temp_cohort%laimemory, cstatus, rstatus, temp_cohort%canopy_trim, &
-                 1, csite%spread
-         endif
-
-         call create_cohort(csite, cpatch, temp_cohort%pft, temp_cohort%n, temp_cohort%hite, &
-              temp_cohort%dbh, b_leaf, b_fineroot, b_sapwood, b_dead, b_store, &
-              temp_cohort%laimemory, cstatus, rstatus, temp_cohort%canopy_trim, &
-              1, csite%spread, equal_leaf_aclass, bc_in)
+         call create_cohort(csite, cpatch, c_pft, temp_cohort%n, temp_cohort%hite, temp_cohort%dbh, &
+               prt_obj, temp_cohort%laimemory, cstatus, rstatus, temp_cohort%canopy_trim, &
+               1, csite%spread, bc_in)
 
          deallocate(temp_cohort) ! get rid of temporary cohort
+
       end do
 
       return
