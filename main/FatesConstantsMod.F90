module FatesConstantsMod

  ! This module is used to define global _immutable_ data. Everything in
  ! this module must have the parameter attribute.

  implicit none
  private ! Modules are private by default

  ! kinds
  integer, parameter, public :: fates_r8 = selected_real_kind(12) ! 8 byte real
  integer, parameter, public :: fates_int = selected_int_kind(8)  ! 4 byte int

  ! string lengths
  integer, parameter, public :: fates_avg_flag_length = 3
  integer, parameter, public :: fates_short_string_length = 32
  integer, parameter, public :: fates_long_string_length = 199

  ! Used to initialize and test unset integers
  integer, parameter, public :: fates_unset_int = -9999

  ! Used to initialize and test unset r8s
  real(fates_r8), parameter, public :: fates_unset_r8 = -1.e36_fates_r8

  ! Used to check if a parameter was specified in the parameter file (or left as _)
  real(fates_r8), parameter, public :: fates_check_param_set = 9.9e32_fates_r8

  ! Integer equivalent of true  (in case some compilers dont auto convert)
  integer, parameter, public :: itrue = 1

  ! Integer equivalent of false (in case come compilers dont auto convert)
  integer, parameter, public :: ifalse = 0

  ! the parameter file may determine that fewer
  ! are used, but this helps allocate scratch
  ! space and output arrays.

  integer , parameter, public       :: N_DBH_BINS = 6  ! no. of dbh bins used when comparing patches
  real(fates_r8), parameter, public :: patchfusion_dbhbin_loweredges(N_DBH_BINS) = &
  (/0._fates_r8, 5._fates_r8, 20._fates_r8, 50._fates_r8, 100._fates_r8, 150._fates_r8/) ! array of bin lower edges for comparing patches


  integer , parameter, public :: N_DIST_TYPES = 4          ! Disturbance Modes 1) tree-fall, 2) fire, 3) logging, 4) land-use change
  integer , parameter, public :: dtype_ifall  = 1          ! index for naturally occuring tree-fall generated event
  integer , parameter, public :: dtype_ifire  = 2          ! index for fire generated disturbance event
  integer , parameter, public :: dtype_ilog   = 3          ! index for logging generated disturbance event
  integer , parameter, public :: dtype_ilandusechange = 4  ! index for land use change disturbance (not including logging)

  ! Labels for patch land use type information
  integer, parameter, public :: n_landuse_cats = 5
  integer, parameter, public :: primaryland = 1
  integer, parameter, public :: secondaryland = 2
  integer, parameter, public :: rangeland = 3
  integer, parameter, public :: pastureland = 4
  integer, parameter, public :: cropland = 5
  logical, parameter, dimension(n_landuse_cats), public :: is_crop = [.false., .false.,.false.,.false.,.true.]
  integer, parameter, public :: n_crop_lu_types = 1

  ! Bareground nocomp land use label
  integer, parameter, public :: nocomp_bareground_land = 0  ! not a real land use type, only for labeling any bare-ground nocomp patches

  ! Bareground nocomp PFT label for no competition mode
  integer, parameter, public :: nocomp_bareground = 0

  integer, parameter, public :: leaves_on  = 2  ! Flag specifying that a deciduous plant has leaves
                                                ! and should be allocating to them as well
  integer, parameter, public :: leaves_off = 1  ! Flag specifying that a deciduous plant has dropped
                                                ! its leaves and should not be trying to allocate
                                                ! towards any growth.
  integer, parameter, public :: leaves_shedding = 3  ! Flag specifying that a deciduous plant has leaves
                                                     ! but is shedding them (partial shedding). This plant
                                                     ! should not allocate carbon towards growth or 
                                                     ! reproduction.
integer, parameter, public :: ihard_stress_decid = 1 ! If the PFT is stress (drought) deciduous,
                                                     !  this flag is used to tell that the PFT
                                                     !  is a "hard" deciduous (i.e., the plant
                                                     !  has only two statuses, the plant either
                                                     !  sheds all leaves when it's time, or seeks
                                                     !  to flush the leaves back to allometry 
                                                     !  when conditions improve.
integer, parameter, public :: isemi_stress_decid = 2 ! If the PFT is stress (drought) deciduous,
                                                     !  this flag is used to tell that the PFT
                                                     !  is a semi-deciduous (i.e., the plant
                                                     !  can downregulate the amount of leaves
                                                     !  relative to the allometry based on 
                                                     !  soil moisture conditions. It can still
                                                     !  shed all leaves if conditions are very
                                                     !  dry.

  integer, parameter, public :: ican_upper = 1  ! nominal index for the upper canopy
  integer, parameter, public :: ican_ustory = 2 ! nominal index for diagnostics that refer to understory layers 
                                                !  (all layers that are not the top canopy layer)

  ! Flags specifying how phosphorous uptake and turnover interacts
  ! with the host model.
  integer, public, parameter :: prescribed_p_uptake = 1
  integer, public, parameter :: coupled_p_uptake    = 2

  ! Flags specifying how nitrogen uptake and turnover interacts
  ! with the host model.
  integer, public, parameter :: prescribed_n_uptake = 1
  integer, public, parameter :: coupled_n_uptake    = 2
  integer, public, parameter :: coupled_np_comp_scaling = 1 ! This flag signals that at least 1 chemical element (ie N or P)
  
  !Flags specifying how tree regeneration works
  
  integer, public, parameter :: TRS_no_seedling_dyn = 3                          ! Constant defining the Tree Recruitment
                                                                                 ! Scheme switch. This value turns on 
                                                                                 ! size-based reproductive allocation 
                                                                                 ! and allocation to non-seed 
                                                                                 ! reproductive biomass, but does not turn 
                                                                                 ! on seedling dynamics.
  integer, public, parameter :: TRS_regeneration = 2                             ! Constant defining the Tree Recruitment
                                                                                 ! Scheme switch. Turns on full TRS.
  integer, public, parameter :: default_regeneration = 1                         ! Constant defining FATES's default 
                                                                                 ! regeneration scheme switch.
  real(fates_r8), public, parameter :: min_max_dbh_for_trees = 15._fates_r8      ! If pfts have a max dbh less 
                                                                                 ! than this value FATES 
                                                                                 ! will use the default regeneration scheme.
                                                                                 ! Avoids TRS for shrubs / grasses.

  integer, public, parameter :: trivial_np_comp_scaling = 2 ! This flag definition indicates that either
                                                            ! nutrients are turned off in FATES, or, that the
                                                            ! plants are not coupled with below ground chemistry. In
                                                            ! this situation, we send token boundary condition information.


  ! This flag specifies the scaling of how we present
  ! nutrient competitors to the HLM's soil BGC model
  
  integer, public :: fates_np_comp_scaling = fates_unset_int

  real(fates_r8), parameter, public :: secondary_age_threshold = 94._fates_r8 ! less than this value is young secondary land
                                                            ! based on average age of global
                                                            ! secondary 1900s land in hurtt-2011

  ! integer labels for specifying harvest units
  integer, parameter, public :: photosynth_acclim_model_none = 1
  integer, parameter, public :: photosynth_acclim_model_kumarathunge_etal_2019 = 2

  ! integer labels for specifying harvest units
  integer, parameter, public :: hlm_harvest_area_fraction = 1 ! Code for harvesting by area
  integer, parameter, public :: hlm_harvest_carbon = 2 ! Code for harvesting based on carbon extracted.

<<<<<<< HEAD
  ! integer labels for specifying harvest debt status
  integer, parameter, public :: fates_no_harvest_debt = 0
  integer, parameter, public :: fates_with_harvest_debt = 1
  integer, parameter, public :: fates_bypass_harvest_debt = 2  ! Do not calculate harvest debt for area based harvest
=======
  ! integer labels for specifying leaf maintenance respiration models
  integer, parameter, public :: lmrmodel_ryan_1991         = 1
  integer, parameter, public :: lmrmodel_atkin_etal_2017   = 2

  ! integer labels for specifying carbon starvation model
  integer, parameter, public :: cstarvation_model_lin = 1 ! Linear scaling
  integer, parameter, public :: cstarvation_model_exp = 2 ! Exponential scaling
>>>>>>> 02ee145d

  ! Error Tolerances

  ! Allowable error in carbon allocations, should be applied to estimates
  ! of carbon conservation in units of kgC/plant.  This gives an effective
  ! error tolerance of 1 microgram.
  real(fates_r8), parameter, public :: calloc_abs_error = 1.0e-9_fates_r8

  ! area tolerance checks
  real(fates_r8), parameter, public :: area_error_1     = 1.0e-16_fates_r8 ! error tolerance for area checks (canopy, patch)
  real(fates_r8), parameter, public :: area_error_2     = 1.0e-12_fates_r8 ! error tolerance for tree lai checks
  real(fates_r8), parameter, public :: area_error_3     = 10.e-9_fates_r8  ! error tolerance for area checks (canopy, patch)
  real(fates_r8), parameter, public :: area_error_4     = 1.0e-10_fates_r8 ! error tolerance for area checks

  ! Rounding errors seem to hover around 1e-15 for the gnu compiler
  ! when not applying compiler directives for safe math.  An example
  ! of this is taking a vector of numbers, dividing through by their sum,
  ! multiplying each by their original sum, and then seeing if their addition
  ! matches the original sum.  Other simple examples of rounding errors
  ! are simply changing the orders:  a*b*c .ne. a*c*b
  ! This value here is used as an error expectation comparison
  ! for multiplication/division procedures, also allowing for 3 orders
  ! of magnitude of buffer error (ie instead of 1e-15)
  real(fates_r8), parameter, public :: rsnbl_math_prec = 1.0e-12_fates_r8

  ! in nocomp simulations, what is the minimum PFT fraction for any given land use type?
  real(fates_r8), parameter, public :: min_nocomp_pftfrac_perlanduse = 0.01_fates_r8

  ! This is the precision of 8byte reals (~1e-308)
  real(fates_r8), parameter, public :: tinyr8 = tiny(1.0_fates_r8)

  ! We mostly use this in place of logical comparisons
  ! between reals with zero, as the chances are their
  ! precisions are preventing perfect zero in comparison
  real(fates_r8), parameter, public :: nearzero = 1.0e-30_fates_r8

  ! Unit conversion constants:

  ! Conversion factor umols of Carbon -> kg of Carbon (1 mol = 12g)
  ! We do not use umolC_per_kg because it is a non-terminating decimal

  real(fates_r8), parameter, public :: umolC_to_kgC = 12.0E-9_fates_r8

  ! Conversion factor: miligrams per kilogram
  real(fates_r8), parameter, public :: mg_per_kg    = 1.0e6_fates_r8

  ! Conversion factor: grams per kilograms
  real(fates_r8), parameter, public :: g_per_kg = 1000.0_fates_r8

  ! Conversion factor: kilograms per gram
  real(fates_r8), parameter, public :: kg_per_g = 0.001_fates_r8

  ! Conversion factor: miligrams per grams
  real(fates_r8), parameter, public :: mg_per_g = 1000.0_fates_r8

  ! Conversion factor: kilograms per Megagram
  real(fates_r8), parameter, public :: kg_per_Megag = 1000.0_fates_r8

  ! Conversion factor: micromoles per milimole
  real(fates_r8), parameter, public :: umol_per_mmol = 1000.0_fates_r8

  ! Conversion factor: milimoles per mole
  real(fates_r8), parameter, public :: mmol_per_mol = 1000.0_fates_r8

  ! Conversion factor: micromoles per mole
  real(fates_r8), parameter, public :: umol_per_mol = 1.0E6_fates_r8

  ! Conversion factor: moles per micromole
  real(fates_r8), parameter, public :: mol_per_umol = 1.0E-6_fates_r8
  
  ! Conversion factor: umols per kilomole
  real(fates_r8), parameter, public :: umol_per_kmol = 1.0E9_fates_r8

  ! Conversion factor: meters per milimeter
  real(fates_r8), parameter, public :: m_per_mm = 1.0E-3_fates_r8

  ! Conversion factor: milimeters per meter
  real(fates_r8), parameter, public :: mm_per_m = 1.0E3_fates_r8

  ! Conversion factor: millimeters per centimeter (ahb added this 7/7/2021)
  real(fates_r8), parameter, public :: mm_per_cm = 10.0_fates_r8
  
  ! Conversion factor: meters per centimeter
  real(fates_r8), parameter, public :: m_per_cm = 1.0E-2_fates_r8

  ! Conversion factor: m2 per ha
  real(fates_r8), parameter, public :: m2_per_ha = 1.0e4_fates_r8

  ! Conversion factor: m2 per km2
  real(fates_r8), parameter, public :: m2_per_km2 = 1.0e6_fates_r8

  ! Conversion factor: cm2 per m2
  real(fates_r8), parameter, public :: cm2_per_m2 = 10000.0_fates_r8

  ! Conversion factor: m3 per mm3
  real(fates_r8), parameter, public :: m3_per_mm3 = 1.0E-9_fates_r8

  ! Conversion factor: cubic meters per cubic cm
  real(fates_r8), parameter, public :: m3_per_cm3 = 1.0E-6_fates_r8

  real(fates_r8), parameter, public :: cm3_per_m3 = 1.0E6_fates_r8

  ! Conversion factor :: ha per m2
  real(fates_r8), parameter, public :: ha_per_m2 = 1.0e-4_fates_r8

  ! Conversion: seconds per minute
  real(fates_r8), parameter, public :: sec_per_min = 60.0_fates_r8

  ! Conversion: seconds per day
  real(fates_r8), parameter, public :: sec_per_day = 86400.0_fates_r8

  ! Conversion: megajoules per joule
  real(fates_r8), parameter, public :: megajoules_per_joule = 1.0E-6_fates_r8
 
  
  ! Conversion: days per second
  real(fates_r8), parameter, public :: days_per_sec = 1.0_fates_r8/86400.0_fates_r8

  ! Conversion: days per year. assume HLM uses 365 day calendar.
  ! If we need to link to 365.25-day-calendared HLM, rewire to pass through interface
  real(fates_r8), parameter, public :: days_per_year = 365.00_fates_r8

  ! Integer version of days per year.
  integer, parameter, public :: ndays_per_year = nint(days_per_year)

  ! Conversion: years per day. assume HLM uses 365 day calendar.
  ! If we need to link to 365.25-day-calendared HLM, rewire to pass through interface
  real(fates_r8), parameter, public :: years_per_day = 1.0_fates_r8/365.00_fates_r8

  ! Conversion: months per year
  real(fates_r8), parameter, public :: months_per_year = 12.0_fates_r8

  ! Conversion: Joules per kiloJoules
  real(fates_r8), parameter, public :: J_per_kJ = 1000.0_fates_r8

  ! Physical constants
  
  ! dewpoint calculation
  real(fates_r8), parameter, public :: dewpoint_a = 17.62_fates_r8
  real(fates_r8), parameter, public :: dewpoint_b = 243.12_fates_r8 ![degrees C]

  ! universal gas constant [J/K/kmol]
  real(fates_r8), parameter, public :: rgas_J_K_kmol          = 8314.4598_fates_r8

  ! universal gas constant [J/k/mol]
  real(fates_r8), parameter, public :: rgas_J_K_mol           = 8.3144598_fates_r8

  ! freezing point of water at 1 atm (K)
  real(fates_r8), parameter, public :: t_water_freeze_k_1atm   = 273.15_fates_r8

  ! freezing point of water at triple point (K)
  real(fates_r8), parameter, public :: t_water_freeze_k_triple = 273.16_fates_r8

  ! Density of fresh liquid water (kg/m3)
  real(fates_r8), parameter, public :: dens_fresh_liquid_water = 1.0E3_fates_r8

  ! Molar mass of water (g/mol)
  real(fates_r8), parameter, public :: molar_mass_water = 18.0_fates_r8

  ! Approximate molar mass of water vapor to dry air (-)
  real(fates_r8), parameter, public :: molar_mass_ratio_vapdry= 0.622_fates_r8
  
  ! Gravity constant on earth [m/s]
  real(fates_r8), parameter, public :: grav_earth = 9.8_fates_r8

  ! Megapascals to pascals
  real(fates_r8), parameter, public :: pa_per_mpa = 1.e6_fates_r8

  ! Pascals to megapascals
  real(fates_r8), parameter, public :: mpa_per_pa = 1.e-6_fates_r8

  ! Conversion: megapascals per mm H2O suction
  real(fates_r8), parameter, public :: mpa_per_mm_suction = dens_fresh_liquid_water * &
                                       grav_earth * 1.0E-9_fates_r8

  ! For numerical inquiry
  real(fates_r8), parameter, public :: fates_huge = huge(g_per_kg)

  real(fates_r8), parameter, public :: fates_tiny = tiny(g_per_kg)
  
  ! Geodesy constants (WGS 84)
  real(fates_r8), parameter, public :: earth_radius_eq = 6378137.0_fates_r8                       ! equitorial radius, earth [m]
  real(fates_r8), parameter, public :: earth_flattening = 1.0_fates_r8 / 298.257223563_fates_r8  ! flattening [non-dimensional]
  

  ! Geometric Constants

  ! PI
  real(fates_r8), parameter, public :: pi_const = 3.14159265359_fates_r8
  real(fates_r8), parameter, public :: rad_per_deg = pi_const/180.0_fates_r8

  ! Rdark constants from Atkin et al., 2017 https://doi.org/10.1007/978-3-319-68703-2_6
  ! and Heskel et al., 2016 https://doi.org/10.1073/pnas.1520282113
  real(fates_r8), parameter, public :: lmr_b = 0.1012_fates_r8       ! (degrees C**-1)

  real(fates_r8), parameter, public :: lmr_c = -0.0005_fates_r8      ! (degrees C**-2)

  real(fates_r8), parameter, public :: lmr_TrefC = 25._fates_r8      ! (degrees C)

  real(fates_r8), parameter, public :: lmr_r_1 = 0.2061_fates_r8     ! (umol CO2/m**2/s / (gN/(m2 leaf))) 

  real(fates_r8), parameter, public :: lmr_r_2 = -0.0402_fates_r8    ! (umol CO2/m**2/s/degree C)
  
  ! some integers related to termination mortality
  integer, parameter, public :: n_term_mort_types = 3
  integer, parameter, public :: i_term_mort_type_cstarv = 1
  integer, parameter, public :: i_term_mort_type_canlev = 2
  integer, parameter, public :: i_term_mort_type_numdens = 3

end module FatesConstantsMod<|MERGE_RESOLUTION|>--- conflicted
+++ resolved
@@ -141,12 +141,11 @@
   integer, parameter, public :: hlm_harvest_area_fraction = 1 ! Code for harvesting by area
   integer, parameter, public :: hlm_harvest_carbon = 2 ! Code for harvesting based on carbon extracted.
 
-<<<<<<< HEAD
   ! integer labels for specifying harvest debt status
   integer, parameter, public :: fates_no_harvest_debt = 0
   integer, parameter, public :: fates_with_harvest_debt = 1
   integer, parameter, public :: fates_bypass_harvest_debt = 2  ! Do not calculate harvest debt for area based harvest
-=======
+
   ! integer labels for specifying leaf maintenance respiration models
   integer, parameter, public :: lmrmodel_ryan_1991         = 1
   integer, parameter, public :: lmrmodel_atkin_etal_2017   = 2
@@ -154,7 +153,6 @@
   ! integer labels for specifying carbon starvation model
   integer, parameter, public :: cstarvation_model_lin = 1 ! Linear scaling
   integer, parameter, public :: cstarvation_model_exp = 2 ! Exponential scaling
->>>>>>> 02ee145d
 
   ! Error Tolerances
 
