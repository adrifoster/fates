--- conflicted
+++ resolved
@@ -30,9 +30,6 @@
   ! Integer equivalent of false (in case come compilers dont auto convert)
   integer, parameter, public :: ifalse = 0
 
-<<<<<<< HEAD
-  ! Labels for patch land use type information
-=======
   ! the parameter file may determine that fewer
   ! are used, but this helps allocate scratch
   ! space and output arrays.
@@ -50,8 +47,7 @@
   integer , parameter, public :: dtype_ilog   = 3          ! index for logging generated disturbance event
   integer , parameter, public :: dtype_ilandusechange = 4          ! index for land use change disturbance (not including logging)
 
-  ! Labels for patch disturbance history
->>>>>>> 15027104
+  ! Labels for patch land use type information
   integer, parameter, public :: n_landuse_cats = 5
   integer, parameter, public :: primaryland = 1
   integer, parameter, public :: secondaryland = 2
@@ -60,12 +56,11 @@
   integer, parameter, public :: cropland = 5
   logical, parameter, dimension(0:n_landuse_cats), public :: is_crop = [.false., .false.,.false.,.false.,.false.,.true.]
 
-<<<<<<< HEAD
   ! Bareground nocomp land use label
   integer, parameter, public :: nocomp_bareground_land = 0  ! not a real land use type, only for labeling any bare-ground nocomp patches
 
   ! Bareground nocomp PFT label for no competition mode
-=======
+  integer, parameter, public :: nocomp_bareground = 0
 
   integer, parameter, public :: leaves_on  = 2  ! Flag specifying that a deciduous plant has leaves
                                                 ! and should be allocating to them as well
@@ -96,10 +91,6 @@
   integer, parameter, public :: ican_ustory = 2 ! nominal index for diagnostics that refer to understory layers 
                                                 !  (all layers that are not the top canopy layer)
 
-  ! Bareground label for no competition mode
->>>>>>> 15027104
-  integer, parameter, public :: nocomp_bareground = 0
-
   ! Flags specifying how phosphorous uptake and turnover interacts
   ! with the host model.
   integer, public, parameter :: prescribed_p_uptake = 1
