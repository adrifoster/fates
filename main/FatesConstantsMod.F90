module FatesConstantsMod

  ! This module is used to define global _immutable_ data. Everything in
  ! this module must have the parameter attribute.

  implicit none
  private ! Modules are private by default

  ! kinds
  integer, parameter, public :: fates_r8 = selected_real_kind(12) ! 8 byte real
  integer, parameter, public :: fates_int = selected_int_kind(8)  ! 4 byte int

  ! string lengths
  integer, parameter, public :: fates_avg_flag_length = 3
  integer, parameter, public :: fates_short_string_length = 32
  integer, parameter, public :: fates_long_string_length = 199

  ! Used to initialize and test unset integers
  integer, parameter, public :: fates_unset_int = -9999

  ! Used to initialize and test unset r8s
  real(fates_r8), parameter, public :: fates_unset_r8 = -1.e36_fates_r8

  ! Used to check if a parameter was specified in the parameter file (or left as _)
  real(fates_r8), parameter, public :: fates_check_param_set = 9.9e32_fates_r8

  ! Integer equivalent of true  (in case some compilers dont auto convert)
  integer, parameter, public :: itrue = 1

  ! Integer equivalent of false (in case come compilers dont auto convert)
  integer, parameter, public :: ifalse = 0

  ! Labels for patch disturbance history
  integer, parameter, public :: n_anthro_disturbance_categories = 2
  integer, parameter, public :: primaryforest = 1
  integer, parameter, public :: secondaryforest = 2


  ! Flags specifying how phosphorous uptake and turnover interacts
  ! with the host model.
  integer, public, parameter :: prescribed_p_uptake = 1
  integer, public, parameter :: coupled_p_uptake    = 2

  ! Flags specifying how nitrogen uptake and turnover interacts
  ! with the host model.
  integer, public, parameter :: prescribed_n_uptake = 1
  integer, public, parameter :: coupled_n_uptake    = 2


  integer, public, parameter :: cohort_np_comp_scaling = 1  ! This flag definition indicates that EVERY cohort on
                                                            ! the column should compete independently in the soil
                                                            ! BGC nitrogen and phosphorus acquisition scheme.

  integer, public, parameter :: pft_np_comp_scaling    = 2  ! This flag definition indicates that cohorts should
                                                            ! be grouped into PFTs, and each PFT will be represented
                                                            ! as the competitor, in the BGC N and P acquisition scheme

  integer, public, parameter :: trivial_np_comp_scaling = 3 ! This flag definition indicates that either
                                                            ! nutrients are turned off in FATES, or, that the
                                                            ! plants are not coupled with below ground chemistry. In
                                                            ! this situation, we send token boundary condition information.


  ! This flag specifies the scaling of how we present
  ! nutrient competitors to the HLM's soil BGC model

  integer, public, parameter :: fates_np_comp_scaling = cohort_np_comp_scaling

  real(fates_r8), parameter, public :: secondary_age_threshold = 94._fates_r8 ! less than this value is young secondary land
                                                            ! based on average age of global
                                                            ! secondary 1900s land in hurtt-2011

  ! integer labels for specifying harvest units
  integer, parameter, public :: hlm_harvest_area_fraction = 1 ! Code for harvesting by area
  integer, parameter, public :: hlm_harvest_carbon = 2 ! Code for harvesting based on carbon extracted.


  ! Error Tolerances

  ! Allowable error in carbon allocations, should be applied to estimates
  ! of carbon conservation in units of kgC/plant.  This gives an effective
  ! error tolerance of 1 microgram.
  real(fates_r8), parameter, public :: calloc_abs_error = 1.0e-9_fates_r8

  ! Rounding errors seem to hover around 1e-15 for the gnu compiler
  ! when not applying compiler directives for safe math.  An example
  ! of this is taking a vector of numbers, dividing through by their sum,
  ! multiplying each by their original sum, and then seeing if their addition
  ! matches the original sum.  Other simple examples of rounding errors
  ! are simply changing the orders:  a*b*c .ne. a*c*b
  ! This value here is used as an error expectation comparison
  ! for multiplication/division procedures, also allowing for 3 orders
  ! of magnitude of buffer error (ie instead of 1e-15)
  real(fates_r8), parameter, public :: rsnbl_math_prec = 1.0e-12_fates_r8

  ! This is the precision of 8byte reals (~1e-308)
  real(fates_r8), parameter, public :: tinyr8 = tiny(1.0_fates_r8)

  ! We mostly use this in place of logical comparisons
  ! between reals with zero, as the chances are their
  ! precisions are preventing perfect zero in comparison
  real(fates_r8), parameter, public :: nearzero = 1.0e-30_fates_r8

  ! Unit conversion constants:

  ! Conversion factor umols of Carbon -> kg of Carbon (1 mol = 12g)
  ! We do not use umolC_per_kg because it is a non-terminating decimal

  real(fates_r8), parameter, public :: umolC_to_kgC = 12.0E-9_fates_r8

  ! Conversion factor: miligrams per kilogram
  real(fates_r8), parameter, public :: mg_per_kg    = 1.0e6_fates_r8

  ! Conversion factor: grams per kilograms
  real(fates_r8), parameter, public :: g_per_kg = 1000.0_fates_r8

  ! Conversion factor: kilograms per gram
  real(fates_r8), parameter, public :: kg_per_g = 0.001_fates_r8

  ! Conversion factor: miligrams per grams
  real(fates_r8), parameter, public :: mg_per_g = 1000.0_fates_r8

  ! Conversion factor: kilograms per Megagram
  real(fates_r8), parameter, public :: kg_per_Megag = 1000.0_fates_r8

  ! Conversion factor: micromoles per milimole
  real(fates_r8), parameter, public :: umol_per_mmol = 1000.0_fates_r8

  ! Conversion factor: milimoles per mole
  real(fates_r8), parameter, public :: mmol_per_mol = 1000.0_fates_r8

  ! Conversion factor: micromoles per mole
  real(fates_r8), parameter, public :: umol_per_mol = 1.0E6_fates_r8

  ! Conversion factor: umols per kilomole
  real(fates_r8), parameter, public :: umol_per_kmol = 1.0E9_fates_r8

  ! Conversion factor: meters per milimeter
  real(fates_r8), parameter, public :: m_per_mm = 1.0E-3_fates_r8

  ! Conversion factor: milimeters per meter
  real(fates_r8), parameter, public :: mm_per_m = 1.0E3_fates_r8

<<<<<<< HEAD
  ! Conversion factor: millimeters per centimeter (ahb added this 7/7/2021)
  real(fates_r8), parameter, public :: mm_per_cm = 10.0_fates_r8
=======
  ! Conversion factor: meters per centimeter
  real(fates_r8), parameter, public :: m_per_cm = 1.0E-2_fates_r8
>>>>>>> b2714927

  ! Conversion factor: m2 per ha
  real(fates_r8), parameter, public :: m2_per_ha = 1.0e4_fates_r8

  ! Conversion factor: m2 per km2
  real(fates_r8), parameter, public :: m2_per_km2 = 1.0e6_fates_r8

  ! Conversion factor: cm2 per m2
  real(fates_r8), parameter, public :: cm2_per_m2 = 10000.0_fates_r8

  ! Conversion factor: m3 per mm3
  real(fates_r8), parameter, public :: m3_per_mm3 = 1.0E-9_fates_r8

  ! Conversion factor: cubic meters per cubic cm
  real(fates_r8), parameter, public :: m3_per_cm3 = 1.0E-6_fates_r8

  real(fates_r8), parameter, public :: cm3_per_m3 = 1.0E6_fates_r8

  ! Conversion factor :: ha per m2
  real(fates_r8), parameter, public :: ha_per_m2 = 1.0e-4_fates_r8

  ! Conversion: seconds per minute
  real(fates_r8), parameter, public :: sec_per_min = 60.0_fates_r8

  ! Conversion: seconds per day
  real(fates_r8), parameter, public :: sec_per_day = 86400.0_fates_r8

  ! Conversion: megajoules per joule
  real(fates_r8), parameter, public :: megajoules_per_joule = 1.0E-6_fates_r8
 
  ! Conversion: megapascals per mm H2O suction
  real(fates_r8), parameter, public :: mpa_per_mm_suction = 1.0E-5_fates_r8
 
  ! Conversion: days per second
  real(fates_r8), parameter, public :: days_per_sec = 1.0_fates_r8/86400.0_fates_r8

  ! Conversion: days per year. assume HLM uses 365 day calendar.
  ! If we need to link to 365.25-day-calendared HLM, rewire to pass through interface
  real(fates_r8), parameter, public :: days_per_year = 365.00_fates_r8

  ! Conversion: years per day. assume HLM uses 365 day calendar.
  ! If we need to link to 365.25-day-calendared HLM, rewire to pass through interface
  real(fates_r8), parameter, public :: years_per_day = 1.0_fates_r8/365.00_fates_r8

  ! Conversion: months per year
  real(fates_r8), parameter, public :: months_per_year = 12.0_fates_r8

  ! Conversion: Joules per kiloJoules
  real(fates_r8), parameter, public :: J_per_kJ = 1000.0_fates_r8

  ! Physical constants

  ! universal gas constant [J/K/kmol]
  real(fates_r8), parameter, public :: rgas_J_K_kmol          = 8314.4598_fates_r8

  ! universal gas constant [J/k/mol]
  real(fates_r8), parameter, public :: rgas_J_K_mol           = 8.3144598_fates_r8

  ! freezing point of water at 1 atm (K)
  real(fates_r8), parameter, public :: t_water_freeze_k_1atm   = 273.15_fates_r8

  ! freezing point of water at triple point (K)
  real(fates_r8), parameter, public :: t_water_freeze_k_triple = 273.16_fates_r8

  ! Density of fresh liquid water (kg/m3)
  real(fates_r8), parameter, public :: dens_fresh_liquid_water = 1.0E3_fates_r8

  ! Molar mass of water (g/mol)
  real(fates_r8), parameter, public :: molar_mass_water = 18.0_fates_r8

  ! Approximate molar mass of water vapor to dry air (-)
  real(fates_r8), parameter, public :: molar_mass_ratio_vapdry= 0.622_fates_r8
  
  ! Gravity constant on earth [m/s]
  real(fates_r8), parameter, public :: grav_earth = 9.8_fates_r8

  ! Megapascals to pascals
  real(fates_r8), parameter, public :: pa_per_mpa = 1.e6_fates_r8

  ! Pascals to megapascals
  real(fates_r8), parameter, public :: mpa_per_pa = 1.e-6_fates_r8

  ! For numerical inquiry
  real(fates_r8), parameter, public :: fates_huge = huge(g_per_kg)

  real(fates_r8), parameter, public :: fates_tiny = tiny(g_per_kg)

  ! Geometric Constants

  ! PI
  real(fates_r8), parameter, public :: pi_const = 3.14159265359_fates_r8

end module FatesConstantsMod<|MERGE_RESOLUTION|>--- conflicted
+++ resolved
@@ -141,13 +141,11 @@
   ! Conversion factor: milimeters per meter
   real(fates_r8), parameter, public :: mm_per_m = 1.0E3_fates_r8
 
-<<<<<<< HEAD
   ! Conversion factor: millimeters per centimeter (ahb added this 7/7/2021)
   real(fates_r8), parameter, public :: mm_per_cm = 10.0_fates_r8
-=======
+  
   ! Conversion factor: meters per centimeter
   real(fates_r8), parameter, public :: m_per_cm = 1.0E-2_fates_r8
->>>>>>> b2714927
 
   ! Conversion factor: m2 per ha
   real(fates_r8), parameter, public :: m2_per_ha = 1.0e4_fates_r8
