--- conflicted
+++ resolved
@@ -14,13 +14,7 @@
   integer, parameter :: fates_short_string_length = 32
   integer, parameter :: fates_long_string_length = 199
 
-<<<<<<< HEAD
+  ! unset and various other 'special' values
   integer, parameter :: fates_unset_int = -9999
-
-  ! various magic numbers
-  real(fates_r8), parameter ::  fates_special_value = 1.0e36_fates_r8 ! special value for real data, compatible with clm.
-  integer, parameter :: fates_int_special_value = -9999    ! keep this negative to avoid conflicts with possible valid values
-
-=======
->>>>>>> f9776d60
+  
 end module FatesConstantsMod