--- conflicted
+++ resolved
@@ -18,14 +18,9 @@
   ! Used to initialize and test unset integers
   integer, parameter :: fates_unset_int = -9999
 
-<<<<<<< HEAD
-  real(fates_r8), parameter :: fates_unset_r8 = -9.9e32_fates_r8
-  
-=======
   ! Used to initialize and test unset r8s
   real(fates_r8), parameter :: fates_unset_r8 = -1.e36_fates_r8
 
->>>>>>> d2f09078
   ! Integer equivalent of true  (in case some compilers dont auto convert)
   integer, parameter :: itrue = 1
 
