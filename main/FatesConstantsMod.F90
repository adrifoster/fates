--- conflicted
+++ resolved
@@ -15,20 +15,12 @@
   integer, parameter :: fates_short_string_length = 32
   integer, parameter :: fates_long_string_length = 199
 
-  ! Unset and various other 'special' values
+  ! Used to initialize and test unset integers
   integer, parameter :: fates_unset_int = -9999
-<<<<<<< HEAD
 
-  ! special value for real data (history ignore val)
-  real(fates_r8), parameter ::  clm_spval = 1.e36_fates_r8
+  ! Used to initialize and test unset r8s
+  real(fates_r8), parameter :: fates_unset_r8 = -1.e36_fates_r8
 
-  ! special value for integer data
-  integer , parameter :: clm_ispval = -9999
-
-=======
-  real(fates_r8), parameter :: fates_unset_r8 = -9999._fates_r8
->>>>>>> 82498d5c
-  
   ! Integer equivalent of true  (in case some compilers dont auto convert)
   integer, parameter :: itrue = 1
 
