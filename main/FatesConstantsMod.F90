--- conflicted
+++ resolved
@@ -17,12 +17,8 @@
 
   ! Unset and various other 'special' values
   integer, parameter :: fates_unset_int = -9999
-<<<<<<< HEAD
 
-  real(fates_r8), parameter :: fates_unset_real = -9.9e32_fates_r8
-=======
-  real(fates_r8), parameter :: fates_unset_r8 = -9999._fates_r8
->>>>>>> 5dd0d0e5
+  real(fates_r8), parameter :: fates_unset_r8 = -9.9e32_fates_r8
   
   ! Integer equivalent of true  (in case some compilers dont auto convert)
   integer, parameter :: itrue = 1
