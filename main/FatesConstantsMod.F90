--- conflicted
+++ resolved
@@ -47,8 +47,8 @@
   ! with the host model.
   integer, public, parameter :: prescribed_n_uptake = 1
   integer, public, parameter :: coupled_n_uptake    = 2
-
-<<<<<<< HEAD
+  integer, public, parameter :: coupled_np_comp_scaling = 1 ! This flag signals that at least 1 chemical element (ie N or P)
+  
   !Flags specifying how tree regeneration works
   integer, public, parameter :: TRS = 2 !Constant defining the Tree Recruitment Scheme switch
   integer, public, parameter :: default_regeneration = 1 !Constant defining FATES's default regeneration scheme switch
@@ -56,10 +56,6 @@
                                                       !than this value FATES 
                                                       !will use the default regeneration scheme. This is to avoid
                                                       !the TRS being used for shrubs and grasses.
-
-=======
-  integer, public, parameter :: coupled_np_comp_scaling = 1 ! This flag signals that at least 1 chemical element (ie N or P)
->>>>>>> 5bb6e3e6
 
   integer, public, parameter :: trivial_np_comp_scaling = 2 ! This flag definition indicates that either
                                                             ! nutrients are turned off in FATES, or, that the
