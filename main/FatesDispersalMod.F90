module FatesDispersalMod

   use shr_log_mod           , only : errMsg => shr_log_errMsg
   use FatesGlobals          , only : endrun => fates_endrun
   use FatesGlobals          , only : fates_log
   use FatesConstantsMod     , only : r8 => fates_r8
   use FatesConstantsMod     , only : pi_const
   use FatesInterfaceTypesMod, only : numpft

   implicit none
   
   ! Neighbor node
   type, public :: neighbor_type
      
      ! Grid cell neighbor
      type(neighbor_type), pointer :: next_neighbor => null() 
   
      integer               :: gindex           ! grid cell index
      real(r8)              :: gc_dist          ! distance between source and neighbor
      real(r8), allocatable :: density_prob(:)  ! probability density from source per pft
      
   end type neighbor_type

   ! Neighborhood linked list
   type, public :: neighborhood_type

      ! Linked list of neighbors for a given source grid cell
      type(neighbor_type), pointer :: first_neighbor => null()
      type(neighbor_type), pointer :: last_neighbor => null()
     
      integer                :: neighbor_count   ! total neighbors near source
      integer, allocatable  :: neighbor_indices(:) ! list of gridcell indices

   end type neighborhood_type
   
   ! Dispersal type
   type, public :: dispersal_type
   
      real(r8), allocatable :: outgoing_local(:,:)    ! local buffer array of outgoing seeds, local gridcell x pft
      real(r8), allocatable :: outgoing_global(:,:)   ! global accumulation buffer array of outgoing seeds, global gridcell x pft
      real(r8), allocatable :: incoming_global(:,:)   ! local buffer array used to calculate incoming seeds based on nearest neighbors
      integer,  allocatable :: ncells_array(:)        ! local array with the number of gridcells per process for each rank index
      integer,  allocatable :: begg_array(:)          ! local array with the starting index of each gridcell for each rank index
           
      contains
      
         procedure :: init
      
   end type dispersal_type

   type(neighborhood_type), public, pointer :: lneighbors(:)

   public :: ProbabilityDensity
   public :: IsItDispersalTime
   
   integer :: dispersal_date = 0       ! Last candence date in which there was a dispersal
   logical :: dispersal_flag = .false. ! Have seeds been disperesed globally
  
   character(len=*), parameter, private :: sourcefile = __FILE__

contains

   ! ====================================================================================

   subroutine init(this, numprocs, numgc_global, numgc_local, numpft)
      
      ! Use
      use EDPftvarcon           , only : EDPftvarcon_inst 
<<<<<<< HEAD
      use FatesConstantsMod     , only : fates_check_param_set
      use FatesInterfaceTypesMod, only : hlm_seeddisp_cadence
      use FatesInterfaceTypesMod, only : fates_dispersal_cadence_none
=======
      use FatesConstantsMod     , only : fates_check_param_set, fates_unset_int
      use FatesInterfaceTypesMod, only : fates_dispersal_kernel_mode
      use FatesInterfaceTypesMod, only : fates_dispersal_kernel_none
>>>>>>> c24643ba
      
      ! Arguments
      class(dispersal_type), intent(inout) :: this

      integer, intent(in) ::  numprocs      ! number of processors (across all nodes)
      integer, intent(in) ::  numgc_global  ! number of gridcells across all processors
      integer, intent(in) ::  numgc_local   ! number of gridcells on this processor
      integer, intent(in) ::  numpft        ! number of FATES pfts
      
      ! Check if seed dispersal mode is 'turned on' by checking the parameter values
      ! This assumes we consistency in the parameter file across all pfts, i.e. either
      ! all 'on' or all 'off'
      if (hlm_seeddisp_cadence .eq. fates_dispersal_cadence_none) return
      
      allocate(this%outgoing_local(numpft,numgc_local))
      allocate(this%outgoing_global(numpft,numgc_global))
      allocate(this%incoming_global(numpft,numgc_global))
      !allocate(this%ncells_array(0:numprocs-1))
      !allocate(this%begg_array(0:numprocs-1))
      allocate(this%begg_array(numprocs))
      allocate(this%ncells_array(numprocs))
   
      this%outgoing_local(:,:) = 0._r8
      this%outgoing_global(:,:) = 0._r8
      this%incoming_global(:,:) = 0._r8
      this%ncells_array(:) = fates_unset_int
      this%begg_array(:) = fates_unset_int
      
      ! Set the dispersal date to the current date.  Dispersal will start at the end of
      ! current initial date
      dispersal_date = GetCadenceDate()           
      
   end subroutine init

   ! ====================================================================================

   subroutine ProbabilityDensity(pd, ipft, dist)

      ! Main subroutine that calls difference routines based on case select mode

      ! Use
      use FatesInterfaceTypesMod, only : fates_dispersal_kernel_exponential, &
                                         fates_dispersal_kernel_exppower, &
                                         fates_dispersal_kernel_logsech, &
                                         fates_dispersal_kernel_mode

      ! Arguments
      real(r8), intent(out) :: pd   ! Probability density
      integer, intent(in)   :: ipft ! pft index
      real(r8), intent(in)  :: dist ! distance

      ! Select the function to use based on the kernel mode
      ! Note that hlm_seeddisp_cadence is checked prior to this call being made
      select case(fates_dispersal_kernel_mode)

      case (fates_dispersal_kernel_exponential)
         pd = PD_exponential(dist,ipft)
      case (fates_dispersal_kernel_exppower)
         pd = PD_exppower(dist,ipft)
      case (fates_dispersal_kernel_logsech)
         pd = PD_logsech(dist,ipft)
      case default
         write(fates_log(),*) 'ERROR: An undefined dispersal kernel was specified: ', fates_dispersal_kernel_mode
         call endrun(msg=errMsg(sourcefile, __LINE__))
      end select

   end subroutine ProbabilityDensity

   ! ====================================================================================

   real(r8) function PD_exponential(dist, ipft)
      
      use EDPftvarcon           , only : EDPftvarcon_inst
   
      ! Arguments
      real(r8), intent(in) :: dist
      integer, intent(in)  :: ipft
      
      ! Assuming simple exponential decay.  In the future perhaps this could be an interface
      ! for different weight calculations (and could be held only in fates)
      
      PD_exponential = exp(-EDPftvarcon_inst%seed_dispersal_pdf_scale(ipft)*dist)

   end function PD_exponential

   ! ====================================================================================

   real(r8) function PD_exppower(dist, ipft)
      
      use EDPftvarcon           , only : EDPftvarcon_inst
   
      ! Arguments
      real(r8), intent(in) :: dist
      integer, intent(in)  :: ipft
      
      associate(&
         param_a => EDPftvarcon_inst%seed_dispersal_pdf_scale(ipft), &
         param_b => EDPftvarcon_inst%seed_dispersal_pdf_shape(ipft))      
      
      PD_exppower = (param_b / (2*pi_const*gamma(2/param_b))) * &
                    exp(-(dist**param_b)/(param_a**param_b))
                    
      end associate

   end function PD_exppower

   ! ====================================================================================

   real(r8) function PD_logsech(dist, ipft)
      
      use EDPftvarcon           , only : EDPftvarcon_inst
   
      ! Arguments
      real(r8), intent(in) :: dist
      integer, intent(in)  :: ipft

      associate(&
         param_a => EDPftvarcon_inst%seed_dispersal_pdf_scale(ipft), &
         param_b => EDPftvarcon_inst%seed_dispersal_pdf_shape(ipft))      
      
      PD_logsech = (1/(pi_const**2 * param_b * dist**2)) / &
                    ((dist/param_a)**(1/param_b) + &
                    (dist/param_a)**(-1/param_b))
                    
      end associate

   end function PD_logsech

   ! ====================================================================================
   
   logical function IsItDispersalTime(setdispersedflag)
   
   ! Determine if seeds should be dispersed across gridcells.  This eventually could be
   ! driven by plant reproduction dynamics.  For now this is based strictly on a calendar.
   ! This function attempts to wrap up all the logic for the dispersal code, which is
   ! takes place at multiple points in the code, into a single function.
   ! The logic for the function is as follows:
   !     - If new date and seeds not globally dispersed, pass local seed to global bufffer 
   !       (see wrap_update_hlmfates_dyn)
   !     - If new date and seeds not globally dispersed, globally disperse seeds (call WrapSeedGlobal) and
   !       set dispersed flag to true.  Note that since this must happen outside of threaded region,
   !       this comes after fates dynamic_driv procedure.
   !     - If new date or not and seeds have been globally dispersed, call wrap_seed_disperse
   !       to pass dispersed seeds to fates.  Set dispersed flag to false.  Given that this must 
   !       happen after WrapSeedGlobal, but can be threaded this takes place at the top of the 
   !       dynamics_driv call.
   
   use FatesInterfaceTypesMod, only : hlm_seeddisp_cadence
   use FatesInterfaceTypesMod, only : fates_dispersal_cadence_none
      
   ! Arguments
   logical, optional :: setdispersedflag ! Has the global dispersal been completed?

   ! Local
   logical :: setflag
   
   ! The default return value is false
   IsItDispersalTime = .false.
   
   ! Check if seed dispersal mode is 'turned on' by checking the parameter values
   ! If it is off, return false by default
   if (hlm_seeddisp_cadence .eq. fates_dispersal_cadence_none) return

   ! Check if set dispersal flag is provided.  This should be provided during a check
   ! when the flag should be set to true after the global dispersal
   setflag = .false.
   if (present(setdispersedflag)) then
      setflag = setdispersedflag
   end if
      
   ! If dispersal flag is true, regardless of the date, pass dispersed seeds to fates and reset flag
   ! If dispersal flag is false, check if it is time to disperse
   ! If it's time to disperse, check to see if the dispersal flag should be set true and last
   ! dispersal date updated
   write(fates_log(),*) 'IIDTpre, dflag, sflag, cdate, ddate', IsItDispersalTime, dispersal_flag, setflag, GetCadenceDate(), dispersal_date
   if (dispersal_flag) then
      IsItDispersalTime = .true.
      dispersal_flag = .false.
   else
      if (GetCadenceDate() .ne. dispersal_date) then
         IsItDispersalTime = .true.
         if (setflag) then
            dispersal_flag = .true.
            dispersal_date = GetCadenceDate()
         end if
      end if
   end if
   write(fates_log(),*) 'IIDTpst, dflag, sflag, cdate, ddate', IsItDispersalTime, dispersal_flag, setflag, GetCadenceDate(), dispersal_date
                                                                            
   end function IsItDispersalTime
   
   ! ====================================================================================

   integer function GetCadenceDate()
   
   use FatesInterfaceTypesMod, only : hlm_current_day, &
                                      hlm_current_month, & 
                                      hlm_current_year, &
                                      hlm_current_date, &
                                      hlm_seeddisp_cadence, &
                                      fates_dispersal_cadence_daily, &
                                      fates_dispersal_cadence_monthly, &
                                      fates_dispersal_cadence_yearly

   ! Select the date type to check against based on the dispersal candence
   select case(hlm_seeddisp_cadence)
   case (fates_dispersal_cadence_daily)
      GetCadenceDate = hlm_current_day
   case (fates_dispersal_cadence_monthly)
      GetCadenceDate = hlm_current_month
   case (fates_dispersal_cadence_yearly)
      GetCadenceDate = hlm_current_year
   case default
      write(fates_log(),*) 'ERROR: An undefined dispersal cadence was specified: ', hlm_seeddisp_cadence
      call endrun(msg=errMsg(sourcefile, __LINE__))
   end select
                                      
   end function GetCadenceDate

      
end module FatesDispersalMod<|MERGE_RESOLUTION|>--- conflicted
+++ resolved
@@ -66,15 +66,9 @@
       
       ! Use
       use EDPftvarcon           , only : EDPftvarcon_inst 
-<<<<<<< HEAD
       use FatesConstantsMod     , only : fates_check_param_set
       use FatesInterfaceTypesMod, only : hlm_seeddisp_cadence
       use FatesInterfaceTypesMod, only : fates_dispersal_cadence_none
-=======
-      use FatesConstantsMod     , only : fates_check_param_set, fates_unset_int
-      use FatesInterfaceTypesMod, only : fates_dispersal_kernel_mode
-      use FatesInterfaceTypesMod, only : fates_dispersal_kernel_none
->>>>>>> c24643ba
       
       ! Arguments
       class(dispersal_type), intent(inout) :: this
