module ChecksBalancesMod

   use shr_kind_mod,      only : r8 => shr_kind_r8
   use shr_const_mod,     only : SHR_CONST_CDAY
   use EDtypesMod,        only : ed_site_type
   use FatesPatchMod,     only : fates_patch_type
   use FatesCohortMod,    only : fates_cohort_type
   use EDTypesMod,        only : AREA
   use EDTypesMod,        only : site_massbal_type
   use PRTGenericMod,     only : num_elements
   use PRTGenericMod,     only : element_list
   use FatesInterfaceTypesMod, only : numpft
   use FatesConstantsMod, only : g_per_kg
   use FatesInterfaceTypesMod, only : bc_in_type
   use FatesLitterMod,    only : litter_type
   use FatesLitterMod,    only : ncwd
   use FatesLitterMod,    only : ndcmpy
   use PRTGenericMod,     only : carbon12_element
   use PRTGenericMod,     only : nitrogen_element
   use PRTGenericMod,     only : phosphorus_element
   use PRTGenericMod,     only : leaf_organ
   use PRTGenericMod,     only : fnrt_organ
   use PRTGenericMod,     only : sapw_organ
   use PRTGenericMod,     only : store_organ
   use PRTGenericMod,     only : repro_organ
   use PRTGenericMod,     only : struct_organ
   use FatesGlobals,      only : fates_log 
   use shr_log_mod,       only : errMsg => shr_log_errMsg
   use FatesGlobals,      only : endrun => fates_endrun

   implicit none
   
   private
   public :: SiteMassStock
   public :: PatchMassStock
   public :: CheckIntegratedMassPools
   
   character(len=*), parameter, private :: sourcefile = &
        __FILE__

contains
   
  ! ==============================================================================================
  
  subroutine SiteMassStock(currentSite,el,total_stock,biomass_stock,litter_stock,seed_stock)
  
     type(ed_site_type),intent(inout),target :: currentSite
     integer,intent(in)                      :: el           ! This is the element index
                                                             ! in FATES (not the parteh global id)
     real(r8),intent(out)                    :: total_stock    ! kg
     real(r8),intent(out)                    :: litter_stock   ! kg
     real(r8),intent(out)                    :: biomass_stock  ! kg
     real(r8),intent(out)                    :: seed_stock     ! kg
     type(fates_patch_type), pointer            :: currentPatch
     type(fates_cohort_type), pointer           :: currentCohort
     real(r8)                                :: patch_biomass  ! kg
     real(r8)                                :: patch_seed     ! kg
     real(r8)                                :: patch_litter   ! kg
       
     litter_stock  = 0.0_r8
     biomass_stock = 0.0_r8
     seed_stock    = 0.0_r8

     currentPatch => currentSite%oldest_patch 
     do while(associated(currentPatch))

        call PatchMassStock(currentPatch,el,patch_biomass,patch_seed,patch_litter)
        litter_stock  = litter_stock + patch_litter
        biomass_stock = biomass_stock + patch_biomass
        seed_stock    = seed_stock + patch_seed

        currentPatch => currentPatch%younger
     enddo !end patch loop
     
     total_stock = biomass_stock + seed_stock + litter_stock

     return
  end subroutine SiteMassStock

  ! =====================================================================================

  subroutine PatchMassStock(currentPatch,el,live_stock,seed_stock,litter_stock)

      ! ---------------------------------------------------------------------------------
      ! Sum up the mass of the different stocks on a patch for each element
      ! ---------------------------------------------------------------------------------
      type(fates_patch_type),intent(inout),target :: currentPatch
      integer,intent(in)                       :: el
      real(r8),intent(out)                     :: live_stock
      real(r8),intent(out)                     :: seed_stock
      real(r8),intent(out)                     :: litter_stock

      type(litter_type), pointer            :: litt           ! litter object
      type(fates_cohort_type), pointer         :: currentCohort
      integer                               :: element_id

      litt => currentPatch%litter(el)
      element_id = element_list(el)

      ! Total non-seed litter in [kg]
      litter_stock = currentPatch%area * &
            (sum(litt%ag_cwd)                  + &
            sum(litt%bg_cwd) + &
            sum(litt%leaf_fines)              + &
            sum(litt%root_fines))
      
        ! Total mass of viable seeds in [kg]
      seed_stock = currentPatch%area * &
            (sum(litt%seed) + sum(litt%seed_germ))


      ! Total mass on living plants
      live_stock = 0._r8
      currentCohort => currentPatch%tallest
      do while(associated(currentCohort))
          live_stock = live_stock + &
                (currentCohort%prt%GetState(struct_organ,element_id) + &
                currentCohort%prt%GetState(sapw_organ,element_id) + &
                currentCohort%prt%GetState(leaf_organ,element_id) + &
                currentCohort%prt%GetState(fnrt_organ,element_id) + &
                currentCohort%prt%GetState(store_organ,element_id) + &
                currentCohort%prt%GetState(repro_organ,element_id) ) &
                * currentCohort%n
          currentCohort => currentCohort%shorter
      enddo !end cohort loop 
      
      return
  end subroutine PatchMassStock


  
  ! =====================================================================================
  
  subroutine CheckLitterPools(currentSite,bc_in)

    ! -----------------------------------------------------------------------------------
    !
    ! This subroutine checks that the litter pools do not have weird values.
    ! Currently, we are only checking for negatives.  
    !
    ! This is not a carbon balance check.
    ! 
    ! We will usually keep this routine turned off, unless we are actively 
    ! debugging.
    !
    ! -----------------------------------------------------------------------------------

    
    type(ed_site_type), intent(inout), target  :: currentSite
    type(bc_in_type), intent(in)               :: bc_in
    
    ! Local variables
    type(fates_patch_type), pointer :: currentPatch
    type(litter_type), pointer   :: litt    ! Litter object
    integer :: el                           ! Litter element loop index
    integer :: element_id                   ! parteh consistent litter index
    integer :: c                            ! CWD loop index
    integer :: ilyr                         ! soil layer index
    integer :: pft                          ! pft index
    integer :: dcmpy                        ! decomposability index
    integer :: numlevsoil                   ! number of soil layers

    ! We only really run this scheme if we think things are really broken.  
    ! The balance checks should be our first line of defense that are
    ! always on.

    logical, parameter :: do_litter_checks = .true.

    
    if(.not.do_litter_checks) return  

    numlevsoil = bc_in%nlevsoil
    
    do el = 1, num_elements
       
       currentPatch => currentSite%oldest_patch
       do while(associated(currentPatch))
          
          litt => currentPatch%litter(el)
          element_id = litt%element_id

          do c = 1,ncwd
             if(litt%ag_cwd(c)<0._r8) then
                write(fates_log(),*) 'In pool: ',c
                write(fates_log(),*) 'Element id: ',element_id
                write(fates_log(),*) 'Negative AG CWD: ',litt%ag_cwd(c)
                write(fates_log(),*) 'lat/lon: ',currentSite%lat,currentSite%lon
                call endrun(msg=errMsg(sourcefile, __LINE__))
             end if
                
             do ilyr = 1,numlevsoil
                if(litt%bg_cwd(c,ilyr)<0._r8) then
                   write(fates_log(),*) 'In pool: ',c
                   write(fates_log(),*) 'Soil layer: ',ilyr
                   write(fates_log(),*) 'Element id: ',element_id
                   write(fates_log(),*) 'Negative BG CWD: ',litt%bg_cwd(c,ilyr)
                   write(fates_log(),*) 'lat/lon: ',currentSite%lat,currentSite%lon
                   call endrun(msg=errMsg(sourcefile, __LINE__))
                end if
                
             end do
          end do
          
          do pft = 1,numpft
             
             if(litt%seed(pft)<0._r8) then
                write(fates_log(),*) 'For PFT: ',pft
                write(fates_log(),*) 'Element id: ',element_id
                write(fates_log(),*) 'Negative seed pool: ',litt%seed(pft)
                write(fates_log(),*) 'lat/lon: ',currentSite%lat,currentSite%lon
                call endrun(msg=errMsg(sourcefile, __LINE__))
             end if
             

          end do

          do dcmpy = 1,ndcmpy
             
             if(litt%leaf_fines(dcmpy)<0._r8)then
                write(fates_log(),*) 'For PFT: ',pft
                write(fates_log(),*) 'Element id: ',element_id
                write(fates_log(),*) 'Negative leaf fine litter: ',litt%leaf_fines(dcmpy)
                write(fates_log(),*) 'lat/lon: ',currentSite%lat,currentSite%lon
                call endrun(msg=errMsg(sourcefile, __LINE__))
             end if
             
             do ilyr = 1,numlevsoil
                if(litt%root_fines(dcmpy,ilyr)<0._r8)then
                   write(fates_log(),*) 'For PFT: ',dcmpy
                   write(fates_log(),*) 'Soil layer: ',ilyr
                   write(fates_log(),*) 'Element id: ',element_id
                   write(fates_log(),*) 'Negative leaf fine litter: ',litt%root_fines(dcmpy,ilyr)
                   write(fates_log(),*) 'lat/lon: ',currentSite%lat,currentSite%lon
                   call endrun(msg=errMsg(sourcefile, __LINE__))
                end if
             end do
             
          end do
          currentPatch => currentPatch%older
       end do
    end do
    
    return
  end subroutine CheckLitterPools

  ! ==================================================================

  subroutine CheckIntegratedMassPools(sites)

    
    type(ed_site_type), intent(inout), target :: sites(:)

    integer  :: nsites
    integer  :: el
    integer  :: s
    real(r8) :: tot_veg_turnover
    real(r8) :: tot_litter_input
    real(r8) :: net_uptake
    real(r8) :: biomass_stock
    real(r8) :: seed_stock
    real(r8) :: litter_stock
    
    logical,parameter :: check_iflux_bal = .true.  

    if(check_iflux_bal) then
       
       nsites = ubound(sites,dim=1)

       do s = 1,nsites
       
          ! For carbon balance checks, we need to initialize the
          ! total carbon stock
          do el=1,num_elements
             call SiteMassStock(sites(s),el,sites(s)%mass_balance(el)%old_stock, &
                  biomass_stock,litter_stock,seed_stock)

             associate(ibal => sites(s)%iflux_balance(el), &
<<<<<<< HEAD
                      ediag => sites(s)%flux_diags%elem(el), &
                      diag  => sites(s)%flux_diags)
=======
                      ediag => sites(s)%flux_diags%elem_diags(el), &
                      diag  => sites(s)%flux_diags, &
                      site_mass => sites(s)%mass_balance(el))
>>>>>>> b7417170
               
               ! Initialize the integrated flux balance diagnostics
               ! No need to initialize the instantaneous states, those are re-calculated
               
               ibal%state_liveveg = (biomass_stock + seed_stock)*area_inv
               ibal%state_litter  = litter_stock * area_inv

               ! Flux for live veg: net uptake (either NPP or net nutrient uptake) +
               !                    net spatial seed flux -
               !                    veg turnover to litter -
               !                    veg loss to fire (SEEDS DONT BURN) -
               !                    veg loss from exported harvest - 
               !                    seed turnover
               
               tot_litter_input = sum(ediag%leaf_litter_input(:)) + &
                                  sum(ediag%root_litter_input(:)) + &
                                  sum(ediag%cwd_ag_input(:)) + &
                                  sum(ediag%cwd_bg_input(:))

               select case(element_list(el))
               case(carbon12_element)
                  net_uptake = diag%npp
               case(nitrogen_element)
<<<<<<< HEAD
                  net_uptake = diag%nh4_uptake + diag%no3_uptake + diag%sym_nfix - diag%n_efflux
=======
                  net_uptake = site_mass%net_root_uptake*area_inv
>>>>>>> b7417170
               case(phosphorus_element)
                  net_uptake = site_mass%net_root_uptake*area_inv
               case default
                  write(fates_log(),*) 'FATES: Invalid choice for cohort_fusion_conservation_method'
                  call endrun(msg=errMsg(sourcefile, __LINE__))
               end select

               ! Fluxes are in [kg/m2/day] so they can be added,
               ! the frequency is /day so no conversion necessary
               ! to integrate to [kg/m2]
               ibal%iflux_liveveg = ibal%iflux_liveveg + &
                    ( net_uptake          &
                    - tot_litter_input    &
                    - ediag%burned_liveveg & 
                    + site_mass%seed_in*area_inv & 
                    - ediag%tot_seed_turnover)

               ! Flux for litter: veg turnover + 
               !                  seed turnover - 
               !                  fragmentation - 
               !                  burned
               
               !ibal%iflux_litter = ibal%iflux_litter + &
               !     ediag%netflux_litter * sec_per_day

               ediag%err_liveveg = ibal%state_liveveg - ibal%iflux_liveveg
               
               ! Perform the comparison between integrated flux and state
               if(abs(ediag%err_liveveg) > iflux_tol(el) ) then
                  write(fates_log(),*) 'The fluxes in to an out of live vegetation are integrated'
                  write(fates_log(),*) 'in time over the length of the FATES simulation.'
                  write(fates_log(),*) 'This integrated quantity is compared with the instantaneous'
                  write(fates_log(),*) 'assessment of the total mass, they should be the same quanitity'
                  write(fates_log(),*) 'within a tolerance, but there is a discrepancy.'
                  write(fates_log(),*) 'state_liveveg: ',ibal%state_liveveg
                  write(fates_log(),*) 'iflux_liveveg: ',ibal%iflux_liveveg
                  write(fates_log(),*) 'state - iflux: ',ibal%state_liveveg - &
                                                         ibal%iflux_liveveg
                  call endrun(msg=errMsg(sourcefile, __LINE__))
               end if

               !if(abs(ibal%state_litter - ibal%iflux_litter) > iflux_tol(el) ) then
               !   write(fates_log(),*) 'The fluxes in to an out of litter are integrated'
               !   write(fates_log(),*) 'in time over the length of the FATES simulation.'
               !   write(fates_log(),*) 'This integrated quantity is compared with the instantaneous'
               !   write(fates_log(),*) 'assessment of the total mass, they should be the same quanitity'
               !   write(fates_log(),*) 'within a tolerance, but there is a discrepancy.'
               !   write(fates_log(),*) 'state_litter: ',ibal%state_litter
               !   write(fates_log(),*) 'iflux_litter: ',ibal%iflux_litter
               !   write(fates_log(),*) 'state - iflux: ',ibal%state_litter - &
               !                                          ibal%iflux_litter
               !   call endrun(msg=errMsg(sourcefile, __LINE__))
               !end if
               
               
             end associate
          end do
       end do
    end if

    return
  end subroutine CheckIntegratedMassPools
  

   
end module ChecksBalancesMod<|MERGE_RESOLUTION|>--- conflicted
+++ resolved
@@ -275,14 +275,9 @@
                   biomass_stock,litter_stock,seed_stock)
 
              associate(ibal => sites(s)%iflux_balance(el), &
-<<<<<<< HEAD
                       ediag => sites(s)%flux_diags%elem(el), &
-                      diag  => sites(s)%flux_diags)
-=======
-                      ediag => sites(s)%flux_diags%elem_diags(el), &
                       diag  => sites(s)%flux_diags, &
                       site_mass => sites(s)%mass_balance(el))
->>>>>>> b7417170
                
                ! Initialize the integrated flux balance diagnostics
                ! No need to initialize the instantaneous states, those are re-calculated
@@ -304,13 +299,9 @@
 
                select case(element_list(el))
                case(carbon12_element)
-                  net_uptake = diag%npp
+                  net_uptake = diag%npp + site_mass%net_root_uptake*area_inv
                case(nitrogen_element)
-<<<<<<< HEAD
-                  net_uptake = diag%nh4_uptake + diag%no3_uptake + diag%sym_nfix - diag%n_efflux
-=======
                   net_uptake = site_mass%net_root_uptake*area_inv
->>>>>>> b7417170
                case(phosphorus_element)
                   net_uptake = site_mass%net_root_uptake*area_inv
                case default
