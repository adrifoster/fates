--- conflicted
+++ resolved
@@ -153,9 +153,6 @@
      real(r8), allocatable :: prescribed_recruitment(:)          ! this is only for the special 
                                                                  ! prescribed_physiology_mode
 
-     ! respiration throttling parameters
-     real(r8), allocatable :: maintresp_reduction_curvature(:)  ! parameter that controsl the curvature of resp as f(storage)
-     real(r8), allocatable :: maintresp_reduction_intercept(:)  ! fractional amount of respiration at storage equals zero
      
      ! Plant Hydraulic Parameters
      ! ---------------------------------------------------------------------------------------------
@@ -464,19 +461,7 @@
     call fates_params%RegisterParameter(name=name, dimension_shape=dimension_shape_1d, &
          dimension_names=dim_names, lower_bounds=dim_lower_bound)
        
-<<<<<<< HEAD
-    name = 'fates_maintresp_reduction_curvature'
-    call fates_params%RegisterParameter(name=name, dimension_shape=dimension_shape_1d, &
-         dimension_names=dim_names, lower_bounds=dim_lower_bound)
-       
-    name = 'fates_maintresp_reduction_intercept'
-    call fates_params%RegisterParameter(name=name, dimension_shape=dimension_shape_1d, &
-         dimension_names=dim_names, lower_bounds=dim_lower_bound)
-       
-    name = 'fates_alpha_SH'
-=======
     name = 'fates_fire_alpha_SH'
->>>>>>> 9ae322a8
     call fates_params%RegisterParameter(name=name, dimension_shape=dimension_shape_1d, &
           dimension_names=dim_names, lower_bounds=dim_lower_bound)
 
@@ -900,19 +885,7 @@
     call fates_params%RetreiveParameterAllocate(name=name, &
          data=this%prescribed_recruitment)
 
-<<<<<<< HEAD
-    name = 'fates_maintresp_reduction_curvature'
-    call fates_params%RetreiveParameterAllocate(name=name, &
-         data=this%maintresp_reduction_curvature)
-
-    name = 'fates_maintresp_reduction_intercept'
-    call fates_params%RetreiveParameterAllocate(name=name, &
-         data=this%maintresp_reduction_intercept)
-
-    name = 'fates_alpha_SH'
-=======
     name = 'fates_fire_alpha_SH'
->>>>>>> 9ae322a8
     call fates_params%RetreiveParameterAllocate(name=name, &
          data=this%fire_alpha_SH)
 
