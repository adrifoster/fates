--- conflicted
+++ resolved
@@ -99,7 +99,6 @@
      real(r8), allocatable :: germination_rate(:)        ! Fraction of seed mass germinating per year (yr-1)
      real(r8), allocatable :: seed_decay_rate(:)         ! Fraction of seed mass (both germinated and
                                                          ! ungerminated), decaying per year    (yr-1)
-<<<<<<< HEAD
      
      real(r8), allocatable :: repro_frac_seed(:)         ! added by ahb 7/15/2021
      real(r8), allocatable :: a_emerg(:)                 !added by ahb 7/19/2021
@@ -109,9 +108,7 @@
      real(r8), allocatable :: seedling_light_mort_a(:)   !added by ahb on 7/27/2021
      real(r8), allocatable :: seedling_light_mort_b(:)   !added by ahb on 7/27/2021
      real(r8), allocatable :: background_seedling_mort(:)!added by ahb on 7/27/2021
-=======
-
->>>>>>> b2714927
+
      real(r8), allocatable :: trim_limit(:)              ! Limit to reductions in leaf area w stress (m2/m2)
      real(r8), allocatable :: trim_inc(:)                ! Incremental change in trimming function   (m2/m2)
      real(r8), allocatable :: rhol(:, :)
