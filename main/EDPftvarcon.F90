--- conflicted
+++ resolved
@@ -108,13 +108,11 @@
      real(r8), allocatable :: germination_rate(:)        ! Fraction of seed mass germinating per year (yr-1)
      real(r8), allocatable :: seed_decay_rate(:)         ! Fraction of seed mass (both germinated and
                                                          ! ungerminated), decaying per year    (yr-1)
-<<<<<<< HEAD
      real(r8), allocatable :: seed_dispersal_pdf_scale(:)  ! Seed dispersal scale parameter, Bullock et al. (2017)
      real(r8), allocatable :: seed_dispersal_pdf_shape(:)  ! Seed dispersal shape parameter, Bullock et al. (2017)
      real(r8), allocatable :: seed_dispersal_max_dist(:) ! Maximum seed dispersal distance parameter (m)
      real(r8), allocatable :: seed_dispersal_fraction(:) ! Fraction of seed rain to disperse, per pft
-=======
-     
+
      real(r8), allocatable :: repro_frac_seed(:)         ! fraciton of reproductive carbon that is seed
      real(r8), allocatable :: a_emerg(:)                 ! mean fraction of seed bank emerging [day-1]
      real(r8), allocatable :: b_emerg(:)                 ! seedling emergence sensitivity to soil moisture
@@ -133,7 +131,6 @@
      real(r8), allocatable :: seedling_light_mort_b(:)   ! light-based seedling mortality coefficient
      real(r8), allocatable :: background_seedling_mort(:)! background seedling mortality [yr-1]
 
->>>>>>> b8ad811e
      real(r8), allocatable :: trim_limit(:)              ! Limit to reductions in leaf area w stress (m2/m2)
      real(r8), allocatable :: trim_inc(:)                ! Incremental change in trimming function   (m2/m2)
      real(r8), allocatable :: rhol(:, :)                 ! Leaf reflectance; second dim: 1 = vis, 2 = nir
@@ -1688,12 +1685,10 @@
         write(fates_log(),fmt0) 'jmaxse = ',EDPftvarcon_inst%jmaxse
         write(fates_log(),fmt0) 'germination_timescale = ',EDPftvarcon_inst%germination_rate
         write(fates_log(),fmt0) 'seed_decay_turnover = ',EDPftvarcon_inst%seed_decay_rate
-<<<<<<< HEAD
         write(fates_log(),fmt0) 'seed_dispersal_pdf_scale = ',EDPftvarcon_inst%seed_dispersal_pdf_scale
         write(fates_log(),fmt0) 'seed_dispersal_pdf_shape = ',EDPftvarcon_inst%seed_dispersal_pdf_shape
         write(fates_log(),fmt0) 'seed_dispersal_max_dist = ',EDPftvarcon_inst%seed_dispersal_max_dist
         write(fates_log(),fmt0) 'seed_dispersal_fraction = ',EDPftvarcon_inst%seed_dispersal_fraction        
-=======
         write(fates_log(),fmt0) 'repro_frac_seed = ',EDPftvarcon_inst%repro_frac_seed
         write(fates_log(),fmt0) 'a_emerg = ',EDPftvarcon_inst%a_emerg
         write(fates_log(),fmt0) 'b_emerg = ',EDPftvarcon_inst%b_emerg
@@ -1708,7 +1703,6 @@
         write(fates_log(),fmt0) 'seedling_h2o_mort_a = ',EDPftvarcon_inst%seedling_h2o_mort_a        
         write(fates_log(),fmt0) 'seedling_h2o_mort_b = ',EDPftvarcon_inst%seedling_h2o_mort_b        
         write(fates_log(),fmt0) 'seedling_h2o_mort_c = ',EDPftvarcon_inst%seedling_h2o_mort_c        
->>>>>>> b8ad811e
         write(fates_log(),fmt0) 'trim_limit = ',EDPftvarcon_inst%trim_limit
         write(fates_log(),fmt0) 'trim_inc = ',EDPftvarcon_inst%trim_inc
         write(fates_log(),fmt0) 'rhol = ',EDPftvarcon_inst%rhol
