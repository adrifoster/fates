module EDPftvarcon

  !-----------------------------------------------------------------------
  ! !DESCRIPTION:
  ! Module containing vegetation constants and method to
  ! read and initialize vegetation (PFT) constants.
  !
  ! !USES:
  use EDTypesMod  ,   only : maxSWb, ivis, inir
  use EDTypesMod  ,   only : n_uptake_mode, p_uptake_mode
  use FatesConstantsMod, only : r8 => fates_r8
  use FatesConstantsMod, only : nearzero
  use FatesConstantsMod, only : itrue, ifalse
  use PRTParametersMod, only : prt_params
  use FatesGlobals,   only : fates_log
  use FatesGlobals,   only : endrun => fates_endrun
  use FatesLitterMod, only : ilabile,icellulose,ilignin
  use PRTGenericMod,  only : leaf_organ, fnrt_organ, store_organ
  use PRTGenericMod,  only : sapw_organ, struct_organ, repro_organ
  use PRTGenericMod,  only : prt_cnp_flex_allom_hyp,prt_carbon_allom_hyp
  use FatesInterfaceTypesMod, only : hlm_nitrogen_spec, hlm_phosphorus_spec
  use FatesInterfaceTypesMod, only : hlm_parteh_mode
  use FatesInterfaceTypesMod, only : hlm_nu_com
  use FatesConstantsMod   , only : prescribed_p_uptake
  use FatesConstantsMod   , only : prescribed_n_uptake
  use FatesConstantsMod   , only : coupled_p_uptake
  use FatesConstantsMod   , only : coupled_n_uptake


   ! CIME Globals
  use shr_log_mod ,   only : errMsg => shr_log_errMsg

  !
  ! !PUBLIC TYPES:
  implicit none
  save
  private

  integer, parameter, public :: lower_bound_pft = 1
  integer, parameter, public :: lower_bound_general = 1

  !ED specific variables.
  type, public ::  EDPftvarcon_type

     real(r8), allocatable :: freezetol(:)           ! minimum temperature tolerance
     real(r8), allocatable :: hgt_min(:)             ! sapling height m
     real(r8), allocatable :: dleaf(:)               ! leaf characteristic dimension length (m)
     real(r8), allocatable :: z0mr(:)                ! ratio of roughness length of vegetation to height (-)
     real(r8), allocatable :: displar(:)             ! ratio of displacement height to canopy top height
     real(r8), allocatable :: bark_scaler(:)         ! scaler from dbh to bark thickness. For fire model.
     real(r8), allocatable :: crown_kill(:)          ! scaler on fire death. For fire model.
     real(r8), allocatable :: initd(:)               ! initial seedling density

     real(r8), allocatable :: seed_suppl(:)          ! seeds that come from outside the gridbox.
     real(r8), allocatable :: bb_slope(:)            ! ball berry slope parameter
     real(r8), allocatable :: medlyn_slope(:)        ! Medlyn slope parameter KPa^0.5
     real(r8), allocatable :: stomatal_intercept(:)  ! intercept of stomatal conductance model


     real(r8), allocatable :: lf_flab(:)             ! Leaf litter labile fraction [-]
     real(r8), allocatable :: lf_fcel(:)             ! Leaf litter cellulose fraction [-]
     real(r8), allocatable :: lf_flig(:)             ! Leaf litter lignin fraction [-]
     real(r8), allocatable :: fr_flab(:)             ! Fine-root litter labile fraction [-]
     real(r8), allocatable :: fr_fcel(:)             ! Fine-root litter cellulose fraction [-]
     real(r8), allocatable :: fr_flig(:)             ! Fine-root litter lignatn fraction [-]
     real(r8), allocatable :: xl(:)                  ! Leaf-stem orientation index
     real(r8), allocatable :: clumping_index(:)      ! factor describing how much self-occlusion
                                                     ! of leaf scattering elements
                                                     ! decreases light interception
     real(r8), allocatable :: c3psn(:)               ! index defining the photosynthetic
                                                     ! pathway C4 = 0,  C3 = 1

     real(r8), allocatable :: smpso(:)               ! Soil water potential at full stomatal opening
                                                     ! (non-HYDRO mode only) [mm]
     real(r8), allocatable :: smpsc(:)               ! Soil water potential at full stomatal closure
                                                     ! (non-HYDRO mode only) [mm]


     real(r8), allocatable :: maintresp_reduction_curvature(:) ! curvature of MR reduction as f(carbon storage),
                                                               ! 1=linear, 0=very curved
     real(r8), allocatable :: maintresp_reduction_intercept(:) ! intercept of MR reduction as f(carbon storage),
                                                               ! 0=no throttling, 1=max throttling
     real(r8), allocatable :: bmort(:)
     real(r8), allocatable :: mort_ip_size_senescence(:)  ! inflection point of dbh dependent senescence
     real(r8), allocatable :: mort_r_size_senescence(:) ! rate of change in mortality with dbh
     real(r8), allocatable :: mort_ip_age_senescence(:) ! inflection point of age dependent senescence
     real(r8), allocatable :: mort_r_age_senescence(:) ! rate of change in mortality with age
     real(r8), allocatable :: mort_scalar_coldstress(:)
     real(r8), allocatable :: mort_scalar_cstarvation(:)
     real(r8), allocatable :: mort_scalar_hydrfailure(:)
     real(r8), allocatable :: hf_sm_threshold(:)
     real(r8), allocatable :: hf_flc_threshold(:)
     real(r8), allocatable :: vcmaxha(:)
     real(r8), allocatable :: jmaxha(:)
     real(r8), allocatable :: vcmaxhd(:)
     real(r8), allocatable :: jmaxhd(:)
     real(r8), allocatable :: vcmaxse(:)
     real(r8), allocatable :: jmaxse(:)
     real(r8), allocatable :: germination_rate(:)        ! Fraction of seed mass germinating per year (yr-1)
     real(r8), allocatable :: seed_decay_rate(:)         ! Fraction of seed mass (both germinated and
                                                         ! ungerminated), decaying per year    (yr-1)

     real(r8), allocatable :: trim_limit(:)              ! Limit to reductions in leaf area w stress (m2/m2)
     real(r8), allocatable :: trim_inc(:)                ! Incremental change in trimming function   (m2/m2)
     real(r8), allocatable :: rhol(:, :)
     real(r8), allocatable :: rhos(:, :)
     real(r8), allocatable :: taul(:, :)
     real(r8), allocatable :: taus(:, :)

     ! Fire Parameters (No PFT vector capabilities in their own routines)
     ! See fire/SFParamsMod.F90 for bulk of fire parameters
     ! -------------------------------------------------------------------------------------------
     real(r8), allocatable :: fire_alpha_SH(:)      ! spitfire parameter, alpha scorch height
                                                    ! Equation 16 Thonicke et al 2010

     ! Non-PARTEH Allometry Parameters
     ! --------------------------------------------------------------------------------------------


     real(r8), allocatable :: allom_frbstor_repro(:)  ! fraction of bstrore for reproduction after mortality

     ! Prescribed Physiology Mode Parameters
     real(r8), allocatable :: prescribed_npp_canopy(:)           ! this is only for the
                                                                 ! prescribed_physiology_mode
     real(r8), allocatable :: prescribed_npp_understory(:)       ! this is only for the
                                                                 ! prescribed physiology mode
     real(r8), allocatable :: prescribed_mortality_canopy(:)     ! this is only for the
                                                                 ! prescribed_physiology_mode
     real(r8), allocatable :: prescribed_mortality_understory(:) ! this is only for the
                                                                 ! prescribed_physiology_mode
     real(r8), allocatable :: prescribed_recruitment(:)          ! this is only for the
                                                                 ! prescribed_physiology_mode

     ! Nutrient Aquisition (ECA & RD)


     !real(r8), allocatable :: rd_vmax_n(:)             ! maximum production rate for plant n uptake   [gN/gC/s]
     real(r8), allocatable :: decompmicc(:)             ! microbial decomposer biomass gC/m3
                                                        ! on root surface

     ! ECA Parameters: See Zhu et al. Multiple soil nutrient competition between plants,
     !                     microbes, and mineral surfaces: model development, parameterization,
     !                     and example applications in several tropical forests.  Biogeosciences,
     !                     13, pp.341-363, 2016.
     ! KM: Michaeles-Menten half-saturation constants for ECA (plant–enzyme affinity)
     ! VMAX: Product of the reaction-rate and enzyme abundance for each PFT in ECA
     ! Note*: units of [gC] is grams carbon of fine-root

     real(r8), allocatable :: eca_km_nh4(:)   ! half-saturation constant for plant nh4 uptake  [gN/m3]
     real(r8), allocatable :: eca_vmax_nh4(:) ! maximum production rate for plant nh4 uptake   [gN/gC/s]
     real(r8), allocatable :: eca_km_no3(:)   ! half-saturation constant for plant no3 uptake  [gN/m3]
     real(r8), allocatable :: eca_vmax_no3(:) ! maximum production rate for plant no3 uptake   [gN/gC/s]
     real(r8), allocatable :: eca_km_p(:)     ! half-saturation constant for plant p uptake    [gP/m3]
     real(r8), allocatable :: eca_vmax_p(:)   ! maximum production rate for plant p uptake     [gP/gC/s]
     real(r8), allocatable :: eca_km_ptase(:)     ! half-saturation constant for biochemical P production [gP/m3]
     real(r8), allocatable :: eca_vmax_ptase(:)   ! maximum production rate for biochemical P prod        [gP/gC/s]
     real(r8), allocatable :: eca_alpha_ptase(:)  ! Fraction of min P generated from ptase activity
                                                  ! that is immediately sent to the plant [/]
     real(r8), allocatable :: eca_lambda_ptase(:) ! critical value for Ptase that incurs
                                                  ! biochemical production, fraction based how much
                                                  ! more in need a plant is for P versus N [/]

     !real(r8), allocatable :: nfix1(:)   ! nitrogen fixation parameter 1


     ! Turnover related things

     real(r8), allocatable :: phenflush_fraction(:)       ! Maximum fraction of storage carbon used to flush leaves
                                                          ! on bud-burst [kgC/kgC]
     real(r8), allocatable :: phen_cold_size_threshold(:) ! stem/leaf drop occurs on DBH size of decidious non-woody
                                                          ! (coastal grass) plants larger than the threshold value
     real(r8), allocatable :: phen_stem_drop_fraction(:)  ! Fraction of stem dropped/senescened for decidious
                                                          ! non-woody (grass) plants

     ! Nutrient Aquisition parameters
     real(r8), allocatable :: prescribed_nuptake(:)   ! If there is no soil BGC model active,
                                                      ! prescribe an uptake rate for nitrogen, this is the fraction of plant demand

     real(r8), allocatable :: prescribed_puptake(:)   ! If there is no soil BGC model active,
                                                      ! prescribe an uptake rate for phosphorus
                                                      ! This is the fraction of plant demand

     ! Unassociated pft dimensioned free parameter that
     ! developers can use for testing arbitrary new hypothese
     real(r8), allocatable :: dev_arbitrary_pft(:)

     ! Parameters dimensioned by PFT and leaf age
     real(r8), allocatable :: vcmax25top(:,:)             ! maximum carboxylation rate of Rub. at 25C,
                                                          ! canopy top [umol CO2/m^2/s].  Dimensioned by
                                                          ! leaf age-class
     ! Plant Hydraulic Parameters
     ! ---------------------------------------------------------------------------------------------

     ! PFT Dimension
     real(r8), allocatable :: hydr_p_taper(:)       ! xylem taper exponent
     real(r8), allocatable :: hydr_rs2(:)           ! absorbing root radius (m)
     real(r8), allocatable :: hydr_srl(:)           ! specific root length (m g-1)
     real(r8), allocatable :: hydr_rfrac_stem(:)    ! fraction of total tree resistance from troot to canopy
     real(r8), allocatable :: hydr_avuln_gs(:)      ! shape parameter for stomatal control of water vapor exiting leaf
     real(r8), allocatable :: hydr_p50_gs(:)        ! water potential at 50% loss of stomatal conductance
     real(r8), allocatable :: hydr_k_lwp(:)         ! inner leaf humidity scaling coefficient 

     ! PFT x Organ Dimension  (organs are: 1=leaf, 2=stem, 3=transporting root, 4=absorbing root)
     ! ----------------------------------------------------------------------------------

     ! Van Genuchten PV PK curves
     real(r8), allocatable :: hydr_vg_alpha_node(:,:)   ! capilary length parameter in van Genuchten model
     real(r8), allocatable :: hydr_vg_m_node(:,:)       ! pore size distribution, m in van Genuchten 1980 model, range (0,1)
     real(r8), allocatable :: hydr_vg_n_node(:,:)       ! pore size distribution, n in van Genuchten 1980 model, range >2

     ! TFS PV-PK curves
     real(r8), allocatable :: hydr_avuln_node(:,:)  ! xylem vulernability curve shape parameter
     real(r8), allocatable :: hydr_p50_node(:,:)    ! xylem water potential at 50% conductivity loss (MPa)
     real(r8), allocatable :: hydr_epsil_node(:,:)  ! bulk elastic modulus (MPa)
     real(r8), allocatable :: hydr_pitlp_node(:,:)  ! turgor loss point (MPa)
     real(r8), allocatable :: hydr_fcap_node(:,:)   ! fraction of (1-resid_node) that is capillary in source
     real(r8), allocatable :: hydr_pinot_node(:,:)  ! osmotic potential at full turgor
     real(r8), allocatable :: hydr_kmax_node(:,:)   ! maximum xylem conductivity per unit conducting xylem area

     ! Parameters for both VG and TFS PV-PK curves
     real(r8), allocatable :: hydr_resid_node(:,:)  ! residual fraction (fraction)
     real(r8), allocatable :: hydr_thetas_node(:,:) ! saturated water content (cm3/cm3)

     ! Table that maps HLM pfts to FATES pfts for fixed biogeography mode
     ! The values are area fractions (NOT IMPLEMENTED)
     real(r8), allocatable :: hlm_pft_map(:,:)


   contains
     procedure, public :: Init => EDpftconInit
     procedure, public :: Register
     procedure, public :: Receive
     procedure, private :: Register_PFT
     procedure, private :: Receive_PFT
     procedure, private :: Register_PFT_hydr_organs
     procedure, private :: Receive_PFT_hydr_organs
     procedure, private :: Register_PFT_leafage
     procedure, private :: Receive_PFT_leafage
     procedure, private :: Register_PFT_numrad
     procedure, private :: Receive_PFT_numrad
  end type EDPftvarcon_type

  type(EDPftvarcon_type), public :: EDPftvarcon_inst

  character(len=*), parameter, private :: sourcefile = &
       __FILE__
  !
  ! !PUBLIC MEMBER FUNCTIONS:
  public :: FatesReportPFTParams
  public :: FatesCheckParams
  public :: GetDecompyFrac
  !-----------------------------------------------------------------------

contains

  !-----------------------------------------------------------------------
  subroutine EDpftconInit(this)

    use shr_infnan_mod , only : nan => shr_infnan_nan, assignment(=)

    implicit none

    class(EDPftvarcon_type), intent(inout) :: this

  end subroutine EDpftconInit

  !-----------------------------------------------------------------------
  subroutine Register(this, fates_params)

    use FatesParametersInterface, only : fates_parameters_type

    implicit none

    class(EDPftvarcon_type), intent(inout) :: this
    class(fates_parameters_type), intent(inout) :: fates_params

    call this%Register_PFT(fates_params)
    call this%Register_PFT_numrad(fates_params)
    call this%Register_PFT_hydr_organs(fates_params)
    call this%Register_PFT_leafage(fates_params)

  end subroutine Register

  !-----------------------------------------------------------------------
  subroutine Receive(this, fates_params)

    use FatesParametersInterface, only : fates_parameters_type

    implicit none

    class(EDPftvarcon_type), intent(inout) :: this
    class(fates_parameters_type), intent(inout) :: fates_params

    call this%Receive_PFT(fates_params)
    call this%Receive_PFT_numrad(fates_params)
    call this%Receive_PFT_hydr_organs(fates_params)
    call this%Receive_PFT_leafage(fates_params)

  end subroutine Receive

  !-----------------------------------------------------------------------
  subroutine Register_PFT(this, fates_params)

    use FatesParametersInterface, only : fates_parameters_type, param_string_length
    use FatesParametersInterface, only : dimension_name_pft, dimension_shape_1d
    use FatesParametersInterface, only : dimension_name_hlm_pftno, dimension_shape_2d

    implicit none

    class(EDPftvarcon_type), intent(inout) :: this
    class(fates_parameters_type), intent(inout) :: fates_params

    character(len=param_string_length), parameter :: dim_names(1) = (/dimension_name_pft/)
    character(len=param_string_length) :: pftmap_dim_names(2)

    integer, parameter :: dim_lower_bound(1) = (/ lower_bound_pft /)


    character(len=param_string_length) :: name

    !X!    name = ''
    !X!    call fates_params%RegisterParameter(name=name, dimension_shape=dimension_shape_1d, &
    !X!         dimension_names=dim_names, lower_bounds=dim_lower_bound)

    name = 'fates_mort_freezetol'
    call fates_params%RegisterParameter(name=name, dimension_shape=dimension_shape_1d, &
         dimension_names=dim_names, lower_bounds=dim_lower_bound)

    name = 'fates_recruit_height_min'
    call fates_params%RegisterParameter(name=name, dimension_shape=dimension_shape_1d, &
         dimension_names=dim_names, lower_bounds=dim_lower_bound)

    name = 'fates_fire_bark_scaler'
    call fates_params%RegisterParameter(name=name, dimension_shape=dimension_shape_1d, &
         dimension_names=dim_names, lower_bounds=dim_lower_bound)

    name = 'fates_fire_crown_kill'
    call fates_params%RegisterParameter(name=name, dimension_shape=dimension_shape_1d, &
         dimension_names=dim_names, lower_bounds=dim_lower_bound)

    name = 'fates_recruit_init_density'
    call fates_params%RegisterParameter(name=name, dimension_shape=dimension_shape_1d, &
         dimension_names=dim_names, lower_bounds=dim_lower_bound)

    name = 'fates_recruit_seed_supplement'
    call fates_params%RegisterParameter(name=name, dimension_shape=dimension_shape_1d, &
         dimension_names=dim_names, lower_bounds=dim_lower_bound)

    name = 'fates_leaf_stomatal_slope_ballberry'
    call fates_params%RegisterParameter(name=name, dimension_shape=dimension_shape_1d, &
         dimension_names=dim_names, lower_bounds=dim_lower_bound)

    name = 'fates_leaf_stomatal_slope_medlyn'
    call fates_params%RegisterParameter(name=name, dimension_shape=dimension_shape_1d, &
         dimension_names=dim_names, lower_bounds=dim_lower_bound)

    name = 'fates_leaf_stomatal_intercept'
    call fates_params%RegisterParameter(name=name, dimension_shape=dimension_shape_1d, &
         dimension_names=dim_names, lower_bounds=dim_lower_bound)

    name = 'fates_frag_leaf_flab'
    call fates_params%RegisterParameter(name=name, dimension_shape=dimension_shape_1d, &
         dimension_names=dim_names, lower_bounds=dim_lower_bound)

    name = 'fates_frag_leaf_fcel'
    call fates_params%RegisterParameter(name=name, dimension_shape=dimension_shape_1d, &
         dimension_names=dim_names, lower_bounds=dim_lower_bound)

    name = 'fates_frag_leaf_flig'
    call fates_params%RegisterParameter(name=name, dimension_shape=dimension_shape_1d, &
         dimension_names=dim_names, lower_bounds=dim_lower_bound)

    name = 'fates_frag_fnrt_flab'
    call fates_params%RegisterParameter(name=name, dimension_shape=dimension_shape_1d, &
         dimension_names=dim_names, lower_bounds=dim_lower_bound)

    name = 'fates_frag_fnrt_fcel'
    call fates_params%RegisterParameter(name=name, dimension_shape=dimension_shape_1d, &
         dimension_names=dim_names, lower_bounds=dim_lower_bound)

    name = 'fates_frag_fnrt_flig'
    call fates_params%RegisterParameter(name=name, dimension_shape=dimension_shape_1d, &
         dimension_names=dim_names, lower_bounds=dim_lower_bound)

    name = 'fates_rad_leaf_xl'
    call fates_params%RegisterParameter(name=name, dimension_shape=dimension_shape_1d, &
         dimension_names=dim_names, lower_bounds=dim_lower_bound)

    name = 'fates_rad_leaf_clumping_index'
    call fates_params%RegisterParameter(name=name, dimension_shape=dimension_shape_1d, &
         dimension_names=dim_names, lower_bounds=dim_lower_bound)

    name = 'fates_leaf_c3psn'
    call fates_params%RegisterParameter(name=name, dimension_shape=dimension_shape_1d, &
         dimension_names=dim_names, lower_bounds=dim_lower_bound)

    name = 'fates_nonhydro_smpso'
    call fates_params%RegisterParameter(name=name, dimension_shape=dimension_shape_1d, &
         dimension_names=dim_names, lower_bounds=dim_lower_bound)

    name = 'fates_nonhydro_smpsc'
    call fates_params%RegisterParameter(name=name, dimension_shape=dimension_shape_1d, &
         dimension_names=dim_names, lower_bounds=dim_lower_bound)

    name = 'fates_maintresp_reduction_curvature'
    call fates_params%RegisterParameter(name=name, dimension_shape=dimension_shape_1d, &
         dimension_names=dim_names, lower_bounds=dim_lower_bound)

    name = 'fates_maintresp_reduction_intercept'
    call fates_params%RegisterParameter(name=name, dimension_shape=dimension_shape_1d, &
         dimension_names=dim_names, lower_bounds=dim_lower_bound)

    name = 'fates_prescribed_npp_canopy'
    call fates_params%RegisterParameter(name=name, dimension_shape=dimension_shape_1d, &
         dimension_names=dim_names, lower_bounds=dim_lower_bound)

    name = 'fates_prescribed_npp_understory'
    call fates_params%RegisterParameter(name=name, dimension_shape=dimension_shape_1d, &
         dimension_names=dim_names, lower_bounds=dim_lower_bound)

    name = 'fates_mort_prescribed_canopy'
    call fates_params%RegisterParameter(name=name, dimension_shape=dimension_shape_1d, &
         dimension_names=dim_names, lower_bounds=dim_lower_bound)

    name = 'fates_mort_prescribed_understory'
    call fates_params%RegisterParameter(name=name, dimension_shape=dimension_shape_1d, &
         dimension_names=dim_names, lower_bounds=dim_lower_bound)

    name = 'fates_recruit_prescribed_rate'
    call fates_params%RegisterParameter(name=name, dimension_shape=dimension_shape_1d, &
         dimension_names=dim_names, lower_bounds=dim_lower_bound)

    name = 'fates_fire_alpha_SH'
    call fates_params%RegisterParameter(name=name, dimension_shape=dimension_shape_1d, &
          dimension_names=dim_names, lower_bounds=dim_lower_bound)

    name = 'fates_allom_frbstor_repro'
    call fates_params%RegisterParameter(name=name, dimension_shape=dimension_shape_1d, &
         dimension_names=dim_names, lower_bounds=dim_lower_bound)

    name = 'fates_hydro_p_taper'
    call fates_params%RegisterParameter(name=name, dimension_shape=dimension_shape_1d, &
          dimension_names=dim_names, lower_bounds=dim_lower_bound)

    name = 'fates_hydro_rs2'
    call fates_params%RegisterParameter(name=name, dimension_shape=dimension_shape_1d, &
          dimension_names=dim_names, lower_bounds=dim_lower_bound)

    name = 'fates_hydro_srl'
    call fates_params%RegisterParameter(name=name, dimension_shape=dimension_shape_1d, &
          dimension_names=dim_names, lower_bounds=dim_lower_bound)

    name = 'fates_hydro_rfrac_stem'
    call fates_params%RegisterParameter(name=name, dimension_shape=dimension_shape_1d, &
          dimension_names=dim_names, lower_bounds=dim_lower_bound)

    name = 'fates_hydro_avuln_gs'
    call fates_params%RegisterParameter(name=name, dimension_shape=dimension_shape_1d, &
          dimension_names=dim_names, lower_bounds=dim_lower_bound)

    name = 'fates_hydro_p50_gs'
    call fates_params%RegisterParameter(name=name, dimension_shape=dimension_shape_1d, &
          dimension_names=dim_names, lower_bounds=dim_lower_bound)

    name = 'fates_hydro_k_lwp'
    call fates_params%RegisterParameter(name=name, dimension_shape=dimension_shape_1d, &
         dimension_names=dim_names, lower_bounds=dim_lower_bound)

    name = 'fates_mort_bmort'
    call fates_params%RegisterParameter(name=name, dimension_shape=dimension_shape_1d, &
         dimension_names=dim_names, lower_bounds=dim_lower_bound)

    name = 'fates_mort_r_size_senescence'
    call fates_params%RegisterParameter(name=name, dimension_shape=dimension_shape_1d, &
         dimension_names=dim_names, lower_bounds=dim_lower_bound)

    name = 'fates_mort_ip_size_senescence'
    call fates_params%RegisterParameter(name=name, dimension_shape=dimension_shape_1d, &
         dimension_names=dim_names, lower_bounds=dim_lower_bound)

    name = 'fates_mort_r_age_senescence'
    call fates_params%RegisterParameter(name=name, dimension_shape=dimension_shape_1d, &
         dimension_names=dim_names, lower_bounds=dim_lower_bound)

    name = 'fates_mort_ip_age_senescence'
    call fates_params%RegisterParameter(name=name, dimension_shape=dimension_shape_1d, &
         dimension_names=dim_names, lower_bounds=dim_lower_bound)

    name = 'fates_mort_scalar_coldstress'
    call fates_params%RegisterParameter(name=name, dimension_shape=dimension_shape_1d, &
         dimension_names=dim_names, lower_bounds=dim_lower_bound)

    name = 'fates_mort_scalar_cstarvation'
    call fates_params%RegisterParameter(name=name, dimension_shape=dimension_shape_1d, &
         dimension_names=dim_names, lower_bounds=dim_lower_bound)

    name = 'fates_mort_scalar_hydrfailure'
    call fates_params%RegisterParameter(name=name, dimension_shape=dimension_shape_1d, &
         dimension_names=dim_names, lower_bounds=dim_lower_bound)

    name = 'fates_mort_hf_sm_threshold'
    call fates_params%RegisterParameter(name=name, dimension_shape=dimension_shape_1d, &
         dimension_names=dim_names, lower_bounds=dim_lower_bound)

    name = 'fates_mort_hf_flc_threshold'
    call fates_params%RegisterParameter(name=name, dimension_shape=dimension_shape_1d, &
         dimension_names=dim_names, lower_bounds=dim_lower_bound)

    name = 'fates_leaf_vcmaxha'
    call fates_params%RegisterParameter(name=name, dimension_shape=dimension_shape_1d, &
         dimension_names=dim_names, lower_bounds=dim_lower_bound)

    name = 'fates_leaf_jmaxha'
    call fates_params%RegisterParameter(name=name, dimension_shape=dimension_shape_1d, &
         dimension_names=dim_names, lower_bounds=dim_lower_bound)

    name = 'fates_leaf_vcmaxhd'
    call fates_params%RegisterParameter(name=name, dimension_shape=dimension_shape_1d, &
         dimension_names=dim_names, lower_bounds=dim_lower_bound)

    name = 'fates_leaf_jmaxhd'
    call fates_params%RegisterParameter(name=name, dimension_shape=dimension_shape_1d, &
         dimension_names=dim_names, lower_bounds=dim_lower_bound)

    name = 'fates_leaf_vcmaxse'
    call fates_params%RegisterParameter(name=name, dimension_shape=dimension_shape_1d, &
         dimension_names=dim_names, lower_bounds=dim_lower_bound)

    name = 'fates_leaf_jmaxse'
    call fates_params%RegisterParameter(name=name, dimension_shape=dimension_shape_1d, &
         dimension_names=dim_names, lower_bounds=dim_lower_bound)

    name = 'fates_recruit_seed_germination_rate'
    call fates_params%RegisterParameter(name=name, dimension_shape=dimension_shape_1d, &
         dimension_names=dim_names, lower_bounds=dim_lower_bound)

    name = 'fates_frag_seed_decay_rate'
    call fates_params%RegisterParameter(name=name, dimension_shape=dimension_shape_1d, &
         dimension_names=dim_names, lower_bounds=dim_lower_bound)

    name = 'fates_trim_limit'
    call fates_params%RegisterParameter(name=name, dimension_shape=dimension_shape_1d, &
          dimension_names=dim_names, lower_bounds=dim_lower_bound)

    name = 'fates_trim_inc'
    call fates_params%RegisterParameter(name=name, dimension_shape=dimension_shape_1d, &
          dimension_names=dim_names, lower_bounds=dim_lower_bound)

    name = 'fates_turb_leaf_diameter'
    call fates_params%RegisterParameter(name=name, dimension_shape=dimension_shape_1d, &
          dimension_names=dim_names, lower_bounds=dim_lower_bound)

    name = 'fates_turb_z0mr'
    call fates_params%RegisterParameter(name=name, dimension_shape=dimension_shape_1d, &
          dimension_names=dim_names, lower_bounds=dim_lower_bound)

    name = 'fates_turb_displar'
    call fates_params%RegisterParameter(name=name, dimension_shape=dimension_shape_1d, &
          dimension_names=dim_names, lower_bounds=dim_lower_bound)

    name = 'fates_phen_flush_fraction'
    call fates_params%RegisterParameter(name=name, dimension_shape=dimension_shape_1d, &
          dimension_names=dim_names, lower_bounds=dim_lower_bound)

    name = 'fates_phen_cold_size_threshold'
    call fates_params%RegisterParameter(name=name, dimension_shape=dimension_shape_1d, &
          dimension_names=dim_names, lower_bounds=dim_lower_bound)

    name = 'fates_phen_stem_drop_fraction'
    call fates_params%RegisterParameter(name=name, dimension_shape=dimension_shape_1d, &
          dimension_names=dim_names, lower_bounds=dim_lower_bound)

    ! Nutrient competition parameters


    name = 'fates_cnp_eca_decompmicc'
    call fates_params%RegisterParameter(name=name, dimension_shape=dimension_shape_1d, &
         dimension_names=dim_names, lower_bounds=dim_lower_bound)

    name = 'fates_cnp_eca_km_nh4'
    call fates_params%RegisterParameter(name=name, dimension_shape=dimension_shape_1d, &
         dimension_names=dim_names, lower_bounds=dim_lower_bound)

    name = 'fates_cnp_eca_vmax_nh4'
    call fates_params%RegisterParameter(name=name, dimension_shape=dimension_shape_1d, &
         dimension_names=dim_names, lower_bounds=dim_lower_bound)

    name = 'fates_cnp_eca_km_no3'
    call fates_params%RegisterParameter(name=name, dimension_shape=dimension_shape_1d, &
         dimension_names=dim_names, lower_bounds=dim_lower_bound)

    name = 'fates_cnp_eca_vmax_no3'
    call fates_params%RegisterParameter(name=name, dimension_shape=dimension_shape_1d, &
         dimension_names=dim_names, lower_bounds=dim_lower_bound)

    name = 'fates_cnp_eca_km_p'
    call fates_params%RegisterParameter(name=name, dimension_shape=dimension_shape_1d, &
         dimension_names=dim_names, lower_bounds=dim_lower_bound)

    name = 'fates_cnp_vmax_p'
    call fates_params%RegisterParameter(name=name, dimension_shape=dimension_shape_1d, &
         dimension_names=dim_names, lower_bounds=dim_lower_bound)

    name = 'fates_cnp_eca_km_ptase'
    call fates_params%RegisterParameter(name=name, dimension_shape=dimension_shape_1d, &
         dimension_names=dim_names, lower_bounds=dim_lower_bound)

    name = 'fates_cnp_eca_vmax_ptase'
    call fates_params%RegisterParameter(name=name, dimension_shape=dimension_shape_1d, &
         dimension_names=dim_names, lower_bounds=dim_lower_bound)

    name = 'fates_cnp_eca_alpha_ptase'
    call fates_params%RegisterParameter(name=name, dimension_shape=dimension_shape_1d, &
         dimension_names=dim_names, lower_bounds=dim_lower_bound)

    name = 'fates_cnp_eca_lambda_ptase'
    call fates_params%RegisterParameter(name=name, dimension_shape=dimension_shape_1d, &
         dimension_names=dim_names, lower_bounds=dim_lower_bound)

    name = 'fates_cnp_prescribed_nuptake'
    call fates_params%RegisterParameter(name=name, dimension_shape=dimension_shape_1d, &
          dimension_names=dim_names, lower_bounds=dim_lower_bound)

    name = 'fates_cnp_prescribed_puptake'
    call fates_params%RegisterParameter(name=name, dimension_shape=dimension_shape_1d, &
          dimension_names=dim_names, lower_bounds=dim_lower_bound)

    name = 'fates_dev_arbitrary_pft'
    call fates_params%RegisterParameter(name=name, dimension_shape=dimension_shape_1d, &
          dimension_names=dim_names, lower_bounds=dim_lower_bound)

    ! adding the hlm_pft_map variable with two dimensions - FATES PFTno and HLM PFTno
    pftmap_dim_names(1) = dimension_name_pft
    pftmap_dim_names(2) = dimension_name_hlm_pftno

    name = 'fates_hlm_pft_map'
    call fates_params%RegisterParameter(name=name, dimension_shape=dimension_shape_2d, &
         dimension_names=pftmap_dim_names, lower_bounds=dim_lower_bound)

  end subroutine Register_PFT

  !-----------------------------------------------------------------------
  subroutine Receive_PFT(this, fates_params)

    use FatesParametersInterface, only : fates_parameters_type, param_string_length

    implicit none

    class(EDPftvarcon_type), intent(inout) :: this
    class(fates_parameters_type), intent(inout) :: fates_params

    character(len=param_string_length) :: name

    !X!    name = ''
    !X!    call fates_params%RetrieveParameter(name=name, &
    !X!         data=this%)

    name = 'fates_mort_freezetol'
    call fates_params%RetrieveParameterAllocate(name=name, &
         data=this%freezetol)

<<<<<<< HEAD
    name = 'fates_recruit_height_min'
    call fates_params%RetreiveParameterAllocate(name=name, &
=======
    name = 'fates_recruit_hgt_min'
    call fates_params%RetrieveParameterAllocate(name=name, &
>>>>>>> d273ede9
         data=this%hgt_min)

    name = 'fates_fire_bark_scaler'
    call fates_params%RetrieveParameterAllocate(name=name, &
         data=this%bark_scaler)

    name = 'fates_fire_crown_kill'
    call fates_params%RetrieveParameterAllocate(name=name, &
         data=this%crown_kill)

<<<<<<< HEAD
    name = 'fates_recruit_init_density'
    call fates_params%RetreiveParameterAllocate(name=name, &
         data=this%initd)

    name = 'fates_recruit_seed_supplement'
    call fates_params%RetreiveParameterAllocate(name=name, &
=======
    name = 'fates_recruit_initd'
    call fates_params%RetrieveParameterAllocate(name=name, &
         data=this%initd)

    name = 'fates_seed_suppl'
    call fates_params%RetrieveParameterAllocate(name=name, &
>>>>>>> d273ede9
         data=this%seed_suppl)

    name = 'fates_leaf_stomatal_slope_ballberry'
    call fates_params%RetrieveParameterAllocate(name=name, &
         data=this%bb_slope)

    name = 'fates_leaf_stomatal_slope_medlyn'
    call fates_params%RetrieveParameterAllocate(name=name, &
         data=this%medlyn_slope)

    name = 'fates_leaf_stomatal_intercept'
    call fates_params%RetrieveParameterAllocate(name=name, &
         data=this%stomatal_intercept)

<<<<<<< HEAD
    name = 'fates_frag_leaf_flab'
    call fates_params%RetreiveParameterAllocate(name=name, &
         data=this%lf_flab)

    name = 'fates_frag_leaf_fcel'
    call fates_params%RetreiveParameterAllocate(name=name, &
         data=this%lf_fcel)

    name = 'fates_frag_leaf_flig'
    call fates_params%RetreiveParameterAllocate(name=name, &
         data=this%lf_flig)

    name = 'fates_frag_fnrt_flab'
    call fates_params%RetreiveParameterAllocate(name=name, &
         data=this%fr_flab)

    name = 'fates_frag_fnrt_fcel'
    call fates_params%RetreiveParameterAllocate(name=name, &
         data=this%fr_fcel)

    name = 'fates_frag_fnrt_flig'
    call fates_params%RetreiveParameterAllocate(name=name, &
         data=this%fr_flig)

    name = 'fates_rad_leaf_xl'
    call fates_params%RetreiveParameterAllocate(name=name, &
         data=this%xl)

    name = 'fates_rad_leaf_clumping_index'
    call fates_params%RetreiveParameterAllocate(name=name, &
=======
    name = 'fates_lf_flab'
    call fates_params%RetrieveParameterAllocate(name=name, &
         data=this%lf_flab)

    name = 'fates_lf_fcel'
    call fates_params%RetrieveParameterAllocate(name=name, &
         data=this%lf_fcel)

    name = 'fates_lf_flig'
    call fates_params%RetrieveParameterAllocate(name=name, &
         data=this%lf_flig)

    name = 'fates_fr_flab'
    call fates_params%RetrieveParameterAllocate(name=name, &
         data=this%fr_flab)

    name = 'fates_fr_fcel'
    call fates_params%RetrieveParameterAllocate(name=name, &
         data=this%fr_fcel)

    name = 'fates_fr_flig'
    call fates_params%RetrieveParameterAllocate(name=name, &
         data=this%fr_flig)

    name = 'fates_leaf_xl'
    call fates_params%RetrieveParameterAllocate(name=name, &
         data=this%xl)

    name = 'fates_leaf_clumping_index'
    call fates_params%RetrieveParameterAllocate(name=name, &
>>>>>>> d273ede9
         data=this%clumping_index)

    name = 'fates_leaf_c3psn'
    call fates_params%RetrieveParameterAllocate(name=name, &
         data=this%c3psn)

<<<<<<< HEAD
    name = 'fates_nonhydro_smpso'
    call fates_params%RetreiveParameterAllocate(name=name, &
         data=this%smpso)

    name = 'fates_nonhydro_smpsc'
    call fates_params%RetreiveParameterAllocate(name=name, &
=======
    name = 'fates_smpso'
    call fates_params%RetrieveParameterAllocate(name=name, &
         data=this%smpso)

    name = 'fates_smpsc'
    call fates_params%RetrieveParameterAllocate(name=name, &
>>>>>>> d273ede9
         data=this%smpsc)

    name = 'fates_maintresp_reduction_curvature'
    call fates_params%RetrieveParameterAllocate(name=name, &
          data=this%maintresp_reduction_curvature)

    name = 'fates_maintresp_reduction_intercept'
    call fates_params%RetrieveParameterAllocate(name=name, &
          data=this%maintresp_reduction_intercept)

    name = 'fates_prescribed_npp_canopy'
    call fates_params%RetrieveParameterAllocate(name=name, &
         data=this%prescribed_npp_canopy)

    name = 'fates_prescribed_npp_understory'
    call fates_params%RetrieveParameterAllocate(name=name, &
         data=this%prescribed_npp_understory)

<<<<<<< HEAD
    name = 'fates_mort_prescribed_canopy'
    call fates_params%RetreiveParameterAllocate(name=name, &
         data=this%prescribed_mortality_canopy)

    name = 'fates_mort_prescribed_understory'
    call fates_params%RetreiveParameterAllocate(name=name, &
         data=this%prescribed_mortality_understory)

    name = 'fates_recruit_prescribed_rate'
    call fates_params%RetreiveParameterAllocate(name=name, &
=======
    name = 'fates_prescribed_mortality_canopy'
    call fates_params%RetrieveParameterAllocate(name=name, &
         data=this%prescribed_mortality_canopy)

    name = 'fates_prescribed_mortality_understory'
    call fates_params%RetrieveParameterAllocate(name=name, &
         data=this%prescribed_mortality_understory)

    name = 'fates_prescribed_recruitment'
    call fates_params%RetrieveParameterAllocate(name=name, &
>>>>>>> d273ede9
         data=this%prescribed_recruitment)

    name = 'fates_fire_alpha_SH'
    call fates_params%RetrieveParameterAllocate(name=name, &
         data=this%fire_alpha_SH)

    name = 'fates_allom_frbstor_repro'
    call fates_params%RetrieveParameterAllocate(name=name, &
         data=this%allom_frbstor_repro)

<<<<<<< HEAD
    name = 'fates_hydro_p_taper'
    call fates_params%RetreiveParameterAllocate(name=name, &
          data=this%hydr_p_taper)

    name = 'fates_hydro_rs2'
    call fates_params%RetreiveParameterAllocate(name=name, &
          data=this%hydr_rs2)

    name = 'fates_hydro_srl'
    call fates_params%RetreiveParameterAllocate(name=name, &
          data=this%hydr_srl)

    name = 'fates_hydro_rfrac_stem'
    call fates_params%RetreiveParameterAllocate(name=name, &
          data=this%hydr_rfrac_stem)

    name = 'fates_hydro_avuln_gs'
    call fates_params%RetreiveParameterAllocate(name=name, &
          data=this%hydr_avuln_gs)

    name = 'fates_hydro_p50_gs'
    call fates_params%RetreiveParameterAllocate(name=name, &
          data=this%hydr_p50_gs)

    name = 'fates_hydro_k_lwp'
    call fates_params%RetreiveParameterAllocate(name=name, &
=======
    name = 'fates_hydr_p_taper'
    call fates_params%RetrieveParameterAllocate(name=name, &
          data=this%hydr_p_taper)

    name = 'fates_hydr_rs2'
    call fates_params%RetrieveParameterAllocate(name=name, &
          data=this%hydr_rs2)

    name = 'fates_hydr_srl'
    call fates_params%RetrieveParameterAllocate(name=name, &
          data=this%hydr_srl)

    name = 'fates_hydr_rfrac_stem'
    call fates_params%RetrieveParameterAllocate(name=name, &
          data=this%hydr_rfrac_stem)

    name = 'fates_hydr_k_lwp'
    call fates_params%RetrieveParameterAllocate(name=name, &
          data=this%hydr_k_lwp)

    name = 'fates_hydr_avuln_gs'
    call fates_params%RetrieveParameterAllocate(name=name, &
          data=this%hydr_avuln_gs)

    name = 'fates_hydr_p50_gs'
    call fates_params%RetrieveParameterAllocate(name=name, &
          data=this%hydr_p50_gs)

    name = 'fates_hydr_k_lwp'
    call fates_params%RetrieveParameterAllocate(name=name, &
>>>>>>> d273ede9
         data=this%hydr_k_lwp)

    name = 'fates_mort_bmort'
    call fates_params%RetrieveParameterAllocate(name=name, &
         data=this%bmort)

    name = 'fates_mort_scalar_coldstress'
    call fates_params%RetrieveParameterAllocate(name=name, &
         data=this%mort_scalar_coldstress)

    name = 'fates_mort_scalar_cstarvation'
    call fates_params%RetrieveParameterAllocate(name=name, &
         data=this%mort_scalar_cstarvation)

    name = 'fates_mort_scalar_hydrfailure'
    call fates_params%RetrieveParameterAllocate(name=name, &
         data=this%mort_scalar_hydrfailure)


    name = 'fates_mort_ip_size_senescence'
    call fates_params%RetrieveParameterAllocate(name=name, &
         data=this%mort_ip_size_senescence)

    name = 'fates_mort_r_size_senescence'
    call fates_params%RetrieveParameterAllocate(name=name, &
         data=this%mort_r_size_senescence)

    name = 'fates_mort_ip_age_senescence'
    call fates_params%RetrieveParameterAllocate(name=name, &
         data=this%mort_ip_age_senescence)

    name = 'fates_mort_r_age_senescence'
    call fates_params%RetrieveParameterAllocate(name=name, &
         data=this%mort_r_age_senescence)

    name = 'fates_mort_scalar_coldstress'
    call fates_params%RetrieveParameterAllocate(name=name, &
         data=this%mort_scalar_coldstress)

    name = 'fates_mort_scalar_cstarvation'
    call fates_params%RetrieveParameterAllocate(name=name, &
         data=this%mort_scalar_cstarvation)


    name = 'fates_mort_hf_sm_threshold'
    call fates_params%RetrieveParameterAllocate(name=name, &
         data=this%hf_sm_threshold)

    name = 'fates_mort_hf_flc_threshold'
    call fates_params%RetrieveParameterAllocate(name=name, &
         data=this%hf_flc_threshold)

    name = 'fates_leaf_vcmaxha'
    call fates_params%RetrieveParameterAllocate(name=name, &
         data=this%vcmaxha)

    name = 'fates_leaf_jmaxha'
    call fates_params%RetrieveParameterAllocate(name=name, &
         data=this%jmaxha)

    name = 'fates_leaf_vcmaxhd'
    call fates_params%RetrieveParameterAllocate(name=name, &
         data=this%vcmaxhd)

    name = 'fates_leaf_jmaxhd'
    call fates_params%RetrieveParameterAllocate(name=name, &
         data=this%jmaxhd)

    name = 'fates_leaf_vcmaxse'
    call fates_params%RetrieveParameterAllocate(name=name, &
         data=this%vcmaxse)

    name = 'fates_leaf_jmaxse'
    call fates_params%RetrieveParameterAllocate(name=name, &
         data=this%jmaxse)

<<<<<<< HEAD
    name = 'fates_recruit_seed_germination_rate'
    call fates_params%RetreiveParameterAllocate(name=name, &
         data=this%germination_rate)

    name = 'fates_frag_seed_decay_rate'
    call fates_params%RetreiveParameterAllocate(name=name, &
=======
    name = 'fates_seed_germination_rate'
    call fates_params%RetrieveParameterAllocate(name=name, &
         data=this%germination_rate)

    name = 'fates_seed_decay_rate'
    call fates_params%RetrieveParameterAllocate(name=name, &
>>>>>>> d273ede9
         data=this%seed_decay_rate)

    name = 'fates_trim_limit'
    call fates_params%RetrieveParameterAllocate(name=name, &
          data=this%trim_limit)

    name = 'fates_trim_inc'
    call fates_params%RetrieveParameterAllocate(name=name, &
          data=this%trim_inc)

<<<<<<< HEAD
    name = 'fates_turb_leaf_diameter'
    call fates_params%RetreiveParameterAllocate(name=name, &
         data=this%dleaf)

    name = 'fates_turb_z0mr'
    call fates_params%RetreiveParameterAllocate(name=name, &
         data=this%z0mr)

    name = 'fates_turb_displar'
    call fates_params%RetreiveParameterAllocate(name=name, &
         data=this%displar)

    name = 'fates_phen_flush_fraction'
    call fates_params%RetreiveParameterAllocate(name=name, &
=======
    name = 'fates_leaf_diameter'
    call fates_params%RetrieveParameterAllocate(name=name, &
         data=this%dleaf)

    name = 'fates_z0mr'
    call fates_params%RetrieveParameterAllocate(name=name, &
         data=this%z0mr)

    name = 'fates_displar'
    call fates_params%RetrieveParameterAllocate(name=name, &
         data=this%displar)

    name = 'fates_phenflush_fraction'
    call fates_params%RetrieveParameterAllocate(name=name, &
>>>>>>> d273ede9
         data=this%phenflush_fraction)

    name = 'fates_phen_cold_size_threshold'
    call fates_params%RetrieveParameterAllocate(name=name, &
          data=this%phen_cold_size_threshold)

    name = 'fates_phen_stem_drop_fraction'
    call fates_params%RetrieveParameterAllocate(name=name, &
          data=this%phen_stem_drop_fraction)

<<<<<<< HEAD
    name = 'fates_cnp_prescribed_nuptake'
    call fates_params%RetreiveParameterAllocate(name=name, &
         data=this%prescribed_nuptake)

    name = 'fates_cnp_prescribed_puptake'
    call fates_params%RetreiveParameterAllocate(name=name, &
=======
    name = 'fates_prescribed_nuptake'
    call fates_params%RetrieveParameterAllocate(name=name, &
         data=this%prescribed_nuptake)

    name = 'fates_prescribed_puptake'
    call fates_params%RetrieveParameterAllocate(name=name, &
>>>>>>> d273ede9
         data=this%prescribed_puptake)

    name = 'fates_dev_arbitrary_pft'
    call fates_params%RetrieveParameterAllocate(name=name, &
         data=this%dev_arbitrary_pft)

<<<<<<< HEAD
    name = 'fates_cnp_eca_decompmicc'
    call fates_params%RetreiveParameterAllocate(name=name, &
         data=this%decompmicc)

    name = 'fates_cnp_eca_km_nh4'
    call fates_params%RetreiveParameterAllocate(name=name, &
         data=this%eca_km_nh4)

    name = 'fates_cnp_eca_vmax_nh4'
    call fates_params%RetreiveParameterAllocate(name=name, &
         data=this%eca_vmax_nh4)

    name = 'fates_cnp_eca_km_no3'
    call fates_params%RetreiveParameterAllocate(name=name, &
         data=this%eca_km_no3)

    name = 'fates_cnp_eca_vmax_no3'
    call fates_params%RetreiveParameterAllocate(name=name, &
         data=this%eca_vmax_no3)

    name = 'fates_cnp_eca_km_p'
    call fates_params%RetreiveParameterAllocate(name=name, &
         data=this%eca_km_p)

    name = 'fates_cnp_vmax_p'
    call fates_params%RetreiveParameterAllocate(name=name, &
         data=this%eca_vmax_p)

    name = 'fates_cnp_eca_km_ptase'
    call fates_params%RetreiveParameterAllocate(name=name, &
         data=this%eca_km_ptase)

    name = 'fates_cnp_eca_vmax_ptase'
    call fates_params%RetreiveParameterAllocate(name=name, &
         data=this%eca_vmax_ptase)

    name = 'fates_cnp_eca_alpha_ptase'
    call fates_params%RetreiveParameterAllocate(name=name, &
         data=this%eca_alpha_ptase)

    name = 'fates_cnp_eca_lambda_ptase'
    call fates_params%RetreiveParameterAllocate(name=name, &
=======
    name = 'fates_eca_decompmicc'
    call fates_params%RetrieveParameterAllocate(name=name, &
         data=this%decompmicc)

    name = 'fates_eca_km_nh4'
    call fates_params%RetrieveParameterAllocate(name=name, &
         data=this%eca_km_nh4)

    name = 'fates_eca_vmax_nh4'
    call fates_params%RetrieveParameterAllocate(name=name, &
         data=this%eca_vmax_nh4)

    name = 'fates_eca_km_no3'
    call fates_params%RetrieveParameterAllocate(name=name, &
         data=this%eca_km_no3)

    name = 'fates_eca_vmax_no3'
    call fates_params%RetrieveParameterAllocate(name=name, &
         data=this%eca_vmax_no3)

    name = 'fates_eca_km_p'
    call fates_params%RetrieveParameterAllocate(name=name, &
         data=this%eca_km_p)

    name = 'fates_eca_vmax_p'
    call fates_params%RetrieveParameterAllocate(name=name, &
         data=this%eca_vmax_p)

    name = 'fates_eca_km_ptase'
    call fates_params%RetrieveParameterAllocate(name=name, &
         data=this%eca_km_ptase)

    name = 'fates_eca_vmax_ptase'
    call fates_params%RetrieveParameterAllocate(name=name, &
         data=this%eca_vmax_ptase)

    name = 'fates_eca_alpha_ptase'
    call fates_params%RetrieveParameterAllocate(name=name, &
         data=this%eca_alpha_ptase)

    name = 'fates_eca_lambda_ptase'
    call fates_params%RetrieveParameterAllocate(name=name, &
>>>>>>> d273ede9
         data=this%eca_lambda_ptase)

    name = 'fates_hlm_pft_map'
    call fates_params%RetrieveParameterAllocate(name=name, &
         data=this%hlm_pft_map)

  end subroutine Receive_PFT

  !-----------------------------------------------------------------------
  subroutine Register_PFT_numrad(this, fates_params)
    ! NOTE(bja, 2017-02) these are 2-d parameters, but they are
    ! currently stored in the parameter file as separate 1-d
    ! arrays. We have to register the parameters as 1-d arrays as they
    ! are on the parameter file. We store them as 2-d in the receive step.
    use FatesParametersInterface, only : fates_parameters_type, param_string_length
    use FatesParametersInterface, only : dimension_name_pft, dimension_shape_1d

    implicit none

    class(EDPftvarcon_type), intent(inout) :: this
    class(fates_parameters_type), intent(inout) :: fates_params

    character(len=param_string_length), parameter :: dim_names(1) = (/dimension_name_pft/)
    integer, parameter :: dim_lower_bound(1) = (/ lower_bound_pft /)
    character(len=param_string_length) :: name

    !X!    name = ''
    !X!    call fates_params%RegisterParameter(name=name, dimension_shape=dimension_shape_1d, &
    !X!         dimension_names=dim_names)

    name = 'fates_rad_leaf_rhovis'
    call fates_params%RegisterParameter(name=name, dimension_shape=dimension_shape_1d, &
         dimension_names=dim_names)

    name = 'fates_rad_leaf_rhonir'
    call fates_params%RegisterParameter(name=name, dimension_shape=dimension_shape_1d, &
         dimension_names=dim_names)

    name = 'fates_rad_stem_rhovis'
    call fates_params%RegisterParameter(name=name, dimension_shape=dimension_shape_1d, &
         dimension_names=dim_names)

    name = 'fates_rad_stem_rhonir'
    call fates_params%RegisterParameter(name=name, dimension_shape=dimension_shape_1d, &
         dimension_names=dim_names)

    name = 'fates_rad_leaf_tauvis'
    call fates_params%RegisterParameter(name=name, dimension_shape=dimension_shape_1d, &
         dimension_names=dim_names)

    name = 'fates_rad_leaf_taunir'
    call fates_params%RegisterParameter(name=name, dimension_shape=dimension_shape_1d, &
         dimension_names=dim_names)

    name = 'fates_rad_stem_tauvis'
    call fates_params%RegisterParameter(name=name, dimension_shape=dimension_shape_1d, &
         dimension_names=dim_names)

    name = 'fates_rad_stem_taunir'
    call fates_params%RegisterParameter(name=name, dimension_shape=dimension_shape_1d, &
         dimension_names=dim_names)



  end subroutine Register_PFT_numrad

  !-----------------------------------------------------------------------
  subroutine Receive_PFT_numrad(this, fates_params)
    ! NOTE(bja, 2017-02) these are 2-d parameters, but they are
    ! currently stored in the parameter file as separate 1-d arrays.
    ! We can't allocate slices of arrays separately, so we have to
    ! manually allocate the memory here, retrieve into a dummy array,
    ! and copy. All parameters in this subroutine are sized the same,
    ! so we can reused the dummy array. If someone wants to cleanup
    ! the input file, all this complexity can be removed.
    use FatesParametersInterface, only : fates_parameters_type
    use FatesParametersInterface, only : param_string_length, max_dimensions

    implicit none

    class(EDPftvarcon_type), intent(inout) :: this
    class(fates_parameters_type), intent(inout) :: fates_params

    character(len=param_string_length) :: name

    !X!    name = ''
    !X!    call fates_params%RetrieveParameter(name=name, &
    !X!         data=this%)

    integer :: index
    integer :: dimension_shape
    integer :: dimension_sizes(max_dimensions)
    character(len=param_string_length) :: dimension_names(max_dimensions)
    logical :: is_host_param

    integer :: lower_bound_1, upper_bound_1, lower_bound_2, upper_bound_2
    real(r8), allocatable :: dummy_data(:)

    ! Fetch metadata from a representative variable. All variables
    ! called by this subroutine must be dimensioned the same way!
    name = 'fates_rad_leaf_rhovis'
    index = fates_params%FindIndex(name)
    call fates_params%GetMetaData(index, name, dimension_shape, dimension_sizes, dimension_names, is_host_param)
    lower_bound_1 = lower_bound_pft
    upper_bound_1 = lower_bound_pft + dimension_sizes(1) - 1
    lower_bound_2 = lower_bound_general
    upper_bound_2 = maxSWb      ! When we have radiation parameters read in as a vector
                                ! We will compare the vector dimension size that we
                                ! read-in to the parameterized size that fates expects

    allocate(dummy_data(lower_bound_1:upper_bound_1))

    !
    ! received rhol data
    !
    allocate(this%rhol(lower_bound_1:upper_bound_1, lower_bound_2:upper_bound_2))

<<<<<<< HEAD
    name = 'fates_rad_leaf_rhovis'
    call fates_params%RetreiveParameter(name=name, &
         data=dummy_data)
    this%rhol(lower_bound_1:upper_bound_1, ivis) = dummy_data

    name = 'fates_rad_leaf_rhonir'
    call fates_params%RetreiveParameter(name=name, &
=======
    name = 'fates_rholvis'
    call fates_params%RetrieveParameter(name=name, &
         data=dummy_data)
    this%rhol(lower_bound_1:upper_bound_1, ivis) = dummy_data

    name = 'fates_rholnir'
    call fates_params%RetrieveParameter(name=name, &
>>>>>>> d273ede9
         data=dummy_data)
    this%rhol(lower_bound_1:upper_bound_1, inir) = dummy_data

    !
    ! received rhos data
    !
    allocate(this%rhos(lower_bound_1:upper_bound_1, lower_bound_2:upper_bound_2))

<<<<<<< HEAD
    name = 'fates_rad_stem_rhovis'
    call fates_params%RetreiveParameter(name=name, &
         data=dummy_data)
    this%rhos(lower_bound_1:upper_bound_1, ivis) = dummy_data

    name = 'fates_rad_stem_rhonir'
    call fates_params%RetreiveParameter(name=name, &
=======
    name = 'fates_rhosvis'
    call fates_params%RetrieveParameter(name=name, &
         data=dummy_data)
    this%rhos(lower_bound_1:upper_bound_1, ivis) = dummy_data

    name = 'fates_rhosnir'
    call fates_params%RetrieveParameter(name=name, &
>>>>>>> d273ede9
         data=dummy_data)
    this%rhos(lower_bound_1:upper_bound_1, inir) = dummy_data

    !
    ! received taul data
    !
    allocate(this%taul(lower_bound_1:upper_bound_1, lower_bound_2:upper_bound_2))

<<<<<<< HEAD
    name = 'fates_rad_leaf_tauvis'
    call fates_params%RetreiveParameter(name=name, &
         data=dummy_data)
    this%taul(lower_bound_1:upper_bound_1, ivis) = dummy_data

    name = 'fates_rad_leaf_taunir'
    call fates_params%RetreiveParameter(name=name, &
=======
    name = 'fates_taulvis'
    call fates_params%RetrieveParameter(name=name, &
         data=dummy_data)
    this%taul(lower_bound_1:upper_bound_1, ivis) = dummy_data

    name = 'fates_taulnir'
    call fates_params%RetrieveParameter(name=name, &
>>>>>>> d273ede9
         data=dummy_data)
    this%taul(lower_bound_1:upper_bound_1, inir) = dummy_data

    !
    ! received taus data
    !
    allocate(this%taus(lower_bound_1:upper_bound_1, lower_bound_2:upper_bound_2))

<<<<<<< HEAD
    name = 'fates_rad_stem_tauvis'
    call fates_params%RetreiveParameter(name=name, &
         data=dummy_data)
    this%taus(lower_bound_1:upper_bound_1, ivis) = dummy_data

    name = 'fates_rad_stem_taunir'
    call fates_params%RetreiveParameter(name=name, &
=======
    name = 'fates_tausvis'
    call fates_params%RetrieveParameter(name=name, &
         data=dummy_data)
    this%taus(lower_bound_1:upper_bound_1, ivis) = dummy_data

    name = 'fates_tausnir'
    call fates_params%RetrieveParameter(name=name, &
>>>>>>> d273ede9
         data=dummy_data)
    this%taus(lower_bound_1:upper_bound_1, inir) = dummy_data

  end subroutine Receive_PFT_numrad


  ! -----------------------------------------------------------------------

  subroutine Register_PFT_leafage(this, fates_params)

    use FatesParametersInterface, only : fates_parameters_type, param_string_length
    use FatesParametersInterface, only : max_dimensions, dimension_name_leaf_age
    use FatesParametersInterface, only : dimension_name_pft, dimension_shape_2d

    implicit none

    class(EDPftvarcon_type), intent(inout) :: this
    class(fates_parameters_type), intent(inout) :: fates_params

    integer, parameter :: dim_lower_bound(2) = (/ lower_bound_pft, lower_bound_general /)
    character(len=param_string_length) :: dim_names(2)
    character(len=param_string_length) :: name

    dim_names(1) = dimension_name_pft
    dim_names(2) = dimension_name_leaf_age

    name = 'fates_leaf_vcmax25top'
    call fates_params%RegisterParameter(name=name, dimension_shape=dimension_shape_2d, &
         dimension_names=dim_names, lower_bounds=dim_lower_bound)


    return
  end subroutine Register_PFT_leafage




  ! =====================================================================================

  subroutine Receive_PFT_leafage(this, fates_params)

     use FatesParametersInterface, only : fates_parameters_type
     use FatesParametersInterface, only : param_string_length

     implicit none

     class(EDPftvarcon_type), intent(inout) :: this
     class(fates_parameters_type), intent(inout) :: fates_params

     character(len=param_string_length) :: name

     name = 'fates_leaf_vcmax25top'
     call fates_params%RetrieveParameterAllocate(name=name, &
          data=this%vcmax25top)

     return
   end subroutine Receive_PFT_leafage

  ! =====================================================================================

  subroutine Register_PFT_hydr_organs(this, fates_params)

    use FatesParametersInterface, only : fates_parameters_type, param_string_length
    use FatesParametersInterface, only : max_dimensions, dimension_name_hydr_organs
    use FatesParametersInterface, only : dimension_name_pft, dimension_shape_2d

    implicit none

    class(EDPftvarcon_type), intent(inout) :: this
    class(fates_parameters_type), intent(inout) :: fates_params

    integer, parameter :: dim_lower_bound(2) = (/ lower_bound_pft, lower_bound_general /)
    character(len=param_string_length) :: dim_names(2)
    character(len=param_string_length) :: name

    ! NOTE(bja, 2017-01) initialization doesn't seem to work correctly
    ! if dim_names has a parameter qualifier.
    dim_names(1) = dimension_name_pft
    dim_names(2) = dimension_name_hydr_organs

    name = 'fates_hydro_vg_alpha_node'
    call fates_params%RegisterParameter(name=name, dimension_shape=dimension_shape_2d, &
         dimension_names=dim_names, lower_bounds=dim_lower_bound)

    name = 'fates_hydro_vg_m_node'
    call fates_params%RegisterParameter(name=name, dimension_shape=dimension_shape_2d, &
         dimension_names=dim_names, lower_bounds=dim_lower_bound)

    name = 'fates_hydro_vg_n_node'
    call fates_params%RegisterParameter(name=name, dimension_shape=dimension_shape_2d, &
          dimension_names=dim_names, lower_bounds=dim_lower_bound)

    name = 'fates_hydro_avuln_node'
    call fates_params%RegisterParameter(name=name, dimension_shape=dimension_shape_2d, &
          dimension_names=dim_names, lower_bounds=dim_lower_bound)

    name = 'fates_hydro_p50_node'
    call fates_params%RegisterParameter(name=name, dimension_shape=dimension_shape_2d, &
          dimension_names=dim_names, lower_bounds=dim_lower_bound)

    name = 'fates_hydro_thetas_node'
    call fates_params%RegisterParameter(name=name, dimension_shape=dimension_shape_2d, &
          dimension_names=dim_names, lower_bounds=dim_lower_bound)

    name = 'fates_hydro_epsil_node'
    call fates_params%RegisterParameter(name=name, dimension_shape=dimension_shape_2d, &
          dimension_names=dim_names, lower_bounds=dim_lower_bound)

    name = 'fates_hydro_pitlp_node'
    call fates_params%RegisterParameter(name=name, dimension_shape=dimension_shape_2d, &
          dimension_names=dim_names, lower_bounds=dim_lower_bound)

    name = 'fates_hydro_resid_node'
    call fates_params%RegisterParameter(name=name, dimension_shape=dimension_shape_2d, &
          dimension_names=dim_names, lower_bounds=dim_lower_bound)

    name = 'fates_hydro_fcap_node'
    call fates_params%RegisterParameter(name=name, dimension_shape=dimension_shape_2d, &
          dimension_names=dim_names, lower_bounds=dim_lower_bound)

    name = 'fates_hydro_pinot_node'
    call fates_params%RegisterParameter(name=name, dimension_shape=dimension_shape_2d, &
          dimension_names=dim_names, lower_bounds=dim_lower_bound)

    name = 'fates_hydro_kmax_node'
    call fates_params%RegisterParameter(name=name, dimension_shape=dimension_shape_2d, &
          dimension_names=dim_names, lower_bounds=dim_lower_bound)

    name = 'fates_hydro_vg_alpha_node'
    call fates_params%RegisterParameter(name=name, dimension_shape=dimension_shape_2d, &
          dimension_names=dim_names, lower_bounds=dim_lower_bound)

    name = 'fates_hydro_vg_m_node'
    call fates_params%RegisterParameter(name=name, dimension_shape=dimension_shape_2d, &
          dimension_names=dim_names, lower_bounds=dim_lower_bound)

    name = 'fates_hydro_vg_n_node'
    call fates_params%RegisterParameter(name=name, dimension_shape=dimension_shape_2d, &
         dimension_names=dim_names, lower_bounds=dim_lower_bound)

  end subroutine Register_PFT_hydr_organs

  !-----------------------------------------------------------------------

  subroutine Receive_PFT_hydr_organs(this, fates_params)

     use FatesParametersInterface, only : fates_parameters_type
     use FatesParametersInterface, only : param_string_length

     implicit none

     class(EDPftvarcon_type), intent(inout) :: this
     class(fates_parameters_type), intent(inout) :: fates_params

     character(len=param_string_length) :: name


<<<<<<< HEAD
     name = 'fates_hydro_vg_alpha_node'
     call fates_params%RetreiveParameterAllocate(name=name, &
          data=this%hydr_vg_alpha_node)

     name = 'fates_hydro_vg_m_node'
     call fates_params%RetreiveParameterAllocate(name=name, &
           data=this%hydr_vg_m_node)

     name = 'fates_hydro_vg_n_node'
     call fates_params%RetreiveParameterAllocate(name=name, &
          data=this%hydr_vg_n_node)

     name = 'fates_hydro_avuln_node'
     call fates_params%RetreiveParameterAllocate(name=name, &
           data=this%hydr_avuln_node)

     name = 'fates_hydro_p50_node'
     call fates_params%RetreiveParameterAllocate(name=name, &
           data=this%hydr_p50_node)

     name = 'fates_hydro_thetas_node'
     call fates_params%RetreiveParameterAllocate(name=name, &
           data=this%hydr_thetas_node)

     name = 'fates_hydro_epsil_node'
     call fates_params%RetreiveParameterAllocate(name=name, &
           data=this%hydr_epsil_node)

     name = 'fates_hydro_pitlp_node'
     call fates_params%RetreiveParameterAllocate(name=name, &
           data=this%hydr_pitlp_node)

     name = 'fates_hydro_resid_node'
     call fates_params%RetreiveParameterAllocate(name=name, &
           data=this%hydr_resid_node)

     name = 'fates_hydro_fcap_node'
     call fates_params%RetreiveParameterAllocate(name=name, &
           data=this%hydr_fcap_node)

     name = 'fates_hydro_pinot_node'
     call fates_params%RetreiveParameterAllocate(name=name, &
           data=this%hydr_pinot_node)

     name = 'fates_hydro_kmax_node'
     call fates_params%RetreiveParameterAllocate(name=name, &
           data=this%hydr_kmax_node)

     name = 'fates_hydro_vg_alpha_node'
     call fates_params%RetreiveParameterAllocate(name=name, &
          data=this%hydr_vg_alpha_node)

     name = 'fates_hydro_vg_m_node'
     call fates_params%RetreiveParameterAllocate(name=name, &
          data=this%hydr_vg_m_node)

     name = 'fates_hydro_vg_n_node'
     call fates_params%RetreiveParameterAllocate(name=name, &
=======
     name = 'fates_hydr_vg_alpha_node'
     call fates_params%RetrieveParameterAllocate(name=name, &
          data=this%hydr_vg_alpha_node)

     name = 'fates_hydr_vg_m_node'
     call fates_params%RetrieveParameterAllocate(name=name, &
           data=this%hydr_vg_m_node)

     name = 'fates_hydr_vg_n_node'
     call fates_params%RetrieveParameterAllocate(name=name, &
          data=this%hydr_vg_n_node)

     name = 'fates_hydr_avuln_node'
     call fates_params%RetrieveParameterAllocate(name=name, &
           data=this%hydr_avuln_node)

     name = 'fates_hydr_p50_node'
     call fates_params%RetrieveParameterAllocate(name=name, &
           data=this%hydr_p50_node)

     name = 'fates_hydr_thetas_node'
     call fates_params%RetrieveParameterAllocate(name=name, &
           data=this%hydr_thetas_node)

     name = 'fates_hydr_epsil_node'
     call fates_params%RetrieveParameterAllocate(name=name, &
           data=this%hydr_epsil_node)

     name = 'fates_hydr_pitlp_node'
     call fates_params%RetrieveParameterAllocate(name=name, &
           data=this%hydr_pitlp_node)

     name = 'fates_hydr_resid_node'
     call fates_params%RetrieveParameterAllocate(name=name, &
           data=this%hydr_resid_node)

     name = 'fates_hydr_fcap_node'
     call fates_params%RetrieveParameterAllocate(name=name, &
           data=this%hydr_fcap_node)

     name = 'fates_hydr_pinot_node'
     call fates_params%RetrieveParameterAllocate(name=name, &
           data=this%hydr_pinot_node)

     name = 'fates_hydr_kmax_node'
     call fates_params%RetrieveParameterAllocate(name=name, &
           data=this%hydr_kmax_node)

     name = 'fates_hydr_vg_alpha_node'
     call fates_params%RetrieveParameterAllocate(name=name, &
          data=this%hydr_vg_alpha_node)

     name = 'fates_hydr_vg_m_node'
     call fates_params%RetrieveParameterAllocate(name=name, &
          data=this%hydr_vg_m_node)

     name = 'fates_hydr_vg_n_node'
     call fates_params%RetrieveParameterAllocate(name=name, &
>>>>>>> d273ede9
          data=this%hydr_vg_n_node)

  end subroutine Receive_PFT_hydr_organs

  ! ===============================================================================================

  subroutine FatesReportPFTParams(is_master)

     ! Argument
     logical, intent(in) :: is_master  ! Only log if this is the master proc

     logical, parameter :: debug_report = .false.
     character(len=32),parameter :: fmt0 = '(a,100(F12.4,1X))'

     integer :: npft,ipft

     npft = size(EDPftvarcon_inst%initd,1)

     if(debug_report .and. is_master) then

        if(npft>100)then
           write(fates_log(),*) 'you are trying to report pft parameters during initialization'
           write(fates_log(),*) 'but you have so many that it is over-running the format spec'
           write(fates_log(),*) 'simply bump up the muptiplier in parameter fmt0 shown above'
           call endrun(msg=errMsg(sourcefile, __LINE__))
        end if

        write(fates_log(),*) '-----------  FATES PFT Parameters -----------------'
        write(fates_log(),fmt0) 'freezetol = ',EDPftvarcon_inst%freezetol
        write(fates_log(),fmt0) 'hgt_min = ',EDPftvarcon_inst%hgt_min
        write(fates_log(),fmt0) 'dleaf = ',EDPftvarcon_inst%dleaf
        write(fates_log(),fmt0) 'z0mr = ',EDPftvarcon_inst%z0mr
        write(fates_log(),fmt0) 'displar = ',EDPftvarcon_inst%displar
        write(fates_log(),fmt0) 'bark_scaler = ',EDPftvarcon_inst%bark_scaler
        write(fates_log(),fmt0) 'crown_kill = ',EDPftvarcon_inst%crown_kill
        write(fates_log(),fmt0) 'initd = ',EDPftvarcon_inst%initd
        write(fates_log(),fmt0) 'seed_suppl = ',EDPftvarcon_inst%seed_suppl
        write(fates_log(),fmt0) 'bb_slope = ',EDPftvarcon_inst%bb_slope
        write(fates_log(),fmt0) 'medlyn_slope = ',EDPftvarcon_inst%medlyn_slope
        write(fates_log(),fmt0) 'stomatal_intercept = ',EDPftvarcon_inst%stomatal_intercept
        write(fates_log(),fmt0) 'lf_flab = ',EDPftvarcon_inst%lf_flab
        write(fates_log(),fmt0) 'lf_fcel = ',EDPftvarcon_inst%lf_fcel
        write(fates_log(),fmt0) 'lf_flig = ',EDPftvarcon_inst%lf_flig
        write(fates_log(),fmt0) 'fr_flab = ',EDPftvarcon_inst%fr_flab
        write(fates_log(),fmt0) 'fr_fcel = ',EDPftvarcon_inst%fr_fcel
        write(fates_log(),fmt0) 'fr_flig = ',EDPftvarcon_inst%fr_flig
        write(fates_log(),fmt0) 'xl = ',EDPftvarcon_inst%xl
        write(fates_log(),fmt0) 'clumping_index = ',EDPftvarcon_inst%clumping_index
        write(fates_log(),fmt0) 'c3psn = ',EDPftvarcon_inst%c3psn
        write(fates_log(),fmt0) 'vcmax25top = ',EDPftvarcon_inst%vcmax25top
        write(fates_log(),fmt0) 'smpso = ',EDPftvarcon_inst%smpso
        write(fates_log(),fmt0) 'smpsc = ',EDPftvarcon_inst%smpsc
        write(fates_log(),fmt0) 'bmort = ',EDPftvarcon_inst%bmort
        write(fates_log(),fmt0) 'mort_ip_size_senescence = ', EDPftvarcon_inst%mort_ip_size_senescence
        write(fates_log(),fmt0) 'mort_r_size_senescence = ', EDPftvarcon_inst%mort_r_size_senescence
        write(fates_log(),fmt0) 'mort_ip_age_senescence = ', EDPftvarcon_inst%mort_ip_age_senescence
        write(fates_log(),fmt0) 'mort_r_age_senescence = ', EDPftvarcon_inst%mort_r_age_senescence
        write(fates_log(),fmt0) 'mort_scalar_coldstress = ',EDPftvarcon_inst%mort_scalar_coldstress
        write(fates_log(),fmt0) 'mort_scalar_cstarvation = ',EDPftvarcon_inst%mort_scalar_cstarvation
        write(fates_log(),fmt0) 'mort_scalar_hydrfailure = ',EDPftvarcon_inst%mort_scalar_hydrfailure
        write(fates_log(),fmt0) 'hf_sm_threshold = ',EDPftvarcon_inst%hf_sm_threshold
        write(fates_log(),fmt0) 'hf_flc_threshold = ',EDPftvarcon_inst%hf_flc_threshold
        write(fates_log(),fmt0) 'vcmaxha = ',EDPftvarcon_inst%vcmaxha
        write(fates_log(),fmt0) 'jmaxha = ',EDPftvarcon_inst%jmaxha
        write(fates_log(),fmt0) 'vcmaxhd = ',EDPftvarcon_inst%vcmaxhd
        write(fates_log(),fmt0) 'jmaxhd = ',EDPftvarcon_inst%jmaxhd
        write(fates_log(),fmt0) 'vcmaxse = ',EDPftvarcon_inst%vcmaxse
        write(fates_log(),fmt0) 'jmaxse = ',EDPftvarcon_inst%jmaxse
        write(fates_log(),fmt0) 'germination_timescale = ',EDPftvarcon_inst%germination_rate
        write(fates_log(),fmt0) 'seed_decay_turnover = ',EDPftvarcon_inst%seed_decay_rate
        write(fates_log(),fmt0) 'trim_limit = ',EDPftvarcon_inst%trim_limit
        write(fates_log(),fmt0) 'trim_inc = ',EDPftvarcon_inst%trim_inc
        write(fates_log(),fmt0) 'rhol = ',EDPftvarcon_inst%rhol
        write(fates_log(),fmt0) 'rhos = ',EDPftvarcon_inst%rhos
        write(fates_log(),fmt0) 'taul = ',EDPftvarcon_inst%taul
        write(fates_log(),fmt0) 'taus = ',EDPftvarcon_inst%taus
        write(fates_log(),fmt0) 'phen_flush_fraction',EDpftvarcon_inst%phenflush_fraction
        write(fates_log(),fmt0) 'phen_cold_size_threshold = ',EDPftvarcon_inst%phen_cold_size_threshold
        write(fates_log(),fmt0) 'phen_stem_drop_fraction',EDpftvarcon_inst%phen_stem_drop_fraction
        write(fates_log(),fmt0) 'fire_alpha_SH = ',EDPftvarcon_inst%fire_alpha_SH
        write(fates_log(),fmt0) 'allom_frbstor_repro = ',EDPftvarcon_inst%allom_frbstor_repro
        write(fates_log(),fmt0) 'hydro_p_taper = ',EDPftvarcon_inst%hydr_p_taper
        write(fates_log(),fmt0) 'hydro_rs2 = ',EDPftvarcon_inst%hydr_rs2
        write(fates_log(),fmt0) 'hydro_srl = ',EDPftvarcon_inst%hydr_srl
        write(fates_log(),fmt0) 'hydro_rfrac_stem = ',EDPftvarcon_inst%hydr_rfrac_stem
        write(fates_log(),fmt0) 'hydro_avuln_gs = ',EDPftvarcon_inst%hydr_avuln_gs
        write(fates_log(),fmt0) 'hydro_k_lwp = ',EDPftvarcon_inst%hydr_k_lwp
        write(fates_log(),fmt0) 'hydro_p50_gs = ',EDPftvarcon_inst%hydr_p50_gs
        write(fates_log(),fmt0) 'hydro_avuln_node = ',EDPftvarcon_inst%hydr_avuln_node
        write(fates_log(),fmt0) 'hydro_p50_node = ',EDPftvarcon_inst%hydr_p50_node
        write(fates_log(),fmt0) 'hydro_thetas_node = ',EDPftvarcon_inst%hydr_thetas_node
        write(fates_log(),fmt0) 'hydro_epsil_node = ',EDPftvarcon_inst%hydr_epsil_node
        write(fates_log(),fmt0) 'hydro_pitlp_node = ',EDPftvarcon_inst%hydr_pitlp_node
        write(fates_log(),fmt0) 'hydro_resid_node = ',EDPftvarcon_inst%hydr_resid_node
        write(fates_log(),fmt0) 'hydro_fcap_node = ',EDPftvarcon_inst%hydr_fcap_node
        write(fates_log(),fmt0) 'hydro_pinot_node = ',EDPftvarcon_inst%hydr_pinot_node
        write(fates_log(),fmt0) 'hydro_kmax_node = ',EDPftvarcon_inst%hydr_kmax_node
        write(fates_log(),fmt0) 'hlm_pft_map = ', EDPftvarcon_inst%hlm_pft_map
        write(fates_log(),fmt0) 'hydro_vg_alpha_node  = ',EDPftvarcon_inst%hydr_vg_alpha_node
        write(fates_log(),fmt0) 'hydro_vg_m_node  = ',EDPftvarcon_inst%hydr_vg_m_node
        write(fates_log(),fmt0) 'hydro_vg_n_node  = ',EDPftvarcon_inst%hydr_vg_n_node
        write(fates_log(),*) '-------------------------------------------------'

     end if

  end subroutine FatesReportPFTParams


  ! =====================================================================================

  subroutine FatesCheckParams(is_master)

     ! ----------------------------------------------------------------------------------
     !
     ! This subroutine performs logical checks on user supplied parameters.  It cross
     ! compares various parameters and will fail if they don't make sense.
     ! Examples:
     ! A tree can not be defined as both evergreen and deciduous.  A woody plant
     ! cannot have a structural biomass allometry intercept of 0, and a non-woody
     ! plant (grass) can't have a non-zero intercept...
     ! -----------------------------------------------------------------------------------
    use FatesConstantsMod  , only : fates_check_param_set
    use FatesConstantsMod  , only : itrue, ifalse
    use EDParamsMod        , only : logging_mechanical_frac, logging_collateral_frac
    use EDParamsMod        , only : logging_direct_frac,logging_export_frac
    use FatesInterfaceTypesMod, only : hlm_use_fixed_biogeog,hlm_use_sp, hlm_name

     ! Argument
     logical, intent(in) :: is_master    ! Only log if this is the master proc

     character(len=32),parameter :: fmt0 = '(a,100(F12.4,1X))'

     integer :: npft     ! number of PFTs
     integer :: ipft     ! pft index
     integer :: nleafage ! size of the leaf age class array
     integer :: iage     ! leaf age class index
     integer :: norgans  ! size of the plant organ dimension
     integer  :: hlm_pft    ! used in fixed biogeog mode
     integer  :: fates_pft  ! used in fixed biogeog mode

     real(r8) :: sumarea    ! area of PFTs in nocomp mode.

     npft = size(EDPftvarcon_inst%freezetol,1)

     if(.not.is_master) return


     if (hlm_parteh_mode .eq. prt_cnp_flex_allom_hyp) then

        ! Check to see if either RD/ECA/MIC is turned on

        if (.not.( (trim(hlm_nu_com).eq.'RD') .or. (trim(hlm_nu_com).eq.'ECA'))) then
           write(fates_log(),*) 'FATES PARTEH with allometric flexible CNP must have'
           write(fates_log(),*) 'a valid BGC model enabled: RD,ECA,MIC or SYN'
           write(fates_log(),*) 'nu_comp: ',trim(hlm_nu_com)
           write(fates_log(),*) 'Aborting'
           call endrun(msg=errMsg(sourcefile, __LINE__))
        end if

        ! If nitrogen is turned on, check to make sure there are valid ammonium
        ! parameters
        if(hlm_nitrogen_spec>0)then
           if (trim(hlm_nu_com).eq.'ECA') then

              if(any(EDpftvarcon_inst%eca_km_nh4(:)<0._r8) ) then
                 write(fates_log(),*) 'ECA with nitrogen is turned on'
                 write(fates_log(),*) 'bad ECA km value(s) for nh4: ',EDpftvarcon_inst%eca_km_nh4(:)
                 write(fates_log(),*) 'Aborting'
                 call endrun(msg=errMsg(sourcefile, __LINE__))
              end if

              if(hlm_nitrogen_spec==2)then
                 if(any(EDpftvarcon_inst%eca_km_no3(:)<0._r8)) then
                    write(fates_log(),*) 'ECA with nit/denitr is turned on'
                    write(fates_log(),*) 'bad ECA km value(s) for no3: ',EDpftvarcon_inst%eca_km_no3(:)
                    write(fates_log(),*) 'Aborting'
                    call endrun(msg=errMsg(sourcefile, __LINE__))
                 end if
              end if

           end if
        end if

     elseif (hlm_parteh_mode .ne. prt_carbon_allom_hyp) then

        write(fates_log(),*) 'FATES Plant Allocation and Reactive Transport has'
        write(fates_log(),*) 'only 2 modules supported, allometric carbon and CNP.'
        write(fates_log(),*) 'fates_parteh_mode must be set to 1 or 2 in the namelist'
        write(fates_log(),*) 'Aborting'
        call endrun(msg=errMsg(sourcefile, __LINE__))
     end if

     ! If any PFTs are specified as either prescribed N or P uptake
     ! then they all must be !

     if (any(EDPftvarcon_inst%prescribed_nuptake(:) < -nearzero ) .or. &
          any(EDPftvarcon_inst%prescribed_nuptake(:) > 10._r8 ) ) then
        write(fates_log(),*) 'Negative values for EDPftvarcon_inst%prescribed_nuptake(:)'
        write(fates_log(),*) 'are not allowed. Reasonable ranges for this parameter are zero'
        write(fates_log(),*) 'to something slightly larger than 1, so we set a cap at 10.'
        write(fates_log(),*) 'Set to zero to turn off and use coupled nutrients.'
        write(fates_log(),*) ' Aborting'
        call endrun(msg=errMsg(sourcefile, __LINE__))
     elseif (any(abs(EDPftvarcon_inst%prescribed_nuptake(:)) > nearzero )) then
        if(.not.all(abs(EDPftvarcon_inst%prescribed_nuptake(:)) > nearzero )) then
           write(fates_log(),*) 'If any PFTs are specified as having prescribed N'
           write(fates_log(),*) 'uptake, then they must all. Note, prescribed'
           write(fates_log(),*) 'rates are associated with any value abs(x)>nearzero'
           write(fates_log(),*) 'EDPftvarcon_inst%prescribed_nuptake(:):', &
                EDPftvarcon_inst%prescribed_nuptake(:)
           write(fates_log(),*) ' Aborting'
           call endrun(msg=errMsg(sourcefile, __LINE__))
        end if
        n_uptake_mode = prescribed_n_uptake
     else
        n_uptake_mode = coupled_n_uptake
     end if

     ! logging parameters, make sure they make sense
     if ( (logging_mechanical_frac + logging_collateral_frac + logging_direct_frac) .gt. 1._r8) then
        write(fates_log(),*) 'the sum of logging_mechanical_frac + logging_collateral_frac + logging_direct_frac'
        write(fates_log(),*) 'must be less than or equal to 1.'
        write(fates_log(),*) 'Exiting'
        call endrun(msg=errMsg(sourcefile, __LINE__))
     endif

     ! Same for phosphorus
     if (any(EDPftvarcon_inst%prescribed_puptake(:) < -nearzero ) .or. &
          any(EDPftvarcon_inst%prescribed_puptake(:) > 10._r8 )) then
        write(fates_log(),*) 'Negative values for EDPftvarcon_inst%prescribed_puptake(:)'
        write(fates_log(),*) 'are not allowed. Reasonable ranges for this parameter are zero'
        write(fates_log(),*) 'to something slightly larger than 1, so we set a cap at 10.'
        write(fates_log(),*) 'Set to zero or unset to turn off and use coupled nutrients.'
        write(fates_log(),*) ' Aborting'
        call endrun(msg=errMsg(sourcefile, __LINE__))
     elseif (any(abs(EDPftvarcon_inst%prescribed_puptake(:)) > nearzero )) then
        if(.not.all(abs(EDPftvarcon_inst%prescribed_puptake(:)) > nearzero )) then
           write(fates_log(),*) 'If any PFTs are specified as having prescribed P'
           write(fates_log(),*) 'uptake, then they must all. Note, prescribed'
           write(fates_log(),*) 'rates are associated with any value abs(x)>nearzero'
           write(fates_log(),*) 'EDPftvarcon_inst%prescribed_puptake(:):', &
                EDPftvarcon_inst%prescribed_puptake(:)
           write(fates_log(),*) ' Aborting'
           call endrun(msg=errMsg(sourcefile, __LINE__))
        end if
        p_uptake_mode = prescribed_p_uptake
     else
        p_uptake_mode = coupled_p_uptake
     end if



     do ipft = 1,npft


        ! Check that parameter ranges for age-dependent mortality make sense
        !-----------------------------------------------------------------------------------
        if ( ( EDPftvarcon_inst%mort_ip_age_senescence(ipft) < fates_check_param_set ) .and. &
             (  EDPftvarcon_inst%mort_r_age_senescence(ipft) > fates_check_param_set ) ) then

           write(fates_log(),*) 'Age-dependent mortality is on'
           write(fates_log(),*) 'Please also set mort_r_age_senescence'
           write(fates_log(),*) 'Sensible values are between 0.03-0.06'
           write(fates_log(),*) 'Aborting'
           call endrun(msg=errMsg(sourcefile, __LINE__))
        end if

        ! Check that parameter ranges for size-dependent mortality make sense
        !-----------------------------------------------------------------------------------
        if ( ( EDPftvarcon_inst%mort_ip_size_senescence(ipft) < fates_check_param_set ) .and. &
             (  EDPftvarcon_inst%mort_r_size_senescence(ipft) > fates_check_param_set ) ) then

           write(fates_log(),*) 'Size-dependent mortality is on'
           write(fates_log(),*) 'Please also set mort_r_size_senescence'
           write(fates_log(),*) 'Sensible values are between 0.03-0.06'
           write(fates_log(),*) 'Aborting'
           call endrun(msg=errMsg(sourcefile, __LINE__))
        end if

        ! Check that parameter ranges for size-dependent mortality make sense
        !-----------------------------------------------------------------------------------
        if ( ( EDPftvarcon_inst%mort_ip_size_senescence(ipft) < 0.0_r8 ) .or. &
           ( EDPftvarcon_inst%mort_r_size_senescence(ipft) < 0.0_r8 ) ) then

           write(fates_log(),*) 'Either mort_ip_size_senescence or mort_r_size_senescence'
           write(fates_log(),*) 'is negative which makes no biological sense.'
           write(fates_log(),*) 'Sensible values for ip are between 1 and 300?'
           write(fates_log(),*) 'Sensible values for r are between 0.03-0.06'
           write(fates_log(),*) 'Aborting'
           call endrun(msg=errMsg(sourcefile, __LINE__))
        end if


        ! Check that parameter ranges for size-dependent mortality make sense
        !-----------------------------------------------------------------------------------
        if ( ( EDPftvarcon_inst%mort_ip_size_senescence(ipft) < 0.0_r8 ) .or. &
           ( EDPftvarcon_inst%mort_r_size_senescence(ipft) < 0.0_r8 ) ) then

           write(fates_log(),*) 'Either mort_ip_size_senescence or mort_r_size_senescence'
           write(fates_log(),*) 'is negative which makes no biological sense.'
           write(fates_log(),*) 'Sensible values for ip are between 1 and 300?'
           write(fates_log(),*) 'Sensible values for r are between 0.03-0.06'
           write(fates_log(),*) 'Aborting'
           call endrun(msg=errMsg(sourcefile, __LINE__))
        end if

        ! Check if the fraction of storage used for flushing deciduous trees
        ! is greater than zero, and less than or equal to 1.

        if ( int(prt_params%evergreen(ipft)) .ne. 1 ) then
           if ( ( EDPftvarcon_inst%phenflush_fraction(ipft) < nearzero ) .or. &
                ( EDPFtvarcon_inst%phenflush_fraction(ipft) > 1 ) ) then

              write(fates_log(),*) ' Deciduous plants must flush some storage carbon'
              write(fates_log(),*) ' on bud-burst. If phenflush_fraction is not greater than 0'
              write(fates_log(),*) ' it will not be able to put out any leaves. Plants need leaves.'
              write(fates_log(),*) ' PFT#: ',ipft
              write(fates_log(),*) ' evergreen flag: (shold be 0):',int(prt_params%evergreen(ipft))
              write(fates_log(),*) ' phenflush_fraction: ', EDPFtvarcon_inst%phenflush_fraction(ipft)
              write(fates_log(),*) ' Aborting'
              call endrun(msg=errMsg(sourcefile, __LINE__))
           end if
           if ( ( EDPftvarcon_inst%phen_stem_drop_fraction(ipft) < 0.0_r8 ) .or. &
                ( EDPFtvarcon_inst%phen_stem_drop_fraction(ipft) > 1 ) ) then
              write(fates_log(),*) ' Deciduous non-wood plants must keep 0-100% of their stems'
              write(fates_log(),*) ' during the deciduous period.'
              write(fates_log(),*) ' PFT#: ',ipft
              write(fates_log(),*) ' evergreen flag: (shold be 0):',int(prt_params%evergreen(ipft))
              write(fates_log(),*) ' phen_stem_drop_fraction: ', EDPFtvarcon_inst%phen_stem_drop_fraction(ipft)
              write(fates_log(),*) ' Aborting'
              call endrun(msg=errMsg(sourcefile, __LINE__))
           end if
        end if


        ! Check if freezing tolerance is within reasonable bounds
        ! ----------------------------------------------------------------------------------

        if ( ( EDPftvarcon_inst%freezetol(ipft) > 60.0_r8 ) .or. &
             ( EDPFtvarcon_inst%freezetol(ipft) < -273.1_r8 ) ) then

           write(fates_log(),*) 'Freezing tolerance was set to a strange value'
           write(fates_log(),*) ' Units should be degrees celcius. It cannot'
           write(fates_log(),*) ' be less than absolute zero, and we check to see'
           write(fates_log(),*) ' if it is greater than 60C, which would be ludicrous as well'
           write(fates_log(),*) ' PFT#: ',ipft
           write(fates_log(),*) ' freezetol: ', EDPFtvarcon_inst%freezetol(ipft)
           write(fates_log(),*) ' Aborting'
           call endrun(msg=errMsg(sourcefile, __LINE__))

        end if




        ! Check if fraction of storage to reproduction is between 0-1
        ! ----------------------------------------------------------------------------------

        if ( ( EDPftvarcon_inst%allom_frbstor_repro(ipft) < 0.0_r8 ) .or. &
             ( EDPftvarcon_inst%allom_frbstor_repro(ipft) > 1.0_r8 ) ) then

           write(fates_log(),*) 'fraction of storage to reproduction'
           write(fates_log(),*) ' after plants die, must be between'
           write(fates_log(),*) ' 0 and 1'
           write(fates_log(),*) ' PFT#: ',ipft
           write(fates_log(),*) ' allom_frbstor_repro: ',EDPftvarcon_inst%allom_frbstor_repro(ipft)
           write(fates_log(),*) ' Aborting'
           call endrun(msg=errMsg(sourcefile, __LINE__))

        end if


        ! Check if photosynthetic pathway is neither C3/C4
        ! ----------------------------------------------------------------------------------

        if ( ( EDPftvarcon_inst%c3psn(ipft) < 0.0_r8 ) .or. &
             ( EDPftvarcon_inst%c3psn(ipft) > 1.0_r8 ) ) then

           write(fates_log(),*) ' Two photosynthetic pathways are currently supported'
           write(fates_log(),*) ' C4 plants have c3psn = 0'
           write(fates_log(),*) ' C3 plants have c3psn = 1'
           write(fates_log(),*) ' PFT#: ',ipft
           write(fates_log(),*) ' c3psn(pft): ',EDPftvarcon_inst%c3psn(ipft)
           write(fates_log(),*) ' Aborting'
           call endrun(msg=errMsg(sourcefile, __LINE__))

        end if

        if( hlm_use_fixed_biogeog .eq. itrue ) then
           ! check that the host-fates PFT map adds to one along HLM dimension so that all the HLM area
           ! goes to a FATES PFT.  Each FATES PFT can get < or > 1 of an HLM PFT.
           do hlm_pft = 1,size( EDPftvarcon_inst%hlm_pft_map,2)
              sumarea = sum(EDPftvarcon_inst%hlm_pft_map(1:npft,hlm_pft))
              if(abs(sumarea-1.0_r8).gt.nearzero)then
                 write(fates_log(),*) 'The distribution of this host land model PFT :',hlm_pft
                 write(fates_log(),*) 'into FATES PFTs, does not add up to 1.0.'
                 write(fates_log(),*) 'Error is:',sumarea-1.0_r8
                 write(fates_log(),*) 'and the hlm_pft_map is:', EDPftvarcon_inst%hlm_pft_map(1:npft,hlm_pft)
                 write(fates_log(),*) 'Aborting'
                 call endrun(msg=errMsg(sourcefile, __LINE__))
              end if
           end do !hlm_pft
        end if
        
     end do !ipft


!!    ! Checks for HYDRO
!!    if( hlm_use_planthydro == itrue ) then
!!
!!        do ipft=1,numpft
!!
!!            ! Calculate fine-root density and see if the result
!!            ! is reasonable.
!!            ! kg/m3
!!
!!            dens_aroot = 1._r8/(g_per_kg*pi_const*EDPftvarcon_inst%hydr_rs2(ipft)**2.0_r8*EDPftvarcon_inst%hydr_srl(ipft))
!!
!!            if(rho_aroot>max_dens_aroot .or. dens_aroot<min_dens_aroot)then
!!                write(fates_log(),*) 'The two parameters controling fine root radius'
!!                write(fates_log(),*) 'and specific root length, have generated'
!!                write(fates_log(),*) 'a strange root density.'
!!                call endrun(msg=errMsg(sourcefile, __LINE__))
!!            end if
!!
!!        end if
!!    end do


     return
  end subroutine FatesCheckParams


  ! =====================================================================================

  function GetDecompyFrac(pft,organ_id,dcmpy) result(decompy_frac)


      ! This simple routine matches the correct decomposibility pool's
      ! material fraction with the pft parameter data.

      integer, intent(in) :: pft
      integer, intent(in) :: organ_id
      integer, intent(in) :: dcmpy
      real(r8) :: decompy_frac

      ! Decomposability for leaves
      if(organ_id == leaf_organ)then
         select case(dcmpy)
         case(ilabile)
            decompy_frac=EDPftvarcon_inst%lf_flab(pft)
         case(icellulose)
            decompy_frac=EDPftvarcon_inst%lf_fcel(pft)
         case(ilignin)
            decompy_frac=EDPftvarcon_inst%lf_flig(pft)
         case default
            write(fates_log(),*) 'Unknown decompositiblity pool index: ',dcmpy
            call endrun(msg=errMsg(sourcefile, __LINE__))
         end select
      ! Decomposability for fine-roots
      elseif(organ_id == fnrt_organ) then
         select case(dcmpy)
         case(ilabile)
            decompy_frac=EDPftvarcon_inst%fr_flab(pft)
         case(icellulose)
            decompy_frac=EDPftvarcon_inst%fr_fcel(pft)
         case(ilignin)
            decompy_frac=EDPftvarcon_inst%fr_flig(pft)
         case default
            write(fates_log(),*) 'Unknown decompositiblity pool index: ',dcmpy
            call endrun(msg=errMsg(sourcefile, __LINE__))
         end select
      else
         write(fates_log(),*) 'Unknown parteh organ index: ',organ_id
         call endrun(msg=errMsg(sourcefile, __LINE__))
      end if

      return
  end function GetDecompyFrac


end module EDPftvarcon
<|MERGE_RESOLUTION|>--- conflicted
+++ resolved
@@ -659,13 +659,8 @@
     call fates_params%RetrieveParameterAllocate(name=name, &
          data=this%freezetol)
 
-<<<<<<< HEAD
     name = 'fates_recruit_height_min'
-    call fates_params%RetreiveParameterAllocate(name=name, &
-=======
-    name = 'fates_recruit_hgt_min'
-    call fates_params%RetrieveParameterAllocate(name=name, &
->>>>>>> d273ede9
+    call fates_params%RetrieveParameterAllocate(name=name, &
          data=this%hgt_min)
 
     name = 'fates_fire_bark_scaler'
@@ -676,21 +671,12 @@
     call fates_params%RetrieveParameterAllocate(name=name, &
          data=this%crown_kill)
 
-<<<<<<< HEAD
     name = 'fates_recruit_init_density'
-    call fates_params%RetreiveParameterAllocate(name=name, &
+    call fates_params%RetrieveParameterAllocate(name=name, &
          data=this%initd)
 
     name = 'fates_recruit_seed_supplement'
-    call fates_params%RetreiveParameterAllocate(name=name, &
-=======
-    name = 'fates_recruit_initd'
-    call fates_params%RetrieveParameterAllocate(name=name, &
-         data=this%initd)
-
-    name = 'fates_seed_suppl'
-    call fates_params%RetrieveParameterAllocate(name=name, &
->>>>>>> d273ede9
+    call fates_params%RetrieveParameterAllocate(name=name, &
          data=this%seed_suppl)
 
     name = 'fates_leaf_stomatal_slope_ballberry'
@@ -705,90 +691,48 @@
     call fates_params%RetrieveParameterAllocate(name=name, &
          data=this%stomatal_intercept)
 
-<<<<<<< HEAD
     name = 'fates_frag_leaf_flab'
-    call fates_params%RetreiveParameterAllocate(name=name, &
+    call fates_params%RetrieveParameterAllocate(name=name, &
          data=this%lf_flab)
 
     name = 'fates_frag_leaf_fcel'
-    call fates_params%RetreiveParameterAllocate(name=name, &
+    call fates_params%RetrieveParameterAllocate(name=name, &
          data=this%lf_fcel)
 
     name = 'fates_frag_leaf_flig'
-    call fates_params%RetreiveParameterAllocate(name=name, &
+    call fates_params%RetrieveParameterAllocate(name=name, &
          data=this%lf_flig)
 
     name = 'fates_frag_fnrt_flab'
-    call fates_params%RetreiveParameterAllocate(name=name, &
+    call fates_params%RetrieveParameterAllocate(name=name, &
          data=this%fr_flab)
 
     name = 'fates_frag_fnrt_fcel'
-    call fates_params%RetreiveParameterAllocate(name=name, &
+    call fates_params%RetrieveParameterAllocate(name=name, &
          data=this%fr_fcel)
 
     name = 'fates_frag_fnrt_flig'
-    call fates_params%RetreiveParameterAllocate(name=name, &
+    call fates_params%RetrieveParameterAllocate(name=name, &
          data=this%fr_flig)
 
     name = 'fates_rad_leaf_xl'
-    call fates_params%RetreiveParameterAllocate(name=name, &
+    call fates_params%RetrieveParameterAllocate(name=name, &
          data=this%xl)
 
     name = 'fates_rad_leaf_clumping_index'
-    call fates_params%RetreiveParameterAllocate(name=name, &
-=======
-    name = 'fates_lf_flab'
-    call fates_params%RetrieveParameterAllocate(name=name, &
-         data=this%lf_flab)
-
-    name = 'fates_lf_fcel'
-    call fates_params%RetrieveParameterAllocate(name=name, &
-         data=this%lf_fcel)
-
-    name = 'fates_lf_flig'
-    call fates_params%RetrieveParameterAllocate(name=name, &
-         data=this%lf_flig)
-
-    name = 'fates_fr_flab'
-    call fates_params%RetrieveParameterAllocate(name=name, &
-         data=this%fr_flab)
-
-    name = 'fates_fr_fcel'
-    call fates_params%RetrieveParameterAllocate(name=name, &
-         data=this%fr_fcel)
-
-    name = 'fates_fr_flig'
-    call fates_params%RetrieveParameterAllocate(name=name, &
-         data=this%fr_flig)
-
-    name = 'fates_leaf_xl'
-    call fates_params%RetrieveParameterAllocate(name=name, &
-         data=this%xl)
-
-    name = 'fates_leaf_clumping_index'
-    call fates_params%RetrieveParameterAllocate(name=name, &
->>>>>>> d273ede9
+    call fates_params%RetrieveParameterAllocate(name=name, &
          data=this%clumping_index)
 
     name = 'fates_leaf_c3psn'
     call fates_params%RetrieveParameterAllocate(name=name, &
          data=this%c3psn)
 
-<<<<<<< HEAD
     name = 'fates_nonhydro_smpso'
-    call fates_params%RetreiveParameterAllocate(name=name, &
+    call fates_params%RetrieveParameterAllocate(name=name, &
          data=this%smpso)
 
     name = 'fates_nonhydro_smpsc'
-    call fates_params%RetreiveParameterAllocate(name=name, &
-=======
-    name = 'fates_smpso'
-    call fates_params%RetrieveParameterAllocate(name=name, &
-         data=this%smpso)
-
-    name = 'fates_smpsc'
-    call fates_params%RetrieveParameterAllocate(name=name, &
->>>>>>> d273ede9
+    call fates_params%RetrieveParameterAllocate(name=name, &
          data=this%smpsc)
 
     name = 'fates_maintresp_reduction_curvature'
@@ -807,29 +751,16 @@
     call fates_params%RetrieveParameterAllocate(name=name, &
          data=this%prescribed_npp_understory)
 
-<<<<<<< HEAD
     name = 'fates_mort_prescribed_canopy'
-    call fates_params%RetreiveParameterAllocate(name=name, &
+    call fates_params%RetrieveParameterAllocate(name=name, &
          data=this%prescribed_mortality_canopy)
 
     name = 'fates_mort_prescribed_understory'
-    call fates_params%RetreiveParameterAllocate(name=name, &
+    call fates_params%RetrieveParameterAllocate(name=name, &
          data=this%prescribed_mortality_understory)
 
     name = 'fates_recruit_prescribed_rate'
-    call fates_params%RetreiveParameterAllocate(name=name, &
-=======
-    name = 'fates_prescribed_mortality_canopy'
-    call fates_params%RetrieveParameterAllocate(name=name, &
-         data=this%prescribed_mortality_canopy)
-
-    name = 'fates_prescribed_mortality_understory'
-    call fates_params%RetrieveParameterAllocate(name=name, &
-         data=this%prescribed_mortality_understory)
-
-    name = 'fates_prescribed_recruitment'
-    call fates_params%RetrieveParameterAllocate(name=name, &
->>>>>>> d273ede9
+    call fates_params%RetrieveParameterAllocate(name=name, &
          data=this%prescribed_recruitment)
 
     name = 'fates_fire_alpha_SH'
@@ -840,65 +771,32 @@
     call fates_params%RetrieveParameterAllocate(name=name, &
          data=this%allom_frbstor_repro)
 
-<<<<<<< HEAD
     name = 'fates_hydro_p_taper'
-    call fates_params%RetreiveParameterAllocate(name=name, &
+    call fates_params%RetrieveParameterAllocate(name=name, &
           data=this%hydr_p_taper)
 
     name = 'fates_hydro_rs2'
-    call fates_params%RetreiveParameterAllocate(name=name, &
+    call fates_params%RetrieveParameterAllocate(name=name, &
           data=this%hydr_rs2)
 
     name = 'fates_hydro_srl'
-    call fates_params%RetreiveParameterAllocate(name=name, &
+    call fates_params%RetrieveParameterAllocate(name=name, &
           data=this%hydr_srl)
 
     name = 'fates_hydro_rfrac_stem'
-    call fates_params%RetreiveParameterAllocate(name=name, &
+    call fates_params%RetrieveParameterAllocate(name=name, &
           data=this%hydr_rfrac_stem)
 
     name = 'fates_hydro_avuln_gs'
-    call fates_params%RetreiveParameterAllocate(name=name, &
+    call fates_params%RetrieveParameterAllocate(name=name, &
           data=this%hydr_avuln_gs)
 
     name = 'fates_hydro_p50_gs'
-    call fates_params%RetreiveParameterAllocate(name=name, &
+    call fates_params%RetrieveParameterAllocate(name=name, &
           data=this%hydr_p50_gs)
 
     name = 'fates_hydro_k_lwp'
-    call fates_params%RetreiveParameterAllocate(name=name, &
-=======
-    name = 'fates_hydr_p_taper'
-    call fates_params%RetrieveParameterAllocate(name=name, &
-          data=this%hydr_p_taper)
-
-    name = 'fates_hydr_rs2'
-    call fates_params%RetrieveParameterAllocate(name=name, &
-          data=this%hydr_rs2)
-
-    name = 'fates_hydr_srl'
-    call fates_params%RetrieveParameterAllocate(name=name, &
-          data=this%hydr_srl)
-
-    name = 'fates_hydr_rfrac_stem'
-    call fates_params%RetrieveParameterAllocate(name=name, &
-          data=this%hydr_rfrac_stem)
-
-    name = 'fates_hydr_k_lwp'
-    call fates_params%RetrieveParameterAllocate(name=name, &
-          data=this%hydr_k_lwp)
-
-    name = 'fates_hydr_avuln_gs'
-    call fates_params%RetrieveParameterAllocate(name=name, &
-          data=this%hydr_avuln_gs)
-
-    name = 'fates_hydr_p50_gs'
-    call fates_params%RetrieveParameterAllocate(name=name, &
-          data=this%hydr_p50_gs)
-
-    name = 'fates_hydr_k_lwp'
-    call fates_params%RetrieveParameterAllocate(name=name, &
->>>>>>> d273ede9
+    call fates_params%RetrieveParameterAllocate(name=name, &
          data=this%hydr_k_lwp)
 
     name = 'fates_mort_bmort'
@@ -975,21 +873,12 @@
     call fates_params%RetrieveParameterAllocate(name=name, &
          data=this%jmaxse)
 
-<<<<<<< HEAD
     name = 'fates_recruit_seed_germination_rate'
-    call fates_params%RetreiveParameterAllocate(name=name, &
+    call fates_params%RetrieveParameterAllocate(name=name, &
          data=this%germination_rate)
 
     name = 'fates_frag_seed_decay_rate'
-    call fates_params%RetreiveParameterAllocate(name=name, &
-=======
-    name = 'fates_seed_germination_rate'
-    call fates_params%RetrieveParameterAllocate(name=name, &
-         data=this%germination_rate)
-
-    name = 'fates_seed_decay_rate'
-    call fates_params%RetrieveParameterAllocate(name=name, &
->>>>>>> d273ede9
+    call fates_params%RetrieveParameterAllocate(name=name, &
          data=this%seed_decay_rate)
 
     name = 'fates_trim_limit'
@@ -1000,37 +889,20 @@
     call fates_params%RetrieveParameterAllocate(name=name, &
           data=this%trim_inc)
 
-<<<<<<< HEAD
     name = 'fates_turb_leaf_diameter'
-    call fates_params%RetreiveParameterAllocate(name=name, &
+    call fates_params%RetrieveParameterAllocate(name=name, &
          data=this%dleaf)
 
     name = 'fates_turb_z0mr'
-    call fates_params%RetreiveParameterAllocate(name=name, &
+    call fates_params%RetrieveParameterAllocate(name=name, &
          data=this%z0mr)
 
     name = 'fates_turb_displar'
-    call fates_params%RetreiveParameterAllocate(name=name, &
+    call fates_params%RetrieveParameterAllocate(name=name, &
          data=this%displar)
 
     name = 'fates_phen_flush_fraction'
-    call fates_params%RetreiveParameterAllocate(name=name, &
-=======
-    name = 'fates_leaf_diameter'
-    call fates_params%RetrieveParameterAllocate(name=name, &
-         data=this%dleaf)
-
-    name = 'fates_z0mr'
-    call fates_params%RetrieveParameterAllocate(name=name, &
-         data=this%z0mr)
-
-    name = 'fates_displar'
-    call fates_params%RetrieveParameterAllocate(name=name, &
-         data=this%displar)
-
-    name = 'fates_phenflush_fraction'
-    call fates_params%RetrieveParameterAllocate(name=name, &
->>>>>>> d273ede9
+    call fates_params%RetrieveParameterAllocate(name=name, &
          data=this%phenflush_fraction)
 
     name = 'fates_phen_cold_size_threshold'
@@ -1041,114 +913,60 @@
     call fates_params%RetrieveParameterAllocate(name=name, &
           data=this%phen_stem_drop_fraction)
 
-<<<<<<< HEAD
     name = 'fates_cnp_prescribed_nuptake'
-    call fates_params%RetreiveParameterAllocate(name=name, &
+    call fates_params%RetrieveParameterAllocate(name=name, &
          data=this%prescribed_nuptake)
 
     name = 'fates_cnp_prescribed_puptake'
-    call fates_params%RetreiveParameterAllocate(name=name, &
-=======
-    name = 'fates_prescribed_nuptake'
-    call fates_params%RetrieveParameterAllocate(name=name, &
-         data=this%prescribed_nuptake)
-
-    name = 'fates_prescribed_puptake'
-    call fates_params%RetrieveParameterAllocate(name=name, &
->>>>>>> d273ede9
+    call fates_params%RetrieveParameterAllocate(name=name, &
          data=this%prescribed_puptake)
 
     name = 'fates_dev_arbitrary_pft'
     call fates_params%RetrieveParameterAllocate(name=name, &
          data=this%dev_arbitrary_pft)
 
-<<<<<<< HEAD
     name = 'fates_cnp_eca_decompmicc'
-    call fates_params%RetreiveParameterAllocate(name=name, &
+    call fates_params%RetrieveParameterAllocate(name=name, &
          data=this%decompmicc)
 
     name = 'fates_cnp_eca_km_nh4'
-    call fates_params%RetreiveParameterAllocate(name=name, &
+    call fates_params%RetrieveParameterAllocate(name=name, &
          data=this%eca_km_nh4)
 
     name = 'fates_cnp_eca_vmax_nh4'
-    call fates_params%RetreiveParameterAllocate(name=name, &
+    call fates_params%RetrieveParameterAllocate(name=name, &
          data=this%eca_vmax_nh4)
 
     name = 'fates_cnp_eca_km_no3'
-    call fates_params%RetreiveParameterAllocate(name=name, &
+    call fates_params%RetrieveParameterAllocate(name=name, &
          data=this%eca_km_no3)
 
     name = 'fates_cnp_eca_vmax_no3'
-    call fates_params%RetreiveParameterAllocate(name=name, &
+    call fates_params%RetrieveParameterAllocate(name=name, &
          data=this%eca_vmax_no3)
 
     name = 'fates_cnp_eca_km_p'
-    call fates_params%RetreiveParameterAllocate(name=name, &
+    call fates_params%RetrieveParameterAllocate(name=name, &
          data=this%eca_km_p)
 
     name = 'fates_cnp_vmax_p'
-    call fates_params%RetreiveParameterAllocate(name=name, &
+    call fates_params%RetrieveParameterAllocate(name=name, &
          data=this%eca_vmax_p)
 
     name = 'fates_cnp_eca_km_ptase'
-    call fates_params%RetreiveParameterAllocate(name=name, &
+    call fates_params%RetrieveParameterAllocate(name=name, &
          data=this%eca_km_ptase)
 
     name = 'fates_cnp_eca_vmax_ptase'
-    call fates_params%RetreiveParameterAllocate(name=name, &
+    call fates_params%RetrieveParameterAllocate(name=name, &
          data=this%eca_vmax_ptase)
 
     name = 'fates_cnp_eca_alpha_ptase'
-    call fates_params%RetreiveParameterAllocate(name=name, &
+    call fates_params%RetrieveParameterAllocate(name=name, &
          data=this%eca_alpha_ptase)
 
     name = 'fates_cnp_eca_lambda_ptase'
-    call fates_params%RetreiveParameterAllocate(name=name, &
-=======
-    name = 'fates_eca_decompmicc'
-    call fates_params%RetrieveParameterAllocate(name=name, &
-         data=this%decompmicc)
-
-    name = 'fates_eca_km_nh4'
-    call fates_params%RetrieveParameterAllocate(name=name, &
-         data=this%eca_km_nh4)
-
-    name = 'fates_eca_vmax_nh4'
-    call fates_params%RetrieveParameterAllocate(name=name, &
-         data=this%eca_vmax_nh4)
-
-    name = 'fates_eca_km_no3'
-    call fates_params%RetrieveParameterAllocate(name=name, &
-         data=this%eca_km_no3)
-
-    name = 'fates_eca_vmax_no3'
-    call fates_params%RetrieveParameterAllocate(name=name, &
-         data=this%eca_vmax_no3)
-
-    name = 'fates_eca_km_p'
-    call fates_params%RetrieveParameterAllocate(name=name, &
-         data=this%eca_km_p)
-
-    name = 'fates_eca_vmax_p'
-    call fates_params%RetrieveParameterAllocate(name=name, &
-         data=this%eca_vmax_p)
-
-    name = 'fates_eca_km_ptase'
-    call fates_params%RetrieveParameterAllocate(name=name, &
-         data=this%eca_km_ptase)
-
-    name = 'fates_eca_vmax_ptase'
-    call fates_params%RetrieveParameterAllocate(name=name, &
-         data=this%eca_vmax_ptase)
-
-    name = 'fates_eca_alpha_ptase'
-    call fates_params%RetrieveParameterAllocate(name=name, &
-         data=this%eca_alpha_ptase)
-
-    name = 'fates_eca_lambda_ptase'
-    call fates_params%RetrieveParameterAllocate(name=name, &
->>>>>>> d273ede9
+    call fates_params%RetrieveParameterAllocate(name=name, &
          data=this%eca_lambda_ptase)
 
     name = 'fates_hlm_pft_map'
@@ -1266,23 +1084,13 @@
     !
     allocate(this%rhol(lower_bound_1:upper_bound_1, lower_bound_2:upper_bound_2))
 
-<<<<<<< HEAD
     name = 'fates_rad_leaf_rhovis'
-    call fates_params%RetreiveParameter(name=name, &
-         data=dummy_data)
-    this%rhol(lower_bound_1:upper_bound_1, ivis) = dummy_data
-
-    name = 'fates_rad_leaf_rhonir'
-    call fates_params%RetreiveParameter(name=name, &
-=======
-    name = 'fates_rholvis'
     call fates_params%RetrieveParameter(name=name, &
          data=dummy_data)
     this%rhol(lower_bound_1:upper_bound_1, ivis) = dummy_data
 
-    name = 'fates_rholnir'
+    name = 'fates_rad_leaf_rhonir'
     call fates_params%RetrieveParameter(name=name, &
->>>>>>> d273ede9
          data=dummy_data)
     this%rhol(lower_bound_1:upper_bound_1, inir) = dummy_data
 
@@ -1291,23 +1099,13 @@
     !
     allocate(this%rhos(lower_bound_1:upper_bound_1, lower_bound_2:upper_bound_2))
 
-<<<<<<< HEAD
     name = 'fates_rad_stem_rhovis'
-    call fates_params%RetreiveParameter(name=name, &
-         data=dummy_data)
-    this%rhos(lower_bound_1:upper_bound_1, ivis) = dummy_data
-
-    name = 'fates_rad_stem_rhonir'
-    call fates_params%RetreiveParameter(name=name, &
-=======
-    name = 'fates_rhosvis'
     call fates_params%RetrieveParameter(name=name, &
          data=dummy_data)
     this%rhos(lower_bound_1:upper_bound_1, ivis) = dummy_data
 
-    name = 'fates_rhosnir'
+    name = 'fates_rad_stem_rhonir'
     call fates_params%RetrieveParameter(name=name, &
->>>>>>> d273ede9
          data=dummy_data)
     this%rhos(lower_bound_1:upper_bound_1, inir) = dummy_data
 
@@ -1316,23 +1114,13 @@
     !
     allocate(this%taul(lower_bound_1:upper_bound_1, lower_bound_2:upper_bound_2))
 
-<<<<<<< HEAD
     name = 'fates_rad_leaf_tauvis'
-    call fates_params%RetreiveParameter(name=name, &
-         data=dummy_data)
-    this%taul(lower_bound_1:upper_bound_1, ivis) = dummy_data
-
-    name = 'fates_rad_leaf_taunir'
-    call fates_params%RetreiveParameter(name=name, &
-=======
-    name = 'fates_taulvis'
     call fates_params%RetrieveParameter(name=name, &
          data=dummy_data)
     this%taul(lower_bound_1:upper_bound_1, ivis) = dummy_data
 
-    name = 'fates_taulnir'
+    name = 'fates_rad_leaf_taunir'
     call fates_params%RetrieveParameter(name=name, &
->>>>>>> d273ede9
          data=dummy_data)
     this%taul(lower_bound_1:upper_bound_1, inir) = dummy_data
 
@@ -1341,23 +1129,13 @@
     !
     allocate(this%taus(lower_bound_1:upper_bound_1, lower_bound_2:upper_bound_2))
 
-<<<<<<< HEAD
     name = 'fates_rad_stem_tauvis'
-    call fates_params%RetreiveParameter(name=name, &
-         data=dummy_data)
-    this%taus(lower_bound_1:upper_bound_1, ivis) = dummy_data
-
-    name = 'fates_rad_stem_taunir'
-    call fates_params%RetreiveParameter(name=name, &
-=======
-    name = 'fates_tausvis'
     call fates_params%RetrieveParameter(name=name, &
          data=dummy_data)
     this%taus(lower_bound_1:upper_bound_1, ivis) = dummy_data
 
-    name = 'fates_tausnir'
+    name = 'fates_rad_stem_taunir'
     call fates_params%RetrieveParameter(name=name, &
->>>>>>> d273ede9
          data=dummy_data)
     this%taus(lower_bound_1:upper_bound_1, inir) = dummy_data
 
@@ -1515,125 +1293,64 @@
      character(len=param_string_length) :: name
 
 
-<<<<<<< HEAD
      name = 'fates_hydro_vg_alpha_node'
-     call fates_params%RetreiveParameterAllocate(name=name, &
-          data=this%hydr_vg_alpha_node)
-
-     name = 'fates_hydro_vg_m_node'
-     call fates_params%RetreiveParameterAllocate(name=name, &
-           data=this%hydr_vg_m_node)
-
-     name = 'fates_hydro_vg_n_node'
-     call fates_params%RetreiveParameterAllocate(name=name, &
-          data=this%hydr_vg_n_node)
-
-     name = 'fates_hydro_avuln_node'
-     call fates_params%RetreiveParameterAllocate(name=name, &
-           data=this%hydr_avuln_node)
-
-     name = 'fates_hydro_p50_node'
-     call fates_params%RetreiveParameterAllocate(name=name, &
-           data=this%hydr_p50_node)
-
-     name = 'fates_hydro_thetas_node'
-     call fates_params%RetreiveParameterAllocate(name=name, &
-           data=this%hydr_thetas_node)
-
-     name = 'fates_hydro_epsil_node'
-     call fates_params%RetreiveParameterAllocate(name=name, &
-           data=this%hydr_epsil_node)
-
-     name = 'fates_hydro_pitlp_node'
-     call fates_params%RetreiveParameterAllocate(name=name, &
-           data=this%hydr_pitlp_node)
-
-     name = 'fates_hydro_resid_node'
-     call fates_params%RetreiveParameterAllocate(name=name, &
-           data=this%hydr_resid_node)
-
-     name = 'fates_hydro_fcap_node'
-     call fates_params%RetreiveParameterAllocate(name=name, &
-           data=this%hydr_fcap_node)
-
-     name = 'fates_hydro_pinot_node'
-     call fates_params%RetreiveParameterAllocate(name=name, &
-           data=this%hydr_pinot_node)
-
-     name = 'fates_hydro_kmax_node'
-     call fates_params%RetreiveParameterAllocate(name=name, &
-           data=this%hydr_kmax_node)
-
-     name = 'fates_hydro_vg_alpha_node'
-     call fates_params%RetreiveParameterAllocate(name=name, &
-          data=this%hydr_vg_alpha_node)
-
-     name = 'fates_hydro_vg_m_node'
-     call fates_params%RetreiveParameterAllocate(name=name, &
-          data=this%hydr_vg_m_node)
-
-     name = 'fates_hydro_vg_n_node'
-     call fates_params%RetreiveParameterAllocate(name=name, &
-=======
-     name = 'fates_hydr_vg_alpha_node'
      call fates_params%RetrieveParameterAllocate(name=name, &
           data=this%hydr_vg_alpha_node)
 
-     name = 'fates_hydr_vg_m_node'
+     name = 'fates_hydro_vg_m_node'
      call fates_params%RetrieveParameterAllocate(name=name, &
            data=this%hydr_vg_m_node)
 
-     name = 'fates_hydr_vg_n_node'
+     name = 'fates_hydro_vg_n_node'
      call fates_params%RetrieveParameterAllocate(name=name, &
           data=this%hydr_vg_n_node)
 
-     name = 'fates_hydr_avuln_node'
+     name = 'fates_hydro_avuln_node'
      call fates_params%RetrieveParameterAllocate(name=name, &
            data=this%hydr_avuln_node)
 
-     name = 'fates_hydr_p50_node'
+     name = 'fates_hydro_p50_node'
      call fates_params%RetrieveParameterAllocate(name=name, &
            data=this%hydr_p50_node)
 
-     name = 'fates_hydr_thetas_node'
+     name = 'fates_hydro_thetas_node'
      call fates_params%RetrieveParameterAllocate(name=name, &
            data=this%hydr_thetas_node)
 
-     name = 'fates_hydr_epsil_node'
+     name = 'fates_hydro_epsil_node'
      call fates_params%RetrieveParameterAllocate(name=name, &
            data=this%hydr_epsil_node)
 
-     name = 'fates_hydr_pitlp_node'
+     name = 'fates_hydro_pitlp_node'
      call fates_params%RetrieveParameterAllocate(name=name, &
            data=this%hydr_pitlp_node)
 
-     name = 'fates_hydr_resid_node'
+     name = 'fates_hydro_resid_node'
      call fates_params%RetrieveParameterAllocate(name=name, &
            data=this%hydr_resid_node)
 
-     name = 'fates_hydr_fcap_node'
+     name = 'fates_hydro_fcap_node'
      call fates_params%RetrieveParameterAllocate(name=name, &
            data=this%hydr_fcap_node)
 
-     name = 'fates_hydr_pinot_node'
+     name = 'fates_hydro_pinot_node'
      call fates_params%RetrieveParameterAllocate(name=name, &
            data=this%hydr_pinot_node)
 
-     name = 'fates_hydr_kmax_node'
+     name = 'fates_hydro_kmax_node'
      call fates_params%RetrieveParameterAllocate(name=name, &
            data=this%hydr_kmax_node)
 
-     name = 'fates_hydr_vg_alpha_node'
+     name = 'fates_hydro_vg_alpha_node'
      call fates_params%RetrieveParameterAllocate(name=name, &
           data=this%hydr_vg_alpha_node)
 
-     name = 'fates_hydr_vg_m_node'
+     name = 'fates_hydro_vg_m_node'
      call fates_params%RetrieveParameterAllocate(name=name, &
           data=this%hydr_vg_m_node)
 
-     name = 'fates_hydr_vg_n_node'
+     name = 'fates_hydro_vg_n_node'
      call fates_params%RetrieveParameterAllocate(name=name, &
->>>>>>> d273ede9
           data=this%hydr_vg_n_node)
 
   end subroutine Receive_PFT_hydr_organs
