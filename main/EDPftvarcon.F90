module EDPftvarcon

  !-----------------------------------------------------------------------
  ! !DESCRIPTION:
  ! Module containing vegetation constants and method to
  ! read and initialize vegetation (PFT) constants.
  !
  ! !USES:
  use EDTypesMod  ,   only : maxSWb, ivis, inir
  use EDTypesMod  ,   only : n_uptake_mode, p_uptake_mode
  use FatesConstantsMod, only : r8 => fates_r8
  use FatesConstantsMod, only : nearzero
  use FatesConstantsMod, only : itrue, ifalse
  use PRTParametersMod, only : prt_params
  use FatesGlobals,   only : fates_log
  use FatesGlobals,   only : endrun => fates_endrun
  use FatesLitterMod, only : ilabile,icellulose,ilignin
  use PRTGenericMod,  only : num_organ_types
  use PRTGenericMod,  only : leaf_organ, fnrt_organ, store_organ
  use PRTGenericMod,  only : sapw_organ, struct_organ, repro_organ
  use PRTGenericMod,  only : prt_cnp_flex_allom_hyp,prt_carbon_allom_hyp
  use FatesInterfaceTypesMod, only : hlm_nitrogen_spec, hlm_phosphorus_spec
  use FatesInterfaceTypesMod, only : hlm_parteh_mode
  use FatesInterfaceTypesMod, only : hlm_nu_com
  use FatesConstantsMod   , only : prescribed_p_uptake
  use FatesConstantsMod   , only : prescribed_n_uptake
  use FatesConstantsMod   , only : coupled_p_uptake
  use FatesConstantsMod   , only : coupled_n_uptake
  

   ! CIME Globals
  use shr_log_mod ,   only : errMsg => shr_log_errMsg
  
  !
  ! !PUBLIC TYPES:
  implicit none
  save
  private

  integer, parameter, public :: lower_bound_pft = 1
  integer, parameter, public :: lower_bound_general = 1

  !ED specific variables. 
  type, public ::  EDPftvarcon_type

     real(r8), allocatable :: freezetol(:)           ! minimum temperature tolerance
     real(r8), allocatable :: hgt_min(:)             ! sapling height m
     real(r8), allocatable :: dleaf(:)               ! leaf characteristic dimension length (m)
     real(r8), allocatable :: z0mr(:)                ! ratio of roughness length of vegetation to height (-) 
     real(r8), allocatable :: displar(:)             ! ratio of displacement height to canopy top height (-)
     real(r8), allocatable :: crown(:)               ! fraction of the height of the plant 
                                                     ! that is occupied by crown. For fire model. 
     real(r8), allocatable :: bark_scaler(:)         ! scaler from dbh to bark thickness. For fire model.
     real(r8), allocatable :: crown_kill(:)          ! scaler on fire death. For fire model. 
     real(r8), allocatable :: initd(:)               ! initial seedling density 

     real(r8), allocatable :: seed_suppl(:)          ! seeds that come from outside the gridbox.
     real(r8), allocatable :: bb_slope(:)            ! ball berry slope parameter
     real(r8), allocatable :: medlyn_slope(:)        ! Medlyn slope parameter KPa^0.5
     real(r8), allocatable :: stomatal_intercept(:)  ! intercept of stomatal conductance model
     

     real(r8), allocatable :: lf_flab(:)             ! Leaf litter labile fraction [-]
     real(r8), allocatable :: lf_fcel(:)             ! Leaf litter cellulose fraction [-]
     real(r8), allocatable :: lf_flig(:)             ! Leaf litter lignan fraction [-]
     real(r8), allocatable :: fr_flab(:)             ! Fine-root litter labile fraction [-]
     real(r8), allocatable :: fr_fcel(:)             ! Fine-root litter cellulose fraction [-]
     real(r8), allocatable :: fr_flig(:)             ! Fine-root litter lignatn fraction [-]
     real(r8), allocatable :: xl(:)                  ! Leaf-stem orientation index
     real(r8), allocatable :: clumping_index(:)      ! factor describing how much self-occlusion 
                                                     ! of leaf scattering elements 
                                                     ! decreases light interception
     real(r8), allocatable :: c3psn(:)               ! index defining the photosynthetic 
                                                     ! pathway C4 = 0,  C3 = 1
    
     real(r8), allocatable :: smpso(:)               ! Soil water potential at full stomatal opening 
                                                     ! (non-HYDRO mode only) [mm]
     real(r8), allocatable :: smpsc(:)               ! Soil water potential at full stomatal closure 
                                                     ! (non-HYDRO mode only) [mm]


     real(r8), allocatable :: maintresp_reduction_curvature(:) ! curvature of MR reduction as f(carbon storage), 
                                                               ! 1=linear, 0=very curved
     real(r8), allocatable :: maintresp_reduction_intercept(:) ! intercept of MR reduction as f(carbon storage), 
                                                               ! 0=no throttling, 1=max throttling
     real(r8), allocatable :: bmort(:)
     real(r8), allocatable :: mort_ip_size_senescence(:)  ! inflection point of dbh dependent senescence
     real(r8), allocatable :: mort_r_size_senescence(:) ! rate of change in mortality with dbh
     real(r8), allocatable :: mort_ip_age_senescence(:) ! inflection point of age dependent senescence 
     real(r8), allocatable :: mort_r_age_senescence(:) ! rate of change in mortality with age 
     real(r8), allocatable :: mort_scalar_coldstress(:)
     real(r8), allocatable :: mort_scalar_cstarvation(:)
     real(r8), allocatable :: mort_scalar_hydrfailure(:)
     real(r8), allocatable :: hf_sm_threshold(:)
     real(r8), allocatable :: hf_flc_threshold(:)
     real(r8), allocatable :: vcmaxha(:)
     real(r8), allocatable :: jmaxha(:)
     real(r8), allocatable :: tpuha(:)
     real(r8), allocatable :: vcmaxhd(:)
     real(r8), allocatable :: jmaxhd(:)
     real(r8), allocatable :: tpuhd(:)
     real(r8), allocatable :: vcmaxse(:)
     real(r8), allocatable :: jmaxse(:)
     real(r8), allocatable :: tpuse(:)
     real(r8), allocatable :: germination_rate(:)        ! Fraction of seed mass germinating per year (yr-1)
     real(r8), allocatable :: seed_decay_rate(:)         ! Fraction of seed mass (both germinated and 
                                                         ! ungerminated), decaying per year    (yr-1)
     
     real(r8), allocatable :: trim_limit(:)              ! Limit to reductions in leaf area w stress (m2/m2)
     real(r8), allocatable :: trim_inc(:)                ! Incremental change in trimming function   (m2/m2)
     real(r8), allocatable :: rhol(:, :)
     real(r8), allocatable :: rhos(:, :)
     real(r8), allocatable :: taul(:, :)
     real(r8), allocatable :: taus(:, :)

     ! Fire Parameters (No PFT vector capabilities in their own routines)
     ! See fire/SFParamsMod.F90 for bulk of fire parameters
     ! -------------------------------------------------------------------------------------------
     real(r8), allocatable :: fire_alpha_SH(:)      ! spitfire parameter, alpha scorch height
                                                    ! Equation 16 Thonicke et al 2010

     ! Non-PARTEH Allometry Parameters
     ! -------------------------------------------------------------------------------------------- 


     real(r8), allocatable :: allom_frbstor_repro(:)  ! fraction of bstrore for reproduction after mortality

     ! Prescribed Physiology Mode Parameters
     real(r8), allocatable :: prescribed_npp_canopy(:)           ! this is only for the  
                                                                 ! prescribed_physiology_mode
     real(r8), allocatable :: prescribed_npp_understory(:)       ! this is only for the 
                                                                 ! prescribed physiology mode
     real(r8), allocatable :: prescribed_mortality_canopy(:)     ! this is only for the 
                                                                 ! prescribed_physiology_mode
     real(r8), allocatable :: prescribed_mortality_understory(:) ! this is only for the  
                                                                 ! prescribed_physiology_mode
     real(r8), allocatable :: prescribed_recruitment(:)          ! this is only for the 
                                                                 ! prescribed_physiology_mode

     ! Nutrient Aquisition (ECA & RD)
     real(r8), allocatable :: decompmicc(:)             ! microbial decomposer biomass gC/m3
                                                        ! on root surface

     ! ECA Parameters: See Zhu et al. Multiple soil nutrient competition between plants,
     !                     microbes, and mineral surfaces: model development, parameterization,
     !                     and example applications in several tropical forests.  Biogeosciences,
     !                     13, pp.341-363, 2016.
     ! KM: Michaeles-Menten half-saturation constants for ECA (plant–enzyme affinity)
     ! VMAX: Product of the reaction-rate and enzyme abundance for each PFT in ECA
     ! Note*: units of [gC] is grams carbon of fine-root

     real(r8), allocatable :: eca_km_nh4(:)   ! half-saturation constant for plant nh4 uptake  [gN/m3]
     real(r8), allocatable :: eca_vmax_nh4(:) ! maximum production rate for plant nh4 uptake   [gN/gC/s] 
     real(r8), allocatable :: eca_km_no3(:)   ! half-saturation constant for plant no3 uptake  [gN/m3]
     real(r8), allocatable :: eca_vmax_no3(:) ! maximum production rate for plant no3 uptake   [gN/gC/s]
     real(r8), allocatable :: eca_km_p(:)     ! half-saturation constant for plant p uptake    [gP/m3]
     real(r8), allocatable :: eca_vmax_p(:)   ! maximum production rate for plant p uptake     [gP/gC/s]
     real(r8), allocatable :: eca_km_ptase(:)     ! half-saturation constant for biochemical P production [gP/m3]
     real(r8), allocatable :: eca_vmax_ptase(:)   ! maximum production rate for biochemical P prod        [gP/gC/s]
     real(r8), allocatable :: eca_alpha_ptase(:)  ! Fraction of min P generated from ptase activity
                                                  ! that is immediately sent to the plant [/]
     real(r8), allocatable :: eca_lambda_ptase(:) ! critical value for Ptase that incurs 
                                                  ! biochemical production, fraction based how much
                                                  ! more in need a plant is for P versus N [/]

     !real(r8), allocatable :: nfix1(:)   ! nitrogen fixation parameter 1
     !real(r8), allocatable :: nfix2(:)   ! nitrogen fixation parameter 2

     
     ! Turnover related things

     real(r8), allocatable :: phenflush_fraction(:)       ! Maximum fraction of storage carbon used to flush leaves
                                                          ! on bud-burst [kgC/kgC]
     real(r8), allocatable :: phen_cold_size_threshold(:) ! stem/leaf drop occurs on DBH size of decidious non-woody 
                                                          ! (coastal grass) plants larger than the threshold value 							  
     real(r8), allocatable :: phen_stem_drop_fraction(:)  ! Fraction of stem dropped/senescened for decidious 
                                                          ! non-woody (grass) plants		

     ! Nutrient Aquisition parameters
     real(r8), allocatable :: prescribed_nuptake(:)   ! If there is no soil BGC model active,
                                                      ! prescribe an uptake rate for nitrogen, this is the fraction of plant demand 

     real(r8), allocatable :: prescribed_puptake(:)   ! If there is no soil BGC model active,
                                                      ! prescribe an uptake rate for phosphorus
                                                      ! This is the fraction of plant demand
     
     ! Parameters dimensioned by PFT and leaf age
     real(r8), allocatable :: vcmax25top(:,:)             ! maximum carboxylation rate of Rub. at 25C, 
                                                          ! canopy top [umol CO2/m^2/s].  Dimensioned by 
                                                          ! leaf age-class
     ! Plant Hydraulic Parameters
     ! ---------------------------------------------------------------------------------------------

     ! PFT Dimension
     real(r8), allocatable :: hydr_p_taper(:)       ! xylem taper exponent
     real(r8), allocatable :: hydr_rs2(:)           ! absorbing root radius (m)
     real(r8), allocatable :: hydr_srl(:)           ! specific root length (m g-1)
     real(r8), allocatable :: hydr_rfrac_stem(:)    ! fraction of total tree resistance from troot to canopy
     real(r8), allocatable :: hydr_avuln_gs(:)      ! shape parameter for stomatal control of water vapor exiting leaf 
     real(r8), allocatable :: hydr_p50_gs(:)        ! water potential at 50% loss of stomatal conductance

     ! PFT x Organ Dimension  (organs are: 1=leaf, 2=stem, 3=transporting root, 4=absorbing root)
     real(r8), allocatable :: hydr_avuln_node(:,:)  ! xylem vulernability curve shape parameter 
     real(r8), allocatable :: hydr_p50_node(:,:)    ! xylem water potential at 50% conductivity loss (MPa)
     real(r8), allocatable :: hydr_thetas_node(:,:) ! saturated water content (cm3/cm3)
     real(r8), allocatable :: hydr_epsil_node(:,:)  ! bulk elastic modulus (MPa)
     real(r8), allocatable :: hydr_pitlp_node(:,:)  ! turgor loss point (MPa)
     real(r8), allocatable :: hydr_resid_node(:,:)  ! residual fraction (fraction)
     real(r8), allocatable :: hydr_fcap_node(:,:)   ! fraction of (1-resid_node) that is capillary in source
     real(r8), allocatable :: hydr_pinot_node(:,:)  ! osmotic potential at full turgor
     real(r8), allocatable :: hydr_kmax_node(:,:)   ! maximum xylem conductivity per unit conducting xylem area
     
   contains
     procedure, public :: Init => EDpftconInit
     procedure, public :: Register
     procedure, public :: Receive
     procedure, private :: Register_PFT
     procedure, private :: Receive_PFT
     procedure, private :: Register_PFT_hydr_organs
     procedure, private :: Receive_PFT_hydr_organs 
     procedure, private :: Register_PFT_leafage
     procedure, private :: Receive_PFT_leafage
     procedure, private :: Register_PFT_numrad
     procedure, private :: Receive_PFT_numrad
  end type EDPftvarcon_type

  type(EDPftvarcon_type), public :: EDPftvarcon_inst

  character(len=*), parameter, private :: sourcefile = &
       __FILE__
  !
  ! !PUBLIC MEMBER FUNCTIONS:
  public :: FatesReportPFTParams
  public :: FatesCheckParams
  public :: GetDecompyFrac
  !-----------------------------------------------------------------------

contains

  !-----------------------------------------------------------------------
  subroutine EDpftconInit(this)

    use shr_infnan_mod , only : nan => shr_infnan_nan, assignment(=)

    implicit none

    class(EDPftvarcon_type), intent(inout) :: this

  end subroutine EDpftconInit

  !-----------------------------------------------------------------------
  subroutine Register(this, fates_params)

    use FatesParametersInterface, only : fates_parameters_type

    implicit none

    class(EDPftvarcon_type), intent(inout) :: this
    class(fates_parameters_type), intent(inout) :: fates_params

    call this%Register_PFT(fates_params)
    call this%Register_PFT_numrad(fates_params)
    call this%Register_PFT_hydr_organs(fates_params)
    call this%Register_PFT_leafage(fates_params)
    
  end subroutine Register

  !-----------------------------------------------------------------------
  subroutine Receive(this, fates_params)

    use FatesParametersInterface, only : fates_parameters_type

    implicit none

    class(EDPftvarcon_type), intent(inout) :: this
    class(fates_parameters_type), intent(inout) :: fates_params

    call this%Receive_PFT(fates_params)
    call this%Receive_PFT_numrad(fates_params)
    call this%Receive_PFT_hydr_organs(fates_params)
    call this%Receive_PFT_leafage(fates_params)

  end subroutine Receive

  !-----------------------------------------------------------------------
  subroutine Register_PFT(this, fates_params)

    use FatesParametersInterface, only : fates_parameters_type, param_string_length
    use FatesParametersInterface, only : dimension_name_pft, dimension_shape_1d

    implicit none

    class(EDPftvarcon_type), intent(inout) :: this
    class(fates_parameters_type), intent(inout) :: fates_params

    character(len=param_string_length), parameter :: dim_names(1) = (/dimension_name_pft/)

    integer, parameter :: dim_lower_bound(1) = (/ lower_bound_pft /)

    character(len=param_string_length) :: name

    !X!    name = ''
    !X!    call fates_params%RegisterParameter(name=name, dimension_shape=dimension_shape_1d, &
    !X!         dimension_names=dim_names, lower_bounds=dim_lower_bound)

    name = 'fates_mort_freezetol'
    call fates_params%RegisterParameter(name=name, dimension_shape=dimension_shape_1d, &
         dimension_names=dim_names, lower_bounds=dim_lower_bound)

    name = 'fates_recruit_hgt_min'
    call fates_params%RegisterParameter(name=name, dimension_shape=dimension_shape_1d, &
         dimension_names=dim_names, lower_bounds=dim_lower_bound)

    name = 'fates_fire_crown_depth_frac'
    call fates_params%RegisterParameter(name=name, dimension_shape=dimension_shape_1d, &
         dimension_names=dim_names, lower_bounds=dim_lower_bound)

    name = 'fates_fire_bark_scaler'
    call fates_params%RegisterParameter(name=name, dimension_shape=dimension_shape_1d, &
         dimension_names=dim_names, lower_bounds=dim_lower_bound)

    name = 'fates_fire_crown_kill'
    call fates_params%RegisterParameter(name=name, dimension_shape=dimension_shape_1d, &
         dimension_names=dim_names, lower_bounds=dim_lower_bound)

    name = 'fates_recruit_initd'
    call fates_params%RegisterParameter(name=name, dimension_shape=dimension_shape_1d, &
         dimension_names=dim_names, lower_bounds=dim_lower_bound)

    name = 'fates_seed_suppl'
    call fates_params%RegisterParameter(name=name, dimension_shape=dimension_shape_1d, &
         dimension_names=dim_names, lower_bounds=dim_lower_bound)

    name = 'fates_leaf_stomatal_slope_ballberry'
    call fates_params%RegisterParameter(name=name, dimension_shape=dimension_shape_1d, &
         dimension_names=dim_names, lower_bounds=dim_lower_bound)

    name = 'fates_leaf_stomatal_slope_medlyn'
    call fates_params%RegisterParameter(name=name, dimension_shape=dimension_shape_1d, &
         dimension_names=dim_names, lower_bounds=dim_lower_bound)
          
    name = 'fates_leaf_stomatal_intercept'
    call fates_params%RegisterParameter(name=name, dimension_shape=dimension_shape_1d, &
         dimension_names=dim_names, lower_bounds=dim_lower_bound)

    name = 'fates_lf_flab'
    call fates_params%RegisterParameter(name=name, dimension_shape=dimension_shape_1d, &
         dimension_names=dim_names, lower_bounds=dim_lower_bound)

    name = 'fates_lf_fcel'
    call fates_params%RegisterParameter(name=name, dimension_shape=dimension_shape_1d, &
         dimension_names=dim_names, lower_bounds=dim_lower_bound)

    name = 'fates_lf_flig'
    call fates_params%RegisterParameter(name=name, dimension_shape=dimension_shape_1d, &
         dimension_names=dim_names, lower_bounds=dim_lower_bound)

    name = 'fates_fr_flab'
    call fates_params%RegisterParameter(name=name, dimension_shape=dimension_shape_1d, &
         dimension_names=dim_names, lower_bounds=dim_lower_bound)

    name = 'fates_fr_fcel'
    call fates_params%RegisterParameter(name=name, dimension_shape=dimension_shape_1d, &
         dimension_names=dim_names, lower_bounds=dim_lower_bound)

    name = 'fates_fr_flig'
    call fates_params%RegisterParameter(name=name, dimension_shape=dimension_shape_1d, &
         dimension_names=dim_names, lower_bounds=dim_lower_bound)

    name = 'fates_leaf_xl'
    call fates_params%RegisterParameter(name=name, dimension_shape=dimension_shape_1d, &
         dimension_names=dim_names, lower_bounds=dim_lower_bound)


    name = 'fates_leaf_clumping_index'
    call fates_params%RegisterParameter(name=name, dimension_shape=dimension_shape_1d, &
         dimension_names=dim_names, lower_bounds=dim_lower_bound)

    name = 'fates_leaf_c3psn'
    call fates_params%RegisterParameter(name=name, dimension_shape=dimension_shape_1d, &
         dimension_names=dim_names, lower_bounds=dim_lower_bound)

    name = 'fates_smpso'
    call fates_params%RegisterParameter(name=name, dimension_shape=dimension_shape_1d, &
         dimension_names=dim_names, lower_bounds=dim_lower_bound)

    name = 'fates_smpsc'
    call fates_params%RegisterParameter(name=name, dimension_shape=dimension_shape_1d, &
         dimension_names=dim_names, lower_bounds=dim_lower_bound)

    name = 'fates_maintresp_reduction_curvature'
    call fates_params%RegisterParameter(name=name, dimension_shape=dimension_shape_1d, &
         dimension_names=dim_names, lower_bounds=dim_lower_bound)
    
    name = 'fates_maintresp_reduction_intercept'
    call fates_params%RegisterParameter(name=name, dimension_shape=dimension_shape_1d, &
         dimension_names=dim_names, lower_bounds=dim_lower_bound)

    name = 'fates_prescribed_npp_canopy'
    call fates_params%RegisterParameter(name=name, dimension_shape=dimension_shape_1d, &
         dimension_names=dim_names, lower_bounds=dim_lower_bound)

    name = 'fates_prescribed_npp_understory'
    call fates_params%RegisterParameter(name=name, dimension_shape=dimension_shape_1d, &
         dimension_names=dim_names, lower_bounds=dim_lower_bound)

    name = 'fates_prescribed_mortality_canopy'
    call fates_params%RegisterParameter(name=name, dimension_shape=dimension_shape_1d, &
         dimension_names=dim_names, lower_bounds=dim_lower_bound)

    name = 'fates_prescribed_mortality_understory'
    call fates_params%RegisterParameter(name=name, dimension_shape=dimension_shape_1d, &
         dimension_names=dim_names, lower_bounds=dim_lower_bound)

    name = 'fates_prescribed_recruitment'
    call fates_params%RegisterParameter(name=name, dimension_shape=dimension_shape_1d, &
         dimension_names=dim_names, lower_bounds=dim_lower_bound)
       
    name = 'fates_fire_alpha_SH'
    call fates_params%RegisterParameter(name=name, dimension_shape=dimension_shape_1d, &
          dimension_names=dim_names, lower_bounds=dim_lower_bound)

    name = 'fates_allom_frbstor_repro'
    call fates_params%RegisterParameter(name=name, dimension_shape=dimension_shape_1d, &
         dimension_names=dim_names, lower_bounds=dim_lower_bound)

    name = 'fates_hydr_p_taper'
    call fates_params%RegisterParameter(name=name, dimension_shape=dimension_shape_1d, &
          dimension_names=dim_names, lower_bounds=dim_lower_bound)

    name = 'fates_hydr_rs2'
    call fates_params%RegisterParameter(name=name, dimension_shape=dimension_shape_1d, &
          dimension_names=dim_names, lower_bounds=dim_lower_bound)

    name = 'fates_hydr_srl'
    call fates_params%RegisterParameter(name=name, dimension_shape=dimension_shape_1d, &
          dimension_names=dim_names, lower_bounds=dim_lower_bound)

    name = 'fates_hydr_rfrac_stem'
    call fates_params%RegisterParameter(name=name, dimension_shape=dimension_shape_1d, &
          dimension_names=dim_names, lower_bounds=dim_lower_bound)
    
    name = 'fates_hydr_avuln_gs'
    call fates_params%RegisterParameter(name=name, dimension_shape=dimension_shape_1d, &
          dimension_names=dim_names, lower_bounds=dim_lower_bound)
    
    name = 'fates_hydr_p50_gs'
    call fates_params%RegisterParameter(name=name, dimension_shape=dimension_shape_1d, &
          dimension_names=dim_names, lower_bounds=dim_lower_bound)
    
    name = 'fates_mort_bmort'
    call fates_params%RegisterParameter(name=name, dimension_shape=dimension_shape_1d, &
         dimension_names=dim_names, lower_bounds=dim_lower_bound)

    name = 'fates_mort_r_size_senescence'
    call fates_params%RegisterParameter(name=name, dimension_shape=dimension_shape_1d, &
         dimension_names=dim_names, lower_bounds=dim_lower_bound)

    name = 'fates_mort_ip_size_senescence'
    call fates_params%RegisterParameter(name=name, dimension_shape=dimension_shape_1d, &
         dimension_names=dim_names, lower_bounds=dim_lower_bound)

    name = 'fates_mort_r_age_senescence'
    call fates_params%RegisterParameter(name=name, dimension_shape=dimension_shape_1d, &
         dimension_names=dim_names, lower_bounds=dim_lower_bound)

    name = 'fates_mort_ip_age_senescence'
    call fates_params%RegisterParameter(name=name, dimension_shape=dimension_shape_1d, &
         dimension_names=dim_names, lower_bounds=dim_lower_bound)

    name = 'fates_mort_scalar_coldstress'
    call fates_params%RegisterParameter(name=name, dimension_shape=dimension_shape_1d, &
         dimension_names=dim_names, lower_bounds=dim_lower_bound)

    name = 'fates_mort_scalar_cstarvation'
    call fates_params%RegisterParameter(name=name, dimension_shape=dimension_shape_1d, &
         dimension_names=dim_names, lower_bounds=dim_lower_bound)

    name = 'fates_mort_scalar_hydrfailure'
    call fates_params%RegisterParameter(name=name, dimension_shape=dimension_shape_1d, &
         dimension_names=dim_names, lower_bounds=dim_lower_bound)

    name = 'fates_mort_hf_sm_threshold'
    call fates_params%RegisterParameter(name=name, dimension_shape=dimension_shape_1d, &
         dimension_names=dim_names, lower_bounds=dim_lower_bound)
	 
    name = 'fates_mort_hf_flc_threshold'
    call fates_params%RegisterParameter(name=name, dimension_shape=dimension_shape_1d, &
         dimension_names=dim_names, lower_bounds=dim_lower_bound)
	 
    name = 'fates_leaf_vcmaxha'
    call fates_params%RegisterParameter(name=name, dimension_shape=dimension_shape_1d, &
         dimension_names=dim_names, lower_bounds=dim_lower_bound)

    name = 'fates_leaf_jmaxha'
    call fates_params%RegisterParameter(name=name, dimension_shape=dimension_shape_1d, &
         dimension_names=dim_names, lower_bounds=dim_lower_bound)

    name = 'fates_leaf_tpuha'
    call fates_params%RegisterParameter(name=name, dimension_shape=dimension_shape_1d, &
         dimension_names=dim_names, lower_bounds=dim_lower_bound)

    name = 'fates_leaf_vcmaxhd'
    call fates_params%RegisterParameter(name=name, dimension_shape=dimension_shape_1d, &
         dimension_names=dim_names, lower_bounds=dim_lower_bound)

    name = 'fates_leaf_jmaxhd'
    call fates_params%RegisterParameter(name=name, dimension_shape=dimension_shape_1d, &
         dimension_names=dim_names, lower_bounds=dim_lower_bound)

    name = 'fates_leaf_tpuhd'
    call fates_params%RegisterParameter(name=name, dimension_shape=dimension_shape_1d, &
         dimension_names=dim_names, lower_bounds=dim_lower_bound)

    name = 'fates_leaf_vcmaxse'
    call fates_params%RegisterParameter(name=name, dimension_shape=dimension_shape_1d, &
         dimension_names=dim_names, lower_bounds=dim_lower_bound)

    name = 'fates_leaf_jmaxse'
    call fates_params%RegisterParameter(name=name, dimension_shape=dimension_shape_1d, &
         dimension_names=dim_names, lower_bounds=dim_lower_bound)

    name = 'fates_leaf_tpuse'
    call fates_params%RegisterParameter(name=name, dimension_shape=dimension_shape_1d, &
         dimension_names=dim_names, lower_bounds=dim_lower_bound)

    name = 'fates_seed_germination_rate'
    call fates_params%RegisterParameter(name=name, dimension_shape=dimension_shape_1d, &
         dimension_names=dim_names, lower_bounds=dim_lower_bound)

    name = 'fates_seed_decay_rate'
    call fates_params%RegisterParameter(name=name, dimension_shape=dimension_shape_1d, &
         dimension_names=dim_names, lower_bounds=dim_lower_bound)

    name = 'fates_trim_limit'
    call fates_params%RegisterParameter(name=name, dimension_shape=dimension_shape_1d, &
          dimension_names=dim_names, lower_bounds=dim_lower_bound)
    
    name = 'fates_trim_inc'
    call fates_params%RegisterParameter(name=name, dimension_shape=dimension_shape_1d, &
          dimension_names=dim_names, lower_bounds=dim_lower_bound)
    
    name = 'fates_leaf_diameter'
    call fates_params%RegisterParameter(name=name, dimension_shape=dimension_shape_1d, &
          dimension_names=dim_names, lower_bounds=dim_lower_bound)

    name = 'fates_z0mr'
    call fates_params%RegisterParameter(name=name, dimension_shape=dimension_shape_1d, &
          dimension_names=dim_names, lower_bounds=dim_lower_bound)

    name = 'fates_displar'
    call fates_params%RegisterParameter(name=name, dimension_shape=dimension_shape_1d, &
          dimension_names=dim_names, lower_bounds=dim_lower_bound)

    name = 'fates_phenflush_fraction'
    call fates_params%RegisterParameter(name=name, dimension_shape=dimension_shape_1d, &
          dimension_names=dim_names, lower_bounds=dim_lower_bound)
	  
    name = 'fates_phen_cold_size_threshold'
    call fates_params%RegisterParameter(name=name, dimension_shape=dimension_shape_1d, &
          dimension_names=dim_names, lower_bounds=dim_lower_bound)
    
    name = 'fates_phen_stem_drop_fraction'
    call fates_params%RegisterParameter(name=name, dimension_shape=dimension_shape_1d, &
          dimension_names=dim_names, lower_bounds=dim_lower_bound)

    ! Nutrient competition parameters


    name = 'fates_eca_decompmicc'
    call fates_params%RegisterParameter(name=name, dimension_shape=dimension_shape_1d, &
         dimension_names=dim_names, lower_bounds=dim_lower_bound)
    
    name = 'fates_eca_km_nh4'
    call fates_params%RegisterParameter(name=name, dimension_shape=dimension_shape_1d, &
         dimension_names=dim_names, lower_bounds=dim_lower_bound)
    
    name = 'fates_eca_vmax_nh4'
    call fates_params%RegisterParameter(name=name, dimension_shape=dimension_shape_1d, &
         dimension_names=dim_names, lower_bounds=dim_lower_bound)
    
    name = 'fates_eca_km_no3'
    call fates_params%RegisterParameter(name=name, dimension_shape=dimension_shape_1d, &
         dimension_names=dim_names, lower_bounds=dim_lower_bound)
    
    name = 'fates_eca_vmax_no3'
    call fates_params%RegisterParameter(name=name, dimension_shape=dimension_shape_1d, &
         dimension_names=dim_names, lower_bounds=dim_lower_bound)
    
    name = 'fates_eca_km_p'
    call fates_params%RegisterParameter(name=name, dimension_shape=dimension_shape_1d, &
         dimension_names=dim_names, lower_bounds=dim_lower_bound)
    
    name = 'fates_eca_vmax_p'
    call fates_params%RegisterParameter(name=name, dimension_shape=dimension_shape_1d, &
         dimension_names=dim_names, lower_bounds=dim_lower_bound)
    
    name = 'fates_eca_km_ptase'
    call fates_params%RegisterParameter(name=name, dimension_shape=dimension_shape_1d, &
         dimension_names=dim_names, lower_bounds=dim_lower_bound)
    
    name = 'fates_eca_vmax_ptase'
    call fates_params%RegisterParameter(name=name, dimension_shape=dimension_shape_1d, &
         dimension_names=dim_names, lower_bounds=dim_lower_bound)

    name = 'fates_eca_alpha_ptase'
    call fates_params%RegisterParameter(name=name, dimension_shape=dimension_shape_1d, &
         dimension_names=dim_names, lower_bounds=dim_lower_bound)

    name = 'fates_eca_lambda_ptase'
    call fates_params%RegisterParameter(name=name, dimension_shape=dimension_shape_1d, &
         dimension_names=dim_names, lower_bounds=dim_lower_bound)
    
    name = 'fates_prescribed_nuptake'
    call fates_params%RegisterParameter(name=name, dimension_shape=dimension_shape_1d, &
          dimension_names=dim_names, lower_bounds=dim_lower_bound)

    name = 'fates_prescribed_puptake'
    call fates_params%RegisterParameter(name=name, dimension_shape=dimension_shape_1d, &
          dimension_names=dim_names, lower_bounds=dim_lower_bound)    
  
  end subroutine Register_PFT

  !-----------------------------------------------------------------------
  subroutine Receive_PFT(this, fates_params)

    use FatesParametersInterface, only : fates_parameters_type, param_string_length

    implicit none

    class(EDPftvarcon_type), intent(inout) :: this
    class(fates_parameters_type), intent(inout) :: fates_params

    character(len=param_string_length) :: name

    !X!    name = ''
    !X!    call fates_params%RetreiveParameter(name=name, &
    !X!         data=this%)

    name = 'fates_mort_freezetol'
    call fates_params%RetreiveParameterAllocate(name=name, &
         data=this%freezetol)

    name = 'fates_recruit_hgt_min'
    call fates_params%RetreiveParameterAllocate(name=name, &
         data=this%hgt_min)

    name = 'fates_fire_crown_depth_frac'
    call fates_params%RetreiveParameterAllocate(name=name, &
         data=this%crown)

    name = 'fates_fire_bark_scaler'
    call fates_params%RetreiveParameterAllocate(name=name, &
         data=this%bark_scaler)

    name = 'fates_fire_crown_kill'
    call fates_params%RetreiveParameterAllocate(name=name, &
         data=this%crown_kill)

    name = 'fates_recruit_initd'
    call fates_params%RetreiveParameterAllocate(name=name, &
         data=this%initd)

    name = 'fates_seed_suppl'
    call fates_params%RetreiveParameterAllocate(name=name, &
         data=this%seed_suppl)

    name = 'fates_leaf_stomatal_slope_ballberry'
    call fates_params%RetreiveParameterAllocate(name=name, &
         data=this%bb_slope)

    name = 'fates_leaf_stomatal_slope_medlyn'   
    call fates_params%RetreiveParameterAllocate(name=name, &
         data=this%medlyn_slope)

    name = 'fates_leaf_stomatal_intercept'
    call fates_params%RetreiveParameterAllocate(name=name, &
         data=this%stomatal_intercept)
     
    name = 'fates_lf_flab'
    call fates_params%RetreiveParameterAllocate(name=name, &
         data=this%lf_flab)

    name = 'fates_lf_fcel'
    call fates_params%RetreiveParameterAllocate(name=name, &
         data=this%lf_fcel)

    name = 'fates_lf_flig'
    call fates_params%RetreiveParameterAllocate(name=name, &
         data=this%lf_flig)

    name = 'fates_fr_flab'
    call fates_params%RetreiveParameterAllocate(name=name, &
         data=this%fr_flab)

    name = 'fates_fr_fcel'
    call fates_params%RetreiveParameterAllocate(name=name, &
         data=this%fr_fcel)

    name = 'fates_fr_flig'
    call fates_params%RetreiveParameterAllocate(name=name, &
         data=this%fr_flig)

    name = 'fates_leaf_xl'
    call fates_params%RetreiveParameterAllocate(name=name, &
         data=this%xl)

    name = 'fates_leaf_clumping_index'
    call fates_params%RetreiveParameterAllocate(name=name, &
         data=this%clumping_index)

    name = 'fates_leaf_c3psn'
    call fates_params%RetreiveParameterAllocate(name=name, &
         data=this%c3psn)

    name = 'fates_smpso'
    call fates_params%RetreiveParameterAllocate(name=name, &
         data=this%smpso)

    name = 'fates_smpsc'
    call fates_params%RetreiveParameterAllocate(name=name, &
         data=this%smpsc)

    name = 'fates_maintresp_reduction_curvature'
    call fates_params%RetreiveParameterAllocate(name=name, &
          data=this%maintresp_reduction_curvature)

    name = 'fates_maintresp_reduction_intercept'
    call fates_params%RetreiveParameterAllocate(name=name, &
          data=this%maintresp_reduction_intercept)

    name = 'fates_prescribed_npp_canopy'
    call fates_params%RetreiveParameterAllocate(name=name, &
         data=this%prescribed_npp_canopy)

    name = 'fates_prescribed_npp_understory'
    call fates_params%RetreiveParameterAllocate(name=name, &
         data=this%prescribed_npp_understory)

    name = 'fates_prescribed_mortality_canopy'
    call fates_params%RetreiveParameterAllocate(name=name, &
         data=this%prescribed_mortality_canopy)

    name = 'fates_prescribed_mortality_understory'
    call fates_params%RetreiveParameterAllocate(name=name, &
         data=this%prescribed_mortality_understory)

    name = 'fates_prescribed_recruitment'
    call fates_params%RetreiveParameterAllocate(name=name, &
         data=this%prescribed_recruitment)

    name = 'fates_fire_alpha_SH'
    call fates_params%RetreiveParameterAllocate(name=name, &
         data=this%fire_alpha_SH)

    name = 'fates_allom_frbstor_repro'
    call fates_params%RetreiveParameterAllocate(name=name, &
         data=this%allom_frbstor_repro) 

    name = 'fates_hydr_p_taper'
    call fates_params%RetreiveParameterAllocate(name=name, &
          data=this%hydr_p_taper)

    name = 'fates_hydr_rs2'
    call fates_params%RetreiveParameterAllocate(name=name, &
          data=this%hydr_rs2)
    
    name = 'fates_hydr_srl'
    call fates_params%RetreiveParameterAllocate(name=name, &
          data=this%hydr_srl)
    
    name = 'fates_hydr_rfrac_stem'
    call fates_params%RetreiveParameterAllocate(name=name, &
          data=this%hydr_rfrac_stem)

    name = 'fates_hydr_avuln_gs'
    call fates_params%RetreiveParameterAllocate(name=name, &
          data=this%hydr_avuln_gs)
    
    name = 'fates_hydr_p50_gs'
    call fates_params%RetreiveParameterAllocate(name=name, &
          data=this%hydr_p50_gs)

    name = 'fates_mort_bmort'
    call fates_params%RetreiveParameterAllocate(name=name, &
         data=this%bmort)

    name = 'fates_mort_scalar_coldstress'
    call fates_params%RetreiveParameterAllocate(name=name, &
         data=this%mort_scalar_coldstress)

    name = 'fates_mort_scalar_cstarvation'
    call fates_params%RetreiveParameterAllocate(name=name, &
         data=this%mort_scalar_cstarvation)

    name = 'fates_mort_scalar_hydrfailure'
    call fates_params%RetreiveParameterAllocate(name=name, &
         data=this%mort_scalar_hydrfailure)


    name = 'fates_mort_ip_size_senescence'
    call fates_params%RetreiveParameterAllocate(name=name, &
         data=this%mort_ip_size_senescence)

    name = 'fates_mort_r_size_senescence'
    call fates_params%RetreiveParameterAllocate(name=name, &
         data=this%mort_r_size_senescence)

    name = 'fates_mort_ip_age_senescence'
    call fates_params%RetreiveParameterAllocate(name=name, &
         data=this%mort_ip_age_senescence)

    name = 'fates_mort_r_age_senescence'
    call fates_params%RetreiveParameterAllocate(name=name, &
         data=this%mort_r_age_senescence)
    
    name = 'fates_mort_scalar_coldstress'
    call fates_params%RetreiveParameterAllocate(name=name, &
         data=this%mort_scalar_coldstress)

    name = 'fates_mort_scalar_cstarvation'
    call fates_params%RetreiveParameterAllocate(name=name, &
         data=this%mort_scalar_cstarvation)

         
    name = 'fates_mort_hf_sm_threshold'
    call fates_params%RetreiveParameterAllocate(name=name, &
         data=this%hf_sm_threshold)
	 
    name = 'fates_mort_hf_flc_threshold'
    call fates_params%RetreiveParameterAllocate(name=name, &
         data=this%hf_flc_threshold)
	 
    name = 'fates_leaf_vcmaxha'
    call fates_params%RetreiveParameterAllocate(name=name, &
         data=this%vcmaxha)

    name = 'fates_leaf_jmaxha'
    call fates_params%RetreiveParameterAllocate(name=name, &
         data=this%jmaxha)

    name = 'fates_leaf_tpuha'
    call fates_params%RetreiveParameterAllocate(name=name, &
         data=this%tpuha)

    name = 'fates_leaf_vcmaxhd'
    call fates_params%RetreiveParameterAllocate(name=name, &
         data=this%vcmaxhd)

    name = 'fates_leaf_jmaxhd'
    call fates_params%RetreiveParameterAllocate(name=name, &
         data=this%jmaxhd)

    name = 'fates_leaf_tpuhd'
    call fates_params%RetreiveParameterAllocate(name=name, &
         data=this%tpuhd)

    name = 'fates_leaf_vcmaxse'
    call fates_params%RetreiveParameterAllocate(name=name, &
         data=this%vcmaxse)

    name = 'fates_leaf_jmaxse'
    call fates_params%RetreiveParameterAllocate(name=name, &
         data=this%jmaxse)

    name = 'fates_leaf_tpuse'
    call fates_params%RetreiveParameterAllocate(name=name, &
         data=this%tpuse)

    name = 'fates_seed_germination_rate'
    call fates_params%RetreiveParameterAllocate(name=name, &
         data=this%germination_rate)

    name = 'fates_seed_decay_rate'
    call fates_params%RetreiveParameterAllocate(name=name, &
         data=this%seed_decay_rate)

    name = 'fates_trim_limit'
    call fates_params%RetreiveParameterAllocate(name=name, &
          data=this%trim_limit)

    name = 'fates_trim_inc'
    call fates_params%RetreiveParameterAllocate(name=name, &
          data=this%trim_inc)

    name = 'fates_leaf_diameter'
    call fates_params%RetreiveParameterAllocate(name=name, &
         data=this%dleaf)

    name = 'fates_z0mr'
    call fates_params%RetreiveParameterAllocate(name=name, &
         data=this%z0mr)

    name = 'fates_displar'
    call fates_params%RetreiveParameterAllocate(name=name, &
         data=this%displar)

    name = 'fates_phenflush_fraction'
    call fates_params%RetreiveParameterAllocate(name=name, &
         data=this%phenflush_fraction)
	  	 
    name = 'fates_phen_cold_size_threshold'
    call fates_params%RetreiveParameterAllocate(name=name, &
          data=this%phen_cold_size_threshold)
    
    name = 'fates_phen_stem_drop_fraction'
    call fates_params%RetreiveParameterAllocate(name=name, &
          data=this%phen_stem_drop_fraction)

    name = 'fates_prescribed_nuptake'
    call fates_params%RetreiveParameterAllocate(name=name, &
         data=this%prescribed_nuptake)

    name = 'fates_prescribed_puptake'
    call fates_params%RetreiveParameterAllocate(name=name, &
         data=this%prescribed_puptake)
    
    name = 'fates_eca_decompmicc'
    call fates_params%RetreiveParameterAllocate(name=name, &
         data=this%decompmicc)

    name = 'fates_eca_km_nh4'
    call fates_params%RetreiveParameterAllocate(name=name, &
         data=this%eca_km_nh4)
    
    name = 'fates_eca_vmax_nh4'
    call fates_params%RetreiveParameterAllocate(name=name, &
         data=this%eca_vmax_nh4)
    
    name = 'fates_eca_km_no3'
    call fates_params%RetreiveParameterAllocate(name=name, &
         data=this%eca_km_no3)

    name = 'fates_eca_vmax_no3'
    call fates_params%RetreiveParameterAllocate(name=name, &
         data=this%eca_vmax_no3)

    name = 'fates_eca_km_p'
    call fates_params%RetreiveParameterAllocate(name=name, &
         data=this%eca_km_p)

    name = 'fates_eca_vmax_p'
    call fates_params%RetreiveParameterAllocate(name=name, &
         data=this%eca_vmax_p)

    name = 'fates_eca_km_ptase'
    call fates_params%RetreiveParameterAllocate(name=name, &
         data=this%eca_km_ptase)

    name = 'fates_eca_vmax_ptase'
    call fates_params%RetreiveParameterAllocate(name=name, &
         data=this%eca_vmax_ptase)

    name = 'fates_eca_alpha_ptase'
    call fates_params%RetreiveParameterAllocate(name=name, &
         data=this%eca_alpha_ptase)

    name = 'fates_eca_lambda_ptase'
    call fates_params%RetreiveParameterAllocate(name=name, &
         data=this%eca_lambda_ptase)

  end subroutine Receive_PFT

  !-----------------------------------------------------------------------
  subroutine Register_PFT_numrad(this, fates_params)
    ! NOTE(bja, 2017-02) these are 2-d parameters, but they are
    ! currently stored in the parameter file as separate 1-d
    ! arrays. We have to register the parameters as 1-d arrays as they
    ! are on the parameter file. We store them as 2-d in the receive step.
    use FatesParametersInterface, only : fates_parameters_type, param_string_length
    use FatesParametersInterface, only : dimension_name_pft, dimension_shape_1d

    implicit none

    class(EDPftvarcon_type), intent(inout) :: this
    class(fates_parameters_type), intent(inout) :: fates_params

    character(len=param_string_length), parameter :: dim_names(1) = (/dimension_name_pft/)
    integer, parameter :: dim_lower_bound(1) = (/ lower_bound_pft /)
    character(len=param_string_length) :: name

    !X!    name = ''
    !X!    call fates_params%RegisterParameter(name=name, dimension_shape=dimension_shape_1d, &
    !X!         dimension_names=dim_names)

    name = 'fates_rholvis'
    call fates_params%RegisterParameter(name=name, dimension_shape=dimension_shape_1d, &
         dimension_names=dim_names)

    name = 'fates_rholnir'
    call fates_params%RegisterParameter(name=name, dimension_shape=dimension_shape_1d, &
         dimension_names=dim_names)

    name = 'fates_rhosvis'
    call fates_params%RegisterParameter(name=name, dimension_shape=dimension_shape_1d, &
         dimension_names=dim_names)

    name = 'fates_rhosnir'
    call fates_params%RegisterParameter(name=name, dimension_shape=dimension_shape_1d, &
         dimension_names=dim_names)

    name = 'fates_taulvis'
    call fates_params%RegisterParameter(name=name, dimension_shape=dimension_shape_1d, &
         dimension_names=dim_names)

    name = 'fates_taulnir'
    call fates_params%RegisterParameter(name=name, dimension_shape=dimension_shape_1d, &
         dimension_names=dim_names)

    name = 'fates_tausvis'
    call fates_params%RegisterParameter(name=name, dimension_shape=dimension_shape_1d, &
         dimension_names=dim_names)

    name = 'fates_tausnir'
    call fates_params%RegisterParameter(name=name, dimension_shape=dimension_shape_1d, &
         dimension_names=dim_names)

    

  end subroutine Register_PFT_numrad

  !-----------------------------------------------------------------------
  subroutine Receive_PFT_numrad(this, fates_params)
    ! NOTE(bja, 2017-02) these are 2-d parameters, but they are
    ! currently stored in the parameter file as separate 1-d arrays.
    ! We can't allocate slices of arrays separately, so we have to
    ! manually allocate the memory here, retreive into a dummy array,
    ! and copy. All parameters in this subroutine are sized the same,
    ! so we can reused the dummy array. If someone wants to cleanup
    ! the input file, all this complexity can be removed.
    use FatesParametersInterface, only : fates_parameters_type
    use FatesParametersInterface, only : param_string_length, max_dimensions

    implicit none

    class(EDPftvarcon_type), intent(inout) :: this
    class(fates_parameters_type), intent(inout) :: fates_params

    character(len=param_string_length) :: name

    !X!    name = ''
    !X!    call fates_params%RetreiveParameter(name=name, &
    !X!         data=this%)

    integer :: index
    integer :: dimension_shape
    integer :: dimension_sizes(max_dimensions)
    character(len=param_string_length) :: dimension_names(max_dimensions)
    logical :: is_host_param

    integer :: lower_bound_1, upper_bound_1, lower_bound_2, upper_bound_2
    real(r8), allocatable :: dummy_data(:)

    ! Fetch metadata from a representative variable. All variables
    ! called by this subroutine must be dimensioned the same way!
    name = 'fates_rholvis'
    index = fates_params%FindIndex(name)
    call fates_params%GetMetaData(index, name, dimension_shape, dimension_sizes, dimension_names, is_host_param)
    lower_bound_1 = lower_bound_pft
    upper_bound_1 = lower_bound_pft + dimension_sizes(1) - 1
    lower_bound_2 = lower_bound_general
    upper_bound_2 = maxSWb      ! When we have radiation parameters read in as a vector
                                ! We will compare the vector dimension size that we
                                ! read-in to the parameterized size that fates expects

    allocate(dummy_data(lower_bound_1:upper_bound_1))

    !
    ! received rhol data
    !
    allocate(this%rhol(lower_bound_1:upper_bound_1, lower_bound_2:upper_bound_2))
    
    name = 'fates_rholvis'
    call fates_params%RetreiveParameter(name=name, &
         data=dummy_data)
    this%rhol(lower_bound_1:upper_bound_1, ivis) = dummy_data

    name = 'fates_rholnir'
    call fates_params%RetreiveParameter(name=name, &
         data=dummy_data)
    this%rhol(lower_bound_1:upper_bound_1, inir) = dummy_data

    !
    ! received rhos data
    !
    allocate(this%rhos(lower_bound_1:upper_bound_1, lower_bound_2:upper_bound_2))
    
    name = 'fates_rhosvis'
    call fates_params%RetreiveParameter(name=name, &
         data=dummy_data)
    this%rhos(lower_bound_1:upper_bound_1, ivis) = dummy_data

    name = 'fates_rhosnir'
    call fates_params%RetreiveParameter(name=name, &
         data=dummy_data)
    this%rhos(lower_bound_1:upper_bound_1, inir) = dummy_data

    !
    ! received taul data
    !
    allocate(this%taul(lower_bound_1:upper_bound_1, lower_bound_2:upper_bound_2))
    
    name = 'fates_taulvis'
    call fates_params%RetreiveParameter(name=name, &
         data=dummy_data)
    this%taul(lower_bound_1:upper_bound_1, ivis) = dummy_data

    name = 'fates_taulnir'
    call fates_params%RetreiveParameter(name=name, &
         data=dummy_data)
    this%taul(lower_bound_1:upper_bound_1, inir) = dummy_data

    !
    ! received taus data
    !
    allocate(this%taus(lower_bound_1:upper_bound_1, lower_bound_2:upper_bound_2))
    
    name = 'fates_tausvis'
    call fates_params%RetreiveParameter(name=name, &
         data=dummy_data)
    this%taus(lower_bound_1:upper_bound_1, ivis) = dummy_data

    name = 'fates_tausnir'
    call fates_params%RetreiveParameter(name=name, &
         data=dummy_data)
    this%taus(lower_bound_1:upper_bound_1, inir) = dummy_data

  end subroutine Receive_PFT_numrad


  ! -----------------------------------------------------------------------

  subroutine Register_PFT_leafage(this, fates_params)

    use FatesParametersInterface, only : fates_parameters_type, param_string_length
    use FatesParametersInterface, only : max_dimensions, dimension_name_leaf_age
    use FatesParametersInterface, only : dimension_name_pft, dimension_shape_2d
    
    implicit none

    class(EDPftvarcon_type), intent(inout) :: this
    class(fates_parameters_type), intent(inout) :: fates_params

    integer, parameter :: dim_lower_bound(2) = (/ lower_bound_pft, lower_bound_general /)
    character(len=param_string_length) :: dim_names(2)
    character(len=param_string_length) :: name

    dim_names(1) = dimension_name_pft
    dim_names(2) = dimension_name_leaf_age

    name = 'fates_leaf_vcmax25top'
    call fates_params%RegisterParameter(name=name, dimension_shape=dimension_shape_2d, &
         dimension_names=dim_names, lower_bounds=dim_lower_bound)
    

    return
  end subroutine Register_PFT_leafage

  ! =====================================================================================

  subroutine Receive_PFT_leafage(this, fates_params)
     
     use FatesParametersInterface, only : fates_parameters_type
     use FatesParametersInterface, only : param_string_length
     
     implicit none
     
     class(EDPftvarcon_type), intent(inout) :: this
     class(fates_parameters_type), intent(inout) :: fates_params
     
     character(len=param_string_length) :: name
     
     name = 'fates_leaf_vcmax25top'
     call fates_params%RetreiveParameterAllocate(name=name, &
          data=this%vcmax25top)

     return
   end subroutine Receive_PFT_leafage

  ! =====================================================================================

  subroutine Register_PFT_hydr_organs(this, fates_params)

    use FatesParametersInterface, only : fates_parameters_type, param_string_length
    use FatesParametersInterface, only : max_dimensions, dimension_name_hydr_organs
    use FatesParametersInterface, only : dimension_name_pft, dimension_shape_2d

    implicit none

    class(EDPftvarcon_type), intent(inout) :: this
    class(fates_parameters_type), intent(inout) :: fates_params

    integer, parameter :: dim_lower_bound(2) = (/ lower_bound_pft, lower_bound_general /)
    character(len=param_string_length) :: dim_names(2)
    character(len=param_string_length) :: name

    ! NOTE(bja, 2017-01) initialization doesn't seem to work correctly
    ! if dim_names has a parameter qualifier.
    dim_names(1) = dimension_name_pft
    dim_names(2) = dimension_name_hydr_organs

    name = 'fates_hydr_avuln_node'
    call fates_params%RegisterParameter(name=name, dimension_shape=dimension_shape_2d, &
          dimension_names=dim_names, lower_bounds=dim_lower_bound)
    
    name = 'fates_hydr_p50_node'
    call fates_params%RegisterParameter(name=name, dimension_shape=dimension_shape_2d, &
          dimension_names=dim_names, lower_bounds=dim_lower_bound)

    name = 'fates_hydr_thetas_node'
    call fates_params%RegisterParameter(name=name, dimension_shape=dimension_shape_2d, &
          dimension_names=dim_names, lower_bounds=dim_lower_bound)

    name = 'fates_hydr_epsil_node'
    call fates_params%RegisterParameter(name=name, dimension_shape=dimension_shape_2d, &
          dimension_names=dim_names, lower_bounds=dim_lower_bound)

    name = 'fates_hydr_pitlp_node'
    call fates_params%RegisterParameter(name=name, dimension_shape=dimension_shape_2d, &
          dimension_names=dim_names, lower_bounds=dim_lower_bound)

    name = 'fates_hydr_resid_node'
    call fates_params%RegisterParameter(name=name, dimension_shape=dimension_shape_2d, &
          dimension_names=dim_names, lower_bounds=dim_lower_bound)

    name = 'fates_hydr_fcap_node'
    call fates_params%RegisterParameter(name=name, dimension_shape=dimension_shape_2d, &
          dimension_names=dim_names, lower_bounds=dim_lower_bound)

    name = 'fates_hydr_pinot_node'
    call fates_params%RegisterParameter(name=name, dimension_shape=dimension_shape_2d, &
          dimension_names=dim_names, lower_bounds=dim_lower_bound)
    
    name = 'fates_hydr_kmax_node'
    call fates_params%RegisterParameter(name=name, dimension_shape=dimension_shape_2d, &
          dimension_names=dim_names, lower_bounds=dim_lower_bound)
    

  end subroutine Register_PFT_hydr_organs

  !-----------------------------------------------------------------------

  subroutine Receive_PFT_hydr_organs(this, fates_params)
     
     use FatesParametersInterface, only : fates_parameters_type
     use FatesParametersInterface, only : param_string_length
     
     implicit none
     
     class(EDPftvarcon_type), intent(inout) :: this
     class(fates_parameters_type), intent(inout) :: fates_params
     
     character(len=param_string_length) :: name
     
     name = 'fates_hydr_avuln_node'
     call fates_params%RetreiveParameterAllocate(name=name, &
           data=this%hydr_avuln_node)

     name = 'fates_hydr_p50_node'
     call fates_params%RetreiveParameterAllocate(name=name, &
           data=this%hydr_p50_node)

     name = 'fates_hydr_thetas_node'
     call fates_params%RetreiveParameterAllocate(name=name, &
           data=this%hydr_thetas_node)
     
     name = 'fates_hydr_epsil_node'
     call fates_params%RetreiveParameterAllocate(name=name, &
           data=this%hydr_epsil_node)
     
     name = 'fates_hydr_pitlp_node'
     call fates_params%RetreiveParameterAllocate(name=name, &
           data=this%hydr_pitlp_node)
     
     name = 'fates_hydr_resid_node'
     call fates_params%RetreiveParameterAllocate(name=name, &
           data=this%hydr_resid_node)
     
     name = 'fates_hydr_fcap_node'
     call fates_params%RetreiveParameterAllocate(name=name, &
           data=this%hydr_fcap_node)

     name = 'fates_hydr_pinot_node'
     call fates_params%RetreiveParameterAllocate(name=name, &
           data=this%hydr_pinot_node)

     name = 'fates_hydr_kmax_node'
     call fates_params%RetreiveParameterAllocate(name=name, &
           data=this%hydr_kmax_node)

  end subroutine Receive_PFT_hydr_organs

  ! ===============================================================================================
  
  subroutine FatesReportPFTParams(is_master)
     
     ! Argument
     logical, intent(in) :: is_master  ! Only log if this is the master proc

     logical, parameter :: debug_report = .false.
     character(len=32),parameter :: fmt0 = '(a,100(F12.4,1X))'

     integer :: npft,ipft
     
     npft = size(EDPftvarcon_inst%initd,1)
     
     if(debug_report .and. is_master) then
        
        if(npft>100)then
           write(fates_log(),*) 'you are trying to report pft parameters during initialization'
           write(fates_log(),*) 'but you have so many that it is over-running the format spec'
           write(fates_log(),*) 'simply bump up the muptiplier in parameter fmt0 shown above'
           call endrun(msg=errMsg(sourcefile, __LINE__))
        end if

        write(fates_log(),*) '-----------  FATES PFT Parameters -----------------'
        write(fates_log(),fmt0) 'freezetol = ',EDPftvarcon_inst%freezetol
        write(fates_log(),fmt0) 'hgt_min = ',EDPftvarcon_inst%hgt_min
        write(fates_log(),fmt0) 'dleaf = ',EDPftvarcon_inst%dleaf
        write(fates_log(),fmt0) 'z0mr = ',EDPftvarcon_inst%z0mr
        write(fates_log(),fmt0) 'displar = ',EDPftvarcon_inst%displar
        write(fates_log(),fmt0) 'crown = ',EDPftvarcon_inst%crown
        write(fates_log(),fmt0) 'bark_scaler = ',EDPftvarcon_inst%bark_scaler
        write(fates_log(),fmt0) 'crown_kill = ',EDPftvarcon_inst%crown_kill
        write(fates_log(),fmt0) 'initd = ',EDPftvarcon_inst%initd
        write(fates_log(),fmt0) 'seed_suppl = ',EDPftvarcon_inst%seed_suppl
        write(fates_log(),fmt0) 'bb_slope = ',EDPftvarcon_inst%bb_slope
        write(fates_log(),fmt0) 'medlyn_slope = ',EDPftvarcon_inst%medlyn_slope         
        write(fates_log(),fmt0) 'stomatal_intercept = ',EDPftvarcon_inst%stomatal_intercept
        write(fates_log(),fmt0) 'lf_flab = ',EDPftvarcon_inst%lf_flab
        write(fates_log(),fmt0) 'lf_fcel = ',EDPftvarcon_inst%lf_fcel
        write(fates_log(),fmt0) 'lf_flig = ',EDPftvarcon_inst%lf_flig
        write(fates_log(),fmt0) 'fr_flab = ',EDPftvarcon_inst%fr_flab
        write(fates_log(),fmt0) 'fr_fcel = ',EDPftvarcon_inst%fr_fcel
        write(fates_log(),fmt0) 'fr_flig = ',EDPftvarcon_inst%fr_flig
        write(fates_log(),fmt0) 'xl = ',EDPftvarcon_inst%xl
        write(fates_log(),fmt0) 'clumping_index = ',EDPftvarcon_inst%clumping_index
        write(fates_log(),fmt0) 'c3psn = ',EDPftvarcon_inst%c3psn
        write(fates_log(),fmt0) 'vcmax25top = ',EDPftvarcon_inst%vcmax25top
        write(fates_log(),fmt0) 'smpso = ',EDPftvarcon_inst%smpso
        write(fates_log(),fmt0) 'smpsc = ',EDPftvarcon_inst%smpsc
        write(fates_log(),fmt0) 'bmort = ',EDPftvarcon_inst%bmort
        write(fates_log(),fmt0) 'mort_ip_size_senescence = ', EDPftvarcon_inst%mort_ip_size_senescence
        write(fates_log(),fmt0) 'mort_r_size_senescence = ', EDPftvarcon_inst%mort_r_size_senescence
        write(fates_log(),fmt0) 'mort_ip_age_senescence = ', EDPftvarcon_inst%mort_ip_age_senescence
        write(fates_log(),fmt0) 'mort_r_age_senescence = ', EDPftvarcon_inst%mort_r_age_senescence 
        write(fates_log(),fmt0) 'mort_scalar_coldstress = ',EDPftvarcon_inst%mort_scalar_coldstress
        write(fates_log(),fmt0) 'mort_scalar_cstarvation = ',EDPftvarcon_inst%mort_scalar_cstarvation
        write(fates_log(),fmt0) 'mort_scalar_hydrfailure = ',EDPftvarcon_inst%mort_scalar_hydrfailure
        write(fates_log(),fmt0) 'hf_sm_threshold = ',EDPftvarcon_inst%hf_sm_threshold
        write(fates_log(),fmt0) 'hf_flc_threshold = ',EDPftvarcon_inst%hf_flc_threshold
        write(fates_log(),fmt0) 'vcmaxha = ',EDPftvarcon_inst%vcmaxha
        write(fates_log(),fmt0) 'jmaxha = ',EDPftvarcon_inst%jmaxha
        write(fates_log(),fmt0) 'tpuha = ',EDPftvarcon_inst%tpuha
        write(fates_log(),fmt0) 'vcmaxhd = ',EDPftvarcon_inst%vcmaxhd
        write(fates_log(),fmt0) 'jmaxhd = ',EDPftvarcon_inst%jmaxhd
        write(fates_log(),fmt0) 'tpuhd = ',EDPftvarcon_inst%tpuhd
        write(fates_log(),fmt0) 'vcmaxse = ',EDPftvarcon_inst%vcmaxse
        write(fates_log(),fmt0) 'jmaxse = ',EDPftvarcon_inst%jmaxse
        write(fates_log(),fmt0) 'tpuse = ',EDPftvarcon_inst%tpuse
        write(fates_log(),fmt0) 'germination_timescale = ',EDPftvarcon_inst%germination_rate
        write(fates_log(),fmt0) 'seed_decay_turnover = ',EDPftvarcon_inst%seed_decay_rate
        write(fates_log(),fmt0) 'trim_limit = ',EDPftvarcon_inst%trim_limit
        write(fates_log(),fmt0) 'trim_inc = ',EDPftvarcon_inst%trim_inc
        write(fates_log(),fmt0) 'rhol = ',EDPftvarcon_inst%rhol
        write(fates_log(),fmt0) 'rhos = ',EDPftvarcon_inst%rhos
        write(fates_log(),fmt0) 'taul = ',EDPftvarcon_inst%taul 
        write(fates_log(),fmt0) 'taus = ',EDPftvarcon_inst%taus
        write(fates_log(),fmt0) 'phenflush_fraction',EDpftvarcon_inst%phenflush_fraction
        write(fates_log(),fmt0) 'phen_cold_size_threshold = ',EDPftvarcon_inst%phen_cold_size_threshold
        write(fates_log(),fmt0) 'phen_stem_drop_fraction',EDpftvarcon_inst%phen_stem_drop_fraction
        write(fates_log(),fmt0) 'fire_alpha_SH = ',EDPftvarcon_inst%fire_alpha_SH
	write(fates_log(),fmt0) 'allom_frbstor_repro = ',EDPftvarcon_inst%allom_frbstor_repro
        write(fates_log(),fmt0) 'hydr_p_taper = ',EDPftvarcon_inst%hydr_p_taper
        write(fates_log(),fmt0) 'hydr_rs2 = ',EDPftvarcon_inst%hydr_rs2
        write(fates_log(),fmt0) 'hydr_srl = ',EDPftvarcon_inst%hydr_srl
        write(fates_log(),fmt0) 'hydr_rfrac_stem = ',EDPftvarcon_inst%hydr_rfrac_stem
        write(fates_log(),fmt0) 'hydr_avuln_gs = ',EDPftvarcon_inst%hydr_avuln_gs
        write(fates_log(),fmt0) 'hydr_p50_gs = ',EDPftvarcon_inst%hydr_p50_gs
        write(fates_log(),fmt0) 'hydr_avuln_node = ',EDPftvarcon_inst%hydr_avuln_node
        write(fates_log(),fmt0) 'hydr_p50_node = ',EDPftvarcon_inst%hydr_p50_node
        write(fates_log(),fmt0) 'hydr_thetas_node = ',EDPftvarcon_inst%hydr_thetas_node 
        write(fates_log(),fmt0) 'hydr_epsil_node = ',EDPftvarcon_inst%hydr_epsil_node
        write(fates_log(),fmt0) 'hydr_pitlp_node = ',EDPftvarcon_inst%hydr_pitlp_node
        write(fates_log(),fmt0) 'hydr_resid_node = ',EDPftvarcon_inst%hydr_resid_node
        write(fates_log(),fmt0) 'hydr_fcap_node = ',EDPftvarcon_inst%hydr_fcap_node
        write(fates_log(),fmt0) 'hydr_pinot_node = ',EDPftvarcon_inst%hydr_pinot_node
        write(fates_log(),fmt0) 'hydr_kmax_node = ',EDPftvarcon_inst%hydr_kmax_node
        write(fates_log(),*) '-------------------------------------------------'

     end if

  end subroutine FatesReportPFTParams


  ! =====================================================================================

  subroutine FatesCheckParams(is_master)

     ! ----------------------------------------------------------------------------------
     !
     ! This subroutine performs logical checks on user supplied parameters.  It cross
     ! compares various parameters and will fail if they don't make sense.  
     ! Examples:
     ! A tree can not be defined as both evergreen and deciduous.  A woody plant
     ! cannot have a structural biomass allometry intercept of 0, and a non-woody
     ! plant (grass) can't have a non-zero intercept...
     ! -----------------------------------------------------------------------------------
    use FatesConstantsMod  , only : fates_check_param_set
    use FatesConstantsMod  , only : itrue, ifalse
    use EDParamsMod        , only : logging_mechanical_frac, logging_collateral_frac, logging_direct_frac
    
     ! Argument
     logical, intent(in) :: is_master    ! Only log if this is the master proc

     character(len=32),parameter :: fmt0 = '(a,100(F12.4,1X))'

     integer :: npft     ! number of PFTs
     integer :: ipft     ! pft index
     integer :: nleafage ! size of the leaf age class array
     integer :: iage     ! leaf age class index
     integer :: norgans  ! size of the plant organ dimension

     npft = size(EDPftvarcon_inst%freezetol,1)

     if(.not.is_master) return


     if (hlm_parteh_mode .eq. prt_cnp_flex_allom_hyp) then
        
        ! Check to see if either RD/ECA/MIC is turned on
        
        if (.not.( (trim(hlm_nu_com).eq.'RD') .or. (trim(hlm_nu_com).eq.'ECA'))) then
           write(fates_log(),*) 'FATES PARTEH with allometric flexible CNP must have'
           write(fates_log(),*) 'a valid BGC model enabled: RD,ECA,MIC or SYN'
           write(fates_log(),*) 'nu_comp: ',trim(hlm_nu_com)
           write(fates_log(),*) 'Aborting'
           call endrun(msg=errMsg(sourcefile, __LINE__))
        end if
        
        ! If nitrogen is turned on, check to make sure there are valid ammonium
        ! parameters
        if(hlm_nitrogen_spec>0)then
           if (trim(hlm_nu_com).eq.'ECA') then
              
              if(any(EDpftvarcon_inst%eca_km_nh4(:)<0._r8) ) then
                 write(fates_log(),*) 'ECA with nitrogen is turned on'
                 write(fates_log(),*) 'bad ECA km value(s) for nh4: ',EDpftvarcon_inst%eca_km_nh4(:)
                 write(fates_log(),*) 'Aborting'
                 call endrun(msg=errMsg(sourcefile, __LINE__))
              end if
              
              if(hlm_nitrogen_spec==2)then
                 if(any(EDpftvarcon_inst%eca_km_no3(:)<0._r8)) then
                    write(fates_log(),*) 'ECA with nit/denitr is turned on'
                    write(fates_log(),*) 'bad ECA km value(s) for no3: ',EDpftvarcon_inst%eca_km_no3(:)
                    write(fates_log(),*) 'Aborting'
                    call endrun(msg=errMsg(sourcefile, __LINE__))
                 end if
              end if

           end if
        end if
        
     elseif (hlm_parteh_mode .ne. prt_carbon_allom_hyp) then
        
        write(fates_log(),*) 'FATES Plant Allocation and Reactive Transport has'
        write(fates_log(),*) 'only 2 modules supported, allometric carbon and CNP.'
        write(fates_log(),*) 'fates_parteh_mode must be set to 1 or 2 in the namelist'
        write(fates_log(),*) 'Aborting'
        call endrun(msg=errMsg(sourcefile, __LINE__))
     end if

     ! If any PFTs are specified as either prescribed N or P uptake
     ! then they all must be !
     
     if (any(EDPftvarcon_inst%prescribed_nuptake(:) < -nearzero ) .or. &
          any(EDPftvarcon_inst%prescribed_nuptake(:) > 10._r8 ) ) then
        write(fates_log(),*) 'Negative values for EDPftvarcon_inst%prescribed_nuptake(:)'
        write(fates_log(),*) 'are not allowed. Reasonable ranges for this parameter are zero'
        write(fates_log(),*) 'to something slightly larger than 1, so we set a cap at 10.'
        write(fates_log(),*) 'Set to zero to turn off and use coupled nutrients.'
        write(fates_log(),*) ' Aborting'
        call endrun(msg=errMsg(sourcefile, __LINE__))
     elseif (any(abs(EDPftvarcon_inst%prescribed_nuptake(:)) > nearzero )) then
        if(.not.all(abs(EDPftvarcon_inst%prescribed_nuptake(:)) > nearzero )) then
           write(fates_log(),*) 'If any PFTs are specified as having prescribed N'
           write(fates_log(),*) 'uptake, then they must all. Note, prescribed'
           write(fates_log(),*) 'rates are associated with any value abs(x)>nearzero'
           write(fates_log(),*) 'EDPftvarcon_inst%prescribed_nuptake(:):', &
                EDPftvarcon_inst%prescribed_nuptake(:)
           write(fates_log(),*) ' Aborting'
           call endrun(msg=errMsg(sourcefile, __LINE__))
        end if
        n_uptake_mode = prescribed_n_uptake
     else
        n_uptake_mode = coupled_n_uptake
     end if
<<<<<<< HEAD
=======

     ! logging parameters, make sure they make sense
     if ( (logging_mechanical_frac + logging_collateral_frac + logging_direct_frac) .gt. 1._r8) then
        write(fates_log(),*) 'the sum of logging_mechanical_frac + logging_collateral_frac + logging_direct_frac'
        write(fates_log(),*) 'must be less than or equal to 1.'
        write(fates_log(),*) 'Exiting'
        call endrun(msg=errMsg(sourcefile, __LINE__))
     endif
>>>>>>> 30072be9
     
     
     ! Same for phosphorus
     if (any(EDPftvarcon_inst%prescribed_puptake(:) < -nearzero ) .or. &
          any(EDPftvarcon_inst%prescribed_puptake(:) > 10._r8 )) then
        write(fates_log(),*) 'Negative values for EDPftvarcon_inst%prescribed_puptake(:)'
        write(fates_log(),*) 'are not allowed. Reasonable ranges for this parameter are zero'
        write(fates_log(),*) 'to something slightly larger than 1, so we set a cap at 10.'
        write(fates_log(),*) 'Set to zero or unset to turn off and use coupled nutrients.'
        write(fates_log(),*) ' Aborting'
        call endrun(msg=errMsg(sourcefile, __LINE__))
     elseif (any(abs(EDPftvarcon_inst%prescribed_puptake(:)) > nearzero )) then
        if(.not.all(abs(EDPftvarcon_inst%prescribed_puptake(:)) > nearzero )) then
           write(fates_log(),*) 'If any PFTs are specified as having prescribed P'
           write(fates_log(),*) 'uptake, then they must all. Note, prescribed'
           write(fates_log(),*) 'rates are associated with any value abs(x)>nearzero'
           write(fates_log(),*) 'EDPftvarcon_inst%prescribed_puptake(:):', &
                EDPftvarcon_inst%prescribed_puptake(:)
           write(fates_log(),*) ' Aborting'
           call endrun(msg=errMsg(sourcefile, __LINE__))
        end if
        p_uptake_mode = prescribed_p_uptake
     else
        p_uptake_mode = coupled_p_uptake
     end if
     

     
     do ipft = 1,npft
        

        ! Check that parameter ranges for age-dependent mortality make sense   
        !-----------------------------------------------------------------------------------    
        if ( ( EDPftvarcon_inst%mort_ip_age_senescence(ipft) < fates_check_param_set ) .and. &
             (  EDPftvarcon_inst%mort_r_age_senescence(ipft) > fates_check_param_set ) ) then

           write(fates_log(),*) 'Age-dependent mortality is on'
           write(fates_log(),*) 'Please also set mort_r_age_senescence'
           write(fates_log(),*) 'Sensible values are between 0.03-0.06'
           write(fates_log(),*) 'Aborting'
           call endrun(msg=errMsg(sourcefile, __LINE__))
        end if

        ! Check that parameter ranges for size-dependent mortality make sense   
        !-----------------------------------------------------------------------------------    
        if ( ( EDPftvarcon_inst%mort_ip_size_senescence(ipft) < fates_check_param_set ) .and. &
             (  EDPftvarcon_inst%mort_r_size_senescence(ipft) > fates_check_param_set ) ) then

           write(fates_log(),*) 'Size-dependent mortality is on'
           write(fates_log(),*) 'Please also set mort_r_size_senescence'
           write(fates_log(),*) 'Sensible values are between 0.03-0.06'
           write(fates_log(),*) 'Aborting'
           call endrun(msg=errMsg(sourcefile, __LINE__))
        end if

        ! Check that parameter ranges for size-dependent mortality make sense   
        !-----------------------------------------------------------------------------------    
        if ( ( EDPftvarcon_inst%mort_ip_size_senescence(ipft) < 0.0_r8 ) .or. &
           ( EDPftvarcon_inst%mort_r_size_senescence(ipft) < 0.0_r8 ) ) then

           write(fates_log(),*) 'Either mort_ip_size_senescence or mort_r_size_senescence'
           write(fates_log(),*) 'is negative which makes no biological sense.'
           write(fates_log(),*) 'Sensible values for ip are between 1 and 300?'
           write(fates_log(),*) 'Sensible values for r are between 0.03-0.06'
           write(fates_log(),*) 'Aborting'
           call endrun(msg=errMsg(sourcefile, __LINE__))
        end if


        ! Check that parameter ranges for size-dependent mortality make sense   
        !-----------------------------------------------------------------------------------    
        if ( ( EDPftvarcon_inst%mort_ip_size_senescence(ipft) < 0.0_r8 ) .or. &
           ( EDPftvarcon_inst%mort_r_size_senescence(ipft) < 0.0_r8 ) ) then

           write(fates_log(),*) 'Either mort_ip_size_senescence or mort_r_size_senescence'
           write(fates_log(),*) 'is negative which makes no biological sense.'
           write(fates_log(),*) 'Sensible values for ip are between 1 and 300?'
           write(fates_log(),*) 'Sensible values for r are between 0.03-0.06'
           write(fates_log(),*) 'Aborting'
           call endrun(msg=errMsg(sourcefile, __LINE__))
        end if

        ! Check if the fraction of storage used for flushing deciduous trees
        ! is greater than zero, and less than or equal to 1.

        if ( int(prt_params%evergreen(ipft)) .ne. 1 ) then 
           if ( ( EDPftvarcon_inst%phenflush_fraction(ipft) < nearzero ) .or. &
                ( EDPFtvarcon_inst%phenflush_fraction(ipft) > 1 ) ) then
              
              write(fates_log(),*) ' Deciduous plants must flush some storage carbon'
              write(fates_log(),*) ' on bud-burst. If phenflush_fraction is not greater than 0'
              write(fates_log(),*) ' it will not be able to put out any leaves. Plants need leaves.'
              write(fates_log(),*) ' PFT#: ',ipft
              write(fates_log(),*) ' evergreen flag: (shold be 0):',int(prt_params%evergreen(ipft))
              write(fates_log(),*) ' phenflush_fraction: ', EDPFtvarcon_inst%phenflush_fraction(ipft)
              write(fates_log(),*) ' Aborting'
              call endrun(msg=errMsg(sourcefile, __LINE__))
           end if
           if ( ( EDPftvarcon_inst%phen_stem_drop_fraction(ipft) < 0.0_r8 ) .or. &
                ( EDPFtvarcon_inst%phen_stem_drop_fraction(ipft) > 1 ) ) then
              write(fates_log(),*) ' Deciduous non-wood plants must keep 0-100% of their stems'
              write(fates_log(),*) ' during the deciduous period.'
              write(fates_log(),*) ' PFT#: ',ipft
              write(fates_log(),*) ' evergreen flag: (shold be 0):',int(prt_params%evergreen(ipft))
              write(fates_log(),*) ' phen_stem_drop_fraction: ', EDPFtvarcon_inst%phen_stem_drop_fraction(ipft)
              write(fates_log(),*) ' Aborting'
              call endrun(msg=errMsg(sourcefile, __LINE__))
           end if	
        end if

 
        ! Check if freezing tolerance is within reasonable bounds
        ! ----------------------------------------------------------------------------------
        
        if ( ( EDPftvarcon_inst%freezetol(ipft) > 60.0_r8 ) .or. &
             ( EDPFtvarcon_inst%freezetol(ipft) < -273.1_r8 ) ) then

           write(fates_log(),*) 'Freezing tolerance was set to a strange value'
           write(fates_log(),*) ' Units should be degrees celcius. It cannot'
           write(fates_log(),*) ' be less than absolute zero, and we check to see'
           write(fates_log(),*) ' if it is greater than 60C, which would be ludicrous as well'
           write(fates_log(),*) ' PFT#: ',ipft
           write(fates_log(),*) ' freezetol: ', EDPFtvarcon_inst%freezetol(ipft)
           write(fates_log(),*) ' Aborting'
           call endrun(msg=errMsg(sourcefile, __LINE__))

        end if


        

        ! Check if fraction of storage to reproduction is between 0-1
        ! ----------------------------------------------------------------------------------
        
        if ( ( EDPftvarcon_inst%allom_frbstor_repro(ipft) < 0.0_r8 ) .or. &
             ( EDPftvarcon_inst%allom_frbstor_repro(ipft) > 1.0_r8 ) ) then

           write(fates_log(),*) 'fraction of storage to reproduction'
           write(fates_log(),*) ' after plants die, must be between'
           write(fates_log(),*) ' 0 and 1'
           write(fates_log(),*) ' PFT#: ',ipft
           write(fates_log(),*) ' allom_frbstor_repro: ',EDPftvarcon_inst%allom_frbstor_repro(ipft)
           write(fates_log(),*) ' Aborting'
           call endrun(msg=errMsg(sourcefile, __LINE__))

        end if
        

        ! Check if photosynthetic pathway is neither C3/C4
        ! ----------------------------------------------------------------------------------
        
        if ( ( EDPftvarcon_inst%c3psn(ipft) < 0.0_r8 ) .or. &
             ( EDPftvarcon_inst%c3psn(ipft) > 1.0_r8 ) ) then

           write(fates_log(),*) ' Two photosynthetic pathways are currently supported'
           write(fates_log(),*) ' C4 plants have c3psn = 0'
           write(fates_log(),*) ' C3 plants have c3psn = 1'
           write(fates_log(),*) ' PFT#: ',ipft
           write(fates_log(),*) ' c3psn(pft): ',EDPftvarcon_inst%c3psn(ipft)
           write(fates_log(),*) ' Aborting'
           call endrun(msg=errMsg(sourcefile, __LINE__))

        end if

     end do

!!    ! Checks for HYDRO
!!    if( hlm_use_planthydro == itrue ) then
!!     
!!        do ipft=1,numpft
!!            
!!            ! Calculate fine-root density and see if the result
!!            ! is reasonable.
!!            ! kg/m3
!!
!!            dens_aroot = 1._r8/(g_per_kg*pi_const*EDPftvarcon_inst%hydr_rs2(ipft)**2.0_r8*EDPftvarcon_inst%hydr_srl(ipft))
!!
!!            if(rho_aroot>max_dens_aroot .or. dens_aroot<min_dens_aroot)then
!!                write(fates_log(),*) 'The two parameters controling fine root radius'
!!                write(fates_log(),*) 'and specific root length, have generated'
!!                write(fates_log(),*) 'a strange root density.'
!!                call endrun(msg=errMsg(sourcefile, __LINE__))
!!            end if
!!
!!        end if
!!    end do


     return
  end subroutine FatesCheckParams


  ! =====================================================================================

  function GetDecompyFrac(pft,organ_id,dcmpy) result(decompy_frac)
  

      ! This simple routine matches the correct decomposibility pool's
      ! material fraction with the pft parameter data.

      integer, intent(in) :: pft
      integer, intent(in) :: organ_id
      integer, intent(in) :: dcmpy
      real(r8) :: decompy_frac        
      
      ! Decomposability for leaves
      if(organ_id == leaf_organ)then
         select case(dcmpy)
         case(ilabile)
            decompy_frac=EDPftvarcon_inst%lf_flab(pft)
         case(icellulose)
            decompy_frac=EDPftvarcon_inst%lf_fcel(pft)
         case(ilignin)
            decompy_frac=EDPftvarcon_inst%lf_flig(pft)
         case default
            write(fates_log(),*) 'Unknown decompositiblity pool index: ',dcmpy
            call endrun(msg=errMsg(sourcefile, __LINE__))
         end select
      ! Decomposability for fine-roots
      elseif(organ_id == fnrt_organ) then
         select case(dcmpy)
         case(ilabile)
            decompy_frac=EDPftvarcon_inst%fr_flab(pft)
         case(icellulose)
            decompy_frac=EDPftvarcon_inst%fr_fcel(pft)
         case(ilignin)
            decompy_frac=EDPftvarcon_inst%fr_flig(pft)
         case default
            write(fates_log(),*) 'Unknown decompositiblity pool index: ',dcmpy
            call endrun(msg=errMsg(sourcefile, __LINE__))
         end select
      else
         write(fates_log(),*) 'Unknown parteh organ index: ',organ_id
         call endrun(msg=errMsg(sourcefile, __LINE__))
      end if

      return
  end function GetDecompyFrac


end module EDPftvarcon
<|MERGE_RESOLUTION|>--- conflicted
+++ resolved
@@ -1496,8 +1496,6 @@
      else
         n_uptake_mode = coupled_n_uptake
      end if
-<<<<<<< HEAD
-=======
 
      ! logging parameters, make sure they make sense
      if ( (logging_mechanical_frac + logging_collateral_frac + logging_direct_frac) .gt. 1._r8) then
@@ -1506,8 +1504,6 @@
         write(fates_log(),*) 'Exiting'
         call endrun(msg=errMsg(sourcefile, __LINE__))
      endif
->>>>>>> 30072be9
-     
      
      ! Same for phosphorus
      if (any(EDPftvarcon_inst%prescribed_puptake(:) < -nearzero ) .or. &
