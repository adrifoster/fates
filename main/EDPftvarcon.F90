module EDPftvarcon

  !-----------------------------------------------------------------------
  ! !DESCRIPTION:
  ! Module containing vegetation constants and method to
  ! read and initialize vegetation (PFT) constants.
  !
  ! !USES:
  use EDTypesMod  ,   only : maxSWb, ivis, inir
  use FatesConstantsMod, only : r8 => fates_r8
  use FatesConstantsMod, only : nearzero
  use FatesConstantsMod, only : itrue, ifalse
  use FatesConstantsMod, only : years_per_day
  use FatesGlobals,   only : fates_log
  use FatesGlobals,   only : endrun => fates_endrun
  use FatesLitterMod, only : ilabile,icellulose,ilignin
  use PRTGenericMod,  only : prt_cnp_flex_allom_hyp
  use PRTGenericMod,  only : prt_carbon_allom_hyp
  use PRTGenericMod,  only : num_organ_types
  use PRTGenericMod,  only : leaf_organ, fnrt_organ, store_organ
  use PRTGenericMod,  only : sapw_organ, struct_organ, repro_organ

   ! CIME Globals
  use shr_log_mod ,   only : errMsg => shr_log_errMsg
  
  !
  ! !PUBLIC TYPES:
  implicit none
  save
  private

  integer, parameter, public :: lower_bound_pft = 1
  integer, parameter, public :: lower_bound_general = 1

  !ED specific variables. 
  type, public ::  EDPftvarcon_type

     real(r8), allocatable :: freezetol(:)           ! minimum temperature tolerance
     real(r8), allocatable :: wood_density(:)        ! wood density  g cm^-3  ...
     real(r8), allocatable :: hgt_min(:)             ! sapling height m
     real(r8), allocatable :: dbh_repro_threshold(:) ! diameter at which mature plants shift allocation
     real(r8), allocatable :: dleaf(:)               ! leaf characteristic dimension length (m)
     real(r8), allocatable :: z0mr(:)                ! ratio of roughness length of vegetation to height (-) 
     real(r8), allocatable :: displar(:)             ! ratio of displacement height to canopy top height (-)
     real(r8), allocatable :: cushion(:)             ! labile carbon storage target as multiple of leaf pool.
     real(r8), allocatable :: leaf_stor_priority(:)  ! leaf turnover vs labile carbon use prioritisation
                                                     ! (1 = lose  leaves, 0 = use store).
     real(r8), allocatable :: crown(:)               ! fraction of the height of the plant 
                                                     ! that is occupied by crown. For fire model. 
     real(r8), allocatable :: bark_scaler(:)         ! scaler from dbh to bark thickness. For fire model.
     real(r8), allocatable :: crown_kill(:)          ! scaler on fire death. For fire model. 
     real(r8), allocatable :: initd(:)               ! initial seedling density 
<<<<<<< HEAD
     real(r8), allocatable :: seed_suppl(:)           ! seeds that come from outside the gridbox.
     real(r8), allocatable :: BB_slope(:)            ! ball berry slope parameter
     real(r8), allocatable :: medlyn_slope(:)         ! Medlyn slope parameter KPa^0.5
     real(r8), allocatable :: stomatal_intercept(:)   ! intercept of stomatal conductance model (or unstressed minimum conductance) umol/m**2/s
     
=======
     real(r8), allocatable :: seed_suppl(:)          ! seeds that come from outside the gridbox.
     real(r8), allocatable :: bb_slope(:)            ! ball berry slope parameter
     real(r8), allocatable :: medlyn_slope(:)        ! Medlyn slope parameter KPa^0.5
     real(r8), allocatable :: stomatal_intercept(:)  ! intercept of stomatal conductance model
                                                     ! (or unstressed minimum conductance) umol/m**2/s
>>>>>>> 9213ca2b
     real(r8), allocatable :: seed_alloc_mature(:)   ! fraction of carbon balance allocated to 
                                                     ! clonal reproduction.
     real(r8), allocatable :: seed_alloc(:)          ! fraction of carbon balance allocated to seeds.
     real(r8), allocatable :: c2b(:)                 ! Carbon to biomass multiplier [kg/kgC]
     real(r8), allocatable :: woody(:)               ! Does the plant have wood?      (1=yes, 0=no)

                                                     ! The following three PFT classes 
                                                     ! are mutually exclusive
     real(r8), allocatable :: stress_decid(:)        ! Is the plant stress deciduous? (1=yes, 0=no)
     real(r8), allocatable :: season_decid(:)        ! Is the plant seasonally deciduous (1=yes, 0=no)
     real(r8), allocatable :: evergreen(:)           ! Is the plant an evergreen (1=yes, 0=no)

     real(r8), allocatable :: slamax(:)              ! Maximum specific leaf area of plant (at bottom) [m2/gC]
     real(r8), allocatable :: slatop(:)              ! Specific leaf area at canopy top [m2/gC]
     
     real(r8), allocatable :: fnrt_prof_mode(:)      ! Index to select fine root profile function:
                                                     ! 1) Jackson Beta, 2) 1-param exponential
                                                     ! 3) 2-param exponential 4) Zeng (not yet unified)
     real(r8),allocatable :: fnrt_prof_a(:)          ! a parameter for fine-root profile (1st parameter)
     real(r8),allocatable :: fnrt_prof_b(:)          ! b parameter for fine-root profile (2nd parameter)
     
     real(r8), allocatable :: lf_flab(:)             ! Leaf litter labile fraction [-]
     real(r8), allocatable :: lf_fcel(:)             ! Leaf litter cellulose fraction [-]
     real(r8), allocatable :: lf_flig(:)             ! Leaf litter lignan fraction [-]
     real(r8), allocatable :: fr_flab(:)             ! Fine-root litter labile fraction [-]
     real(r8), allocatable :: fr_fcel(:)             ! Fine-root litter cellulose fraction [-]
     real(r8), allocatable :: fr_flig(:)             ! Fine-root litter lignatn fraction [-]
     real(r8), allocatable :: xl(:)                  ! Leaf-stem orientation index
     real(r8), allocatable :: clumping_index(:)      ! factor describing how much self-occlusion 
                                                     ! of leaf scattering elements 
                                                     ! decreases light interception
     real(r8), allocatable :: c3psn(:)               ! index defining the photosynthetic 
                                                     ! pathway C4 = 0,  C3 = 1
    
     real(r8), allocatable :: smpso(:)               ! Soil water potential at full stomatal opening 
                                                     ! (non-HYDRO mode only) [mm]
     real(r8), allocatable :: smpsc(:)               ! Soil water potential at full stomatal closure 
                                                     ! (non-HYDRO mode only) [mm]


     real(r8), allocatable :: maintresp_reduction_curvature(:) ! curvature of MR reduction as f(carbon storage), 
                                                               ! 1=linear, 0=very curved
     real(r8), allocatable :: maintresp_reduction_intercept(:) ! intercept of MR reduction as f(carbon storage), 
                                                               ! 0=no throttling, 1=max throttling
     real(r8), allocatable :: bmort(:)
     real(r8), allocatable :: mort_ip_size_senescence(:)  ! inflection point of dbh dependent senescence
     real(r8), allocatable :: mort_r_size_senescence(:) ! rate of change in mortality with dbh
     real(r8), allocatable :: mort_ip_age_senescence(:) ! inflection point of age dependent senescence 
     real(r8), allocatable :: mort_r_age_senescence(:) ! rate of change in mortality with age 
     real(r8), allocatable :: mort_scalar_coldstress(:)
     real(r8), allocatable :: mort_scalar_cstarvation(:)
     real(r8), allocatable :: mort_scalar_hydrfailure(:)
     real(r8), allocatable :: hf_sm_threshold(:)
     real(r8), allocatable :: hf_flc_threshold(:)
     real(r8), allocatable :: vcmaxha(:)
     real(r8), allocatable :: jmaxha(:)
     real(r8), allocatable :: tpuha(:)
     real(r8), allocatable :: vcmaxhd(:)
     real(r8), allocatable :: jmaxhd(:)
     real(r8), allocatable :: tpuhd(:)
     real(r8), allocatable :: vcmaxse(:)
     real(r8), allocatable :: jmaxse(:)
     real(r8), allocatable :: tpuse(:)
     real(r8), allocatable :: germination_rate(:)        ! Fraction of seed mass germinating per year (yr-1)
     real(r8), allocatable :: seed_decay_rate(:)         ! Fraction of seed mass (both germinated and 
                                                         ! ungerminated), decaying per year    (yr-1)
     
     real(r8), allocatable :: trim_limit(:)              ! Limit to reductions in leaf area w stress (m2/m2)
     real(r8), allocatable :: trim_inc(:)                ! Incremental change in trimming function   (m2/m2)
     real(r8), allocatable :: rhol(:, :)
     real(r8), allocatable :: rhos(:, :)
     real(r8), allocatable :: taul(:, :)
     real(r8), allocatable :: taus(:, :)


     

     ! Fire Parameters (No PFT vector capabilities in their own routines)
     ! See fire/SFParamsMod.F90 for bulk of fire parameters
     ! -------------------------------------------------------------------------------------------
     real(r8), allocatable :: fire_alpha_SH(:)      ! spitfire parameter, alpha scorch height
                                                    ! Equation 16 Thonicke et al 2010

     ! Allometry Parameters
     ! -------------------------------------------------------------------------------------------- 
     real(r8), allocatable :: allom_dbh_maxheight(:) ! dbh at which height growth ceases
     
     real(r8), allocatable :: allom_hmode(:)        ! height allometry function type
     real(r8), allocatable :: allom_lmode(:)        ! maximum leaf allometry function type
     real(r8), allocatable :: allom_fmode(:)        ! maximum root allometry function type
     real(r8), allocatable :: allom_amode(:)        ! AGB allometry function type
     real(r8), allocatable :: allom_cmode(:)        ! Coarse root allometry function type
     real(r8), allocatable :: allom_smode(:)        ! sapwood allometry function type
     real(r8), allocatable :: allom_stmode(:)       ! storage allometry functional type 
                                                    ! (HARD-CODED FOR TIME BEING, RGK 11-2017)
     real(r8), allocatable :: allom_la_per_sa_int(:)   ! Leaf area to sap area conversion, intercept 
                                                    ! (sapwood area / leaf area) [cm2/m2]
     real(r8), allocatable :: allom_la_per_sa_slp(:)   ! Leaf area to sap area conversion, slope 
                                                    ! (sapwood area / leaf area / diameter) [cm2/m2/cm]
     real(r8), allocatable :: allom_l2fr(:)         ! Fine root biomass per leaf biomass ratio [kgC/kgC]
     real(r8), allocatable :: allom_agb_frac(:)     ! Fraction of stem above ground [-]
     real(r8), allocatable :: allom_d2h1(:)         ! Parameter 1 for d2h allometry (intercept, or "c")
     real(r8), allocatable :: allom_d2h2(:)         ! Parameter 2 for d2h allometry (slope, or "m")
     real(r8), allocatable :: allom_d2h3(:)         ! Parameter 3 for d2h allometry (optional)
     real(r8), allocatable :: allom_d2bl1(:)        ! Parameter 1 for d2bl allometry (intercept)
     real(r8), allocatable :: allom_d2bl2(:)        ! Parameter 2 for d2bl allometry (slope)
     real(r8), allocatable :: allom_d2bl3(:)           ! Parameter 3 for d2bl allometry (optional)
     real(r8), allocatable :: allom_sai_scaler(:)      ! 
     real(r8), allocatable :: allom_blca_expnt_diff(:) ! Any difference in the exponent between the leaf
                                                       ! biomass and crown area scaling
     real(r8), allocatable :: allom_d2ca_coefficient_max(:)  ! upper (savanna) value for crown 
                                                             ! area to dbh coefficient
     real(r8), allocatable :: allom_d2ca_coefficient_min(:)  ! lower (closed-canopy forest) value for crown 
                                                             ! area to dbh coefficient
     real(r8), allocatable :: allom_agb1(:)         ! Parameter 1 for agb allometry
     real(r8), allocatable :: allom_agb2(:)         ! Parameter 2 for agb allometry
     real(r8), allocatable :: allom_agb3(:)         ! Parameter 3 for agb allometry
     real(r8), allocatable :: allom_agb4(:)         ! Parameter 3 for agb allometry
     
     real(r8), allocatable :: allom_frbstor_repro(:) ! fraction of bstrore for reproduction after mortality

     ! Prescribed Physiology Mode Parameters
     real(r8), allocatable :: prescribed_npp_canopy(:)           ! this is only for the  
                                                                 ! prescribed_physiology_mode
     real(r8), allocatable :: prescribed_npp_understory(:)       ! this is only for the 
                                                                 ! prescribed physiology mode
     real(r8), allocatable :: prescribed_mortality_canopy(:)     ! this is only for the 
                                                                 ! prescribed_physiology_mode
     real(r8), allocatable :: prescribed_mortality_understory(:) ! this is only for the  
                                                                 ! prescribed_physiology_mode
     real(r8), allocatable :: prescribed_recruitment(:)          ! this is only for the 
                                                                 ! prescribed_physiology_mode

     
     ! Plant Reactive Transport (allocation)

     real(r8), allocatable :: grperc(:)                 ! Growth respiration per unit Carbon gained
                                                        ! One value for whole plant
                                                        ! ONLY parteh_mode == 1  [kg/kg]

     real(r8), allocatable :: prt_grperc_organ(:,:)     ! Unit growth respiration (pft x organ) [kg/kg]
                                                        !!!!!!!!!!!!!!!!!!!!!!!!!!!!!!!!!!!!!!!!!!!!!!!!!
                                                        ! THIS IS NOT READ IN BY THE PARAMETER FILE
                                                        ! THIS IS JUST FILLED BY GRPERC.  WE KEEP THIS
                                                        ! PARAMETER FOR HYPOTHESIS TESTING (ADVANCED USE)
                                                        ! IT HAS THE PRT_ TAG BECAUSE THIS PARAMETER
                                                        ! IS USED INSIDE PARTEH, WHILE GRPERC IS APPLIED
                                                        ! IN THE LEAF BIOPHYSICS SCHEME
                                                        !!!!!!!!!!!!!!!!!!!!!!!!!!!!!!!!!!!!!!!!!!!!!!!!!

     real(r8), allocatable :: prt_nitr_stoich_p1(:,:)   ! Parameter 1 for nitrogen stoichiometry (pft x organ) 
     real(r8), allocatable :: prt_nitr_stoich_p2(:,:)   ! Parameter 2 for nitrogen stoichiometry (pft x organ) 
     real(r8), allocatable :: prt_phos_stoich_p1(:,:)   ! Parameter 1 for phosphorus stoichiometry (pft x organ) 
     real(r8), allocatable :: prt_phos_stoich_p2(:,:)   ! Parameter 2 for phosphorus stoichiometry (pft x organ) 
     real(r8), allocatable :: prt_alloc_priority(:,:)   ! Allocation priority for each organ (pft x organ) [integer 0-6]

     ! Nutrient Aquisition parameters

     real(r8), allocatable :: prescribed_nuptake(:)     ! Nitrogen uptake flux per unit crown area 
                                                        ! (negative implies fraction of NPP) kgN/m2/yr

     real(r8), allocatable :: prescribed_puptake(:)     ! Phosphorus uptake flux per unit crown area 
                                                        ! (negative implies fraction of NPP) kgP/m2/yr

     ! (NONE OF THESE ARE ACTIVE YET - PLACEHOLDERS ONLY!!!!!)

     ! Nutrient Aquisition (ECA & RD)
!     real(r8), allocatable :: decompmicc(:)             ! microbial decomposer biomass gC/m3
                                                        ! on root surface

     ! ECA Parameters: See Zhu et al. Multiple soil nutrient competition between plants,
     !                     microbes, and mineral surfaces: model development, parameterization,
     !                     and example applications in several tropical forests.  Biogeosciences,
     !                     13, pp.341-363, 2016.
     ! KM: Michaeles-Menten half-saturation constants for ECA (plant–enzyme affinity)
     ! VMAX: Product of the reaction-rate and enzyme abundance for each PFT in ECA
     ! Note*: units of [gC] is grams carbon of fine-root

     real(r8), allocatable :: eca_km_nh4(:)       ! half-saturation constant for plant nh4 uptake  [gN/m3]
     real(r8), allocatable :: eca_vmax_nh4(:)     ! maximum production rate for plant nh4 uptake   [gN/gC/s] 
     real(r8), allocatable :: eca_km_no3(:)       ! half-saturation constant for plant no3 uptake  [gN/m3]
     real(r8), allocatable :: eca_vmax_no3(:)     ! maximum production rate for plant no3 uptake   [gN/gC/s]
     real(r8), allocatable :: eca_km_p(:)         ! half-saturation constant for plant p uptake    [gP/m3]
     real(r8), allocatable :: eca_vmax_p(:)       ! maximum production rate for plant p uptake     [gP/gC/s]
     real(r8), allocatable :: eca_km_ptase(:)     ! half-saturation constant for biochemical P production [gP/m3]
     real(r8), allocatable :: eca_vmax_ptase(:)   ! maximum production rate for biochemical P prod        [gP/m2/s]
     real(r8), allocatable :: eca_alpha_ptase(:)  ! Fraction of min P generated from ptase activity
                                                  ! that is immediately sent to the plant [/]
     real(r8), allocatable :: eca_lambda_ptase(:) ! critical value for Ptase that incurs 
                                                  ! biochemical production, fraction based how much
                                                  ! more in need a plant is for P versus N [/]

     
     real(r8), allocatable :: nfix1(:)   ! nitrogen fixation parameter 1 (in file, but not used yet)
     real(r8), allocatable :: nfix2(:)   ! nitrogen fixation parameter 2 (in file, but not used yet)


     ! Turnover related things

     real(r8), allocatable :: phenflush_fraction(:)       ! Maximum fraction of storage carbon used to flush leaves
                                                          ! on bud-burst [kgC/kgC]
     real(r8), allocatable :: phen_cold_size_threshold(:) ! stem/leaf drop occurs on DBH size of decidious non-woody 
                                                          ! (coastal grass) plants larger than the threshold value 							  
     real(r8), allocatable :: phen_stem_drop_fraction(:)  ! Fraction of stem dropped/senescened for decidious 
                                                          ! non-woody (grass) plants		

     real(r8), allocatable :: senleaf_long_fdrought(:)    ! Multiplication factor for leaf longevity of senescent 
                                                          ! leaves during drought( 1.0 indicates no change)

     real(r8), allocatable :: root_long(:)                ! root turnover time (longevity) (pft)             [yr]
     real(r8), allocatable :: branch_turnover(:)          ! Turnover time for branchfall on live trees (pft) [yr]
     real(r8), allocatable :: turnover_retrans_mode(:)    ! Retranslocation method (pft)

     real(r8), allocatable :: turnover_carb_retrans(:,:)  ! carbon re-translocation fraction (pft x organ)
     real(r8), allocatable :: turnover_nitr_retrans(:,:)  ! nitrogen re-translocation fraction (pft x organ)
     real(r8), allocatable :: turnover_phos_retrans(:,:)  ! phosphorus re-translocation fraction (pft x organ)

     ! Parameters dimensioned by PFT and leaf age
     real(r8), allocatable :: leaf_long(:,:)              ! Leaf turnover time (longevity) (pft x age-class)
                                                          ! If there is >1 class, it is the longevity from
                                                          ! one class to the next [yr]
     
     real(r8), allocatable :: vcmax25top(:,:)             ! maximum carboxylation rate of Rub. at 25C, 
                                                          ! canopy top [umol CO2/m^2/s].  Dimensioned by 
                                                          ! leaf age-class
     ! Plant Hydraulic Parameters
     ! ---------------------------------------------------------------------------------------------

     ! PFT Dimension
     real(r8), allocatable :: hydr_p_taper(:)       ! xylem taper exponent
     real(r8), allocatable :: hydr_rs2(:)           ! absorbing root radius (m)
     real(r8), allocatable :: hydr_srl(:)           ! specific root length (m g-1)
     real(r8), allocatable :: hydr_rfrac_stem(:)    ! fraction of total tree resistance from troot to canopy
     real(r8), allocatable :: hydr_avuln_gs(:)      ! shape parameter for stomatal control of water vapor exiting leaf 
     real(r8), allocatable :: hydr_p50_gs(:)        ! water potential at 50% loss of stomatal conductance

     ! PFT x Organ Dimension  (organs are: 1=leaf, 2=stem, 3=transporting root, 4=absorbing root)
     real(r8), allocatable :: hydr_avuln_node(:,:)  ! xylem vulernability curve shape parameter 
     real(r8), allocatable :: hydr_p50_node(:,:)    ! xylem water potential at 50% conductivity loss (MPa)
     real(r8), allocatable :: hydr_thetas_node(:,:) ! saturated water content (cm3/cm3)
     real(r8), allocatable :: hydr_epsil_node(:,:)  ! bulk elastic modulus (MPa)
     real(r8), allocatable :: hydr_pitlp_node(:,:)  ! turgor loss point (MPa)
     real(r8), allocatable :: hydr_resid_node(:,:)  ! residual fraction (fraction)
     real(r8), allocatable :: hydr_fcap_node(:,:)   ! fraction of (1-resid_node) that is capillary in source
     real(r8), allocatable :: hydr_pinot_node(:,:)  ! osmotic potential at full turgor
     real(r8), allocatable :: hydr_kmax_node(:,:)   ! maximum xylem conductivity per unit conducting xylem area
     
   contains
     procedure, public :: Init => EDpftconInit
     procedure, public :: Register
     procedure, public :: Receive
     procedure, private :: Register_PFT
     procedure, private :: Receive_PFT
     procedure, private :: Register_PFT_nvariants
     procedure, private :: Receive_PFT_nvariants
     procedure, private :: Register_PFT_hydr_organs
     procedure, private :: Receive_PFT_hydr_organs 
     procedure, private :: Register_PFT_prt_organs
     procedure, private :: Receive_PFT_prt_organs
     procedure, private :: Register_PFT_leafage
     procedure, private :: Receive_PFT_leafage
     procedure, private :: Register_PFT_numrad
     procedure, private :: Receive_PFT_numrad
  end type EDPftvarcon_type

  type(EDPftvarcon_type), public :: EDPftvarcon_inst

  character(len=*), parameter, private :: sourcefile = &
       __FILE__
  !
  ! !PUBLIC MEMBER FUNCTIONS:
  public :: FatesReportPFTParams
  public :: FatesCheckParams
  public :: GetDecompyFrac
  !-----------------------------------------------------------------------

contains

  !-----------------------------------------------------------------------
  subroutine EDpftconInit(this)

    use shr_infnan_mod , only : nan => shr_infnan_nan, assignment(=)

    implicit none

    class(EDPftvarcon_type), intent(inout) :: this

  end subroutine EDpftconInit

  !-----------------------------------------------------------------------
  subroutine Register(this, fates_params)

    use FatesParametersInterface, only : fates_parameters_type

    implicit none

    class(EDPftvarcon_type), intent(inout) :: this
    class(fates_parameters_type), intent(inout) :: fates_params

    call this%Register_PFT(fates_params)
    call this%Register_PFT_numrad(fates_params)
    call this%Register_PFT_nvariants(fates_params)
    call this%Register_PFT_hydr_organs(fates_params)
    call this%Register_PFT_prt_organs(fates_params)
    call this%Register_PFT_leafage(fates_params)
    
  end subroutine Register

  !-----------------------------------------------------------------------
  subroutine Receive(this, fates_params)

    use FatesParametersInterface, only : fates_parameters_type

    implicit none

    class(EDPftvarcon_type), intent(inout) :: this
    class(fates_parameters_type), intent(inout) :: fates_params

    call this%Receive_PFT(fates_params)
    call this%Receive_PFT_numrad(fates_params)
    call this%Receive_PFT_nvariants(fates_params)
    call this%Receive_PFT_hydr_organs(fates_params)
    call this%Receive_PFT_prt_organs(fates_params)
    call this%Receive_PFT_leafage(fates_params)

  end subroutine Receive

  !-----------------------------------------------------------------------
  subroutine Register_PFT(this, fates_params)

    use FatesParametersInterface, only : fates_parameters_type, param_string_length
    use FatesParametersInterface, only : dimension_name_pft, dimension_shape_1d

    implicit none

    class(EDPftvarcon_type), intent(inout) :: this
    class(fates_parameters_type), intent(inout) :: fates_params

    character(len=param_string_length), parameter :: dim_names(1) = (/dimension_name_pft/)

    integer, parameter :: dim_lower_bound(1) = (/ lower_bound_pft /)

    character(len=param_string_length) :: name

    !X!    name = ''
    !X!    call fates_params%RegisterParameter(name=name, dimension_shape=dimension_shape_1d, &
    !X!         dimension_names=dim_names, lower_bounds=dim_lower_bound)

    name = 'fates_seed_dbh_repro_threshold'
    call fates_params%RegisterParameter(name=name, dimension_shape=dimension_shape_1d, &
         dimension_names=dim_names, lower_bounds=dim_lower_bound)

    name = 'fates_mort_freezetol'
    call fates_params%RegisterParameter(name=name, dimension_shape=dimension_shape_1d, &
         dimension_names=dim_names, lower_bounds=dim_lower_bound)

    name = 'fates_wood_density'
    call fates_params%RegisterParameter(name=name, dimension_shape=dimension_shape_1d, &
         dimension_names=dim_names, lower_bounds=dim_lower_bound)

    name = 'fates_recruit_hgt_min'
    call fates_params%RegisterParameter(name=name, dimension_shape=dimension_shape_1d, &
         dimension_names=dim_names, lower_bounds=dim_lower_bound)

    name = 'fates_alloc_storage_cushion'
    call fates_params%RegisterParameter(name=name, dimension_shape=dimension_shape_1d, &
         dimension_names=dim_names, lower_bounds=dim_lower_bound)

    name = 'fates_leaf_stor_priority'
    call fates_params%RegisterParameter(name=name, dimension_shape=dimension_shape_1d, &
         dimension_names=dim_names, lower_bounds=dim_lower_bound)

    name = 'fates_fire_crown_depth_frac'
    call fates_params%RegisterParameter(name=name, dimension_shape=dimension_shape_1d, &
         dimension_names=dim_names, lower_bounds=dim_lower_bound)

    name = 'fates_fire_bark_scaler'
    call fates_params%RegisterParameter(name=name, dimension_shape=dimension_shape_1d, &
         dimension_names=dim_names, lower_bounds=dim_lower_bound)

    name = 'fates_fire_crown_kill'
    call fates_params%RegisterParameter(name=name, dimension_shape=dimension_shape_1d, &
         dimension_names=dim_names, lower_bounds=dim_lower_bound)

    name = 'fates_recruit_initd'
    call fates_params%RegisterParameter(name=name, dimension_shape=dimension_shape_1d, &
         dimension_names=dim_names, lower_bounds=dim_lower_bound)

    name = 'fates_seed_suppl'
    call fates_params%RegisterParameter(name=name, dimension_shape=dimension_shape_1d, &
         dimension_names=dim_names, lower_bounds=dim_lower_bound)

    name = 'fates_leaf_stomatal_slope_ballberry'
    call fates_params%RegisterParameter(name=name, dimension_shape=dimension_shape_1d, &
         dimension_names=dim_names, lower_bounds=dim_lower_bound)

    name = 'fates_leaf_stomatal_slope_medlyn'
    call fates_params%RegisterParameter(name=name, dimension_shape=dimension_shape_1d, &
         dimension_names=dim_names, lower_bounds=dim_lower_bound)
<<<<<<< HEAD
          
    name = 'fates_leaf_stomatal_intercept'
    call fates_params%RegisterParameter(name=name, dimension_shape=dimension_shape_1d, &
         dimension_names=dim_names, lower_bounds=dim_lower_bound)
     
=======

    name = 'fates_leaf_stomatal_intercept'
    call fates_params%RegisterParameter(name=name, dimension_shape=dimension_shape_1d, &
         dimension_names=dim_names, lower_bounds=dim_lower_bound)

    
>>>>>>> 9213ca2b
    name = 'fates_senleaf_long_fdrought'
    call fates_params%RegisterParameter(name=name, dimension_shape=dimension_shape_1d, &
          dimension_names=dim_names, lower_bounds=dim_lower_bound)

    name = 'fates_root_long'
    call fates_params%RegisterParameter(name=name, dimension_shape=dimension_shape_1d, &
         dimension_names=dim_names, lower_bounds=dim_lower_bound)

    name = 'fates_seed_alloc_mature'
    call fates_params%RegisterParameter(name=name, dimension_shape=dimension_shape_1d, &
         dimension_names=dim_names, lower_bounds=dim_lower_bound)

    name = 'fates_seed_alloc'
    call fates_params%RegisterParameter(name=name, dimension_shape=dimension_shape_1d, &
         dimension_names=dim_names, lower_bounds=dim_lower_bound)

    name = 'fates_c2b'
    call fates_params%RegisterParameter(name=name, dimension_shape=dimension_shape_1d, &
         dimension_names=dim_names, lower_bounds=dim_lower_bound)

    name = 'fates_woody'
    call fates_params%RegisterParameter(name=name, dimension_shape=dimension_shape_1d, &
         dimension_names=dim_names, lower_bounds=dim_lower_bound)

    name = 'fates_phen_stress_decid'
    call fates_params%RegisterParameter(name=name, dimension_shape=dimension_shape_1d, &
         dimension_names=dim_names, lower_bounds=dim_lower_bound)

    name = 'fates_phen_season_decid'
    call fates_params%RegisterParameter(name=name, dimension_shape=dimension_shape_1d, &
         dimension_names=dim_names, lower_bounds=dim_lower_bound)

    name = 'fates_phen_evergreen'
    call fates_params%RegisterParameter(name=name, dimension_shape=dimension_shape_1d, &
         dimension_names=dim_names, lower_bounds=dim_lower_bound)

    name = 'fates_allom_l2fr'
    call fates_params%RegisterParameter(name=name, dimension_shape=dimension_shape_1d, &
         dimension_names=dim_names, lower_bounds=dim_lower_bound)

    name = 'fates_leaf_slamax'
    call fates_params%RegisterParameter(name=name, dimension_shape=dimension_shape_1d, &
         dimension_names=dim_names, lower_bounds=dim_lower_bound)

    name = 'fates_leaf_slatop'
    call fates_params%RegisterParameter(name=name, dimension_shape=dimension_shape_1d, &
         dimension_names=dim_names, lower_bounds=dim_lower_bound)

    name = 'fates_fnrt_prof_mode'
    call fates_params%RegisterParameter(name=name, dimension_shape=dimension_shape_1d, &
         dimension_names=dim_names, lower_bounds=dim_lower_bound)
    
    name = 'fates_fnrt_prof_a'
    call fates_params%RegisterParameter(name=name, dimension_shape=dimension_shape_1d, &
         dimension_names=dim_names, lower_bounds=dim_lower_bound)

    name = 'fates_fnrt_prof_b'
    call fates_params%RegisterParameter(name=name, dimension_shape=dimension_shape_1d, &
         dimension_names=dim_names, lower_bounds=dim_lower_bound)

    name = 'fates_lf_flab'
    call fates_params%RegisterParameter(name=name, dimension_shape=dimension_shape_1d, &
         dimension_names=dim_names, lower_bounds=dim_lower_bound)

    name = 'fates_lf_fcel'
    call fates_params%RegisterParameter(name=name, dimension_shape=dimension_shape_1d, &
         dimension_names=dim_names, lower_bounds=dim_lower_bound)

    name = 'fates_lf_flig'
    call fates_params%RegisterParameter(name=name, dimension_shape=dimension_shape_1d, &
         dimension_names=dim_names, lower_bounds=dim_lower_bound)

    name = 'fates_fr_flab'
    call fates_params%RegisterParameter(name=name, dimension_shape=dimension_shape_1d, &
         dimension_names=dim_names, lower_bounds=dim_lower_bound)

    name = 'fates_fr_fcel'
    call fates_params%RegisterParameter(name=name, dimension_shape=dimension_shape_1d, &
         dimension_names=dim_names, lower_bounds=dim_lower_bound)

    name = 'fates_fr_flig'
    call fates_params%RegisterParameter(name=name, dimension_shape=dimension_shape_1d, &
         dimension_names=dim_names, lower_bounds=dim_lower_bound)

    name = 'fates_leaf_xl'
    call fates_params%RegisterParameter(name=name, dimension_shape=dimension_shape_1d, &
         dimension_names=dim_names, lower_bounds=dim_lower_bound)


    name = 'fates_leaf_clumping_index'
    call fates_params%RegisterParameter(name=name, dimension_shape=dimension_shape_1d, &
         dimension_names=dim_names, lower_bounds=dim_lower_bound)

    name = 'fates_leaf_c3psn'
    call fates_params%RegisterParameter(name=name, dimension_shape=dimension_shape_1d, &
         dimension_names=dim_names, lower_bounds=dim_lower_bound)

    name = 'fates_smpso'
    call fates_params%RegisterParameter(name=name, dimension_shape=dimension_shape_1d, &
         dimension_names=dim_names, lower_bounds=dim_lower_bound)

    name = 'fates_smpsc'
    call fates_params%RegisterParameter(name=name, dimension_shape=dimension_shape_1d, &
         dimension_names=dim_names, lower_bounds=dim_lower_bound)

    name = 'fates_grperc'
    call fates_params%RegisterParameter(name=name, dimension_shape=dimension_shape_1d, &
         dimension_names=dim_names, lower_bounds=dim_lower_bound)

    name = 'fates_maintresp_reduction_curvature'
    call fates_params%RegisterParameter(name=name, dimension_shape=dimension_shape_1d, &
         dimension_names=dim_names, lower_bounds=dim_lower_bound)
    
    name = 'fates_maintresp_reduction_intercept'
    call fates_params%RegisterParameter(name=name, dimension_shape=dimension_shape_1d, &
         dimension_names=dim_names, lower_bounds=dim_lower_bound)

    name = 'fates_prescribed_npp_canopy'
    call fates_params%RegisterParameter(name=name, dimension_shape=dimension_shape_1d, &
         dimension_names=dim_names, lower_bounds=dim_lower_bound)

    name = 'fates_prescribed_npp_understory'
    call fates_params%RegisterParameter(name=name, dimension_shape=dimension_shape_1d, &
         dimension_names=dim_names, lower_bounds=dim_lower_bound)

    name = 'fates_prescribed_mortality_canopy'
    call fates_params%RegisterParameter(name=name, dimension_shape=dimension_shape_1d, &
         dimension_names=dim_names, lower_bounds=dim_lower_bound)

    name = 'fates_prescribed_mortality_understory'
    call fates_params%RegisterParameter(name=name, dimension_shape=dimension_shape_1d, &
         dimension_names=dim_names, lower_bounds=dim_lower_bound)

    name = 'fates_prescribed_recruitment'
    call fates_params%RegisterParameter(name=name, dimension_shape=dimension_shape_1d, &
         dimension_names=dim_names, lower_bounds=dim_lower_bound)
       
    name = 'fates_fire_alpha_SH'
    call fates_params%RegisterParameter(name=name, dimension_shape=dimension_shape_1d, &
          dimension_names=dim_names, lower_bounds=dim_lower_bound)

    name = 'fates_allom_dbh_maxheight'
    call fates_params%RegisterParameter(name=name, dimension_shape=dimension_shape_1d, &
         dimension_names=dim_names, lower_bounds=dim_lower_bound)

    name = 'fates_allom_hmode'
    call fates_params%RegisterParameter(name=name, dimension_shape=dimension_shape_1d, &
          dimension_names=dim_names, lower_bounds=dim_lower_bound)

    name = 'fates_allom_lmode'
    call fates_params%RegisterParameter(name=name, dimension_shape=dimension_shape_1d, &
          dimension_names=dim_names, lower_bounds=dim_lower_bound)

    name = 'fates_allom_fmode'
    call fates_params%RegisterParameter(name=name, dimension_shape=dimension_shape_1d, &
          dimension_names=dim_names, lower_bounds=dim_lower_bound)

    name = 'fates_allom_amode'
    call fates_params%RegisterParameter(name=name, dimension_shape=dimension_shape_1d, &
          dimension_names=dim_names, lower_bounds=dim_lower_bound)

    name = 'fates_allom_stmode'
    call fates_params%RegisterParameter(name=name, dimension_shape=dimension_shape_1d, &
          dimension_names=dim_names, lower_bounds=dim_lower_bound)

    name = 'fates_allom_cmode'
    call fates_params%RegisterParameter(name=name, dimension_shape=dimension_shape_1d, &
          dimension_names=dim_names, lower_bounds=dim_lower_bound)

    name = 'fates_allom_smode'
    call fates_params%RegisterParameter(name=name, dimension_shape=dimension_shape_1d, &
          dimension_names=dim_names, lower_bounds=dim_lower_bound)

    name = 'fates_allom_la_per_sa_int'
    call fates_params%RegisterParameter(name=name, dimension_shape=dimension_shape_1d, &
          dimension_names=dim_names, lower_bounds=dim_lower_bound)

    name = 'fates_allom_la_per_sa_slp'
    call fates_params%RegisterParameter(name=name, dimension_shape=dimension_shape_1d, &
          dimension_names=dim_names, lower_bounds=dim_lower_bound)

    name = 'fates_allom_agb_frac'
    call fates_params%RegisterParameter(name=name, dimension_shape=dimension_shape_1d, &
          dimension_names=dim_names, lower_bounds=dim_lower_bound)

    name = 'fates_allom_d2h1'
    call fates_params%RegisterParameter(name=name, dimension_shape=dimension_shape_1d, &
         dimension_names=dim_names, lower_bounds=dim_lower_bound)

    name = 'fates_allom_d2h2'
    call fates_params%RegisterParameter(name=name, dimension_shape=dimension_shape_1d, &
         dimension_names=dim_names, lower_bounds=dim_lower_bound)

    name = 'fates_allom_d2h3'
    call fates_params%RegisterParameter(name=name, dimension_shape=dimension_shape_1d, &
         dimension_names=dim_names, lower_bounds=dim_lower_bound)
    
    name = 'fates_allom_d2bl1'
    call fates_params%RegisterParameter(name=name, dimension_shape=dimension_shape_1d, &
         dimension_names=dim_names, lower_bounds=dim_lower_bound)

    name = 'fates_allom_d2bl2'
    call fates_params%RegisterParameter(name=name, dimension_shape=dimension_shape_1d, &
         dimension_names=dim_names, lower_bounds=dim_lower_bound)

    name = 'fates_allom_d2bl3'
    call fates_params%RegisterParameter(name=name, dimension_shape=dimension_shape_1d, &
         dimension_names=dim_names, lower_bounds=dim_lower_bound)

    name = 'fates_allom_blca_expnt_diff'
    call fates_params%RegisterParameter(name=name, dimension_shape=dimension_shape_1d, &
         dimension_names=dim_names, lower_bounds=dim_lower_bound)

    name = 'fates_allom_d2ca_coefficient_max'
    call fates_params%RegisterParameter(name=name, dimension_shape=dimension_shape_1d, &
         dimension_names=dim_names, lower_bounds=dim_lower_bound)

    name = 'fates_allom_d2ca_coefficient_min'
    call fates_params%RegisterParameter(name=name, dimension_shape=dimension_shape_1d, &
         dimension_names=dim_names, lower_bounds=dim_lower_bound)

    name = 'fates_allom_sai_scaler'
    call fates_params%RegisterParameter(name=name, dimension_shape=dimension_shape_1d, &
         dimension_names=dim_names, lower_bounds=dim_lower_bound)

    name = 'fates_allom_agb1'
    call fates_params%RegisterParameter(name=name, dimension_shape=dimension_shape_1d, &
         dimension_names=dim_names, lower_bounds=dim_lower_bound)

    name = 'fates_allom_agb2'
    call fates_params%RegisterParameter(name=name, dimension_shape=dimension_shape_1d, &
         dimension_names=dim_names, lower_bounds=dim_lower_bound)

    name = 'fates_allom_agb3'
    call fates_params%RegisterParameter(name=name, dimension_shape=dimension_shape_1d, &
         dimension_names=dim_names, lower_bounds=dim_lower_bound)

    name = 'fates_allom_agb4'
    call fates_params%RegisterParameter(name=name, dimension_shape=dimension_shape_1d, &
         dimension_names=dim_names, lower_bounds=dim_lower_bound)
	 
    name = 'fates_allom_frbstor_repro'
    call fates_params%RegisterParameter(name=name, dimension_shape=dimension_shape_1d, &
         dimension_names=dim_names, lower_bounds=dim_lower_bound)

    name = 'fates_hydr_p_taper'
    call fates_params%RegisterParameter(name=name, dimension_shape=dimension_shape_1d, &
          dimension_names=dim_names, lower_bounds=dim_lower_bound)

    name = 'fates_hydr_rs2'
    call fates_params%RegisterParameter(name=name, dimension_shape=dimension_shape_1d, &
          dimension_names=dim_names, lower_bounds=dim_lower_bound)

    name = 'fates_hydr_srl'
    call fates_params%RegisterParameter(name=name, dimension_shape=dimension_shape_1d, &
          dimension_names=dim_names, lower_bounds=dim_lower_bound)

    name = 'fates_hydr_rfrac_stem'
    call fates_params%RegisterParameter(name=name, dimension_shape=dimension_shape_1d, &
          dimension_names=dim_names, lower_bounds=dim_lower_bound)
    
    name = 'fates_hydr_avuln_gs'
    call fates_params%RegisterParameter(name=name, dimension_shape=dimension_shape_1d, &
          dimension_names=dim_names, lower_bounds=dim_lower_bound)
    
    name = 'fates_hydr_p50_gs'
    call fates_params%RegisterParameter(name=name, dimension_shape=dimension_shape_1d, &
          dimension_names=dim_names, lower_bounds=dim_lower_bound)
    
    name = 'fates_mort_bmort'
    call fates_params%RegisterParameter(name=name, dimension_shape=dimension_shape_1d, &
         dimension_names=dim_names, lower_bounds=dim_lower_bound)

    name = 'fates_mort_r_size_senescence'
    call fates_params%RegisterParameter(name=name, dimension_shape=dimension_shape_1d, &
         dimension_names=dim_names, lower_bounds=dim_lower_bound)

    name = 'fates_mort_ip_size_senescence'
    call fates_params%RegisterParameter(name=name, dimension_shape=dimension_shape_1d, &
         dimension_names=dim_names, lower_bounds=dim_lower_bound)

    name = 'fates_mort_r_age_senescence'
    call fates_params%RegisterParameter(name=name, dimension_shape=dimension_shape_1d, &
         dimension_names=dim_names, lower_bounds=dim_lower_bound)

    name = 'fates_mort_ip_age_senescence'
    call fates_params%RegisterParameter(name=name, dimension_shape=dimension_shape_1d, &
         dimension_names=dim_names, lower_bounds=dim_lower_bound)

    name = 'fates_mort_scalar_coldstress'
    call fates_params%RegisterParameter(name=name, dimension_shape=dimension_shape_1d, &
         dimension_names=dim_names, lower_bounds=dim_lower_bound)

    name = 'fates_mort_scalar_cstarvation'
    call fates_params%RegisterParameter(name=name, dimension_shape=dimension_shape_1d, &
         dimension_names=dim_names, lower_bounds=dim_lower_bound)

    name = 'fates_mort_scalar_hydrfailure'
    call fates_params%RegisterParameter(name=name, dimension_shape=dimension_shape_1d, &
         dimension_names=dim_names, lower_bounds=dim_lower_bound)

    name = 'fates_mort_hf_sm_threshold'
    call fates_params%RegisterParameter(name=name, dimension_shape=dimension_shape_1d, &
         dimension_names=dim_names, lower_bounds=dim_lower_bound)
	 
    name = 'fates_mort_hf_flc_threshold'
    call fates_params%RegisterParameter(name=name, dimension_shape=dimension_shape_1d, &
         dimension_names=dim_names, lower_bounds=dim_lower_bound)
	 
    name = 'fates_leaf_vcmaxha'
    call fates_params%RegisterParameter(name=name, dimension_shape=dimension_shape_1d, &
         dimension_names=dim_names, lower_bounds=dim_lower_bound)

    name = 'fates_leaf_jmaxha'
    call fates_params%RegisterParameter(name=name, dimension_shape=dimension_shape_1d, &
         dimension_names=dim_names, lower_bounds=dim_lower_bound)

    name = 'fates_leaf_tpuha'
    call fates_params%RegisterParameter(name=name, dimension_shape=dimension_shape_1d, &
         dimension_names=dim_names, lower_bounds=dim_lower_bound)

    name = 'fates_leaf_vcmaxhd'
    call fates_params%RegisterParameter(name=name, dimension_shape=dimension_shape_1d, &
         dimension_names=dim_names, lower_bounds=dim_lower_bound)

    name = 'fates_leaf_jmaxhd'
    call fates_params%RegisterParameter(name=name, dimension_shape=dimension_shape_1d, &
         dimension_names=dim_names, lower_bounds=dim_lower_bound)

    name = 'fates_leaf_tpuhd'
    call fates_params%RegisterParameter(name=name, dimension_shape=dimension_shape_1d, &
         dimension_names=dim_names, lower_bounds=dim_lower_bound)

    name = 'fates_leaf_vcmaxse'
    call fates_params%RegisterParameter(name=name, dimension_shape=dimension_shape_1d, &
         dimension_names=dim_names, lower_bounds=dim_lower_bound)

    name = 'fates_leaf_jmaxse'
    call fates_params%RegisterParameter(name=name, dimension_shape=dimension_shape_1d, &
         dimension_names=dim_names, lower_bounds=dim_lower_bound)

    name = 'fates_leaf_tpuse'
    call fates_params%RegisterParameter(name=name, dimension_shape=dimension_shape_1d, &
         dimension_names=dim_names, lower_bounds=dim_lower_bound)

    name = 'fates_seed_germination_rate'
    call fates_params%RegisterParameter(name=name, dimension_shape=dimension_shape_1d, &
         dimension_names=dim_names, lower_bounds=dim_lower_bound)

    name = 'fates_seed_decay_rate'
    call fates_params%RegisterParameter(name=name, dimension_shape=dimension_shape_1d, &
         dimension_names=dim_names, lower_bounds=dim_lower_bound)

    name = 'fates_turnover_retrans_mode'
    call fates_params%RegisterParameter(name=name, dimension_shape=dimension_shape_1d, &
          dimension_names=dim_names, lower_bounds=dim_lower_bound)

    name = 'fates_branch_turnover'
    call fates_params%RegisterParameter(name=name, dimension_shape=dimension_shape_1d, &
         dimension_names=dim_names, lower_bounds=dim_lower_bound)

    name = 'fates_trim_limit'
    call fates_params%RegisterParameter(name=name, dimension_shape=dimension_shape_1d, &
          dimension_names=dim_names, lower_bounds=dim_lower_bound)
    
    name = 'fates_trim_inc'
    call fates_params%RegisterParameter(name=name, dimension_shape=dimension_shape_1d, &
          dimension_names=dim_names, lower_bounds=dim_lower_bound)
    
    name = 'fates_leaf_diameter'
    call fates_params%RegisterParameter(name=name, dimension_shape=dimension_shape_1d, &
          dimension_names=dim_names, lower_bounds=dim_lower_bound)

    name = 'fates_z0mr'
    call fates_params%RegisterParameter(name=name, dimension_shape=dimension_shape_1d, &
          dimension_names=dim_names, lower_bounds=dim_lower_bound)

    name = 'fates_displar'
    call fates_params%RegisterParameter(name=name, dimension_shape=dimension_shape_1d, &
          dimension_names=dim_names, lower_bounds=dim_lower_bound)

    name = 'fates_phenflush_fraction'
    call fates_params%RegisterParameter(name=name, dimension_shape=dimension_shape_1d, &
          dimension_names=dim_names, lower_bounds=dim_lower_bound)
	  
    name = 'fates_phen_cold_size_threshold'
    call fates_params%RegisterParameter(name=name, dimension_shape=dimension_shape_1d, &
          dimension_names=dim_names, lower_bounds=dim_lower_bound)
    
    name = 'fates_phen_stem_drop_fraction'
    call fates_params%RegisterParameter(name=name, dimension_shape=dimension_shape_1d, &
          dimension_names=dim_names, lower_bounds=dim_lower_bound)

    ! Nutrient competition parameters

!    name = 'fates_eca_decompmicc'
!    call fates_params%RegisterParameter(name=name, dimension_shape=dimension_shape_1d, &
!          dimension_names=dim_names, lower_bounds=dim_lower_bound)

    name = 'fates_eca_km_nh4'
    call fates_params%RegisterParameter(name=name, dimension_shape=dimension_shape_1d, &
          dimension_names=dim_names, lower_bounds=dim_lower_bound)
    
    name = 'fates_eca_vmax_nh4'
    call fates_params%RegisterParameter(name=name, dimension_shape=dimension_shape_1d, &
          dimension_names=dim_names, lower_bounds=dim_lower_bound)
    
    name = 'fates_eca_km_no3'
    call fates_params%RegisterParameter(name=name, dimension_shape=dimension_shape_1d, &
          dimension_names=dim_names, lower_bounds=dim_lower_bound)
    
    name = 'fates_eca_vmax_no3'
    call fates_params%RegisterParameter(name=name, dimension_shape=dimension_shape_1d, &
          dimension_names=dim_names, lower_bounds=dim_lower_bound)
    
    name = 'fates_eca_km_p'
    call fates_params%RegisterParameter(name=name, dimension_shape=dimension_shape_1d, &
          dimension_names=dim_names, lower_bounds=dim_lower_bound)
    
    name = 'fates_eca_vmax_p'
    call fates_params%RegisterParameter(name=name, dimension_shape=dimension_shape_1d, &
          dimension_names=dim_names, lower_bounds=dim_lower_bound)
    
    name = 'fates_eca_km_ptase'
    call fates_params%RegisterParameter(name=name, dimension_shape=dimension_shape_1d, &
          dimension_names=dim_names, lower_bounds=dim_lower_bound)
    
    name = 'fates_eca_vmax_ptase'
    call fates_params%RegisterParameter(name=name, dimension_shape=dimension_shape_1d, &
          dimension_names=dim_names, lower_bounds=dim_lower_bound)
    
    name = 'fates_eca_alpha_ptase'
    call fates_params%RegisterParameter(name=name, dimension_shape=dimension_shape_1d, &
          dimension_names=dim_names, lower_bounds=dim_lower_bound)
    
    name = 'fates_eca_lambda_ptase'
    call fates_params%RegisterParameter(name=name, dimension_shape=dimension_shape_1d, &
          dimension_names=dim_names, lower_bounds=dim_lower_bound)

    name = 'fates_nfix1'
    call fates_params%RegisterParameter(name=name, dimension_shape=dimension_shape_1d, &
         dimension_names=dim_names, lower_bounds=dim_lower_bound)

    name = 'fates_nfix2'
    call fates_params%RegisterParameter(name=name, dimension_shape=dimension_shape_1d, &
         dimension_names=dim_names, lower_bounds=dim_lower_bound)
    
    name = 'fates_prescribed_nuptake'
    call fates_params%RegisterParameter(name=name, dimension_shape=dimension_shape_1d, &
          dimension_names=dim_names, lower_bounds=dim_lower_bound)

    name = 'fates_prescribed_puptake'
    call fates_params%RegisterParameter(name=name, dimension_shape=dimension_shape_1d, &
          dimension_names=dim_names, lower_bounds=dim_lower_bound)    
  
  end subroutine Register_PFT

  !-----------------------------------------------------------------------
  subroutine Receive_PFT(this, fates_params)

    use FatesParametersInterface, only : fates_parameters_type, param_string_length

    implicit none

    class(EDPftvarcon_type), intent(inout) :: this
    class(fates_parameters_type), intent(inout) :: fates_params

    character(len=param_string_length) :: name

    !X!    name = ''
    !X!    call fates_params%RetreiveParameter(name=name, &
    !X!         data=this%)

    name = 'fates_seed_dbh_repro_threshold'
    call fates_params%RetreiveParameterAllocate(name=name, &
         data=this%dbh_repro_threshold)

    name = 'fates_mort_freezetol'
    call fates_params%RetreiveParameterAllocate(name=name, &
         data=this%freezetol)

    name = 'fates_wood_density'
    call fates_params%RetreiveParameterAllocate(name=name, &
         data=this%wood_density)

    name = 'fates_recruit_hgt_min'
    call fates_params%RetreiveParameterAllocate(name=name, &
         data=this%hgt_min)

    name = 'fates_alloc_storage_cushion'
    call fates_params%RetreiveParameterAllocate(name=name, &
         data=this%cushion)

    name = 'fates_leaf_stor_priority'
    call fates_params%RetreiveParameterAllocate(name=name, &
         data=this%leaf_stor_priority)

    name = 'fates_fire_crown_depth_frac'
    call fates_params%RetreiveParameterAllocate(name=name, &
         data=this%crown)

    name = 'fates_fire_bark_scaler'
    call fates_params%RetreiveParameterAllocate(name=name, &
         data=this%bark_scaler)

    name = 'fates_fire_crown_kill'
    call fates_params%RetreiveParameterAllocate(name=name, &
         data=this%crown_kill)

    name = 'fates_recruit_initd'
    call fates_params%RetreiveParameterAllocate(name=name, &
         data=this%initd)

    name = 'fates_seed_suppl'
    call fates_params%RetreiveParameterAllocate(name=name, &
         data=this%seed_suppl)

    name = 'fates_leaf_stomatal_slope_ballberry'
<<<<<<< HEAD
=======
    call fates_params%RetreiveParameterAllocate(name=name, &
         data=this%bb_slope)

    name = 'fates_leaf_stomatal_slope_medlyn'   
    call fates_params%RetreiveParameterAllocate(name=name, &
         data=this%medlyn_slope)

    name = 'fates_leaf_stomatal_intercept'
>>>>>>> 9213ca2b
    call fates_params%RetreiveParameterAllocate(name=name, &
         data=this%stomatal_intercept)

    name = 'fates_leaf_stomatal_slope_medlyn'   
    call fates_params%RetreiveParameterAllocate(name=name, &
         data=this%medlyn_slope)
          
    name = 'fates_leaf_stomatal_intercept'
    call fates_params%RetreiveParameterAllocate(name=name, &
         data=this%stomatal_intercept)
     
    name = 'fates_senleaf_long_fdrought'
    call fates_params%RetreiveParameterAllocate(name=name, &
          data=this%senleaf_long_fdrought)

    name = 'fates_root_long'
    call fates_params%RetreiveParameterAllocate(name=name, &
         data=this%root_long)

    name = 'fates_seed_alloc_mature'
    call fates_params%RetreiveParameterAllocate(name=name, &
         data=this%seed_alloc_mature)

    name = 'fates_seed_alloc'
    call fates_params%RetreiveParameterAllocate(name=name, &
         data=this%seed_alloc)

    name = 'fates_c2b'
    call fates_params%RetreiveParameterAllocate(name=name, &
         data=this%c2b)

    name = 'fates_woody'
    call fates_params%RetreiveParameterAllocate(name=name, &
         data=this%woody)

    name = 'fates_phen_stress_decid'
    call fates_params%RetreiveParameterAllocate(name=name, &
         data=this%stress_decid)

    name = 'fates_phen_season_decid'
    call fates_params%RetreiveParameterAllocate(name=name, &
         data=this%season_decid)

    name = 'fates_phen_evergreen'
    call fates_params%RetreiveParameterAllocate(name=name, &
         data=this%evergreen)

    name = 'fates_leaf_slamax'
    call fates_params%RetreiveParameterAllocate(name=name, &
         data=this%slamax)

    name = 'fates_leaf_slatop'
    call fates_params%RetreiveParameterAllocate(name=name, &
         data=this%slatop)

    name = 'fates_fnrt_prof_mode'
    call fates_params%RetreiveParameterAllocate(name=name, &
         data=this%fnrt_prof_mode)

    name = 'fates_fnrt_prof_a'
    call fates_params%RetreiveParameterAllocate(name=name, &
         data=this%fnrt_prof_a)

    name = 'fates_fnrt_prof_b'
    call fates_params%RetreiveParameterAllocate(name=name, &
         data=this%fnrt_prof_b)

    
    name = 'fates_lf_flab'
    call fates_params%RetreiveParameterAllocate(name=name, &
         data=this%lf_flab)

    name = 'fates_lf_fcel'
    call fates_params%RetreiveParameterAllocate(name=name, &
         data=this%lf_fcel)

    name = 'fates_lf_flig'
    call fates_params%RetreiveParameterAllocate(name=name, &
         data=this%lf_flig)

    name = 'fates_fr_flab'
    call fates_params%RetreiveParameterAllocate(name=name, &
         data=this%fr_flab)

    name = 'fates_fr_fcel'
    call fates_params%RetreiveParameterAllocate(name=name, &
         data=this%fr_fcel)

    name = 'fates_fr_flig'
    call fates_params%RetreiveParameterAllocate(name=name, &
         data=this%fr_flig)

    name = 'fates_leaf_xl'
    call fates_params%RetreiveParameterAllocate(name=name, &
         data=this%xl)

    name = 'fates_leaf_clumping_index'
    call fates_params%RetreiveParameterAllocate(name=name, &
         data=this%clumping_index)

    name = 'fates_leaf_c3psn'
    call fates_params%RetreiveParameterAllocate(name=name, &
         data=this%c3psn)

    name = 'fates_smpso'
    call fates_params%RetreiveParameterAllocate(name=name, &
         data=this%smpso)

    name = 'fates_smpsc'
    call fates_params%RetreiveParameterAllocate(name=name, &
         data=this%smpsc)

    name = 'fates_grperc'
    call fates_params%RetreiveParameterAllocate(name=name, &
         data=this%grperc)

    name = 'fates_maintresp_reduction_curvature'
    call fates_params%RetreiveParameterAllocate(name=name, &
          data=this%maintresp_reduction_curvature)

    name = 'fates_maintresp_reduction_intercept'
    call fates_params%RetreiveParameterAllocate(name=name, &
          data=this%maintresp_reduction_intercept)

    name = 'fates_prescribed_npp_canopy'
    call fates_params%RetreiveParameterAllocate(name=name, &
         data=this%prescribed_npp_canopy)

    name = 'fates_prescribed_npp_understory'
    call fates_params%RetreiveParameterAllocate(name=name, &
         data=this%prescribed_npp_understory)

    name = 'fates_prescribed_mortality_canopy'
    call fates_params%RetreiveParameterAllocate(name=name, &
         data=this%prescribed_mortality_canopy)

    name = 'fates_prescribed_mortality_understory'
    call fates_params%RetreiveParameterAllocate(name=name, &
         data=this%prescribed_mortality_understory)

    name = 'fates_prescribed_recruitment'
    call fates_params%RetreiveParameterAllocate(name=name, &
         data=this%prescribed_recruitment)

    name = 'fates_fire_alpha_SH'
    call fates_params%RetreiveParameterAllocate(name=name, &
         data=this%fire_alpha_SH)

    name = 'fates_allom_dbh_maxheight'
    call fates_params%RetreiveParameterAllocate(name=name, &
          data=this%allom_dbh_maxheight)

    name = 'fates_allom_hmode'
    call fates_params%RetreiveParameterAllocate(name=name, &
         data=this%allom_hmode)

    name = 'fates_allom_lmode'
    call fates_params%RetreiveParameterAllocate(name=name, &
         data=this%allom_lmode)

    name = 'fates_allom_fmode'
    call fates_params%RetreiveParameterAllocate(name=name, &
         data=this%allom_fmode)

    name = 'fates_allom_amode'
    call fates_params%RetreiveParameterAllocate(name=name, &
         data=this%allom_amode)

    name = 'fates_allom_stmode'
    call fates_params%RetreiveParameterAllocate(name=name, &
         data=this%allom_stmode)

    name = 'fates_allom_cmode'
    call fates_params%RetreiveParameterAllocate(name=name, &
         data=this%allom_cmode)

    name = 'fates_allom_smode'
    call fates_params%RetreiveParameterAllocate(name=name, &
         data=this%allom_smode)

    name = 'fates_allom_la_per_sa_int'
    call fates_params%RetreiveParameterAllocate(name=name, &
         data=this%allom_la_per_sa_int)

    name = 'fates_allom_la_per_sa_slp'
    call fates_params%RetreiveParameterAllocate(name=name, &
         data=this%allom_la_per_sa_slp)

    name = 'fates_allom_l2fr'
    call fates_params%RetreiveParameterAllocate(name=name, &
         data=this%allom_l2fr)

    name = 'fates_allom_agb_frac'
    call fates_params%RetreiveParameterAllocate(name=name, &
         data=this%allom_agb_frac)

    name = 'fates_allom_d2h1'
    call fates_params%RetreiveParameterAllocate(name=name, &
         data=this%allom_d2h1)

    name = 'fates_allom_d2h2'
    call fates_params%RetreiveParameterAllocate(name=name, &
         data=this%allom_d2h2)

    name = 'fates_allom_d2h3'
    call fates_params%RetreiveParameterAllocate(name=name, &
         data=this%allom_d2h3)

    name = 'fates_allom_d2bl1'
    call fates_params%RetreiveParameterAllocate(name=name, &
         data=this%allom_d2bl1)

    name = 'fates_allom_d2bl2'
    call fates_params%RetreiveParameterAllocate(name=name, &
         data=this%allom_d2bl2)

    name = 'fates_allom_d2bl3'
    call fates_params%RetreiveParameterAllocate(name=name, &
         data=this%allom_d2bl3)

    name = 'fates_allom_blca_expnt_diff'
    call fates_params%RetreiveParameterAllocate(name=name, &
         data=this%allom_blca_expnt_diff)

    name = 'fates_allom_d2ca_coefficient_max'
    call fates_params%RetreiveParameterAllocate(name=name, &
         data=this%allom_d2ca_coefficient_max)

    name = 'fates_allom_d2ca_coefficient_min'
    call fates_params%RetreiveParameterAllocate(name=name, &
         data=this%allom_d2ca_coefficient_min)

    name = 'fates_allom_sai_scaler'
    call fates_params%RetreiveParameterAllocate(name=name, &
         data=this%allom_sai_scaler)

    name = 'fates_allom_agb1'
    call fates_params%RetreiveParameterAllocate(name=name, &
         data=this%allom_agb1)

    name = 'fates_allom_agb2'
    call fates_params%RetreiveParameterAllocate(name=name, &
         data=this%allom_agb2)

    name = 'fates_allom_agb3'
    call fates_params%RetreiveParameterAllocate(name=name, &
         data=this%allom_agb3)

    name = 'fates_allom_agb4'
    call fates_params%RetreiveParameterAllocate(name=name, &
         data=this%allom_agb4)
	 
    name = 'fates_allom_frbstor_repro'
    call fates_params%RetreiveParameterAllocate(name=name, &
         data=this%allom_frbstor_repro) 

    name = 'fates_hydr_p_taper'
    call fates_params%RetreiveParameterAllocate(name=name, &
          data=this%hydr_p_taper)

    name = 'fates_hydr_rs2'
    call fates_params%RetreiveParameterAllocate(name=name, &
          data=this%hydr_rs2)
    
    name = 'fates_hydr_srl'
    call fates_params%RetreiveParameterAllocate(name=name, &
          data=this%hydr_srl)
    
    name = 'fates_hydr_rfrac_stem'
    call fates_params%RetreiveParameterAllocate(name=name, &
          data=this%hydr_rfrac_stem)

    name = 'fates_hydr_avuln_gs'
    call fates_params%RetreiveParameterAllocate(name=name, &
          data=this%hydr_avuln_gs)
    
    name = 'fates_hydr_p50_gs'
    call fates_params%RetreiveParameterAllocate(name=name, &
          data=this%hydr_p50_gs)

    name = 'fates_mort_bmort'
    call fates_params%RetreiveParameterAllocate(name=name, &
         data=this%bmort)

    name = 'fates_mort_ip_size_senescence'
    call fates_params%RetreiveParameterAllocate(name=name, &
         data=this%mort_ip_size_senescence)

    name = 'fates_mort_r_size_senescence'
    call fates_params%RetreiveParameterAllocate(name=name, &
         data=this%mort_r_size_senescence)

    name = 'fates_mort_ip_age_senescence'
    call fates_params%RetreiveParameterAllocate(name=name, &
         data=this%mort_ip_age_senescence)

    name = 'fates_mort_r_age_senescence'
    call fates_params%RetreiveParameterAllocate(name=name, &
         data=this%mort_r_age_senescence)
    
    name = 'fates_mort_scalar_coldstress'
    call fates_params%RetreiveParameterAllocate(name=name, &
         data=this%mort_scalar_coldstress)

    name = 'fates_mort_scalar_cstarvation'
    call fates_params%RetreiveParameterAllocate(name=name, &
         data=this%mort_scalar_cstarvation)

    name = 'fates_mort_scalar_hydrfailure'
    call fates_params%RetreiveParameterAllocate(name=name, &
         data=this%mort_scalar_hydrfailure)

    name = 'fates_mort_hf_sm_threshold'
    call fates_params%RetreiveParameterAllocate(name=name, &
         data=this%hf_sm_threshold)
	 
    name = 'fates_mort_hf_flc_threshold'
    call fates_params%RetreiveParameterAllocate(name=name, &
         data=this%hf_flc_threshold)
	 
    name = 'fates_leaf_vcmaxha'
    call fates_params%RetreiveParameterAllocate(name=name, &
         data=this%vcmaxha)

    name = 'fates_leaf_jmaxha'
    call fates_params%RetreiveParameterAllocate(name=name, &
         data=this%jmaxha)

    name = 'fates_leaf_tpuha'
    call fates_params%RetreiveParameterAllocate(name=name, &
         data=this%tpuha)

    name = 'fates_leaf_vcmaxhd'
    call fates_params%RetreiveParameterAllocate(name=name, &
         data=this%vcmaxhd)

    name = 'fates_leaf_jmaxhd'
    call fates_params%RetreiveParameterAllocate(name=name, &
         data=this%jmaxhd)

    name = 'fates_leaf_tpuhd'
    call fates_params%RetreiveParameterAllocate(name=name, &
         data=this%tpuhd)

    name = 'fates_leaf_vcmaxse'
    call fates_params%RetreiveParameterAllocate(name=name, &
         data=this%vcmaxse)

    name = 'fates_leaf_jmaxse'
    call fates_params%RetreiveParameterAllocate(name=name, &
         data=this%jmaxse)

    name = 'fates_leaf_tpuse'
    call fates_params%RetreiveParameterAllocate(name=name, &
         data=this%tpuse)

    name = 'fates_seed_germination_rate'
    call fates_params%RetreiveParameterAllocate(name=name, &
         data=this%germination_rate)

    name = 'fates_seed_decay_rate'
    call fates_params%RetreiveParameterAllocate(name=name, &
         data=this%seed_decay_rate)

    name = 'fates_branch_turnover'
    call fates_params%RetreiveParameterAllocate(name=name, &
         data=this%branch_turnover)
    
    name = 'fates_turnover_retrans_mode'
    call fates_params%RetreiveParameterAllocate(name=name, &
          data=this%turnover_retrans_mode)

    name = 'fates_trim_limit'
    call fates_params%RetreiveParameterAllocate(name=name, &
          data=this%trim_limit)

    name = 'fates_trim_inc'
    call fates_params%RetreiveParameterAllocate(name=name, &
          data=this%trim_inc)

    name = 'fates_leaf_diameter'
    call fates_params%RetreiveParameterAllocate(name=name, &
         data=this%dleaf)

    name = 'fates_z0mr'
    call fates_params%RetreiveParameterAllocate(name=name, &
         data=this%z0mr)

    name = 'fates_displar'
    call fates_params%RetreiveParameterAllocate(name=name, &
         data=this%displar)

    name = 'fates_phenflush_fraction'
    call fates_params%RetreiveParameterAllocate(name=name, &
         data=this%phenflush_fraction)
	  	 
    name = 'fates_phen_cold_size_threshold'
    call fates_params%RetreiveParameterAllocate(name=name, &
         data=this%phen_cold_size_threshold)
	 
    name = 'fates_phen_stem_drop_fraction'
    call fates_params%RetreiveParameterAllocate(name=name, &
         data=this%phen_stem_drop_fraction)	 
	 

    name = 'fates_phen_cold_size_threshold'
    call fates_params%RetreiveParameterAllocate(name=name, &
          data=this%phen_cold_size_threshold)
    
    name = 'fates_phen_stem_drop_fraction'
    call fates_params%RetreiveParameterAllocate(name=name, &
          data=this%phen_stem_drop_fraction)

!    name = 'fates_eca_decompmicc'
!    call fates_params%RetreiveParameterAllocate(name=name, &
!         data=this%eca_decompmicc)

    name = 'fates_eca_km_nh4'
    call fates_params%RetreiveParameterAllocate(name=name, &
         data=this%eca_km_nh4)

    name = 'fates_eca_vmax_nh4'
    call fates_params%RetreiveParameterAllocate(name=name, &
         data=this%eca_vmax_nh4)

    name = 'fates_eca_km_no3'
    call fates_params%RetreiveParameterAllocate(name=name, &
         data=this%eca_km_no3)

    name = 'fates_eca_vmax_no3'
    call fates_params%RetreiveParameterAllocate(name=name, &
         data=this%eca_vmax_no3)

    name = 'fates_eca_km_p'
    call fates_params%RetreiveParameterAllocate(name=name, &
         data=this%eca_km_p)

    name = 'fates_eca_vmax_p'
    call fates_params%RetreiveParameterAllocate(name=name, &
         data=this%eca_vmax_p)

    name = 'fates_eca_km_ptase'
    call fates_params%RetreiveParameterAllocate(name=name, &
         data=this%eca_km_ptase)

    name = 'fates_eca_vmax_ptase'
    call fates_params%RetreiveParameterAllocate(name=name, &
         data=this%eca_vmax_ptase)

    name = 'fates_eca_alpha_ptase'
    call fates_params%RetreiveParameterAllocate(name=name, &
         data=this%eca_alpha_ptase)

    name = 'fates_eca_lambda_ptase'
    call fates_params%RetreiveParameterAllocate(name=name, &
         data=this%eca_lambda_ptase)

    name = 'fates_nfix1'
    call fates_params%RetreiveParameterAllocate(name=name, &
         data=this%nfix1)

    name = 'fates_nfix2'
    call fates_params%RetreiveParameterAllocate(name=name, &
         data=this%nfix2)

    name = 'fates_prescribed_nuptake'
    call fates_params%RetreiveParameterAllocate(name=name, &
         data=this%prescribed_nuptake)
    
    name = 'fates_prescribed_puptake'
    call fates_params%RetreiveParameterAllocate(name=name, &
         data=this%prescribed_puptake)

  end subroutine Receive_PFT

  !-----------------------------------------------------------------------
  subroutine Register_PFT_numrad(this, fates_params)
    ! NOTE(bja, 2017-02) these are 2-d parameters, but they are
    ! currently stored in the parameter file as separate 1-d
    ! arrays. We have to register the parameters as 1-d arrays as they
    ! are on the parameter file. We store them as 2-d in the receive step.
    use FatesParametersInterface, only : fates_parameters_type, param_string_length
    use FatesParametersInterface, only : dimension_name_pft, dimension_shape_1d

    implicit none

    class(EDPftvarcon_type), intent(inout) :: this
    class(fates_parameters_type), intent(inout) :: fates_params

    character(len=param_string_length), parameter :: dim_names(1) = (/dimension_name_pft/)
    integer, parameter :: dim_lower_bound(1) = (/ lower_bound_pft /)
    character(len=param_string_length) :: name

    !X!    name = ''
    !X!    call fates_params%RegisterParameter(name=name, dimension_shape=dimension_shape_1d, &
    !X!         dimension_names=dim_names)

    name = 'fates_rholvis'
    call fates_params%RegisterParameter(name=name, dimension_shape=dimension_shape_1d, &
         dimension_names=dim_names)

    name = 'fates_rholnir'
    call fates_params%RegisterParameter(name=name, dimension_shape=dimension_shape_1d, &
         dimension_names=dim_names)

    name = 'fates_rhosvis'
    call fates_params%RegisterParameter(name=name, dimension_shape=dimension_shape_1d, &
         dimension_names=dim_names)

    name = 'fates_rhosnir'
    call fates_params%RegisterParameter(name=name, dimension_shape=dimension_shape_1d, &
         dimension_names=dim_names)

    name = 'fates_taulvis'
    call fates_params%RegisterParameter(name=name, dimension_shape=dimension_shape_1d, &
         dimension_names=dim_names)

    name = 'fates_taulnir'
    call fates_params%RegisterParameter(name=name, dimension_shape=dimension_shape_1d, &
         dimension_names=dim_names)

    name = 'fates_tausvis'
    call fates_params%RegisterParameter(name=name, dimension_shape=dimension_shape_1d, &
         dimension_names=dim_names)

    name = 'fates_tausnir'
    call fates_params%RegisterParameter(name=name, dimension_shape=dimension_shape_1d, &
         dimension_names=dim_names)

    

  end subroutine Register_PFT_numrad

  !-----------------------------------------------------------------------
  subroutine Receive_PFT_numrad(this, fates_params)
    ! NOTE(bja, 2017-02) these are 2-d parameters, but they are
    ! currently stored in the parameter file as separate 1-d arrays.
    ! We can't allocate slices of arrays separately, so we have to
    ! manually allocate the memory here, retreive into a dummy array,
    ! and copy. All parameters in this subroutine are sized the same,
    ! so we can reused the dummy array. If someone wants to cleanup
    ! the input file, all this complexity can be removed.
    use FatesParametersInterface, only : fates_parameters_type
    use FatesParametersInterface, only : param_string_length, max_dimensions

    implicit none

    class(EDPftvarcon_type), intent(inout) :: this
    class(fates_parameters_type), intent(inout) :: fates_params

    character(len=param_string_length) :: name

    !X!    name = ''
    !X!    call fates_params%RetreiveParameter(name=name, &
    !X!         data=this%)

    integer :: index
    integer :: dimension_shape
    integer :: dimension_sizes(max_dimensions)
    character(len=param_string_length) :: dimension_names(max_dimensions)
    logical :: is_host_param

    integer :: lower_bound_1, upper_bound_1, lower_bound_2, upper_bound_2
    real(r8), allocatable :: dummy_data(:)

    ! Fetch metadata from a representative variable. All variables
    ! called by this subroutine must be dimensioned the same way!
    name = 'fates_rholvis'
    index = fates_params%FindIndex(name)
    call fates_params%GetMetaData(index, name, dimension_shape, dimension_sizes, dimension_names, is_host_param)
    lower_bound_1 = lower_bound_pft
    upper_bound_1 = lower_bound_pft + dimension_sizes(1) - 1
    lower_bound_2 = lower_bound_general
    upper_bound_2 = maxSWb      ! When we have radiation parameters read in as a vector
                                ! We will compare the vector dimension size that we
                                ! read-in to the parameterized size that fates expects

    allocate(dummy_data(lower_bound_1:upper_bound_1))

    !
    ! received rhol data
    !
    allocate(this%rhol(lower_bound_1:upper_bound_1, lower_bound_2:upper_bound_2))
    
    name = 'fates_rholvis'
    call fates_params%RetreiveParameter(name=name, &
         data=dummy_data)
    this%rhol(lower_bound_1:upper_bound_1, ivis) = dummy_data

    name = 'fates_rholnir'
    call fates_params%RetreiveParameter(name=name, &
         data=dummy_data)
    this%rhol(lower_bound_1:upper_bound_1, inir) = dummy_data

    !
    ! received rhos data
    !
    allocate(this%rhos(lower_bound_1:upper_bound_1, lower_bound_2:upper_bound_2))
    
    name = 'fates_rhosvis'
    call fates_params%RetreiveParameter(name=name, &
         data=dummy_data)
    this%rhos(lower_bound_1:upper_bound_1, ivis) = dummy_data

    name = 'fates_rhosnir'
    call fates_params%RetreiveParameter(name=name, &
         data=dummy_data)
    this%rhos(lower_bound_1:upper_bound_1, inir) = dummy_data

    !
    ! received taul data
    !
    allocate(this%taul(lower_bound_1:upper_bound_1, lower_bound_2:upper_bound_2))
    
    name = 'fates_taulvis'
    call fates_params%RetreiveParameter(name=name, &
         data=dummy_data)
    this%taul(lower_bound_1:upper_bound_1, ivis) = dummy_data

    name = 'fates_taulnir'
    call fates_params%RetreiveParameter(name=name, &
         data=dummy_data)
    this%taul(lower_bound_1:upper_bound_1, inir) = dummy_data

    !
    ! received taus data
    !
    allocate(this%taus(lower_bound_1:upper_bound_1, lower_bound_2:upper_bound_2))
    
    name = 'fates_tausvis'
    call fates_params%RetreiveParameter(name=name, &
         data=dummy_data)
    this%taus(lower_bound_1:upper_bound_1, ivis) = dummy_data

    name = 'fates_tausnir'
    call fates_params%RetreiveParameter(name=name, &
         data=dummy_data)
    this%taus(lower_bound_1:upper_bound_1, inir) = dummy_data

  end subroutine Receive_PFT_numrad

  !-----------------------------------------------------------------------
  subroutine Register_PFT_nvariants(this, fates_params)

    use FatesParametersInterface, only : fates_parameters_type, param_string_length
    use FatesParametersInterface, only : max_dimensions, dimension_name_variants, dimension_name_pft, dimension_shape_2d

    implicit none

    class(EDPftvarcon_type), intent(inout) :: this
    class(fates_parameters_type), intent(inout) :: fates_params

    integer, parameter :: dim_lower_bound(2) = (/ lower_bound_pft, lower_bound_general /)
    character(len=param_string_length) :: dim_names(2)
    character(len=param_string_length) :: name

    ! NOTE(bja, 2017-01) initialization doesn't seem to work correctly
    ! if dim_names has a parameter qualifier.
    dim_names(1) = dimension_name_pft
    dim_names(2) = dimension_name_variants

    !X!    name = ''
    !X!    call fates_params%RegisterParameter(name=name, dimension_shape=dimension_shape_2d, &
    !X!         dimension_names=dim_names)

  end subroutine Register_PFT_nvariants

  !-----------------------------------------------------------------------
  subroutine Receive_PFT_nvariants(this, fates_params)

    use FatesParametersInterface, only : fates_parameters_type
    use FatesParametersInterface, only : param_string_length

    implicit none

    class(EDPftvarcon_type), intent(inout) :: this
    class(fates_parameters_type), intent(inout) :: fates_params

    character(len=param_string_length) :: name

    !X!    name = ''
    !X!    call fates_params%RetreiveParameter(name=name, &
    !X!         data=this%)


  end subroutine Receive_PFT_nvariants

  ! -----------------------------------------------------------------------

  subroutine Register_PFT_leafage(this, fates_params)

    use FatesParametersInterface, only : fates_parameters_type, param_string_length
    use FatesParametersInterface, only : max_dimensions, dimension_name_leaf_age
    use FatesParametersInterface, only : dimension_name_pft, dimension_shape_2d
    
    implicit none

    class(EDPftvarcon_type), intent(inout) :: this
    class(fates_parameters_type), intent(inout) :: fates_params

    integer, parameter :: dim_lower_bound(2) = (/ lower_bound_pft, lower_bound_general /)
    character(len=param_string_length) :: dim_names(2)
    character(len=param_string_length) :: name

    dim_names(1) = dimension_name_pft
    dim_names(2) = dimension_name_leaf_age

    name = 'fates_leaf_long'
    call fates_params%RegisterParameter(name=name, dimension_shape=dimension_shape_2d, &
         dimension_names=dim_names, lower_bounds=dim_lower_bound)
    
    name = 'fates_leaf_vcmax25top'
    call fates_params%RegisterParameter(name=name, dimension_shape=dimension_shape_2d, &
         dimension_names=dim_names, lower_bounds=dim_lower_bound)
    

    return
  end subroutine Register_PFT_leafage

  ! =====================================================================================

  subroutine Receive_PFT_leafage(this, fates_params)
     
     use FatesParametersInterface, only : fates_parameters_type
     use FatesParametersInterface, only : param_string_length
     
     implicit none
     
     class(EDPftvarcon_type), intent(inout) :: this
     class(fates_parameters_type), intent(inout) :: fates_params
     
     character(len=param_string_length) :: name

     name = 'fates_leaf_long'
     call fates_params%RetreiveParameterAllocate(name=name, &
          data=this%leaf_long)
     
     name = 'fates_leaf_vcmax25top'
     call fates_params%RetreiveParameterAllocate(name=name, &
          data=this%vcmax25top)

     return
   end subroutine Receive_PFT_leafage

  ! =====================================================================================

  
  subroutine Register_PFT_prt_organs(this, fates_params)

    use FatesParametersInterface, only : fates_parameters_type, param_string_length
    use FatesParametersInterface, only : max_dimensions, dimension_name_prt_organs
    use FatesParametersInterface, only : dimension_name_pft, dimension_shape_2d

    implicit none

    class(EDPftvarcon_type), intent(inout) :: this
    class(fates_parameters_type), intent(inout) :: fates_params

    integer, parameter :: dim_lower_bound(2) = (/ lower_bound_pft, lower_bound_general /)
    character(len=param_string_length) :: dim_names(2)
    character(len=param_string_length) :: name

    ! NOTE(bja, 2017-01) initialization doesn't seem to work correctly
    ! if dim_names has a parameter qualifier.
    dim_names(1) = dimension_name_pft
    dim_names(2) = dimension_name_prt_organs

    name = 'fates_prt_nitr_stoich_p1'
    call fates_params%RegisterParameter(name=name, dimension_shape=dimension_shape_2d, &
          dimension_names=dim_names, lower_bounds=dim_lower_bound)

    name = 'fates_prt_nitr_stoich_p2'
    call fates_params%RegisterParameter(name=name, dimension_shape=dimension_shape_2d, &
          dimension_names=dim_names, lower_bounds=dim_lower_bound)

    name = 'fates_prt_phos_stoich_p1'
    call fates_params%RegisterParameter(name=name, dimension_shape=dimension_shape_2d, &
          dimension_names=dim_names, lower_bounds=dim_lower_bound)

    name = 'fates_prt_phos_stoich_p2'
    call fates_params%RegisterParameter(name=name, dimension_shape=dimension_shape_2d, &
          dimension_names=dim_names, lower_bounds=dim_lower_bound)

    name = 'fates_prt_alloc_priority'
    call fates_params%RegisterParameter(name=name, dimension_shape=dimension_shape_2d, &
          dimension_names=dim_names, lower_bounds=dim_lower_bound)

    name = 'fates_turnover_carb_retrans'
    call fates_params%RegisterParameter(name=name, dimension_shape=dimension_shape_2d, &
          dimension_names=dim_names, lower_bounds=dim_lower_bound)    

    name = 'fates_turnover_nitr_retrans'
    call fates_params%RegisterParameter(name=name, dimension_shape=dimension_shape_2d, &
          dimension_names=dim_names, lower_bounds=dim_lower_bound)
    
    name = 'fates_turnover_phos_retrans'
    call fates_params%RegisterParameter(name=name, dimension_shape=dimension_shape_2d, &
          dimension_names=dim_names, lower_bounds=dim_lower_bound)

    
 end subroutine Register_PFT_prt_organs

  ! =====================================================================================

  subroutine Receive_PFT_prt_organs(this, fates_params)
     
     use FatesParametersInterface, only : fates_parameters_type
     use FatesParametersInterface, only : param_string_length
     
     implicit none
     
     class(EDPftvarcon_type), intent(inout) :: this
     class(fates_parameters_type), intent(inout) :: fates_params
     
     character(len=param_string_length) :: name

     name = 'fates_prt_nitr_stoich_p1'
     call fates_params%RetreiveParameterAllocate(name=name, &
           data=this%prt_nitr_stoich_p1)

     name = 'fates_prt_nitr_stoich_p2'
     call fates_params%RetreiveParameterAllocate(name=name, &
           data=this%prt_nitr_stoich_p2)
     
     name = 'fates_prt_phos_stoich_p1'
     call fates_params%RetreiveParameterAllocate(name=name, &
           data=this%prt_phos_stoich_p1)

     name = 'fates_prt_phos_stoich_p2'
     call fates_params%RetreiveParameterAllocate(name=name, &
           data=this%prt_phos_stoich_p2)
    
     name = 'fates_prt_alloc_priority'
     call fates_params%RetreiveParameterAllocate(name=name, &
           data=this%prt_alloc_priority)

     name = 'fates_turnover_carb_retrans'
     call fates_params%RetreiveParameterAllocate(name=name, &
           data=this%turnover_carb_retrans)

     name = 'fates_turnover_nitr_retrans'
     call fates_params%RetreiveParameterAllocate(name=name, &
           data=this%turnover_nitr_retrans)

     name = 'fates_turnover_phos_retrans'
     call fates_params%RetreiveParameterAllocate(name=name, &
           data=this%turnover_phos_retrans)

  end subroutine Receive_PFT_prt_organs

  ! -----------------------------------------------------------------------
  
  subroutine Register_PFT_hydr_organs(this, fates_params)

    use FatesParametersInterface, only : fates_parameters_type, param_string_length
    use FatesParametersInterface, only : max_dimensions, dimension_name_hydr_organs
    use FatesParametersInterface, only : dimension_name_pft, dimension_shape_2d

    implicit none

    class(EDPftvarcon_type), intent(inout) :: this
    class(fates_parameters_type), intent(inout) :: fates_params

    integer, parameter :: dim_lower_bound(2) = (/ lower_bound_pft, lower_bound_general /)
    character(len=param_string_length) :: dim_names(2)
    character(len=param_string_length) :: name

    ! NOTE(bja, 2017-01) initialization doesn't seem to work correctly
    ! if dim_names has a parameter qualifier.
    dim_names(1) = dimension_name_pft
    dim_names(2) = dimension_name_hydr_organs

    name = 'fates_hydr_avuln_node'
    call fates_params%RegisterParameter(name=name, dimension_shape=dimension_shape_2d, &
          dimension_names=dim_names, lower_bounds=dim_lower_bound)
    
    name = 'fates_hydr_p50_node'
    call fates_params%RegisterParameter(name=name, dimension_shape=dimension_shape_2d, &
          dimension_names=dim_names, lower_bounds=dim_lower_bound)

    name = 'fates_hydr_thetas_node'
    call fates_params%RegisterParameter(name=name, dimension_shape=dimension_shape_2d, &
          dimension_names=dim_names, lower_bounds=dim_lower_bound)

    name = 'fates_hydr_epsil_node'
    call fates_params%RegisterParameter(name=name, dimension_shape=dimension_shape_2d, &
          dimension_names=dim_names, lower_bounds=dim_lower_bound)

    name = 'fates_hydr_pitlp_node'
    call fates_params%RegisterParameter(name=name, dimension_shape=dimension_shape_2d, &
          dimension_names=dim_names, lower_bounds=dim_lower_bound)

    name = 'fates_hydr_resid_node'
    call fates_params%RegisterParameter(name=name, dimension_shape=dimension_shape_2d, &
          dimension_names=dim_names, lower_bounds=dim_lower_bound)

    name = 'fates_hydr_fcap_node'
    call fates_params%RegisterParameter(name=name, dimension_shape=dimension_shape_2d, &
          dimension_names=dim_names, lower_bounds=dim_lower_bound)

    name = 'fates_hydr_pinot_node'
    call fates_params%RegisterParameter(name=name, dimension_shape=dimension_shape_2d, &
          dimension_names=dim_names, lower_bounds=dim_lower_bound)
    
    name = 'fates_hydr_kmax_node'
    call fates_params%RegisterParameter(name=name, dimension_shape=dimension_shape_2d, &
          dimension_names=dim_names, lower_bounds=dim_lower_bound)
    

  end subroutine Register_PFT_hydr_organs

  !-----------------------------------------------------------------------

  subroutine Receive_PFT_hydr_organs(this, fates_params)
     
     use FatesParametersInterface, only : fates_parameters_type
     use FatesParametersInterface, only : param_string_length
     
     implicit none
     
     class(EDPftvarcon_type), intent(inout) :: this
     class(fates_parameters_type), intent(inout) :: fates_params
     
     character(len=param_string_length) :: name
     
     name = 'fates_hydr_avuln_node'
     call fates_params%RetreiveParameterAllocate(name=name, &
           data=this%hydr_avuln_node)

     name = 'fates_hydr_p50_node'
     call fates_params%RetreiveParameterAllocate(name=name, &
           data=this%hydr_p50_node)

     name = 'fates_hydr_thetas_node'
     call fates_params%RetreiveParameterAllocate(name=name, &
           data=this%hydr_thetas_node)
     
     name = 'fates_hydr_epsil_node'
     call fates_params%RetreiveParameterAllocate(name=name, &
           data=this%hydr_epsil_node)
     
     name = 'fates_hydr_pitlp_node'
     call fates_params%RetreiveParameterAllocate(name=name, &
           data=this%hydr_pitlp_node)
     
     name = 'fates_hydr_resid_node'
     call fates_params%RetreiveParameterAllocate(name=name, &
           data=this%hydr_resid_node)
     
     name = 'fates_hydr_fcap_node'
     call fates_params%RetreiveParameterAllocate(name=name, &
           data=this%hydr_fcap_node)

     name = 'fates_hydr_pinot_node'
     call fates_params%RetreiveParameterAllocate(name=name, &
           data=this%hydr_pinot_node)

     name = 'fates_hydr_kmax_node'
     call fates_params%RetreiveParameterAllocate(name=name, &
           data=this%hydr_kmax_node)

  end subroutine Receive_PFT_hydr_organs

  ! ===============================================================================================
  
  subroutine FatesReportPFTParams(is_master)
     
     ! Argument
     logical, intent(in) :: is_master  ! Only log if this is the master proc

     logical, parameter :: debug_report = .false.
     character(len=32),parameter :: fmt0 = '(a,100(F12.4,1X))'

     integer :: npft,ipft
     
     npft = size(EDPftvarcon_inst%evergreen,1)
     
     if(debug_report .and. is_master) then
        
        if(npft>100)then
           write(fates_log(),*) 'you are trying to report pft parameters during initialization'
           write(fates_log(),*) 'but you have so many that it is over-running the format spec'
           write(fates_log(),*) 'simply bump up the muptiplier in parameter fmt0 shown above'
           call endrun(msg=errMsg(sourcefile, __LINE__))
        end if

        write(fates_log(),*) '-----------  FATES PFT Parameters -----------------'
        write(fates_log(),fmt0) 'dbh max height = ',EDPftvarcon_inst%allom_dbh_maxheight
        write(fates_log(),fmt0) 'dbh mature = ',EDPftvarcon_inst%dbh_repro_threshold
        write(fates_log(),fmt0) 'freezetol = ',EDPftvarcon_inst%freezetol
        write(fates_log(),fmt0) 'wood_density = ',EDPftvarcon_inst%wood_density
        write(fates_log(),fmt0) 'hgt_min = ',EDPftvarcon_inst%hgt_min
        write(fates_log(),fmt0) 'dleaf = ',EDPftvarcon_inst%dleaf
        write(fates_log(),fmt0) 'z0mr = ',EDPftvarcon_inst%z0mr
        write(fates_log(),fmt0) 'displar = ',EDPftvarcon_inst%displar
        write(fates_log(),fmt0) 'cushion = ',EDPftvarcon_inst%cushion
        write(fates_log(),fmt0) 'leaf_stor_priority = ',EDPftvarcon_inst%leaf_stor_priority
        write(fates_log(),fmt0) 'crown = ',EDPftvarcon_inst%crown
        write(fates_log(),fmt0) 'bark_scaler = ',EDPftvarcon_inst%bark_scaler
        write(fates_log(),fmt0) 'crown_kill = ',EDPftvarcon_inst%crown_kill
        write(fates_log(),fmt0) 'initd = ',EDPftvarcon_inst%initd
        write(fates_log(),fmt0) 'seed_suppl = ',EDPftvarcon_inst%seed_suppl
<<<<<<< HEAD
        write(fates_log(),fmt0) 'BB_slope = ',EDPftvarcon_inst%BB_slope
=======
        write(fates_log(),fmt0) 'bb_slope = ',EDPftvarcon_inst%bb_slope
>>>>>>> 9213ca2b
        write(fates_log(),fmt0) 'medlyn_slope = ',EDPftvarcon_inst%medlyn_slope         
        write(fates_log(),fmt0) 'stomatal_intercept = ',EDPftvarcon_inst%stomatal_intercept
        write(fates_log(),fmt0) 'root_long = ',EDPftvarcon_inst%root_long
        write(fates_log(),fmt0) 'senleaf_long_fdrought = ',EDPftvarcon_inst%senleaf_long_fdrought
        write(fates_log(),fmt0) 'seed_alloc_mature = ',EDPftvarcon_inst%seed_alloc_mature
        write(fates_log(),fmt0) 'seed_alloc = ',EDPftvarcon_inst%seed_alloc
        write(fates_log(),fmt0) 'woody = ',EDPftvarcon_inst%woody
        write(fates_log(),fmt0) 'stress_decid = ',EDPftvarcon_inst%stress_decid
        write(fates_log(),fmt0) 'season_decid = ',EDPftvarcon_inst%season_decid
        write(fates_log(),fmt0) 'evergreen = ',EDPftvarcon_inst%evergreen
        write(fates_log(),fmt0) 'slamax = ',EDPftvarcon_inst%slamax
        write(fates_log(),fmt0) 'slatop = ',EDPftvarcon_inst%slatop        
        write(fates_log(),fmt0) 'leaf_long = ',EDPftvarcon_inst%leaf_long
        write(fates_log(),fmt0) 'fnrt_prof_mode = ',EDPftvarcon_inst%fnrt_prof_mode
        write(fates_log(),fmt0) 'fnrt_prof_a = ',EDPftvarcon_inst%fnrt_prof_a
        write(fates_log(),fmt0) 'fnrt_prof_b = ',EDPftvarcon_inst%fnrt_prof_b
        write(fates_log(),fmt0) 'lf_flab = ',EDPftvarcon_inst%lf_flab
        write(fates_log(),fmt0) 'lf_fcel = ',EDPftvarcon_inst%lf_fcel
        write(fates_log(),fmt0) 'lf_flig = ',EDPftvarcon_inst%lf_flig
        write(fates_log(),fmt0) 'fr_flab = ',EDPftvarcon_inst%fr_flab
        write(fates_log(),fmt0) 'fr_fcel = ',EDPftvarcon_inst%fr_fcel
        write(fates_log(),fmt0) 'fr_flig = ',EDPftvarcon_inst%fr_flig
        write(fates_log(),fmt0) 'xl = ',EDPftvarcon_inst%xl
        write(fates_log(),fmt0) 'clumping_index = ',EDPftvarcon_inst%clumping_index
        write(fates_log(),fmt0) 'c3psn = ',EDPftvarcon_inst%c3psn
        write(fates_log(),fmt0) 'vcmax25top = ',EDPftvarcon_inst%vcmax25top
        write(fates_log(),fmt0) 'smpso = ',EDPftvarcon_inst%smpso
        write(fates_log(),fmt0) 'smpsc = ',EDPftvarcon_inst%smpsc
        write(fates_log(),fmt0) 'grperc = ',EDPftvarcon_inst%grperc
        write(fates_log(),fmt0) 'c2b = ',EDPftvarcon_inst%c2b
        write(fates_log(),fmt0) 'bmort = ',EDPftvarcon_inst%bmort
        write(fates_log(),fmt0) 'mort_ip_size_senescence = ', EDPftvarcon_inst%mort_ip_size_senescence
        write(fates_log(),fmt0) 'mort_r_size_senescence = ', EDPftvarcon_inst%mort_r_size_senescence
        write(fates_log(),fmt0) 'mort_ip_age_senescence = ', EDPftvarcon_inst%mort_ip_age_senescence
        write(fates_log(),fmt0) 'mort_r_age_senescence = ', EDPftvarcon_inst%mort_r_age_senescence 
        write(fates_log(),fmt0) 'mort_scalar_coldstress = ',EDPftvarcon_inst%mort_scalar_coldstress
        write(fates_log(),fmt0) 'mort_scalar_cstarvation = ',EDPftvarcon_inst%mort_scalar_cstarvation
        write(fates_log(),fmt0) 'mort_scalar_hydrfailure = ',EDPftvarcon_inst%mort_scalar_hydrfailure
        write(fates_log(),fmt0) 'hf_sm_threshold = ',EDPftvarcon_inst%hf_sm_threshold
        write(fates_log(),fmt0) 'hf_flc_threshold = ',EDPftvarcon_inst%hf_flc_threshold
        write(fates_log(),fmt0) 'vcmaxha = ',EDPftvarcon_inst%vcmaxha
        write(fates_log(),fmt0) 'jmaxha = ',EDPftvarcon_inst%jmaxha
        write(fates_log(),fmt0) 'tpuha = ',EDPftvarcon_inst%tpuha
        write(fates_log(),fmt0) 'vcmaxhd = ',EDPftvarcon_inst%vcmaxhd
        write(fates_log(),fmt0) 'jmaxhd = ',EDPftvarcon_inst%jmaxhd
        write(fates_log(),fmt0) 'tpuhd = ',EDPftvarcon_inst%tpuhd
        write(fates_log(),fmt0) 'vcmaxse = ',EDPftvarcon_inst%vcmaxse
        write(fates_log(),fmt0) 'jmaxse = ',EDPftvarcon_inst%jmaxse
        write(fates_log(),fmt0) 'tpuse = ',EDPftvarcon_inst%tpuse
        write(fates_log(),fmt0) 'germination_rate = ',EDPftvarcon_inst%germination_rate
        write(fates_log(),fmt0) 'seed_decay_rate = ',EDPftvarcon_inst%seed_decay_rate
        write(fates_log(),fmt0) 'branch_turnover = ',EDPftvarcon_inst%branch_turnover
        write(fates_log(),fmt0) 'trim_limit = ',EDPftvarcon_inst%trim_limit
        write(fates_log(),fmt0) 'trim_inc = ',EDPftvarcon_inst%trim_inc
        write(fates_log(),fmt0) 'rhol = ',EDPftvarcon_inst%rhol
        write(fates_log(),fmt0) 'rhos = ',EDPftvarcon_inst%rhos
        write(fates_log(),fmt0) 'taul = ',EDPftvarcon_inst%taul 
        write(fates_log(),fmt0) 'taus = ',EDPftvarcon_inst%taus
        write(fates_log(),fmt0) 'phenflush_fraction',EDpftvarcon_inst%phenflush_fraction
        write(fates_log(),fmt0) 'phen_cold_size_threshold = ',EDPftvarcon_inst%phen_cold_size_threshold
        write(fates_log(),fmt0) 'phen_stem_drop_fraction',EDpftvarcon_inst%phen_stem_drop_fraction
        write(fates_log(),fmt0) 'fire_alpha_SH = ',EDPftvarcon_inst%fire_alpha_SH
        write(fates_log(),fmt0) 'allom_hmode = ',EDPftvarcon_inst%allom_hmode
        write(fates_log(),fmt0) 'allom_lmode = ',EDPftvarcon_inst%allom_lmode
        write(fates_log(),fmt0) 'allom_fmode = ',EDPftvarcon_inst%allom_fmode
        write(fates_log(),fmt0) 'allom_amode = ',EDPftvarcon_inst%allom_amode
        write(fates_log(),fmt0) 'allom_cmode = ',EDPftvarcon_inst%allom_cmode
        write(fates_log(),fmt0) 'allom_smode = ',EDPftvarcon_inst%allom_smode
        write(fates_log(),fmt0) 'allom_la_per_sa_int = ',EDPftvarcon_inst%allom_la_per_sa_int
        write(fates_log(),fmt0) 'allom_la_per_sa_slp = ',EDPftvarcon_inst%allom_la_per_sa_slp
        write(fates_log(),fmt0) 'allom_l2fr = ',EDPftvarcon_inst%allom_l2fr
        write(fates_log(),fmt0) 'allom_agb_frac = ',EDPftvarcon_inst%allom_agb_frac
        write(fates_log(),fmt0) 'allom_d2h1 = ',EDPftvarcon_inst%allom_d2h1
        write(fates_log(),fmt0) 'allom_d2h2 = ',EDPftvarcon_inst%allom_d2h2
        write(fates_log(),fmt0) 'allom_d2h3 = ',EDPftvarcon_inst%allom_d2h3
        write(fates_log(),fmt0) 'allom_d2bl1 = ',EDPftvarcon_inst%allom_d2bl1
        write(fates_log(),fmt0) 'allom_d2bl2 = ',EDPftvarcon_inst%allom_d2bl2
        write(fates_log(),fmt0) 'allom_d2bl3 = ',EDPftvarcon_inst%allom_d2bl3
        write(fates_log(),fmt0) 'allom_sai_scaler = ',EDPftvarcon_inst%allom_sai_scaler
        write(fates_log(),fmt0) 'allom_blca_expnt_diff = ',EDPftvarcon_inst%allom_blca_expnt_diff
        write(fates_log(),fmt0) 'allom_d2ca_coefficient_max = ',EDPftvarcon_inst%allom_d2ca_coefficient_max
        write(fates_log(),fmt0) 'allom_d2ca_coefficient_min = ',EDPftvarcon_inst%allom_d2ca_coefficient_min        
        write(fates_log(),fmt0) 'allom_agb1 = ',EDPftvarcon_inst%allom_agb1
        write(fates_log(),fmt0) 'allom_agb2 = ',EDPftvarcon_inst%allom_agb2
        write(fates_log(),fmt0) 'allom_agb3 = ',EDPftvarcon_inst%allom_agb3
        write(fates_log(),fmt0) 'allom_agb4 = ',EDPftvarcon_inst%allom_agb4
	write(fates_log(),fmt0) 'allom_frbstor_repro = ',EDPftvarcon_inst%allom_frbstor_repro
        write(fates_log(),fmt0) 'hydr_p_taper = ',EDPftvarcon_inst%hydr_p_taper
        write(fates_log(),fmt0) 'hydr_rs2 = ',EDPftvarcon_inst%hydr_rs2
        write(fates_log(),fmt0) 'hydr_srl = ',EDPftvarcon_inst%hydr_srl
        write(fates_log(),fmt0) 'hydr_rfrac_stem = ',EDPftvarcon_inst%hydr_rfrac_stem
        write(fates_log(),fmt0) 'hydr_avuln_gs = ',EDPftvarcon_inst%hydr_avuln_gs
        write(fates_log(),fmt0) 'hydr_p50_gs = ',EDPftvarcon_inst%hydr_p50_gs
        write(fates_log(),fmt0) 'hydr_avuln_node = ',EDPftvarcon_inst%hydr_avuln_node
        write(fates_log(),fmt0) 'hydr_p50_node = ',EDPftvarcon_inst%hydr_p50_node
        write(fates_log(),fmt0) 'hydr_thetas_node = ',EDPftvarcon_inst%hydr_thetas_node 
        write(fates_log(),fmt0) 'hydr_epsil_node = ',EDPftvarcon_inst%hydr_epsil_node
        write(fates_log(),fmt0) 'hydr_pitlp_node = ',EDPftvarcon_inst%hydr_pitlp_node
        write(fates_log(),fmt0) 'hydr_resid_node = ',EDPftvarcon_inst%hydr_resid_node
        write(fates_log(),fmt0) 'hydr_fcap_node = ',EDPftvarcon_inst%hydr_fcap_node
        write(fates_log(),fmt0) 'hydr_pinot_node = ',EDPftvarcon_inst%hydr_pinot_node
        write(fates_log(),fmt0) 'hydr_kmax_node = ',EDPftvarcon_inst%hydr_kmax_node
        
        
        write(fates_log(),fmt0) 'prt_nitr_stoich_p1 = ',EDPftvarcon_inst%prt_nitr_stoich_p1
        write(fates_log(),fmt0) 'prt_nitr_stoich_p2 = ',EDPftvarcon_inst%prt_nitr_stoich_p2
        write(fates_log(),fmt0) 'prt_phos_stoich_p1 = ',EDPftvarcon_inst%prt_phos_stoich_p1
        write(fates_log(),fmt0) 'prt_phos_stoich_p2 = ',EDPftvarcon_inst%prt_phos_stoich_p2
        write(fates_log(),fmt0) 'prt_grperc_organ   = ',EDPftvarcon_inst%prt_grperc_organ
        write(fates_log(),fmt0) 'prt_alloc_priority = ',EDPftvarcon_inst%prt_alloc_priority

        write(fates_log(),fmt0) 'turnover_carb_retrans = ',EDPftvarcon_inst%turnover_carb_retrans
        write(fates_log(),fmt0) 'turnover_nitr_retrans = ',EDPftvarcon_inst%turnover_nitr_retrans
        write(fates_log(),fmt0) 'turnover_phos_retrans = ',EDPftvarcon_inst%turnover_phos_retrans

        write(fates_log(),*) '-------------------------------------------------'

     end if

  end subroutine FatesReportPFTParams


  ! =====================================================================================

  subroutine FatesCheckParams(is_master, parteh_mode)

     ! ----------------------------------------------------------------------------------
     !
     ! This subroutine performs logical checks on user supplied parameters.  It cross
     ! compares various parameters and will fail if they don't make sense.  
     ! Examples:
     ! A tree can not be defined as both evergreen and deciduous.  A woody plant
     ! cannot have a structural biomass allometry intercept of 0, and a non-woody
     ! plant (grass) can't have a non-zero intercept...
     ! -----------------------------------------------------------------------------------
    use FatesConstantsMod  , only : fates_check_param_set
    use FatesConstantsMod  , only : itrue, ifalse
    
     ! Argument
     logical, intent(in) :: is_master    ! Only log if this is the master proc
     integer, intent(in) :: parteh_mode  ! argument for nl flag hlm_parteh_mode

     character(len=32),parameter :: fmt0 = '(a,100(F12.4,1X))'

     integer :: npft     ! number of PFTs
     integer :: ipft     ! pft index
     integer :: nleafage ! size of the leaf age class array
     integer :: iage     ! leaf age class index
     integer :: norgans  ! size of the plant organ dimension

     npft = size(EDPftvarcon_inst%evergreen,1)

     ! Prior to performing checks copy grperc to the 
     ! organ dimensioned version

     norgans = size(EDPftvarcon_inst%prt_nitr_stoich_p1,2)
     allocate(EDPftvarcon_inst%prt_grperc_organ(npft,norgans))
     do ipft = 1,npft
        EDPftvarcon_inst%prt_grperc_organ(ipft,1:norgans) = EDPftvarcon_inst%grperc(ipft)
     end do

     
     if(.not.is_master) return

     if (parteh_mode .eq. prt_cnp_flex_allom_hyp) then
        write(fates_log(),*) 'FATES Plant Allocation and Reactive Transport'
        write(fates_log(),*) 'with flexible target stoichiometry for NP and'
        write(fates_log(),*) 'allometrically constrianed C is still under development'
        write(fates_log(),*) 'Aborting'
        call endrun(msg=errMsg(sourcefile, __LINE__))
        
     elseif (parteh_mode .ne. prt_carbon_allom_hyp) then
        
        write(fates_log(),*) 'FATES Plant Allocation and Reactive Transport has'
        write(fates_log(),*) 'only 1 module supported, allometric carbon only.'
        write(fates_log(),*) 'fates_parteh_mode must be set to 1 in the namelist'
        write(fates_log(),*) 'Aborting'
        call endrun(msg=errMsg(sourcefile, __LINE__))
     end if


     if (norgans .ne. num_organ_types) then
        write(fates_log(),*) 'The size of the organ dimension for PRT parameters'
        write(fates_log(),*) 'as specified in the parameter file is incompatible.'
        write(fates_log(),*) 'All currently acceptable hypothesese are using'
        write(fates_log(),*) 'the full set of num_organ_types = ',num_organ_types
        write(fates_log(),*) 'The parameter file listed ',norgans
        write(fates_log(),*) 'Exiting'
        call endrun(msg=errMsg(sourcefile, __LINE__))
     end if


     
     do ipft = 1,npft
        
        ! Check to see if evergreen, deciduous flags are mutually exclusive
        ! ----------------------------------------------------------------------------------

        if ( int(EDPftvarcon_inst%evergreen(ipft) +    &
                 EDPftvarcon_inst%season_decid(ipft) + &
                 EDPftvarcon_inst%stress_decid(ipft)) .ne. 1 ) then
           
           write(fates_log(),*) 'PFT # ',ipft,' must be defined as having one of three'
           write(fates_log(),*) 'phenology habits, ie == 1'
           write(fates_log(),*) 'stress_decid: ',EDPftvarcon_inst%stress_decid(ipft)
           write(fates_log(),*) 'season_decid: ',EDPftvarcon_inst%season_decid(ipft)
           write(fates_log(),*) 'evergreen: ',EDPftvarcon_inst%evergreen(ipft)
           write(fates_log(),*) 'Aborting'
           call endrun(msg=errMsg(sourcefile, __LINE__))
           
        end if
        
        ! Check fine-root profile parameters

        if(EDPftvarcon_inst%fnrt_prof_a(ipft) < nearzero .or. & 
              EDPftvarcon_inst%fnrt_prof_a(ipft) > fates_check_param_set) then
            write(fates_log(),*) 'Rooting profile parameter a must have a meaningful value'
            write(fates_log(),*) 'pft: ',ipft,' fnrt_prof_a(ipft): ',EDPftvarcon_inst%fnrt_prof_a(ipft)
            write(fates_log(),*) 'Aborting'
            call endrun(msg=errMsg(sourcefile, __LINE__))
        end if

        if( EDPftvarcon_inst%fnrt_prof_mode(ipft) == 2 ) then
            if (EDPftvarcon_inst%fnrt_prof_b(ipft) < nearzero .or. & 
                  EDPftvarcon_inst%fnrt_prof_b(ipft) > fates_check_param_set) then
                write(fates_log(),*) 'Rooting profile parameter b must have a meaningful value'
                write(fates_log(),*) 'when using the 2 parameter exponential mode:'
                write(fates_log(),*) 'pft: ',ipft,' fnrt_prof_b(ipft): ',EDPftvarcon_inst%fnrt_prof_b(ipft)
                write(fates_log(),*) 'Aborting'
                call endrun(msg=errMsg(sourcefile, __LINE__))
            end if
        end if
        

        ! Check that parameter ranges for age-dependent mortality make sense   
        !-----------------------------------------------------------------------------------    
        if ( ( EDPftvarcon_inst%mort_ip_age_senescence(ipft) < fates_check_param_set ) .and. &
             (  EDPftvarcon_inst%mort_r_age_senescence(ipft) > fates_check_param_set ) ) then

           write(fates_log(),*) 'Age-dependent mortality is on'
           write(fates_log(),*) 'Please also set mort_r_age_senescence'
           write(fates_log(),*) 'Sensible values are between 0.03-0.06'
           write(fates_log(),*) 'Aborting'
           call endrun(msg=errMsg(sourcefile, __LINE__))
        end if

        ! Check that parameter ranges for size-dependent mortality make sense   
        !-----------------------------------------------------------------------------------    
        if ( ( EDPftvarcon_inst%mort_ip_size_senescence(ipft) < fates_check_param_set ) .and. &
             (  EDPftvarcon_inst%mort_r_size_senescence(ipft) > fates_check_param_set ) ) then

           write(fates_log(),*) 'Size-dependent mortality is on'
           write(fates_log(),*) 'Please also set mort_r_size_senescence'
           write(fates_log(),*) 'Sensible values are between 0.03-0.06'
           write(fates_log(),*) 'Aborting'
           call endrun(msg=errMsg(sourcefile, __LINE__))
        end if

        ! Check that parameter ranges for size-dependent mortality make sense   
        !-----------------------------------------------------------------------------------    
        if ( ( EDPftvarcon_inst%mort_ip_size_senescence(ipft) < 0.0_r8 ) .or. &
           ( EDPftvarcon_inst%mort_r_size_senescence(ipft) < 0.0_r8 ) ) then

           write(fates_log(),*) 'Either mort_ip_size_senescence or mort_r_size_senescence'
           write(fates_log(),*) 'is negative which makes no biological sense.'
           write(fates_log(),*) 'Sensible values for ip are between 1 and 300?'
           write(fates_log(),*) 'Sensible values for r are between 0.03-0.06'
           write(fates_log(),*) 'Aborting'
           call endrun(msg=errMsg(sourcefile, __LINE__))
        end if


        ! Check that parameter ranges for size-dependent mortality make sense   
        !-----------------------------------------------------------------------------------    
        if ( ( EDPftvarcon_inst%mort_ip_size_senescence(ipft) < 0.0_r8 ) .or. &
           ( EDPftvarcon_inst%mort_r_size_senescence(ipft) < 0.0_r8 ) ) then

           write(fates_log(),*) 'Either mort_ip_size_senescence or mort_r_size_senescence'
           write(fates_log(),*) 'is negative which makes no biological sense.'
           write(fates_log(),*) 'Sensible values for ip are between 1 and 300?'
           write(fates_log(),*) 'Sensible values for r are between 0.03-0.06'
           write(fates_log(),*) 'Aborting'
           call endrun(msg=errMsg(sourcefile, __LINE__))
        end if


        ! Check to see if mature and base seed allocation is greater than 1
        ! ----------------------------------------------------------------------------------
        if ( ( EDPftvarcon_inst%seed_alloc(ipft) + &
             EDPftvarcon_inst%seed_alloc_mature(ipft)) > 1.0_r8 ) then

           write(fates_log(),*) 'The sum of seed allocation from base and mature trees may'
           write(fates_log(),*) ' not exceed 1.'
           write(fates_log(),*) ' PFT#: ',ipft
           write(fates_log(),*) ' seed_alloc: ',EDPftvarcon_inst%seed_alloc(ipft)
           write(fates_log(),*) ' seed_alloc_mature: ',EDPftvarcon_inst%seed_alloc_mature(ipft)
           write(fates_log(),*) ' Aborting'
           call endrun(msg=errMsg(sourcefile, __LINE__))

        end if

        ! Check if woody plants have a structural biomass (agb) intercept
        ! ----------------------------------------------------------------------------------
        if ( ( EDPftvarcon_inst%allom_agb1(ipft) <= tiny(EDPftvarcon_inst%allom_agb1(ipft)) ) .and. &
             ( int(EDPftvarcon_inst%woody(ipft)) .eq. 1 ) ) then

           write(fates_log(),*) 'Woody plants are expected to have a non-zero intercept'
           write(fates_log(),*) ' in the diameter to AGB allometry equations'
           write(fates_log(),*) ' PFT#: ',ipft
           write(fates_log(),*) ' allom_agb1: ',EDPftvarcon_inst%allom_agb1(ipft)
           write(fates_log(),*) ' woody: ',int(EDPftvarcon_inst%woody(ipft))
           write(fates_log(),*) ' Aborting'
           call endrun(msg=errMsg(sourcefile, __LINE__))

        end if

        ! Check if non-woody plants have structural biomass (agb) intercept
        ! ----------------------------------------------------------------------------------
!        if ( ( EDPftvarcon_inst%allom_agb1(ipft) > tiny(EDPftvarcon_inst%allom_agb1(ipft)) ) .and. &
!              ( int(EDPftvarcon_inst%woody(ipft)) .ne. 1 ) ) then
!
!           write(fates_log(),*) 'Non-woody plants are expected to have a zero intercept'
!           write(fates_log(),*) ' in the diameter to AGB allometry equations'
!           write(fates_log(),*) ' This is because the definition of AGB (as far as allometry)'
!           write(fates_log(),*) ' is concerned, ignores leaf and fine-roots, and only contains'
!           write(fates_log(),*) ' woody tissues (sap and structural dead wood).'
!           write(fates_log(),*) ' PFT#: ',ipft
!           write(fates_log(),*) ' allom_agb1: ',EDPftvarcon_inst%allom_agb1(ipft)
!           write(fates_log(),*) ' woody: ',int(EDPftvarcon_inst%woody(ipft))
!           write(fates_log(),*) ' Aborting'
!           call endrun(msg=errMsg(sourcefile, __LINE__))
!
!        end if




        ! Check if the fraction of storage used for flushing deciduous trees
        ! is greater than zero, and less than or equal to 1.

        if ( int(EDPftvarcon_inst%evergreen(ipft)) .ne. 1 ) then 
           if ( ( EDPftvarcon_inst%phenflush_fraction(ipft) < nearzero ) .or. &
                ( EDPFtvarcon_inst%phenflush_fraction(ipft) > 1 ) ) then
              
              write(fates_log(),*) ' Deciduous plants must flush some storage carbon'
              write(fates_log(),*) ' on bud-burst. If phenflush_fraction is not greater than 0'
              write(fates_log(),*) ' it will not be able to put out any leaves. Plants need leaves.'
              write(fates_log(),*) ' PFT#: ',ipft
              write(fates_log(),*) ' evergreen flag: (shold be 0):',int(EDPftvarcon_inst%evergreen(ipft))
              write(fates_log(),*) ' phenflush_fraction: ', EDPFtvarcon_inst%phenflush_fraction(ipft)
              write(fates_log(),*) ' Aborting'
              call endrun(msg=errMsg(sourcefile, __LINE__))
           end if
           if ( ( EDPftvarcon_inst%phen_stem_drop_fraction(ipft) < 0.0_r8 ) .or. &
                ( EDPFtvarcon_inst%phen_stem_drop_fraction(ipft) > 1 ) ) then
              write(fates_log(),*) ' Deciduous non-wood plants must keep 0-100% of their stems'
              write(fates_log(),*) ' during the deciduous period.'
              write(fates_log(),*) ' PFT#: ',ipft
              write(fates_log(),*) ' evergreen flag: (shold be 0):',int(EDPftvarcon_inst%evergreen(ipft))
              write(fates_log(),*) ' phen_stem_drop_fraction: ', EDPFtvarcon_inst%phen_stem_drop_fraction(ipft)
              write(fates_log(),*) ' Aborting'
              call endrun(msg=errMsg(sourcefile, __LINE__))
           end if	
        end if

 
        ! Check if freezing tolerance is within reasonable bounds
        ! ----------------------------------------------------------------------------------
        
        if ( ( EDPftvarcon_inst%freezetol(ipft) > 60.0_r8 ) .or. &
             ( EDPFtvarcon_inst%freezetol(ipft) < -273.1_r8 ) ) then

           write(fates_log(),*) 'Freezing tolerance was set to a strange value'
           write(fates_log(),*) ' Units should be degrees celcius. It cannot'
           write(fates_log(),*) ' be less than absolute zero, and we check to see'
           write(fates_log(),*) ' if it is greater than 60C, which would be ludicrous as well'
           write(fates_log(),*) ' PFT#: ',ipft
           write(fates_log(),*) ' freezetol: ', EDPFtvarcon_inst%freezetol(ipft)
           write(fates_log(),*) ' Aborting'
           call endrun(msg=errMsg(sourcefile, __LINE__))

        end if

        ! Check if leaf storage priority is between 0-1
        ! ----------------------------------------------------------------------------------
        
        if ( ( EDPftvarcon_inst%leaf_stor_priority(ipft) < 0.0_r8 ) .or. &
             ( EDPftvarcon_inst%leaf_stor_priority(ipft) > 1.0_r8 ) ) then

           write(fates_log(),*) 'Prioritization of carbon allocation to leaf'
           write(fates_log(),*) ' and root turnover replacement, must be between'
           write(fates_log(),*) ' 0 and 1'
           write(fates_log(),*) ' PFT#: ',ipft
           write(fates_log(),*) 'leaf_stor_priority: ',EDPftvarcon_inst%leaf_stor_priority(ipft)
           write(fates_log(),*) ' Aborting'
           call endrun(msg=errMsg(sourcefile, __LINE__))

        end if

        ! Check if fraction of storage to reproduction is between 0-1
        ! ----------------------------------------------------------------------------------
        
        if ( ( EDPftvarcon_inst%allom_frbstor_repro(ipft) < 0.0_r8 ) .or. &
             ( EDPftvarcon_inst%allom_frbstor_repro(ipft) > 1.0_r8 ) ) then

           write(fates_log(),*) 'fraction of storage to reproduction'
           write(fates_log(),*) ' after plants die, must be between'
           write(fates_log(),*) ' 0 and 1'
           write(fates_log(),*) ' PFT#: ',ipft
           write(fates_log(),*) ' allom_frbstor_repro: ',EDPftvarcon_inst%allom_frbstor_repro(ipft)
           write(fates_log(),*) ' Aborting'
           call endrun(msg=errMsg(sourcefile, __LINE__))

        end if

        ! Check if photosynthetic pathway is neither C3/C4
        ! ----------------------------------------------------------------------------------
        
        if ( ( EDPftvarcon_inst%c3psn(ipft) < 0.0_r8 ) .or. &
             ( EDPftvarcon_inst%c3psn(ipft) > 1.0_r8 ) ) then

           write(fates_log(),*) ' Two photosynthetic pathways are currently supported'
           write(fates_log(),*) ' C4 plants have c3psn = 0'
           write(fates_log(),*) ' C3 plants have c3psn = 1'
           write(fates_log(),*) ' PFT#: ',ipft
           write(fates_log(),*) ' c3psn(pft): ',EDPftvarcon_inst%c3psn(ipft)
           write(fates_log(),*) ' Aborting'
           call endrun(msg=errMsg(sourcefile, __LINE__))

        end if


        ! Check re-translocations
        ! Seems reasonable to assume that sapwood, structure and reproduction
        ! should not be re-translocating mass upon turnover.
        ! Note to advanced users. Feel free to remove these checks...
        ! -------------------------------------------------------------------
        
        if ( (EDPftvarcon_inst%turnover_carb_retrans(ipft,repro_organ) > nearzero) ) then
           write(fates_log(),*) ' Retranslocation of reproductive tissues should be zero.'
           write(fates_log(),*) ' PFT#: ',ipft
           write(fates_log(),*) ' carbon: ',EDPftvarcon_inst%turnover_carb_retrans(ipft,repro_organ)
           write(fates_log(),*) ' Aborting'
           call endrun(msg=errMsg(sourcefile, __LINE__))
        end if
        if (parteh_mode .eq. prt_cnp_flex_allom_hyp) then
           if ((EDPftvarcon_inst%turnover_nitr_retrans(ipft,repro_organ) > nearzero) .or.  & 
               (EDPftvarcon_inst%turnover_phos_retrans(ipft,repro_organ) > nearzero) ) then
              write(fates_log(),*) ' Retranslocation of reproductive tissues should be zero.'
              write(fates_log(),*) ' PFT#: ',ipft
              write(fates_log(),*) ' carbon: ',EDPftvarcon_inst%turnover_carb_retrans(ipft,repro_organ)
              write(fates_log(),*) ' nitr: ',EDPftvarcon_inst%turnover_nitr_retrans(ipft,repro_organ)
              write(fates_log(),*) ' phos: ',EDPftvarcon_inst%turnover_phos_retrans(ipft,repro_organ)
              write(fates_log(),*) ' Aborting'
              call endrun(msg=errMsg(sourcefile, __LINE__))
           end if
        end if
           
        if ((EDPftvarcon_inst%turnover_carb_retrans(ipft,sapw_organ) > nearzero)) then
           write(fates_log(),*) ' Retranslocation of sapwood tissues should be zero.'
           write(fates_log(),*) ' PFT#: ',ipft
           write(fates_log(),*) ' carbon: ',EDPftvarcon_inst%turnover_carb_retrans(ipft,sapw_organ)
           write(fates_log(),*) ' Aborting'
           call endrun(msg=errMsg(sourcefile, __LINE__))
        end if
        if (parteh_mode .eq. prt_cnp_flex_allom_hyp) then
           if ((EDPftvarcon_inst%turnover_nitr_retrans(ipft,sapw_organ) > nearzero) .or.  & 
               (EDPftvarcon_inst%turnover_phos_retrans(ipft,sapw_organ) > nearzero) ) then
              write(fates_log(),*) ' Retranslocation of sapwood tissues should be zero.'
              write(fates_log(),*) ' PFT#: ',ipft
              write(fates_log(),*) ' carbon: ',EDPftvarcon_inst%turnover_carb_retrans(ipft,sapw_organ)
              write(fates_log(),*) ' nitr: ',EDPftvarcon_inst%turnover_nitr_retrans(ipft,sapw_organ)
              write(fates_log(),*) ' phos: ',EDPftvarcon_inst%turnover_phos_retrans(ipft,sapw_organ)
              write(fates_log(),*) ' Aborting'
              call endrun(msg=errMsg(sourcefile, __LINE__))
           end if
        end if

        if ((EDPftvarcon_inst%turnover_carb_retrans(ipft,struct_organ) > nearzero)) then
           write(fates_log(),*) ' Retranslocation of structural(dead) tissues should be zero.'
           write(fates_log(),*) ' PFT#: ',ipft
           write(fates_log(),*) ' carbon: ',EDPftvarcon_inst%turnover_carb_retrans(ipft,struct_organ)
           write(fates_log(),*) ' Aborting'
           call endrun(msg=errMsg(sourcefile, __LINE__))
        end if
        if (parteh_mode .eq. prt_cnp_flex_allom_hyp) then
           if ((EDPftvarcon_inst%turnover_nitr_retrans(ipft,struct_organ) > nearzero) .or.  & 
               (EDPftvarcon_inst%turnover_phos_retrans(ipft,struct_organ) > nearzero) ) then
              write(fates_log(),*) ' Retranslocation of structural(dead) tissues should be zero.'
              write(fates_log(),*) ' PFT#: ',ipft
              write(fates_log(),*) ' nitr: ',EDPftvarcon_inst%turnover_nitr_retrans(ipft,struct_organ)
              write(fates_log(),*) ' phos: ',EDPftvarcon_inst%turnover_phos_retrans(ipft,struct_organ)
              write(fates_log(),*) ' Aborting'
              call endrun(msg=errMsg(sourcefile, __LINE__))
           end if
        end if
        
        ! Leaf retranslocation should be between 0 and 1
        if ( (EDPftvarcon_inst%turnover_carb_retrans(ipft,leaf_organ) > 1.0_r8) .or. & 
             (EDPftvarcon_inst%turnover_carb_retrans(ipft,leaf_organ) < 0.0_r8) ) then
           write(fates_log(),*) ' Retranslocation of leaf tissues should be between 0 and 1.'
           write(fates_log(),*) ' PFT#: ',ipft
           write(fates_log(),*) ' carbon: ',EDPftvarcon_inst%turnover_carb_retrans(ipft,leaf_organ)
           write(fates_log(),*) ' Aborting'
           call endrun(msg=errMsg(sourcefile, __LINE__))
        end if
        if (parteh_mode .eq. prt_cnp_flex_allom_hyp) then
           if ((EDPftvarcon_inst%turnover_nitr_retrans(ipft,leaf_organ) > 1.0_r8) .or.  & 
               (EDPftvarcon_inst%turnover_phos_retrans(ipft,leaf_organ) > 1.0_r8) .or. &
               (EDPftvarcon_inst%turnover_nitr_retrans(ipft,leaf_organ) < 0.0_r8) .or.  & 
               (EDPftvarcon_inst%turnover_phos_retrans(ipft,leaf_organ) < 0.0_r8)) then
              write(fates_log(),*) ' Retranslocation of leaf tissues should be between 0 and 1.'
              write(fates_log(),*) ' PFT#: ',ipft
              write(fates_log(),*) ' nitr: ',EDPftvarcon_inst%turnover_nitr_retrans(ipft,leaf_organ)
              write(fates_log(),*) ' phos: ',EDPftvarcon_inst%turnover_phos_retrans(ipft,leaf_organ)
              write(fates_log(),*) ' Aborting'
              call endrun(msg=errMsg(sourcefile, __LINE__))
           end if
        end if
        
        ! Fineroot retranslocation should be between 0-1
        if ((EDPftvarcon_inst%turnover_carb_retrans(ipft,fnrt_organ) > 1.0_r8) .or. & 
            (EDPftvarcon_inst%turnover_carb_retrans(ipft,fnrt_organ) < 0.0_r8)) then
           write(fates_log(),*) ' Retranslocation of leaf tissues should be between 0 and 1.'
           write(fates_log(),*) ' PFT#: ',ipft
           write(fates_log(),*) ' carbon: ',EDPftvarcon_inst%turnover_carb_retrans(ipft,fnrt_organ)
           write(fates_log(),*) ' Aborting'
           call endrun(msg=errMsg(sourcefile, __LINE__))
        end if
        if (parteh_mode .eq. prt_cnp_flex_allom_hyp) then
           if ((EDPftvarcon_inst%turnover_nitr_retrans(ipft,fnrt_organ) > 1.0_r8) .or.  & 
               (EDPftvarcon_inst%turnover_phos_retrans(ipft,fnrt_organ) > 1.0_r8) .or. &
               (EDPftvarcon_inst%turnover_nitr_retrans(ipft,fnrt_organ) < 0.0_r8) .or.  & 
               (EDPftvarcon_inst%turnover_phos_retrans(ipft,fnrt_organ) < 0.0_r8)) then
              write(fates_log(),*) ' Retranslocation of leaf tissues should be between 0 and 1.'
              write(fates_log(),*) ' PFT#: ',ipft
              write(fates_log(),*) ' nitr: ',EDPftvarcon_inst%turnover_nitr_retrans(ipft,fnrt_organ)
              write(fates_log(),*) ' phos: ',EDPftvarcon_inst%turnover_phos_retrans(ipft,fnrt_organ)
              write(fates_log(),*) ' Aborting'
              call endrun(msg=errMsg(sourcefile, __LINE__))
           end if
        end if

        ! Storage retranslocation should be between 0-1 (storage retrans seems weird, but who knows)
        if ((EDPftvarcon_inst%turnover_carb_retrans(ipft,store_organ) > 1.0_r8) .or. & 
            (EDPftvarcon_inst%turnover_carb_retrans(ipft,store_organ) < 0.0_r8)) then
           write(fates_log(),*) ' Retranslocation of leaf tissues should be between 0 and 1.'
           write(fates_log(),*) ' PFT#: ',ipft
           write(fates_log(),*) ' carbon: ',EDPftvarcon_inst%turnover_carb_retrans(ipft,store_organ)
           write(fates_log(),*) ' Aborting'
           call endrun(msg=errMsg(sourcefile, __LINE__))
        end if
        if (parteh_mode .eq. prt_cnp_flex_allom_hyp) then
           if ((EDPftvarcon_inst%turnover_nitr_retrans(ipft,store_organ) > 1.0_r8) .or.  & 
               (EDPftvarcon_inst%turnover_phos_retrans(ipft,store_organ) > 1.0_r8) .or. &
               (EDPftvarcon_inst%turnover_nitr_retrans(ipft,store_organ) < 0.0_r8) .or.  & 
               (EDPftvarcon_inst%turnover_phos_retrans(ipft,store_organ) < 0.0_r8)) then
              write(fates_log(),*) ' Retranslocation of leaf tissues should be between 0 and 1.'
              write(fates_log(),*) ' PFT#: ',ipft
              write(fates_log(),*) ' nitr: ',EDPftvarcon_inst%turnover_nitr_retrans(ipft,store_organ)
              write(fates_log(),*) ' phos: ',EDPftvarcon_inst%turnover_phos_retrans(ipft,store_organ)
              write(fates_log(),*) ' Aborting'
              call endrun(msg=errMsg(sourcefile, __LINE__))
           end if
        end if

        ! Growth respiration
        if (parteh_mode .eq. prt_carbon_allom_hyp) then
           if ( ( EDPftvarcon_inst%grperc(ipft) < 0.0_r8) .or. &
                ( EDPftvarcon_inst%grperc(ipft) > 1.0_r8 ) ) then
              write(fates_log(),*) ' PFT#: ',ipft
              write(fates_log(),*) ' Growth respiration must be between 0 and 1: ',EDPftvarcon_inst%grperc(ipft)
              write(fates_log(),*) ' Aborting'
              call endrun(msg=errMsg(sourcefile, __LINE__))
           end if
        elseif(parteh_mode .eq. prt_cnp_flex_allom_hyp) then
           if ( ( any(EDPftvarcon_inst%prt_grperc_organ(ipft,:) < 0.0_r8)) .or. &
                ( any(EDPftvarcon_inst%prt_grperc_organ(ipft,:) >= 1.0_r8)) ) then
              write(fates_log(),*) ' PFT#: ',ipft
              write(fates_log(),*) ' Growth respiration must be between 0 and 1: ',EDPftvarcon_inst%prt_grperc_organ(ipft,:)
              write(fates_log(),*) ' Aborting'
              call endrun(msg=errMsg(sourcefile, __LINE__))
           end if
        end if
        
        ! Stoichiometric Ratios

        ! Firstly, the seed production and germination models cannot handle nutrients. So 
        ! we assume (for now) that seeds do not have nutrients (parteh_mode = 1 is c only)
        if(parteh_mode .eq. prt_cnp_flex_allom_hyp) then
           if ( (EDPftvarcon_inst%prt_nitr_stoich_p1(ipft,repro_organ) > nearzero) .or. &
                 (EDPftvarcon_inst%prt_nitr_stoich_p1(ipft,repro_organ) < -nearzero) .or. & 
                 (EDPftvarcon_inst%prt_phos_stoich_p1(ipft,repro_organ) > nearzero) .or. &
                 (EDPftvarcon_inst%prt_phos_stoich_p1(ipft,repro_organ) < -nearzero) .or. &
                 (EDPftvarcon_inst%prt_nitr_stoich_p2(ipft,repro_organ) > nearzero) .or. &
                 (EDPftvarcon_inst%prt_nitr_stoich_p2(ipft,repro_organ) < -nearzero) .or. & 
                 (EDPftvarcon_inst%prt_phos_stoich_p2(ipft,repro_organ) > nearzero) .or. &
                 (EDPftvarcon_inst%prt_phos_stoich_p2(ipft,repro_organ) < -nearzero) ) then
              write(fates_log(),*) 'N & P should be zero in reproductive tissues'
              write(fates_log(),*) 'until nutrients are coupled into recruitment'
              write(fates_log(),*) ' PFT#: ',ipft
              write(fates_log(),*) EDPftvarcon_inst%prt_nitr_stoich_p1(ipft,repro_organ)
              write(fates_log(),*) EDPftvarcon_inst%prt_phos_stoich_p1(ipft,repro_organ)
              write(fates_log(),*) EDPftvarcon_inst%prt_nitr_stoich_p2(ipft,repro_organ)
              write(fates_log(),*) EDPftvarcon_inst%prt_phos_stoich_p2(ipft,repro_organ)
              write(fates_log(),*) ' Aborting'
              call endrun(msg=errMsg(sourcefile, __LINE__))
           end if
        end if

        ! The first nitrogen stoichiometry is used in all cases
        if ( (any(EDPftvarcon_inst%prt_nitr_stoich_p1(ipft,:) < 0.0_r8)) .or. &
             (any(EDPftvarcon_inst%prt_nitr_stoich_p1(ipft,:) >= 1.0_r8))) then
           write(fates_log(),*) ' PFT#: ',ipft
           write(fates_log(),*) ' N per C stoichiometry must bet between 0-1'
           write(fates_log(),*) EDPftvarcon_inst%prt_nitr_stoich_p1(ipft,:)
           write(fates_log(),*) ' Aborting'
           call endrun(msg=errMsg(sourcefile, __LINE__))
        end if
        if(parteh_mode .eq. prt_cnp_flex_allom_hyp) then
           if( (any(EDPftvarcon_inst%prt_nitr_stoich_p2(ipft,:) < 0.0_r8)) .or. &
               (any(EDPftvarcon_inst%prt_nitr_stoich_p2(ipft,:) >= 1.0_r8)) ) then
              write(fates_log(),*) ' PFT#: ',ipft
              write(fates_log(),*) ' N per C stoichiometry must bet between 0-1'
              write(fates_log(),*) EDPftvarcon_inst%prt_nitr_stoich_p2(ipft,:)
              write(fates_log(),*) ' Aborting'
              call endrun(msg=errMsg(sourcefile, __LINE__))
           end if
        end if

        ! Stoichiometric Ratios
        if (parteh_mode .eq. prt_cnp_flex_allom_hyp) then
           if ( (any(EDPftvarcon_inst%prt_phos_stoich_p1(ipft,:) < 0.0_r8)) .or. &
                (any(EDPftvarcon_inst%prt_phos_stoich_p1(ipft,:) >= 1.0_r8)) .or. &
                (any(EDPftvarcon_inst%prt_phos_stoich_p2(ipft,:) < 0.0_r8)) .or. &
                (any(EDPftvarcon_inst%prt_phos_stoich_p2(ipft,:) >= 1.0_r8)) ) then
              write(fates_log(),*) ' PFT#: ',ipft
              write(fates_log(),*) ' P per C stoichiometry must bet between 0-1'
              write(fates_log(),*) EDPftvarcon_inst%prt_phos_stoich_p1(ipft,:)
              write(fates_log(),*) EDPftvarcon_inst%prt_phos_stoich_p2(ipft,:)
              write(fates_log(),*) ' Aborting'
              call endrun(msg=errMsg(sourcefile, __LINE__))
           end if
        end if
        if (parteh_mode .eq. prt_cnp_flex_allom_hyp) then
           if ( any(EDPftvarcon_inst%prt_alloc_priority(ipft,:) < 0) .or. &
                any(EDPftvarcon_inst%prt_alloc_priority(ipft,:) > 6) ) then
              write(fates_log(),*) ' PFT#: ',ipft
              write(fates_log(),*) ' Allocation priorities should be 0-6 for H1'
              write(fates_log(),*) EDPftvarcon_inst%prt_alloc_priority(ipft,:)
              write(fates_log(),*) ' Aborting'
              call endrun(msg=errMsg(sourcefile, __LINE__))
           end if
        end if


        ! Check turnover time-scales
        
        nleafage = size(EDPftvarcon_inst%leaf_long,dim=2)

        do iage = 1, nleafage

           if ( EDPftvarcon_inst%leaf_long(ipft,iage)>nearzero ) then
              
              ! Check that leaf turnover doesn't exeed 1 day
              if ( (years_per_day / EDPftvarcon_inst%leaf_long(ipft,iage)) > 1._r8 ) then
                 write(fates_log(),*) 'Leaf turnover time-scale is greater than 1 day!'
                 write(fates_log(),*) 'ipft: ',ipft,' iage: ',iage
                 write(fates_log(),*) 'leaf_long(ipft,iage): ',EDPftvarcon_inst%leaf_long(ipft,iage),' [years]'
                 write(fates_log(),*) 'Aborting'
                 call endrun(msg=errMsg(sourcefile, __LINE__))
              end if
              
              ! Check to make sure that all other age-classes for this PFT also
              ! have non-zero entries, it wouldn't make sense otherwise
              if ( any(EDPftvarcon_inst%leaf_long(ipft,:) <= nearzero) ) then
                 write(fates_log(),*) 'You specified a leaf_long that is zero or'
                 write(fates_log(),*) 'invalid for a particular age class.'
                 write(fates_log(),*) 'Yet, other age classes for this PFT are non-zero.'
                 write(fates_log(),*) 'this doesnt make sense.'
                 write(fates_log(),*) 'ipft = ',ipft
                 write(fates_log(),*) 'leaf_long(ipft,:) =  ',EDPftvarcon_inst%leaf_long(ipft,:)
                 write(fates_log(),*) 'Aborting'
                 call endrun(msg=errMsg(sourcefile, __LINE__))
              end if

           else
              if (EDPftvarcon_inst%evergreen(ipft) .eq. itrue) then
                 write(fates_log(),*) 'You specified zero leaf turnover: '
                 write(fates_log(),*) 'ipft: ',ipft,' iage: ',iage
                 write(fates_log(),*) 'leaf_long(ipft,iage): ',EDPftvarcon_inst%leaf_long(ipft,iage)
                 write(fates_log(),*) 'yet this is an evergreen PFT, and it only makes sense'
                 write(fates_log(),*) 'that an evergreen would have leaf maintenance turnover'
                 write(fates_log(),*) 'disable this error if you are ok with this'
                 call endrun(msg=errMsg(sourcefile, __LINE__))
              end if
           end if

        end do

        ! Check the turnover rates on the senescing leaf pool
        if ( EDPftvarcon_inst%leaf_long(ipft,nleafage)>nearzero ) then
           
           ! Check that leaf turnover doesn't exeed 1 day
           if ( (years_per_day / &
                 (EDPftvarcon_inst%leaf_long(ipft,nleafage) * &
                  EDPftvarcon_inst%senleaf_long_fdrought(ipft))) > 1._r8 ) then
              write(fates_log(),*) 'Drought-senescent turnover time-scale is greater than 1 day!'
              write(fates_log(),*) 'ipft: ',ipft
              write(fates_log(),*) 'leaf_long(ipft,nleafage)*senleaf_long_fdrought: ', &
                    EDPftvarcon_inst%leaf_long(ipft,nleafage)*EDPftvarcon_inst%senleaf_long_fdrought(ipft),' [years]'
              write(fates_log(),*) 'Aborting'
              call endrun(msg=errMsg(sourcefile, __LINE__))
           end if
        end if
        
        if ( EDPftvarcon_inst%senleaf_long_fdrought(ipft)<nearzero .or. &
             EDPftvarcon_inst%senleaf_long_fdrought(ipft)>1._r8 ) then
           write(fates_log(),*) 'senleaf_long_fdrought(ipft) must be greater than 0 '
           write(fates_log(),*) 'or less than or equal to 1.'
           write(fates_log(),*) 'Set this to 1 if you want no accelerated senescence turnover'
           write(fates_log(),*) 'ipft = ',ipft
           write(fates_log(),*) 'senleaf_long_fdrought(ipft) = ',EDPftvarcon_inst%senleaf_long_fdrought(ipft)
           call endrun(msg=errMsg(sourcefile, __LINE__))
        end if
           

        if ( EDPftvarcon_inst%root_long(ipft)>nearzero ) then
           
           ! Check that root turnover doesn't exeed 1 day
           if ( (years_per_day / EDPftvarcon_inst%root_long(ipft)) > 1._r8 ) then
              write(fates_log(),*) 'Root turnover time-scale is greater than 1 day!'
              write(fates_log(),*) 'ipft: ',ipft
              write(fates_log(),*) 'root_long(ipft): ',EDPftvarcon_inst%root_long(ipft),' [years]'
              write(fates_log(),*) 'Aborting'
              call endrun(msg=errMsg(sourcefile, __LINE__))
           end if
           
        else
           if (EDPftvarcon_inst%evergreen(ipft) .eq. itrue) then
              write(fates_log(),*) 'You specified zero root turnover: '
              write(fates_log(),*) 'ipft: ',ipft
              write(fates_log(),*) 'root_long(ipft): ',EDPftvarcon_inst%root_long(ipft)
              write(fates_log(),*) 'yet this is an evergreen PFT, and it only makes sense'
              write(fates_log(),*) 'that an evergreen would have root maintenance turnover'
              write(fates_log(),*) 'disable this error if you are ok with this'
              call endrun(msg=errMsg(sourcefile, __LINE__))
           end if
        end if
        
        ! Check Branch turnover doesn't exceed one day
        if ( EDPftvarcon_inst%branch_turnover(ipft)>nearzero ) then
           
           ! Check that branch turnover doesn't exeed 1 day
           if ( (years_per_day / EDPftvarcon_inst%branch_turnover(ipft)) > 1._r8 ) then
              write(fates_log(),*) 'Branch turnover time-scale is greater than 1 day!'
              write(fates_log(),*) 'ipft: ',ipft
              write(fates_log(),*) 'branch_turnover(ipft): ',EDPftvarcon_inst%branch_turnover(ipft),' [years]'
              write(fates_log(),*) 'Aborting'
              call endrun(msg=errMsg(sourcefile, __LINE__))
           end if
        end if


    end do

!!    ! Checks for HYDRO
!!    if( hlm_use_planthydro == itrue ) then
!!     
!!        do ipft=1,numpft
!!            
!!            ! Calculate fine-root density and see if the result
!!            ! is reasonable.
!!            ! kg/m3
!!
!!            dens_aroot = 1._r8/(g_per_kg*pi_const*EDPftvarcon_inst%hydr_rs2(ipft)**2.0_r8*EDPftvarcon_inst%hydr_srl(ipft))
!!
!!            if(rho_aroot>max_dens_aroot .or. dens_aroot<min_dens_aroot)then
!!                write(fates_log(),*) 'The two parameters controling fine root radius'
!!                write(fates_log(),*) 'and specific root length, have generated'
!!                write(fates_log(),*) 'a strange root density.'
!!                call endrun(msg=errMsg(sourcefile, __LINE__))
!!            end if
!!
!!        end if
!!    end do


     return
  end subroutine FatesCheckParams

  ! =====================================================================================

  function GetDecompyFrac(pft,organ_id,dcmpy) result(decompy_frac)
  

      ! This simple routine matches the correct decomposibility pool's
      ! material fraction with the pft parameter data.

      integer, intent(in) :: pft
      integer, intent(in) :: organ_id
      integer, intent(in) :: dcmpy
      real(r8) :: decompy_frac        
      
      ! Decomposability for leaves
      if(organ_id == leaf_organ)then
         select case(dcmpy)
         case(ilabile)
            decompy_frac=EDPftvarcon_inst%lf_flab(pft)
         case(icellulose)
            decompy_frac=EDPftvarcon_inst%lf_fcel(pft)
         case(ilignin)
            decompy_frac=EDPftvarcon_inst%lf_flig(pft)
         case default
            write(fates_log(),*) 'Unknown decompositiblity pool index: ',dcmpy
            call endrun(msg=errMsg(sourcefile, __LINE__))
         end select
      ! Decomposability for fine-roots
      elseif(organ_id == fnrt_organ) then
         select case(dcmpy)
         case(ilabile)
            decompy_frac=EDPftvarcon_inst%fr_flab(pft)
         case(icellulose)
            decompy_frac=EDPftvarcon_inst%fr_fcel(pft)
         case(ilignin)
            decompy_frac=EDPftvarcon_inst%fr_flig(pft)
         case default
            write(fates_log(),*) 'Unknown decompositiblity pool index: ',dcmpy
            call endrun(msg=errMsg(sourcefile, __LINE__))
         end select
      else
         write(fates_log(),*) 'Unknown parteh organ index: ',organ_id
         call endrun(msg=errMsg(sourcefile, __LINE__))
      end if

      return
  end function GetDecompyFrac


end module EDPftvarcon
<|MERGE_RESOLUTION|>--- conflicted
+++ resolved
@@ -50,19 +50,10 @@
      real(r8), allocatable :: bark_scaler(:)         ! scaler from dbh to bark thickness. For fire model.
      real(r8), allocatable :: crown_kill(:)          ! scaler on fire death. For fire model. 
      real(r8), allocatable :: initd(:)               ! initial seedling density 
-<<<<<<< HEAD
-     real(r8), allocatable :: seed_suppl(:)           ! seeds that come from outside the gridbox.
-     real(r8), allocatable :: BB_slope(:)            ! ball berry slope parameter
-     real(r8), allocatable :: medlyn_slope(:)         ! Medlyn slope parameter KPa^0.5
-     real(r8), allocatable :: stomatal_intercept(:)   ! intercept of stomatal conductance model (or unstressed minimum conductance) umol/m**2/s
-     
-=======
      real(r8), allocatable :: seed_suppl(:)          ! seeds that come from outside the gridbox.
      real(r8), allocatable :: bb_slope(:)            ! ball berry slope parameter
      real(r8), allocatable :: medlyn_slope(:)        ! Medlyn slope parameter KPa^0.5
      real(r8), allocatable :: stomatal_intercept(:)  ! intercept of stomatal conductance model
-                                                     ! (or unstressed minimum conductance) umol/m**2/s
->>>>>>> 9213ca2b
      real(r8), allocatable :: seed_alloc_mature(:)   ! fraction of carbon balance allocated to 
                                                      ! clonal reproduction.
      real(r8), allocatable :: seed_alloc(:)          ! fraction of carbon balance allocated to seeds.
@@ -462,20 +453,11 @@
     name = 'fates_leaf_stomatal_slope_medlyn'
     call fates_params%RegisterParameter(name=name, dimension_shape=dimension_shape_1d, &
          dimension_names=dim_names, lower_bounds=dim_lower_bound)
-<<<<<<< HEAD
           
     name = 'fates_leaf_stomatal_intercept'
     call fates_params%RegisterParameter(name=name, dimension_shape=dimension_shape_1d, &
          dimension_names=dim_names, lower_bounds=dim_lower_bound)
-     
-=======
-
-    name = 'fates_leaf_stomatal_intercept'
-    call fates_params%RegisterParameter(name=name, dimension_shape=dimension_shape_1d, &
-         dimension_names=dim_names, lower_bounds=dim_lower_bound)
-
-    
->>>>>>> 9213ca2b
+
     name = 'fates_senleaf_long_fdrought'
     call fates_params%RegisterParameter(name=name, dimension_shape=dimension_shape_1d, &
           dimension_names=dim_names, lower_bounds=dim_lower_bound)
@@ -994,8 +976,6 @@
          data=this%seed_suppl)
 
     name = 'fates_leaf_stomatal_slope_ballberry'
-<<<<<<< HEAD
-=======
     call fates_params%RetreiveParameterAllocate(name=name, &
          data=this%bb_slope)
 
@@ -1003,15 +983,6 @@
     call fates_params%RetreiveParameterAllocate(name=name, &
          data=this%medlyn_slope)
 
-    name = 'fates_leaf_stomatal_intercept'
->>>>>>> 9213ca2b
-    call fates_params%RetreiveParameterAllocate(name=name, &
-         data=this%stomatal_intercept)
-
-    name = 'fates_leaf_stomatal_slope_medlyn'   
-    call fates_params%RetreiveParameterAllocate(name=name, &
-         data=this%medlyn_slope)
-          
     name = 'fates_leaf_stomatal_intercept'
     call fates_params%RetreiveParameterAllocate(name=name, &
          data=this%stomatal_intercept)
@@ -2007,11 +1978,7 @@
         write(fates_log(),fmt0) 'crown_kill = ',EDPftvarcon_inst%crown_kill
         write(fates_log(),fmt0) 'initd = ',EDPftvarcon_inst%initd
         write(fates_log(),fmt0) 'seed_suppl = ',EDPftvarcon_inst%seed_suppl
-<<<<<<< HEAD
-        write(fates_log(),fmt0) 'BB_slope = ',EDPftvarcon_inst%BB_slope
-=======
         write(fates_log(),fmt0) 'bb_slope = ',EDPftvarcon_inst%bb_slope
->>>>>>> 9213ca2b
         write(fates_log(),fmt0) 'medlyn_slope = ',EDPftvarcon_inst%medlyn_slope         
         write(fates_log(),fmt0) 'stomatal_intercept = ',EDPftvarcon_inst%stomatal_intercept
         write(fates_log(),fmt0) 'root_long = ',EDPftvarcon_inst%root_long
