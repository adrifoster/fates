--- conflicted
+++ resolved
@@ -107,12 +107,6 @@
      real(r8), allocatable :: taul(:, :)
      real(r8), allocatable :: taus(:, :)
 
-
-     ! Damage parameters
-     real(r8), allocatable :: damage_frac(:)             ! Fraction of each cohort damaged per year
-     real(r8), allocatable :: damage_mort_p1(:)          ! Inflection point for damage mortality function
-     real(r8), allocatable :: damage_mort_p2(:)          ! Rate parameter for damage mortality function
-     
      ! Fire Parameters (No PFT vector capabilities in their own routines)
      ! See fire/SFParamsMod.F90 for bulk of fire parameters
      ! -------------------------------------------------------------------------------------------
@@ -121,6 +115,7 @@
 
      ! Non-PARTEH Allometry Parameters
      ! --------------------------------------------------------------------------------------------
+
 
      real(r8), allocatable :: allom_frbstor_repro(:)  ! fraction of bstrore for reproduction after mortality
 
@@ -300,7 +295,8 @@
     call this%Receive_PFT_numrad(fates_params)
     call this%Receive_PFT_hydr_organs(fates_params)
     call this%Receive_PFT_leafage(fates_params)
-   end subroutine Receive
+
+  end subroutine Receive
 
   !-----------------------------------------------------------------------
   subroutine Register_PFT(this, fates_params)
@@ -542,18 +538,6 @@
     call fates_params%RegisterParameter(name=name, dimension_shape=dimension_shape_1d, &
          dimension_names=dim_names, lower_bounds=dim_lower_bound)
 
-    name = 'fates_damage_frac'
-    call fates_params%RegisterParameter(name=name, dimension_shape=dimension_shape_1d, &
-         dimension_names=dim_names, lower_bounds=dim_lower_bound)
-
-    name = 'fates_damage_mort_p1'
-    call fates_params%RegisterParameter(name=name, dimension_shape=dimension_shape_1d, &
-         dimension_names=dim_names, lower_bounds=dim_lower_bound)
-
-    name = 'fates_damage_mort_p2'
-    call fates_params%RegisterParameter(name=name, dimension_shape=dimension_shape_1d, &
-         dimension_names=dim_names, lower_bounds=dim_lower_bound)
-
     name = 'fates_trim_limit'
     call fates_params%RegisterParameter(name=name, dimension_shape=dimension_shape_1d, &
           dimension_names=dim_names, lower_bounds=dim_lower_bound)
@@ -896,18 +880,6 @@
     name = 'fates_frag_seed_decay_rate'
     call fates_params%RetrieveParameterAllocate(name=name, &
          data=this%seed_decay_rate)
-
-    name = 'fates_damage_frac'
-    call fates_params%RetreiveParameterAllocate(name=name, &
-         data=this%damage_frac)
-
-    name = 'fates_damage_mort_p1'
-    call fates_params%RetreiveParameterAllocate(name=name, &
-         data=this%damage_mort_p1)
-
-    name = 'fates_damage_mort_p2'
-    call fates_params%RetreiveParameterAllocate(name=name, &
-         data=this%damage_mort_p2)
 
     name = 'fates_trim_limit'
     call fates_params%RetrieveParameterAllocate(name=name, &
@@ -1447,9 +1419,6 @@
         write(fates_log(),fmt0) 'jmaxhd = ',EDPftvarcon_inst%jmaxhd
         write(fates_log(),fmt0) 'vcmaxse = ',EDPftvarcon_inst%vcmaxse
         write(fates_log(),fmt0) 'jmaxse = ',EDPftvarcon_inst%jmaxse
-        write(fates_log(),fmt0) 'damage_frac = ',EDPftvarcon_inst%damage_frac
-        write(fates_log(),fmt0) 'damage_mort_p1 = ',EDPftvarcon_inst%damage_mort_p1
-        write(fates_log(),fmt0) 'damage_mort_p2 = ',EDPftvarcon_inst%damage_mort_p2
         write(fates_log(),fmt0) 'germination_timescale = ',EDPftvarcon_inst%germination_rate
         write(fates_log(),fmt0) 'seed_decay_turnover = ',EDPftvarcon_inst%seed_decay_rate
         write(fates_log(),fmt0) 'trim_limit = ',EDPftvarcon_inst%trim_limit
@@ -1528,13 +1497,9 @@
 
      if(.not.is_master) return
 
-<<<<<<< HEAD
-     if (hlm_parteh_mode .eq. prt_cnp_flex_allom_hyp) then
-=======
 
      select case (hlm_parteh_mode)
      case (prt_cnp_flex_allom_hyp)
->>>>>>> 682dc264
 
         ! Check to see if either RD/ECA/MIC is turned on
 
@@ -1761,7 +1726,6 @@
            call endrun(msg=errMsg(sourcefile, __LINE__))
 
         end if
-
 
 
         ! Check if photosynthetic pathway is neither C3/C4
