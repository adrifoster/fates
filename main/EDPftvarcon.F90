module EDPftvarcon

  !-----------------------------------------------------------------------
  ! !DESCRIPTION:
  ! Module containing vegetation constants and method to
  ! read and initialize vegetation (PFT) constants.
  !
  ! !USES:
  use EDTypesMod  ,   only : maxSWb, ivis, inir
  use EDTypesMod  ,   only : n_uptake_mode, p_uptake_mode
  use FatesConstantsMod, only : r8 => fates_r8
  use FatesConstantsMod, only : nearzero
  use FatesConstantsMod, only : itrue, ifalse
  use PRTParametersMod, only : prt_params
  use FatesGlobals,   only : fates_log
  use FatesGlobals,   only : endrun => fates_endrun
  use FatesLitterMod, only : ilabile,icellulose,ilignin
  use PRTGenericMod,  only : leaf_organ, fnrt_organ, store_organ
  use PRTGenericMod,  only : sapw_organ, struct_organ, repro_organ
  use PRTGenericMod,  only : prt_cnp_flex_allom_hyp,prt_carbon_allom_hyp
  use FatesInterfaceTypesMod, only : hlm_nitrogen_spec, hlm_phosphorus_spec
  use FatesInterfaceTypesMod, only : hlm_parteh_mode
  use FatesInterfaceTypesMod, only : hlm_nu_com
  use FatesConstantsMod   , only : prescribed_p_uptake
  use FatesConstantsMod   , only : prescribed_n_uptake
  use FatesConstantsMod   , only : coupled_p_uptake
  use FatesConstantsMod   , only : coupled_n_uptake


   ! CIME Globals
  use shr_log_mod ,   only : errMsg => shr_log_errMsg

  !
  ! !PUBLIC TYPES:
  implicit none
  save
  private

  integer, parameter, public :: lower_bound_pft = 1
  integer, parameter, public :: lower_bound_general = 1

  !ED specific variables.
  type, public ::  EDPftvarcon_type

     real(r8), allocatable :: freezetol(:)           ! minimum temperature tolerance
     real(r8), allocatable :: hgt_min(:)             ! sapling height m
     real(r8), allocatable :: dleaf(:)               ! leaf characteristic dimension length (m)
     real(r8), allocatable :: z0mr(:)                ! ratio of roughness length of vegetation to height (-)
     real(r8), allocatable :: displar(:)             ! ratio of displacement height to canopy top height
     real(r8), allocatable :: bark_scaler(:)         ! scaler from dbh to bark thickness. For fire model.
     real(r8), allocatable :: crown_kill(:)          ! scaler on fire death. For fire model.
     real(r8), allocatable :: initd(:)               ! initial seedling density

     real(r8), allocatable :: seed_suppl(:)          ! seeds that come from outside the gridbox.
     real(r8), allocatable :: bb_slope(:)            ! ball berry slope parameter
     real(r8), allocatable :: medlyn_slope(:)        ! Medlyn slope parameter KPa^0.5
     real(r8), allocatable :: stomatal_intercept(:)  ! intercept of stomatal conductance model


     real(r8), allocatable :: lf_flab(:)             ! Leaf litter labile fraction [-]
     real(r8), allocatable :: lf_fcel(:)             ! Leaf litter cellulose fraction [-]
     real(r8), allocatable :: lf_flig(:)             ! Leaf litter lignan fraction [-]
     real(r8), allocatable :: fr_flab(:)             ! Fine-root litter labile fraction [-]
     real(r8), allocatable :: fr_fcel(:)             ! Fine-root litter cellulose fraction [-]
     real(r8), allocatable :: fr_flig(:)             ! Fine-root litter lignatn fraction [-]
     real(r8), allocatable :: xl(:)                  ! Leaf-stem orientation index
     real(r8), allocatable :: clumping_index(:)      ! factor describing how much self-occlusion
                                                     ! of leaf scattering elements
                                                     ! decreases light interception
     real(r8), allocatable :: c3psn(:)               ! index defining the photosynthetic
                                                     ! pathway C4 = 0,  C3 = 1

     real(r8), allocatable :: smpso(:)               ! Soil water potential at full stomatal opening
                                                     ! (non-HYDRO mode only) [mm]
     real(r8), allocatable :: smpsc(:)               ! Soil water potential at full stomatal closure
                                                     ! (non-HYDRO mode only) [mm]


     real(r8), allocatable :: maintresp_reduction_curvature(:) ! curvature of MR reduction as f(carbon storage),
                                                               ! 1=linear, 0=very curved
     real(r8), allocatable :: maintresp_reduction_intercept(:) ! intercept of MR reduction as f(carbon storage),
                                                               ! 0=no throttling, 1=max throttling
     real(r8), allocatable :: bmort(:)
     real(r8), allocatable :: mort_ip_size_senescence(:)  ! inflection point of dbh dependent senescence
     real(r8), allocatable :: mort_r_size_senescence(:) ! rate of change in mortality with dbh
     real(r8), allocatable :: mort_ip_age_senescence(:) ! inflection point of age dependent senescence
     real(r8), allocatable :: mort_r_age_senescence(:) ! rate of change in mortality with age
     real(r8), allocatable :: mort_scalar_coldstress(:)
     real(r8), allocatable :: mort_scalar_cstarvation(:)
     real(r8), allocatable :: mort_scalar_hydrfailure(:)
     real(r8), allocatable :: hf_sm_threshold(:)
     real(r8), allocatable :: hf_flc_threshold(:)
     real(r8), allocatable :: vcmaxha(:)
     real(r8), allocatable :: jmaxha(:)
     real(r8), allocatable :: vcmaxhd(:)
     real(r8), allocatable :: jmaxhd(:)
     real(r8), allocatable :: vcmaxse(:)
     real(r8), allocatable :: jmaxse(:)
     real(r8), allocatable :: germination_rate(:)        ! Fraction of seed mass germinating per year (yr-1)
     real(r8), allocatable :: seed_decay_rate(:)         ! Fraction of seed mass (both germinated and
                                                         ! ungerminated), decaying per year    (yr-1)

     real(r8), allocatable :: trim_limit(:)              ! Limit to reductions in leaf area w stress (m2/m2)
     real(r8), allocatable :: trim_inc(:)                ! Incremental change in trimming function   (m2/m2)
     real(r8), allocatable :: rhol(:, :)
     real(r8), allocatable :: rhos(:, :)
     real(r8), allocatable :: taul(:, :)
     real(r8), allocatable :: taus(:, :)

     ! Fire Parameters (No PFT vector capabilities in their own routines)
     ! See fire/SFParamsMod.F90 for bulk of fire parameters
     ! -------------------------------------------------------------------------------------------
     real(r8), allocatable :: fire_alpha_SH(:)      ! spitfire parameter, alpha scorch height
                                                    ! Equation 16 Thonicke et al 2010

     ! Non-PARTEH Allometry Parameters
     ! --------------------------------------------------------------------------------------------


     real(r8), allocatable :: allom_frbstor_repro(:)  ! fraction of bstrore for reproduction after mortality

     ! Prescribed Physiology Mode Parameters
     real(r8), allocatable :: prescribed_npp_canopy(:)           ! this is only for the
                                                                 ! prescribed_physiology_mode
     real(r8), allocatable :: prescribed_npp_understory(:)       ! this is only for the
                                                                 ! prescribed physiology mode
     real(r8), allocatable :: prescribed_mortality_canopy(:)     ! this is only for the
                                                                 ! prescribed_physiology_mode
     real(r8), allocatable :: prescribed_mortality_understory(:) ! this is only for the
                                                                 ! prescribed_physiology_mode
     real(r8), allocatable :: prescribed_recruitment(:)          ! this is only for the
                                                                 ! prescribed_physiology_mode

     ! Nutrient Aquisition (ECA & RD)
     real(r8), allocatable :: decompmicc(:)             ! microbial decomposer biomass gC/m3
                                                        ! on root surface

     ! ECA Parameters: See Zhu et al. Multiple soil nutrient competition between plants,
     !                     microbes, and mineral surfaces: model development, parameterization,
     !                     and example applications in several tropical forests.  Biogeosciences,
     !                     13, pp.341-363, 2016.
     ! KM: Michaeles-Menten half-saturation constants for ECA (plant–enzyme affinity)
     ! VMAX: Product of the reaction-rate and enzyme abundance for each PFT in ECA
     ! Note*: units of [gC] is grams carbon of fine-root

     real(r8), allocatable :: eca_km_nh4(:)   ! half-saturation constant for plant nh4 uptake  [gN/m3]
     real(r8), allocatable :: eca_vmax_nh4(:) ! maximum production rate for plant nh4 uptake   [gN/gC/s]
     real(r8), allocatable :: eca_km_no3(:)   ! half-saturation constant for plant no3 uptake  [gN/m3]
     real(r8), allocatable :: eca_vmax_no3(:) ! maximum production rate for plant no3 uptake   [gN/gC/s]
     real(r8), allocatable :: eca_km_p(:)     ! half-saturation constant for plant p uptake    [gP/m3]
     real(r8), allocatable :: eca_vmax_p(:)   ! maximum production rate for plant p uptake     [gP/gC/s]
     real(r8), allocatable :: eca_km_ptase(:)     ! half-saturation constant for biochemical P production [gP/m3]
     real(r8), allocatable :: eca_vmax_ptase(:)   ! maximum production rate for biochemical P prod        [gP/gC/s]
     real(r8), allocatable :: eca_alpha_ptase(:)  ! Fraction of min P generated from ptase activity
                                                  ! that is immediately sent to the plant [/]
     real(r8), allocatable :: eca_lambda_ptase(:) ! critical value for Ptase that incurs
                                                  ! biochemical production, fraction based how much
                                                  ! more in need a plant is for P versus N [/]

     !real(r8), allocatable :: nfix1(:)   ! nitrogen fixation parameter 1
     !real(r8), allocatable :: nfix2(:)   ! nitrogen fixation parameter 2


     ! Turnover related things

     real(r8), allocatable :: phenflush_fraction(:)       ! Maximum fraction of storage carbon used to flush leaves
                                                          ! on bud-burst [kgC/kgC]
     real(r8), allocatable :: phen_cold_size_threshold(:) ! stem/leaf drop occurs on DBH size of decidious non-woody
                                                          ! (coastal grass) plants larger than the threshold value
     real(r8), allocatable :: phen_stem_drop_fraction(:)  ! Fraction of stem dropped/senescened for decidious
                                                          ! non-woody (grass) plants

     ! Nutrient Aquisition parameters
     real(r8), allocatable :: prescribed_nuptake(:)   ! If there is no soil BGC model active,
                                                      ! prescribe an uptake rate for nitrogen, this is the fraction of plant demand

     real(r8), allocatable :: prescribed_puptake(:)   ! If there is no soil BGC model active,
                                                      ! prescribe an uptake rate for phosphorus
                                                      ! This is the fraction of plant demand


     ! Unassociated pft dimensioned free parameter that
     ! developers can use for testing arbitrary new hypothese
     real(r8), allocatable :: dev_arbitrary_pft(:)

     ! Parameters dimensioned by PFT and leaf age
     real(r8), allocatable :: vcmax25top(:,:)             ! maximum carboxylation rate of Rub. at 25C,
                                                          ! canopy top [umol CO2/m^2/s].  Dimensioned by
                                                          ! leaf age-class
     ! Plant Hydraulic Parameters
     ! ---------------------------------------------------------------------------------------------

     ! PFT Dimension
     real(r8), allocatable :: hydr_p_taper(:)       ! xylem taper exponent
     real(r8), allocatable :: hydr_rs2(:)           ! absorbing root radius (m)
     real(r8), allocatable :: hydr_srl(:)           ! specific root length (m g-1)
     real(r8), allocatable :: hydr_rfrac_stem(:)    ! fraction of total tree resistance from troot to canopy
     real(r8), allocatable :: hydr_avuln_gs(:)      ! shape parameter for stomatal control of water vapor exiting leaf
     real(r8), allocatable :: hydr_p50_gs(:)        ! water potential at 50% loss of stomatal conductance
     real(r8), allocatable :: hydr_k_lwp(:)         ! inner leaf humidity scaling coefficient 

     ! PFT x Organ Dimension  (organs are: 1=leaf, 2=stem, 3=transporting root, 4=absorbing root)
     ! ----------------------------------------------------------------------------------

     ! Van Genuchten PV PK curves
     real(r8), allocatable :: hydr_vg_alpha_node(:,:)   ! capilary length parameter in van Genuchten model
     real(r8), allocatable :: hydr_vg_m_node(:,:)       ! pore size distribution, m in van Genuchten 1980 model, range (0,1)
     real(r8), allocatable :: hydr_vg_n_node(:,:)       ! pore size distribution, n in van Genuchten 1980 model, range >2

     ! TFS PV-PK curves
     real(r8), allocatable :: hydr_avuln_node(:,:)  ! xylem vulernability curve shape parameter
     real(r8), allocatable :: hydr_p50_node(:,:)    ! xylem water potential at 50% conductivity loss (MPa)
     real(r8), allocatable :: hydr_epsil_node(:,:)  ! bulk elastic modulus (MPa)
     real(r8), allocatable :: hydr_pitlp_node(:,:)  ! turgor loss point (MPa)
     real(r8), allocatable :: hydr_fcap_node(:,:)   ! fraction of (1-resid_node) that is capillary in source
     real(r8), allocatable :: hydr_pinot_node(:,:)  ! osmotic potential at full turgor
     real(r8), allocatable :: hydr_kmax_node(:,:)   ! maximum xylem conductivity per unit conducting xylem area

     ! Parameters for both VG and TFS PV-PK curves
     real(r8), allocatable :: hydr_resid_node(:,:)  ! residual fraction (fraction)
     real(r8), allocatable :: hydr_thetas_node(:,:) ! saturated water content (cm3/cm3)

     ! Table that maps HLM pfts to FATES pfts for fixed biogeography mode
     ! The values are area fractions (NOT IMPLEMENTED)
     real(r8), allocatable :: hlm_pft_map(:,:)


   contains
     procedure, public :: Init => EDpftconInit
     procedure, public :: Register
     procedure, public :: Receive
     procedure, private :: Register_PFT
     procedure, private :: Receive_PFT
     procedure, private :: Register_PFT_hydr_organs
     procedure, private :: Receive_PFT_hydr_organs
     procedure, private :: Register_PFT_leafage
     procedure, private :: Receive_PFT_leafage
     procedure, private :: Register_PFT_numrad
     procedure, private :: Receive_PFT_numrad
  end type EDPftvarcon_type

  type(EDPftvarcon_type), public :: EDPftvarcon_inst

  character(len=*), parameter, private :: sourcefile = &
       __FILE__
  !
  ! !PUBLIC MEMBER FUNCTIONS:
  public :: FatesReportPFTParams
  public :: FatesCheckParams
  public :: GetDecompyFrac
  !-----------------------------------------------------------------------

contains

  !-----------------------------------------------------------------------
  subroutine EDpftconInit(this)

    use shr_infnan_mod , only : nan => shr_infnan_nan, assignment(=)

    implicit none

    class(EDPftvarcon_type), intent(inout) :: this

  end subroutine EDpftconInit

  !-----------------------------------------------------------------------
  subroutine Register(this, fates_params)

    use FatesParametersInterface, only : fates_parameters_type

    implicit none

    class(EDPftvarcon_type), intent(inout) :: this
    class(fates_parameters_type), intent(inout) :: fates_params

    call this%Register_PFT(fates_params)
    call this%Register_PFT_numrad(fates_params)
    call this%Register_PFT_hydr_organs(fates_params)
    call this%Register_PFT_leafage(fates_params)

  end subroutine Register

  !-----------------------------------------------------------------------
  subroutine Receive(this, fates_params)

    use FatesParametersInterface, only : fates_parameters_type

    implicit none

    class(EDPftvarcon_type), intent(inout) :: this
    class(fates_parameters_type), intent(inout) :: fates_params

    call this%Receive_PFT(fates_params)
    call this%Receive_PFT_numrad(fates_params)
    call this%Receive_PFT_hydr_organs(fates_params)
    call this%Receive_PFT_leafage(fates_params)

  end subroutine Receive

  !-----------------------------------------------------------------------
  subroutine Register_PFT(this, fates_params)

    use FatesParametersInterface, only : fates_parameters_type, param_string_length
    use FatesParametersInterface, only : dimension_name_pft, dimension_shape_1d
    use FatesParametersInterface, only : dimension_name_hlm_pftno, dimension_shape_2d

    implicit none

    class(EDPftvarcon_type), intent(inout) :: this
    class(fates_parameters_type), intent(inout) :: fates_params

    character(len=param_string_length), parameter :: dim_names(1) = (/dimension_name_pft/)
    character(len=param_string_length) :: pftmap_dim_names(2)

    integer, parameter :: dim_lower_bound(1) = (/ lower_bound_pft /)


    character(len=param_string_length) :: name

    !X!    name = ''
    !X!    call fates_params%RegisterParameter(name=name, dimension_shape=dimension_shape_1d, &
    !X!         dimension_names=dim_names, lower_bounds=dim_lower_bound)

    name = 'fates_mort_freezetol'
    call fates_params%RegisterParameter(name=name, dimension_shape=dimension_shape_1d, &
         dimension_names=dim_names, lower_bounds=dim_lower_bound)

    name = 'fates_recruit_hgt_min'
    call fates_params%RegisterParameter(name=name, dimension_shape=dimension_shape_1d, &
         dimension_names=dim_names, lower_bounds=dim_lower_bound)

    name = 'fates_fire_bark_scaler'
    call fates_params%RegisterParameter(name=name, dimension_shape=dimension_shape_1d, &
         dimension_names=dim_names, lower_bounds=dim_lower_bound)

    name = 'fates_fire_crown_kill'
    call fates_params%RegisterParameter(name=name, dimension_shape=dimension_shape_1d, &
         dimension_names=dim_names, lower_bounds=dim_lower_bound)

    name = 'fates_recruit_initd'
    call fates_params%RegisterParameter(name=name, dimension_shape=dimension_shape_1d, &
         dimension_names=dim_names, lower_bounds=dim_lower_bound)

    name = 'fates_seed_suppl'
    call fates_params%RegisterParameter(name=name, dimension_shape=dimension_shape_1d, &
         dimension_names=dim_names, lower_bounds=dim_lower_bound)

    name = 'fates_leaf_stomatal_slope_ballberry'
    call fates_params%RegisterParameter(name=name, dimension_shape=dimension_shape_1d, &
         dimension_names=dim_names, lower_bounds=dim_lower_bound)

    name = 'fates_leaf_stomatal_slope_medlyn'
    call fates_params%RegisterParameter(name=name, dimension_shape=dimension_shape_1d, &
         dimension_names=dim_names, lower_bounds=dim_lower_bound)

    name = 'fates_leaf_stomatal_intercept'
    call fates_params%RegisterParameter(name=name, dimension_shape=dimension_shape_1d, &
         dimension_names=dim_names, lower_bounds=dim_lower_bound)

    name = 'fates_lf_flab'
    call fates_params%RegisterParameter(name=name, dimension_shape=dimension_shape_1d, &
         dimension_names=dim_names, lower_bounds=dim_lower_bound)

    name = 'fates_lf_fcel'
    call fates_params%RegisterParameter(name=name, dimension_shape=dimension_shape_1d, &
         dimension_names=dim_names, lower_bounds=dim_lower_bound)

    name = 'fates_lf_flig'
    call fates_params%RegisterParameter(name=name, dimension_shape=dimension_shape_1d, &
         dimension_names=dim_names, lower_bounds=dim_lower_bound)

    name = 'fates_fr_flab'
    call fates_params%RegisterParameter(name=name, dimension_shape=dimension_shape_1d, &
         dimension_names=dim_names, lower_bounds=dim_lower_bound)

    name = 'fates_fr_fcel'
    call fates_params%RegisterParameter(name=name, dimension_shape=dimension_shape_1d, &
         dimension_names=dim_names, lower_bounds=dim_lower_bound)

    name = 'fates_fr_flig'
    call fates_params%RegisterParameter(name=name, dimension_shape=dimension_shape_1d, &
         dimension_names=dim_names, lower_bounds=dim_lower_bound)

    name = 'fates_leaf_xl'
    call fates_params%RegisterParameter(name=name, dimension_shape=dimension_shape_1d, &
         dimension_names=dim_names, lower_bounds=dim_lower_bound)


    name = 'fates_leaf_clumping_index'
    call fates_params%RegisterParameter(name=name, dimension_shape=dimension_shape_1d, &
         dimension_names=dim_names, lower_bounds=dim_lower_bound)

    name = 'fates_leaf_c3psn'
    call fates_params%RegisterParameter(name=name, dimension_shape=dimension_shape_1d, &
         dimension_names=dim_names, lower_bounds=dim_lower_bound)

    name = 'fates_smpso'
    call fates_params%RegisterParameter(name=name, dimension_shape=dimension_shape_1d, &
         dimension_names=dim_names, lower_bounds=dim_lower_bound)

    name = 'fates_smpsc'
    call fates_params%RegisterParameter(name=name, dimension_shape=dimension_shape_1d, &
         dimension_names=dim_names, lower_bounds=dim_lower_bound)

    name = 'fates_maintresp_reduction_curvature'
    call fates_params%RegisterParameter(name=name, dimension_shape=dimension_shape_1d, &
         dimension_names=dim_names, lower_bounds=dim_lower_bound)

    name = 'fates_maintresp_reduction_intercept'
    call fates_params%RegisterParameter(name=name, dimension_shape=dimension_shape_1d, &
         dimension_names=dim_names, lower_bounds=dim_lower_bound)

    name = 'fates_prescribed_npp_canopy'
    call fates_params%RegisterParameter(name=name, dimension_shape=dimension_shape_1d, &
         dimension_names=dim_names, lower_bounds=dim_lower_bound)

    name = 'fates_prescribed_npp_understory'
    call fates_params%RegisterParameter(name=name, dimension_shape=dimension_shape_1d, &
         dimension_names=dim_names, lower_bounds=dim_lower_bound)

    name = 'fates_prescribed_mortality_canopy'
    call fates_params%RegisterParameter(name=name, dimension_shape=dimension_shape_1d, &
         dimension_names=dim_names, lower_bounds=dim_lower_bound)

    name = 'fates_prescribed_mortality_understory'
    call fates_params%RegisterParameter(name=name, dimension_shape=dimension_shape_1d, &
         dimension_names=dim_names, lower_bounds=dim_lower_bound)

    name = 'fates_prescribed_recruitment'
    call fates_params%RegisterParameter(name=name, dimension_shape=dimension_shape_1d, &
         dimension_names=dim_names, lower_bounds=dim_lower_bound)

    name = 'fates_fire_alpha_SH'
    call fates_params%RegisterParameter(name=name, dimension_shape=dimension_shape_1d, &
          dimension_names=dim_names, lower_bounds=dim_lower_bound)

    name = 'fates_allom_frbstor_repro'
    call fates_params%RegisterParameter(name=name, dimension_shape=dimension_shape_1d, &
         dimension_names=dim_names, lower_bounds=dim_lower_bound)

    name = 'fates_hydr_p_taper'
    call fates_params%RegisterParameter(name=name, dimension_shape=dimension_shape_1d, &
          dimension_names=dim_names, lower_bounds=dim_lower_bound)

    name = 'fates_hydr_rs2'
    call fates_params%RegisterParameter(name=name, dimension_shape=dimension_shape_1d, &
          dimension_names=dim_names, lower_bounds=dim_lower_bound)

    name = 'fates_hydr_srl'
    call fates_params%RegisterParameter(name=name, dimension_shape=dimension_shape_1d, &
          dimension_names=dim_names, lower_bounds=dim_lower_bound)

    name = 'fates_hydr_rfrac_stem'
    call fates_params%RegisterParameter(name=name, dimension_shape=dimension_shape_1d, &
          dimension_names=dim_names, lower_bounds=dim_lower_bound)

    name = 'fates_hydr_avuln_gs'
    call fates_params%RegisterParameter(name=name, dimension_shape=dimension_shape_1d, &
          dimension_names=dim_names, lower_bounds=dim_lower_bound)

    name = 'fates_hydr_p50_gs'
    call fates_params%RegisterParameter(name=name, dimension_shape=dimension_shape_1d, &
          dimension_names=dim_names, lower_bounds=dim_lower_bound)

    name = 'fates_hydr_k_lwp'
    call fates_params%RegisterParameter(name=name, dimension_shape=dimension_shape_1d, &
         dimension_names=dim_names, lower_bounds=dim_lower_bound)

    name = 'fates_mort_bmort'
    call fates_params%RegisterParameter(name=name, dimension_shape=dimension_shape_1d, &
         dimension_names=dim_names, lower_bounds=dim_lower_bound)

    name = 'fates_mort_r_size_senescence'
    call fates_params%RegisterParameter(name=name, dimension_shape=dimension_shape_1d, &
         dimension_names=dim_names, lower_bounds=dim_lower_bound)

    name = 'fates_mort_ip_size_senescence'
    call fates_params%RegisterParameter(name=name, dimension_shape=dimension_shape_1d, &
         dimension_names=dim_names, lower_bounds=dim_lower_bound)

    name = 'fates_mort_r_age_senescence'
    call fates_params%RegisterParameter(name=name, dimension_shape=dimension_shape_1d, &
         dimension_names=dim_names, lower_bounds=dim_lower_bound)

    name = 'fates_mort_ip_age_senescence'
    call fates_params%RegisterParameter(name=name, dimension_shape=dimension_shape_1d, &
         dimension_names=dim_names, lower_bounds=dim_lower_bound)

    name = 'fates_mort_scalar_coldstress'
    call fates_params%RegisterParameter(name=name, dimension_shape=dimension_shape_1d, &
         dimension_names=dim_names, lower_bounds=dim_lower_bound)

    name = 'fates_mort_scalar_cstarvation'
    call fates_params%RegisterParameter(name=name, dimension_shape=dimension_shape_1d, &
         dimension_names=dim_names, lower_bounds=dim_lower_bound)

    name = 'fates_mort_scalar_hydrfailure'
    call fates_params%RegisterParameter(name=name, dimension_shape=dimension_shape_1d, &
         dimension_names=dim_names, lower_bounds=dim_lower_bound)

    name = 'fates_mort_hf_sm_threshold'
    call fates_params%RegisterParameter(name=name, dimension_shape=dimension_shape_1d, &
         dimension_names=dim_names, lower_bounds=dim_lower_bound)

    name = 'fates_mort_hf_flc_threshold'
    call fates_params%RegisterParameter(name=name, dimension_shape=dimension_shape_1d, &
         dimension_names=dim_names, lower_bounds=dim_lower_bound)

    name = 'fates_leaf_vcmaxha'
    call fates_params%RegisterParameter(name=name, dimension_shape=dimension_shape_1d, &
         dimension_names=dim_names, lower_bounds=dim_lower_bound)

    name = 'fates_leaf_jmaxha'
    call fates_params%RegisterParameter(name=name, dimension_shape=dimension_shape_1d, &
         dimension_names=dim_names, lower_bounds=dim_lower_bound)

    name = 'fates_leaf_vcmaxhd'
    call fates_params%RegisterParameter(name=name, dimension_shape=dimension_shape_1d, &
         dimension_names=dim_names, lower_bounds=dim_lower_bound)

    name = 'fates_leaf_jmaxhd'
    call fates_params%RegisterParameter(name=name, dimension_shape=dimension_shape_1d, &
         dimension_names=dim_names, lower_bounds=dim_lower_bound)

    name = 'fates_leaf_vcmaxse'
    call fates_params%RegisterParameter(name=name, dimension_shape=dimension_shape_1d, &
         dimension_names=dim_names, lower_bounds=dim_lower_bound)

    name = 'fates_leaf_jmaxse'
    call fates_params%RegisterParameter(name=name, dimension_shape=dimension_shape_1d, &
         dimension_names=dim_names, lower_bounds=dim_lower_bound)

    name = 'fates_seed_germination_rate'
    call fates_params%RegisterParameter(name=name, dimension_shape=dimension_shape_1d, &
         dimension_names=dim_names, lower_bounds=dim_lower_bound)

    name = 'fates_seed_decay_rate'
    call fates_params%RegisterParameter(name=name, dimension_shape=dimension_shape_1d, &
         dimension_names=dim_names, lower_bounds=dim_lower_bound)

    name = 'fates_trim_limit'
    call fates_params%RegisterParameter(name=name, dimension_shape=dimension_shape_1d, &
          dimension_names=dim_names, lower_bounds=dim_lower_bound)

    name = 'fates_trim_inc'
    call fates_params%RegisterParameter(name=name, dimension_shape=dimension_shape_1d, &
          dimension_names=dim_names, lower_bounds=dim_lower_bound)

    name = 'fates_leaf_diameter'
    call fates_params%RegisterParameter(name=name, dimension_shape=dimension_shape_1d, &
          dimension_names=dim_names, lower_bounds=dim_lower_bound)

    name = 'fates_z0mr'
    call fates_params%RegisterParameter(name=name, dimension_shape=dimension_shape_1d, &
          dimension_names=dim_names, lower_bounds=dim_lower_bound)

    name = 'fates_displar'
    call fates_params%RegisterParameter(name=name, dimension_shape=dimension_shape_1d, &
          dimension_names=dim_names, lower_bounds=dim_lower_bound)

    name = 'fates_phenflush_fraction'
    call fates_params%RegisterParameter(name=name, dimension_shape=dimension_shape_1d, &
          dimension_names=dim_names, lower_bounds=dim_lower_bound)

    name = 'fates_phen_cold_size_threshold'
    call fates_params%RegisterParameter(name=name, dimension_shape=dimension_shape_1d, &
          dimension_names=dim_names, lower_bounds=dim_lower_bound)

    name = 'fates_phen_stem_drop_fraction'
    call fates_params%RegisterParameter(name=name, dimension_shape=dimension_shape_1d, &
          dimension_names=dim_names, lower_bounds=dim_lower_bound)

    ! Nutrient competition parameters


    name = 'fates_eca_decompmicc'
    call fates_params%RegisterParameter(name=name, dimension_shape=dimension_shape_1d, &
         dimension_names=dim_names, lower_bounds=dim_lower_bound)

    name = 'fates_eca_km_nh4'
    call fates_params%RegisterParameter(name=name, dimension_shape=dimension_shape_1d, &
         dimension_names=dim_names, lower_bounds=dim_lower_bound)

    name = 'fates_eca_vmax_nh4'
    call fates_params%RegisterParameter(name=name, dimension_shape=dimension_shape_1d, &
         dimension_names=dim_names, lower_bounds=dim_lower_bound)

    name = 'fates_eca_km_no3'
    call fates_params%RegisterParameter(name=name, dimension_shape=dimension_shape_1d, &
         dimension_names=dim_names, lower_bounds=dim_lower_bound)

    name = 'fates_eca_vmax_no3'
    call fates_params%RegisterParameter(name=name, dimension_shape=dimension_shape_1d, &
         dimension_names=dim_names, lower_bounds=dim_lower_bound)

    name = 'fates_eca_km_p'
    call fates_params%RegisterParameter(name=name, dimension_shape=dimension_shape_1d, &
         dimension_names=dim_names, lower_bounds=dim_lower_bound)

    name = 'fates_eca_vmax_p'
    call fates_params%RegisterParameter(name=name, dimension_shape=dimension_shape_1d, &
         dimension_names=dim_names, lower_bounds=dim_lower_bound)

    name = 'fates_eca_km_ptase'
    call fates_params%RegisterParameter(name=name, dimension_shape=dimension_shape_1d, &
         dimension_names=dim_names, lower_bounds=dim_lower_bound)

    name = 'fates_eca_vmax_ptase'
    call fates_params%RegisterParameter(name=name, dimension_shape=dimension_shape_1d, &
         dimension_names=dim_names, lower_bounds=dim_lower_bound)

    name = 'fates_eca_alpha_ptase'
    call fates_params%RegisterParameter(name=name, dimension_shape=dimension_shape_1d, &
         dimension_names=dim_names, lower_bounds=dim_lower_bound)

    name = 'fates_eca_lambda_ptase'
    call fates_params%RegisterParameter(name=name, dimension_shape=dimension_shape_1d, &
         dimension_names=dim_names, lower_bounds=dim_lower_bound)

    name = 'fates_prescribed_nuptake'
    call fates_params%RegisterParameter(name=name, dimension_shape=dimension_shape_1d, &
          dimension_names=dim_names, lower_bounds=dim_lower_bound)

    name = 'fates_prescribed_puptake'
    call fates_params%RegisterParameter(name=name, dimension_shape=dimension_shape_1d, &
          dimension_names=dim_names, lower_bounds=dim_lower_bound)

    name = 'fates_dev_arbitrary_pft'
    call fates_params%RegisterParameter(name=name, dimension_shape=dimension_shape_1d, &
          dimension_names=dim_names, lower_bounds=dim_lower_bound)

    ! adding the hlm_pft_map variable with two dimensions - FATES PFTno and HLM PFTno
    pftmap_dim_names(1) = dimension_name_pft
    pftmap_dim_names(2) = dimension_name_hlm_pftno

    name = 'fates_hlm_pft_map'
    call fates_params%RegisterParameter(name=name, dimension_shape=dimension_shape_2d, &
         dimension_names=pftmap_dim_names, lower_bounds=dim_lower_bound)

  end subroutine Register_PFT

  !-----------------------------------------------------------------------
  subroutine Receive_PFT(this, fates_params)

    use FatesParametersInterface, only : fates_parameters_type, param_string_length

    implicit none

    class(EDPftvarcon_type), intent(inout) :: this
    class(fates_parameters_type), intent(inout) :: fates_params

    character(len=param_string_length) :: name

    !X!    name = ''
    !X!    call fates_params%RetreiveParameter(name=name, &
    !X!         data=this%)

    name = 'fates_mort_freezetol'
    call fates_params%RetreiveParameterAllocate(name=name, &
         data=this%freezetol)

    name = 'fates_recruit_hgt_min'
    call fates_params%RetreiveParameterAllocate(name=name, &
         data=this%hgt_min)

    name = 'fates_fire_bark_scaler'
    call fates_params%RetreiveParameterAllocate(name=name, &
         data=this%bark_scaler)

    name = 'fates_fire_crown_kill'
    call fates_params%RetreiveParameterAllocate(name=name, &
         data=this%crown_kill)

    name = 'fates_recruit_initd'
    call fates_params%RetreiveParameterAllocate(name=name, &
         data=this%initd)

    name = 'fates_seed_suppl'
    call fates_params%RetreiveParameterAllocate(name=name, &
         data=this%seed_suppl)

    name = 'fates_leaf_stomatal_slope_ballberry'
    call fates_params%RetreiveParameterAllocate(name=name, &
         data=this%bb_slope)

    name = 'fates_leaf_stomatal_slope_medlyn'
    call fates_params%RetreiveParameterAllocate(name=name, &
         data=this%medlyn_slope)

    name = 'fates_leaf_stomatal_intercept'
    call fates_params%RetreiveParameterAllocate(name=name, &
         data=this%stomatal_intercept)

    name = 'fates_lf_flab'
    call fates_params%RetreiveParameterAllocate(name=name, &
         data=this%lf_flab)

    name = 'fates_lf_fcel'
    call fates_params%RetreiveParameterAllocate(name=name, &
         data=this%lf_fcel)

    name = 'fates_lf_flig'
    call fates_params%RetreiveParameterAllocate(name=name, &
         data=this%lf_flig)

    name = 'fates_fr_flab'
    call fates_params%RetreiveParameterAllocate(name=name, &
         data=this%fr_flab)

    name = 'fates_fr_fcel'
    call fates_params%RetreiveParameterAllocate(name=name, &
         data=this%fr_fcel)

    name = 'fates_fr_flig'
    call fates_params%RetreiveParameterAllocate(name=name, &
         data=this%fr_flig)

    name = 'fates_leaf_xl'
    call fates_params%RetreiveParameterAllocate(name=name, &
         data=this%xl)

    name = 'fates_leaf_clumping_index'
    call fates_params%RetreiveParameterAllocate(name=name, &
         data=this%clumping_index)

    name = 'fates_leaf_c3psn'
    call fates_params%RetreiveParameterAllocate(name=name, &
         data=this%c3psn)

    name = 'fates_smpso'
    call fates_params%RetreiveParameterAllocate(name=name, &
         data=this%smpso)

    name = 'fates_smpsc'
    call fates_params%RetreiveParameterAllocate(name=name, &
         data=this%smpsc)

    name = 'fates_maintresp_reduction_curvature'
    call fates_params%RetreiveParameterAllocate(name=name, &
          data=this%maintresp_reduction_curvature)

    name = 'fates_maintresp_reduction_intercept'
    call fates_params%RetreiveParameterAllocate(name=name, &
          data=this%maintresp_reduction_intercept)

    name = 'fates_prescribed_npp_canopy'
    call fates_params%RetreiveParameterAllocate(name=name, &
         data=this%prescribed_npp_canopy)

    name = 'fates_prescribed_npp_understory'
    call fates_params%RetreiveParameterAllocate(name=name, &
         data=this%prescribed_npp_understory)

    name = 'fates_prescribed_mortality_canopy'
    call fates_params%RetreiveParameterAllocate(name=name, &
         data=this%prescribed_mortality_canopy)

    name = 'fates_prescribed_mortality_understory'
    call fates_params%RetreiveParameterAllocate(name=name, &
         data=this%prescribed_mortality_understory)

    name = 'fates_prescribed_recruitment'
    call fates_params%RetreiveParameterAllocate(name=name, &
         data=this%prescribed_recruitment)

    name = 'fates_fire_alpha_SH'
    call fates_params%RetreiveParameterAllocate(name=name, &
         data=this%fire_alpha_SH)

    name = 'fates_allom_frbstor_repro'
    call fates_params%RetreiveParameterAllocate(name=name, &
         data=this%allom_frbstor_repro)

    name = 'fates_hydr_p_taper'
    call fates_params%RetreiveParameterAllocate(name=name, &
          data=this%hydr_p_taper)

    name = 'fates_hydr_rs2'
    call fates_params%RetreiveParameterAllocate(name=name, &
          data=this%hydr_rs2)

    name = 'fates_hydr_srl'
    call fates_params%RetreiveParameterAllocate(name=name, &
          data=this%hydr_srl)

    name = 'fates_hydr_rfrac_stem'
    call fates_params%RetreiveParameterAllocate(name=name, &
          data=this%hydr_rfrac_stem)

    name = 'fates_hydr_k_lwp'
    call fates_params%RetreiveParameterAllocate(name=name, &
          data=this%hydr_k_lwp)

    name = 'fates_hydr_avuln_gs'
    call fates_params%RetreiveParameterAllocate(name=name, &
          data=this%hydr_avuln_gs)

    name = 'fates_hydr_p50_gs'
    call fates_params%RetreiveParameterAllocate(name=name, &
          data=this%hydr_p50_gs)

    name = 'fates_hydr_k_lwp'
    call fates_params%RetreiveParameterAllocate(name=name, &
         data=this%hydr_k_lwp)

    name = 'fates_mort_bmort'
    call fates_params%RetreiveParameterAllocate(name=name, &
         data=this%bmort)

    name = 'fates_mort_scalar_coldstress'
    call fates_params%RetreiveParameterAllocate(name=name, &
         data=this%mort_scalar_coldstress)

    name = 'fates_mort_scalar_cstarvation'
    call fates_params%RetreiveParameterAllocate(name=name, &
         data=this%mort_scalar_cstarvation)

    name = 'fates_mort_scalar_hydrfailure'
    call fates_params%RetreiveParameterAllocate(name=name, &
         data=this%mort_scalar_hydrfailure)


    name = 'fates_mort_ip_size_senescence'
    call fates_params%RetreiveParameterAllocate(name=name, &
         data=this%mort_ip_size_senescence)

    name = 'fates_mort_r_size_senescence'
    call fates_params%RetreiveParameterAllocate(name=name, &
         data=this%mort_r_size_senescence)

    name = 'fates_mort_ip_age_senescence'
    call fates_params%RetreiveParameterAllocate(name=name, &
         data=this%mort_ip_age_senescence)

    name = 'fates_mort_r_age_senescence'
    call fates_params%RetreiveParameterAllocate(name=name, &
         data=this%mort_r_age_senescence)

    name = 'fates_mort_scalar_coldstress'
    call fates_params%RetreiveParameterAllocate(name=name, &
         data=this%mort_scalar_coldstress)

    name = 'fates_mort_scalar_cstarvation'
    call fates_params%RetreiveParameterAllocate(name=name, &
         data=this%mort_scalar_cstarvation)


    name = 'fates_mort_hf_sm_threshold'
    call fates_params%RetreiveParameterAllocate(name=name, &
         data=this%hf_sm_threshold)

    name = 'fates_mort_hf_flc_threshold'
    call fates_params%RetreiveParameterAllocate(name=name, &
         data=this%hf_flc_threshold)

    name = 'fates_leaf_vcmaxha'
    call fates_params%RetreiveParameterAllocate(name=name, &
         data=this%vcmaxha)

    name = 'fates_leaf_jmaxha'
    call fates_params%RetreiveParameterAllocate(name=name, &
         data=this%jmaxha)

    name = 'fates_leaf_vcmaxhd'
    call fates_params%RetreiveParameterAllocate(name=name, &
         data=this%vcmaxhd)

    name = 'fates_leaf_jmaxhd'
    call fates_params%RetreiveParameterAllocate(name=name, &
         data=this%jmaxhd)

    name = 'fates_leaf_vcmaxse'
    call fates_params%RetreiveParameterAllocate(name=name, &
         data=this%vcmaxse)

    name = 'fates_leaf_jmaxse'
    call fates_params%RetreiveParameterAllocate(name=name, &
         data=this%jmaxse)

    name = 'fates_seed_germination_rate'
    call fates_params%RetreiveParameterAllocate(name=name, &
         data=this%germination_rate)

    name = 'fates_seed_decay_rate'
    call fates_params%RetreiveParameterAllocate(name=name, &
         data=this%seed_decay_rate)

    name = 'fates_trim_limit'
    call fates_params%RetreiveParameterAllocate(name=name, &
          data=this%trim_limit)

    name = 'fates_trim_inc'
    call fates_params%RetreiveParameterAllocate(name=name, &
          data=this%trim_inc)

    name = 'fates_leaf_diameter'
    call fates_params%RetreiveParameterAllocate(name=name, &
         data=this%dleaf)

    name = 'fates_z0mr'
    call fates_params%RetreiveParameterAllocate(name=name, &
         data=this%z0mr)

    name = 'fates_displar'
    call fates_params%RetreiveParameterAllocate(name=name, &
         data=this%displar)

    name = 'fates_phenflush_fraction'
    call fates_params%RetreiveParameterAllocate(name=name, &
         data=this%phenflush_fraction)

    name = 'fates_phen_cold_size_threshold'
    call fates_params%RetreiveParameterAllocate(name=name, &
          data=this%phen_cold_size_threshold)

    name = 'fates_phen_stem_drop_fraction'
    call fates_params%RetreiveParameterAllocate(name=name, &
          data=this%phen_stem_drop_fraction)

    name = 'fates_prescribed_nuptake'
    call fates_params%RetreiveParameterAllocate(name=name, &
         data=this%prescribed_nuptake)

    name = 'fates_prescribed_puptake'
    call fates_params%RetreiveParameterAllocate(name=name, &
         data=this%prescribed_puptake)

    name = 'fates_dev_arbitrary_pft'
    call fates_params%RetreiveParameterAllocate(name=name, &
         data=this%dev_arbitrary_pft)

    name = 'fates_eca_decompmicc'
    call fates_params%RetreiveParameterAllocate(name=name, &
         data=this%decompmicc)

    name = 'fates_eca_km_nh4'
    call fates_params%RetreiveParameterAllocate(name=name, &
         data=this%eca_km_nh4)

    name = 'fates_eca_vmax_nh4'
    call fates_params%RetreiveParameterAllocate(name=name, &
         data=this%eca_vmax_nh4)

    name = 'fates_eca_km_no3'
    call fates_params%RetreiveParameterAllocate(name=name, &
         data=this%eca_km_no3)

    name = 'fates_eca_vmax_no3'
    call fates_params%RetreiveParameterAllocate(name=name, &
         data=this%eca_vmax_no3)

    name = 'fates_eca_km_p'
    call fates_params%RetreiveParameterAllocate(name=name, &
         data=this%eca_km_p)

    name = 'fates_eca_vmax_p'
    call fates_params%RetreiveParameterAllocate(name=name, &
         data=this%eca_vmax_p)

    name = 'fates_eca_km_ptase'
    call fates_params%RetreiveParameterAllocate(name=name, &
         data=this%eca_km_ptase)

    name = 'fates_eca_vmax_ptase'
    call fates_params%RetreiveParameterAllocate(name=name, &
         data=this%eca_vmax_ptase)

    name = 'fates_eca_alpha_ptase'
    call fates_params%RetreiveParameterAllocate(name=name, &
         data=this%eca_alpha_ptase)

    name = 'fates_eca_lambda_ptase'
    call fates_params%RetreiveParameterAllocate(name=name, &
         data=this%eca_lambda_ptase)

    name = 'fates_hlm_pft_map'
    call fates_params%RetreiveParameterAllocate(name=name, &
         data=this%hlm_pft_map)

  end subroutine Receive_PFT

  !-----------------------------------------------------------------------
  subroutine Register_PFT_numrad(this, fates_params)
    ! NOTE(bja, 2017-02) these are 2-d parameters, but they are
    ! currently stored in the parameter file as separate 1-d
    ! arrays. We have to register the parameters as 1-d arrays as they
    ! are on the parameter file. We store them as 2-d in the receive step.
    use FatesParametersInterface, only : fates_parameters_type, param_string_length
    use FatesParametersInterface, only : dimension_name_pft, dimension_shape_1d

    implicit none

    class(EDPftvarcon_type), intent(inout) :: this
    class(fates_parameters_type), intent(inout) :: fates_params

    character(len=param_string_length), parameter :: dim_names(1) = (/dimension_name_pft/)
    integer, parameter :: dim_lower_bound(1) = (/ lower_bound_pft /)
    character(len=param_string_length) :: name

    !X!    name = ''
    !X!    call fates_params%RegisterParameter(name=name, dimension_shape=dimension_shape_1d, &
    !X!         dimension_names=dim_names)

    name = 'fates_rholvis'
    call fates_params%RegisterParameter(name=name, dimension_shape=dimension_shape_1d, &
         dimension_names=dim_names)

    name = 'fates_rholnir'
    call fates_params%RegisterParameter(name=name, dimension_shape=dimension_shape_1d, &
         dimension_names=dim_names)

    name = 'fates_rhosvis'
    call fates_params%RegisterParameter(name=name, dimension_shape=dimension_shape_1d, &
         dimension_names=dim_names)

    name = 'fates_rhosnir'
    call fates_params%RegisterParameter(name=name, dimension_shape=dimension_shape_1d, &
         dimension_names=dim_names)

    name = 'fates_taulvis'
    call fates_params%RegisterParameter(name=name, dimension_shape=dimension_shape_1d, &
         dimension_names=dim_names)

    name = 'fates_taulnir'
    call fates_params%RegisterParameter(name=name, dimension_shape=dimension_shape_1d, &
         dimension_names=dim_names)

    name = 'fates_tausvis'
    call fates_params%RegisterParameter(name=name, dimension_shape=dimension_shape_1d, &
         dimension_names=dim_names)

    name = 'fates_tausnir'
    call fates_params%RegisterParameter(name=name, dimension_shape=dimension_shape_1d, &
         dimension_names=dim_names)



  end subroutine Register_PFT_numrad

  !-----------------------------------------------------------------------
  subroutine Receive_PFT_numrad(this, fates_params)
    ! NOTE(bja, 2017-02) these are 2-d parameters, but they are
    ! currently stored in the parameter file as separate 1-d arrays.
    ! We can't allocate slices of arrays separately, so we have to
    ! manually allocate the memory here, retreive into a dummy array,
    ! and copy. All parameters in this subroutine are sized the same,
    ! so we can reused the dummy array. If someone wants to cleanup
    ! the input file, all this complexity can be removed.
    use FatesParametersInterface, only : fates_parameters_type
    use FatesParametersInterface, only : param_string_length, max_dimensions

    implicit none

    class(EDPftvarcon_type), intent(inout) :: this
    class(fates_parameters_type), intent(inout) :: fates_params

    character(len=param_string_length) :: name

    !X!    name = ''
    !X!    call fates_params%RetreiveParameter(name=name, &
    !X!         data=this%)

    integer :: index
    integer :: dimension_shape
    integer :: dimension_sizes(max_dimensions)
    character(len=param_string_length) :: dimension_names(max_dimensions)
    logical :: is_host_param

    integer :: lower_bound_1, upper_bound_1, lower_bound_2, upper_bound_2
    real(r8), allocatable :: dummy_data(:)

    ! Fetch metadata from a representative variable. All variables
    ! called by this subroutine must be dimensioned the same way!
    name = 'fates_rholvis'
    index = fates_params%FindIndex(name)
    call fates_params%GetMetaData(index, name, dimension_shape, dimension_sizes, dimension_names, is_host_param)
    lower_bound_1 = lower_bound_pft
    upper_bound_1 = lower_bound_pft + dimension_sizes(1) - 1
    lower_bound_2 = lower_bound_general
    upper_bound_2 = maxSWb      ! When we have radiation parameters read in as a vector
                                ! We will compare the vector dimension size that we
                                ! read-in to the parameterized size that fates expects

    allocate(dummy_data(lower_bound_1:upper_bound_1))

    !
    ! received rhol data
    !
    allocate(this%rhol(lower_bound_1:upper_bound_1, lower_bound_2:upper_bound_2))

    name = 'fates_rholvis'
    call fates_params%RetreiveParameter(name=name, &
         data=dummy_data)
    this%rhol(lower_bound_1:upper_bound_1, ivis) = dummy_data

    name = 'fates_rholnir'
    call fates_params%RetreiveParameter(name=name, &
         data=dummy_data)
    this%rhol(lower_bound_1:upper_bound_1, inir) = dummy_data

    !
    ! received rhos data
    !
    allocate(this%rhos(lower_bound_1:upper_bound_1, lower_bound_2:upper_bound_2))

    name = 'fates_rhosvis'
    call fates_params%RetreiveParameter(name=name, &
         data=dummy_data)
    this%rhos(lower_bound_1:upper_bound_1, ivis) = dummy_data

    name = 'fates_rhosnir'
    call fates_params%RetreiveParameter(name=name, &
         data=dummy_data)
    this%rhos(lower_bound_1:upper_bound_1, inir) = dummy_data

    !
    ! received taul data
    !
    allocate(this%taul(lower_bound_1:upper_bound_1, lower_bound_2:upper_bound_2))

    name = 'fates_taulvis'
    call fates_params%RetreiveParameter(name=name, &
         data=dummy_data)
    this%taul(lower_bound_1:upper_bound_1, ivis) = dummy_data

    name = 'fates_taulnir'
    call fates_params%RetreiveParameter(name=name, &
         data=dummy_data)
    this%taul(lower_bound_1:upper_bound_1, inir) = dummy_data

    !
    ! received taus data
    !
    allocate(this%taus(lower_bound_1:upper_bound_1, lower_bound_2:upper_bound_2))

    name = 'fates_tausvis'
    call fates_params%RetreiveParameter(name=name, &
         data=dummy_data)
    this%taus(lower_bound_1:upper_bound_1, ivis) = dummy_data

    name = 'fates_tausnir'
    call fates_params%RetreiveParameter(name=name, &
         data=dummy_data)
    this%taus(lower_bound_1:upper_bound_1, inir) = dummy_data

  end subroutine Receive_PFT_numrad


  ! -----------------------------------------------------------------------

  subroutine Register_PFT_leafage(this, fates_params)

    use FatesParametersInterface, only : fates_parameters_type, param_string_length
    use FatesParametersInterface, only : max_dimensions, dimension_name_leaf_age
    use FatesParametersInterface, only : dimension_name_pft, dimension_shape_2d

    implicit none

    class(EDPftvarcon_type), intent(inout) :: this
    class(fates_parameters_type), intent(inout) :: fates_params

    integer, parameter :: dim_lower_bound(2) = (/ lower_bound_pft, lower_bound_general /)
    character(len=param_string_length) :: dim_names(2)
    character(len=param_string_length) :: name

    dim_names(1) = dimension_name_pft
    dim_names(2) = dimension_name_leaf_age

    name = 'fates_leaf_vcmax25top'
    call fates_params%RegisterParameter(name=name, dimension_shape=dimension_shape_2d, &
         dimension_names=dim_names, lower_bounds=dim_lower_bound)


    return
  end subroutine Register_PFT_leafage




  ! =====================================================================================

  subroutine Receive_PFT_leafage(this, fates_params)

     use FatesParametersInterface, only : fates_parameters_type
     use FatesParametersInterface, only : param_string_length

     implicit none

     class(EDPftvarcon_type), intent(inout) :: this
     class(fates_parameters_type), intent(inout) :: fates_params

     character(len=param_string_length) :: name

     name = 'fates_leaf_vcmax25top'
     call fates_params%RetreiveParameterAllocate(name=name, &
          data=this%vcmax25top)

     return
   end subroutine Receive_PFT_leafage

  ! =====================================================================================

  subroutine Register_PFT_hydr_organs(this, fates_params)

    use FatesParametersInterface, only : fates_parameters_type, param_string_length
    use FatesParametersInterface, only : max_dimensions, dimension_name_hydr_organs
    use FatesParametersInterface, only : dimension_name_pft, dimension_shape_2d

    implicit none

    class(EDPftvarcon_type), intent(inout) :: this
    class(fates_parameters_type), intent(inout) :: fates_params

    integer, parameter :: dim_lower_bound(2) = (/ lower_bound_pft, lower_bound_general /)
    character(len=param_string_length) :: dim_names(2)
    character(len=param_string_length) :: name

    ! NOTE(bja, 2017-01) initialization doesn't seem to work correctly
    ! if dim_names has a parameter qualifier.
    dim_names(1) = dimension_name_pft
    dim_names(2) = dimension_name_hydr_organs

    name = 'fates_hydr_vg_alpha_node'
    call fates_params%RegisterParameter(name=name, dimension_shape=dimension_shape_2d, &
         dimension_names=dim_names, lower_bounds=dim_lower_bound)

    name = 'fates_hydr_vg_m_node'
    call fates_params%RegisterParameter(name=name, dimension_shape=dimension_shape_2d, &
         dimension_names=dim_names, lower_bounds=dim_lower_bound)

    name = 'fates_hydr_vg_n_node'
    call fates_params%RegisterParameter(name=name, dimension_shape=dimension_shape_2d, &
          dimension_names=dim_names, lower_bounds=dim_lower_bound)

    name = 'fates_hydr_avuln_node'
    call fates_params%RegisterParameter(name=name, dimension_shape=dimension_shape_2d, &
          dimension_names=dim_names, lower_bounds=dim_lower_bound)

    name = 'fates_hydr_p50_node'
    call fates_params%RegisterParameter(name=name, dimension_shape=dimension_shape_2d, &
          dimension_names=dim_names, lower_bounds=dim_lower_bound)

    name = 'fates_hydr_thetas_node'
    call fates_params%RegisterParameter(name=name, dimension_shape=dimension_shape_2d, &
          dimension_names=dim_names, lower_bounds=dim_lower_bound)

    name = 'fates_hydr_epsil_node'
    call fates_params%RegisterParameter(name=name, dimension_shape=dimension_shape_2d, &
          dimension_names=dim_names, lower_bounds=dim_lower_bound)

    name = 'fates_hydr_pitlp_node'
    call fates_params%RegisterParameter(name=name, dimension_shape=dimension_shape_2d, &
          dimension_names=dim_names, lower_bounds=dim_lower_bound)

    name = 'fates_hydr_resid_node'
    call fates_params%RegisterParameter(name=name, dimension_shape=dimension_shape_2d, &
          dimension_names=dim_names, lower_bounds=dim_lower_bound)

    name = 'fates_hydr_fcap_node'
    call fates_params%RegisterParameter(name=name, dimension_shape=dimension_shape_2d, &
          dimension_names=dim_names, lower_bounds=dim_lower_bound)

    name = 'fates_hydr_pinot_node'
    call fates_params%RegisterParameter(name=name, dimension_shape=dimension_shape_2d, &
          dimension_names=dim_names, lower_bounds=dim_lower_bound)

    name = 'fates_hydr_kmax_node'
    call fates_params%RegisterParameter(name=name, dimension_shape=dimension_shape_2d, &
          dimension_names=dim_names, lower_bounds=dim_lower_bound)

    name = 'fates_hydr_vg_alpha_node'
    call fates_params%RegisterParameter(name=name, dimension_shape=dimension_shape_2d, &
          dimension_names=dim_names, lower_bounds=dim_lower_bound)

    name = 'fates_hydr_vg_m_node'
    call fates_params%RegisterParameter(name=name, dimension_shape=dimension_shape_2d, &
          dimension_names=dim_names, lower_bounds=dim_lower_bound)

    name = 'fates_hydr_vg_n_node'
    call fates_params%RegisterParameter(name=name, dimension_shape=dimension_shape_2d, &
         dimension_names=dim_names, lower_bounds=dim_lower_bound)

  end subroutine Register_PFT_hydr_organs

  !-----------------------------------------------------------------------

  subroutine Receive_PFT_hydr_organs(this, fates_params)

     use FatesParametersInterface, only : fates_parameters_type
     use FatesParametersInterface, only : param_string_length

     implicit none

     class(EDPftvarcon_type), intent(inout) :: this
     class(fates_parameters_type), intent(inout) :: fates_params

     character(len=param_string_length) :: name


     name = 'fates_hydr_vg_alpha_node'
     call fates_params%RetreiveParameterAllocate(name=name, &
          data=this%hydr_vg_alpha_node)

     name = 'fates_hydr_vg_m_node'
     call fates_params%RetreiveParameterAllocate(name=name, &
           data=this%hydr_vg_m_node)

     name = 'fates_hydr_vg_n_node'
     call fates_params%RetreiveParameterAllocate(name=name, &
          data=this%hydr_vg_n_node)

     name = 'fates_hydr_avuln_node'
     call fates_params%RetreiveParameterAllocate(name=name, &
           data=this%hydr_avuln_node)

     name = 'fates_hydr_p50_node'
     call fates_params%RetreiveParameterAllocate(name=name, &
           data=this%hydr_p50_node)

     name = 'fates_hydr_thetas_node'
     call fates_params%RetreiveParameterAllocate(name=name, &
           data=this%hydr_thetas_node)

     name = 'fates_hydr_epsil_node'
     call fates_params%RetreiveParameterAllocate(name=name, &
           data=this%hydr_epsil_node)

     name = 'fates_hydr_pitlp_node'
     call fates_params%RetreiveParameterAllocate(name=name, &
           data=this%hydr_pitlp_node)

     name = 'fates_hydr_resid_node'
     call fates_params%RetreiveParameterAllocate(name=name, &
           data=this%hydr_resid_node)

     name = 'fates_hydr_fcap_node'
     call fates_params%RetreiveParameterAllocate(name=name, &
           data=this%hydr_fcap_node)

     name = 'fates_hydr_pinot_node'
     call fates_params%RetreiveParameterAllocate(name=name, &
           data=this%hydr_pinot_node)

     name = 'fates_hydr_kmax_node'
     call fates_params%RetreiveParameterAllocate(name=name, &
           data=this%hydr_kmax_node)

     name = 'fates_hydr_vg_alpha_node'
     call fates_params%RetreiveParameterAllocate(name=name, &
          data=this%hydr_vg_alpha_node)

     name = 'fates_hydr_vg_m_node'
     call fates_params%RetreiveParameterAllocate(name=name, &
          data=this%hydr_vg_m_node)

     name = 'fates_hydr_vg_n_node'
     call fates_params%RetreiveParameterAllocate(name=name, &
          data=this%hydr_vg_n_node)

  end subroutine Receive_PFT_hydr_organs

  ! ===============================================================================================

  subroutine FatesReportPFTParams(is_master)

     ! Argument
     logical, intent(in) :: is_master  ! Only log if this is the master proc

     logical, parameter :: debug_report = .false.
     character(len=32),parameter :: fmt0 = '(a,100(F12.4,1X))'

     integer :: npft,ipft

     npft = size(EDPftvarcon_inst%initd,1)

     if(debug_report .and. is_master) then

        if(npft>100)then
           write(fates_log(),*) 'you are trying to report pft parameters during initialization'
           write(fates_log(),*) 'but you have so many that it is over-running the format spec'
           write(fates_log(),*) 'simply bump up the muptiplier in parameter fmt0 shown above'
           call endrun(msg=errMsg(sourcefile, __LINE__))
        end if

        write(fates_log(),*) '-----------  FATES PFT Parameters -----------------'
        write(fates_log(),fmt0) 'freezetol = ',EDPftvarcon_inst%freezetol
        write(fates_log(),fmt0) 'hgt_min = ',EDPftvarcon_inst%hgt_min
        write(fates_log(),fmt0) 'dleaf = ',EDPftvarcon_inst%dleaf
        write(fates_log(),fmt0) 'z0mr = ',EDPftvarcon_inst%z0mr
        write(fates_log(),fmt0) 'displar = ',EDPftvarcon_inst%displar
        write(fates_log(),fmt0) 'bark_scaler = ',EDPftvarcon_inst%bark_scaler
        write(fates_log(),fmt0) 'crown_kill = ',EDPftvarcon_inst%crown_kill
        write(fates_log(),fmt0) 'initd = ',EDPftvarcon_inst%initd
        write(fates_log(),fmt0) 'seed_suppl = ',EDPftvarcon_inst%seed_suppl
        write(fates_log(),fmt0) 'bb_slope = ',EDPftvarcon_inst%bb_slope
        write(fates_log(),fmt0) 'medlyn_slope = ',EDPftvarcon_inst%medlyn_slope
        write(fates_log(),fmt0) 'stomatal_intercept = ',EDPftvarcon_inst%stomatal_intercept
        write(fates_log(),fmt0) 'lf_flab = ',EDPftvarcon_inst%lf_flab
        write(fates_log(),fmt0) 'lf_fcel = ',EDPftvarcon_inst%lf_fcel
        write(fates_log(),fmt0) 'lf_flig = ',EDPftvarcon_inst%lf_flig
        write(fates_log(),fmt0) 'fr_flab = ',EDPftvarcon_inst%fr_flab
        write(fates_log(),fmt0) 'fr_fcel = ',EDPftvarcon_inst%fr_fcel
        write(fates_log(),fmt0) 'fr_flig = ',EDPftvarcon_inst%fr_flig
        write(fates_log(),fmt0) 'xl = ',EDPftvarcon_inst%xl
        write(fates_log(),fmt0) 'clumping_index = ',EDPftvarcon_inst%clumping_index
        write(fates_log(),fmt0) 'c3psn = ',EDPftvarcon_inst%c3psn
        write(fates_log(),fmt0) 'vcmax25top = ',EDPftvarcon_inst%vcmax25top
        write(fates_log(),fmt0) 'smpso = ',EDPftvarcon_inst%smpso
        write(fates_log(),fmt0) 'smpsc = ',EDPftvarcon_inst%smpsc
        write(fates_log(),fmt0) 'bmort = ',EDPftvarcon_inst%bmort
        write(fates_log(),fmt0) 'mort_ip_size_senescence = ', EDPftvarcon_inst%mort_ip_size_senescence
        write(fates_log(),fmt0) 'mort_r_size_senescence = ', EDPftvarcon_inst%mort_r_size_senescence
        write(fates_log(),fmt0) 'mort_ip_age_senescence = ', EDPftvarcon_inst%mort_ip_age_senescence
        write(fates_log(),fmt0) 'mort_r_age_senescence = ', EDPftvarcon_inst%mort_r_age_senescence
        write(fates_log(),fmt0) 'mort_scalar_coldstress = ',EDPftvarcon_inst%mort_scalar_coldstress
        write(fates_log(),fmt0) 'mort_scalar_cstarvation = ',EDPftvarcon_inst%mort_scalar_cstarvation
        write(fates_log(),fmt0) 'mort_scalar_hydrfailure = ',EDPftvarcon_inst%mort_scalar_hydrfailure
        write(fates_log(),fmt0) 'hf_sm_threshold = ',EDPftvarcon_inst%hf_sm_threshold
        write(fates_log(),fmt0) 'hf_flc_threshold = ',EDPftvarcon_inst%hf_flc_threshold
        write(fates_log(),fmt0) 'vcmaxha = ',EDPftvarcon_inst%vcmaxha
        write(fates_log(),fmt0) 'jmaxha = ',EDPftvarcon_inst%jmaxha
        write(fates_log(),fmt0) 'vcmaxhd = ',EDPftvarcon_inst%vcmaxhd
        write(fates_log(),fmt0) 'jmaxhd = ',EDPftvarcon_inst%jmaxhd
        write(fates_log(),fmt0) 'vcmaxse = ',EDPftvarcon_inst%vcmaxse
        write(fates_log(),fmt0) 'jmaxse = ',EDPftvarcon_inst%jmaxse
        write(fates_log(),fmt0) 'germination_timescale = ',EDPftvarcon_inst%germination_rate
        write(fates_log(),fmt0) 'seed_decay_turnover = ',EDPftvarcon_inst%seed_decay_rate
        write(fates_log(),fmt0) 'trim_limit = ',EDPftvarcon_inst%trim_limit
        write(fates_log(),fmt0) 'trim_inc = ',EDPftvarcon_inst%trim_inc
        write(fates_log(),fmt0) 'rhol = ',EDPftvarcon_inst%rhol
        write(fates_log(),fmt0) 'rhos = ',EDPftvarcon_inst%rhos
        write(fates_log(),fmt0) 'taul = ',EDPftvarcon_inst%taul
        write(fates_log(),fmt0) 'taus = ',EDPftvarcon_inst%taus
        write(fates_log(),fmt0) 'phenflush_fraction',EDpftvarcon_inst%phenflush_fraction
        write(fates_log(),fmt0) 'phen_cold_size_threshold = ',EDPftvarcon_inst%phen_cold_size_threshold
        write(fates_log(),fmt0) 'phen_stem_drop_fraction',EDpftvarcon_inst%phen_stem_drop_fraction
        write(fates_log(),fmt0) 'fire_alpha_SH = ',EDPftvarcon_inst%fire_alpha_SH
	write(fates_log(),fmt0) 'allom_frbstor_repro = ',EDPftvarcon_inst%allom_frbstor_repro
        write(fates_log(),fmt0) 'hydr_p_taper = ',EDPftvarcon_inst%hydr_p_taper
        write(fates_log(),fmt0) 'hydr_rs2 = ',EDPftvarcon_inst%hydr_rs2
        write(fates_log(),fmt0) 'hydr_srl = ',EDPftvarcon_inst%hydr_srl
        write(fates_log(),fmt0) 'hydr_rfrac_stem = ',EDPftvarcon_inst%hydr_rfrac_stem
        write(fates_log(),fmt0) 'hydr_avuln_gs = ',EDPftvarcon_inst%hydr_avuln_gs
        write(fates_log(),fmt0) 'hydr_k_lwp = ',EDPftvarcon_inst%hydr_k_lwp
        write(fates_log(),fmt0) 'hydr_p50_gs = ',EDPftvarcon_inst%hydr_p50_gs
        write(fates_log(),fmt0) 'hydr_k_lwp = ',EDPftvarcon_inst%hydr_k_lwp
        write(fates_log(),fmt0) 'hydr_avuln_node = ',EDPftvarcon_inst%hydr_avuln_node
        write(fates_log(),fmt0) 'hydr_p50_node = ',EDPftvarcon_inst%hydr_p50_node
        write(fates_log(),fmt0) 'hydr_thetas_node = ',EDPftvarcon_inst%hydr_thetas_node
        write(fates_log(),fmt0) 'hydr_epsil_node = ',EDPftvarcon_inst%hydr_epsil_node
        write(fates_log(),fmt0) 'hydr_pitlp_node = ',EDPftvarcon_inst%hydr_pitlp_node
        write(fates_log(),fmt0) 'hydr_resid_node = ',EDPftvarcon_inst%hydr_resid_node
        write(fates_log(),fmt0) 'hydr_fcap_node = ',EDPftvarcon_inst%hydr_fcap_node
        write(fates_log(),fmt0) 'hydr_pinot_node = ',EDPftvarcon_inst%hydr_pinot_node
        write(fates_log(),fmt0) 'hydr_kmax_node = ',EDPftvarcon_inst%hydr_kmax_node
        write(fates_log(),fmt0) 'hlm_pft_map = ', EDPftvarcon_inst%hlm_pft_map
        write(fates_log(),fmt0) 'hydr_vg_alpha_node  = ',EDPftvarcon_inst%hydr_vg_alpha_node
        write(fates_log(),fmt0) 'hydr_vg_m_node  = ',EDPftvarcon_inst%hydr_vg_m_node
        write(fates_log(),fmt0) 'hydr_vg_n_node  = ',EDPftvarcon_inst%hydr_vg_n_node
        write(fates_log(),*) '-------------------------------------------------'

     end if

  end subroutine FatesReportPFTParams


  ! =====================================================================================

  subroutine FatesCheckParams(is_master)

     ! ----------------------------------------------------------------------------------
     !
     ! This subroutine performs logical checks on user supplied parameters.  It cross
     ! compares various parameters and will fail if they don't make sense.
     ! Examples:
     ! A tree can not be defined as both evergreen and deciduous.  A woody plant
     ! cannot have a structural biomass allometry intercept of 0, and a non-woody
     ! plant (grass) can't have a non-zero intercept...
     ! -----------------------------------------------------------------------------------
    use FatesConstantsMod  , only : fates_check_param_set
    use FatesConstantsMod  , only : itrue, ifalse
    use EDParamsMod        , only : logging_mechanical_frac, logging_collateral_frac, logging_direct_frac
    use FatesInterfaceTypesMod         , only : hlm_use_fixed_biogeog,hlm_use_sp

     ! Argument
     logical, intent(in) :: is_master    ! Only log if this is the master proc

     character(len=32),parameter :: fmt0 = '(a,100(F12.4,1X))'

     integer :: npft     ! number of PFTs
     integer :: ipft     ! pft index
     integer :: nleafage ! size of the leaf age class array
     integer :: iage     ! leaf age class index
     integer :: norgans  ! size of the plant organ dimension
     integer  :: hlm_pft    ! used in fixed biogeog mode
     integer  :: fates_pft  ! used in fixed biogeog mode

     real(r8) :: sumarea    ! area of PFTs in nocomp mode.

     npft = size(EDPftvarcon_inst%freezetol,1)

     if(.not.is_master) return


     if (hlm_parteh_mode .eq. prt_cnp_flex_allom_hyp) then

        ! Check to see if either RD/ECA/MIC is turned on

        if (.not.( (trim(hlm_nu_com).eq.'RD') .or. (trim(hlm_nu_com).eq.'ECA'))) then
           write(fates_log(),*) 'FATES PARTEH with allometric flexible CNP must have'
           write(fates_log(),*) 'a valid BGC model enabled: RD,ECA,MIC or SYN'
           write(fates_log(),*) 'nu_comp: ',trim(hlm_nu_com)
           write(fates_log(),*) 'Aborting'
           call endrun(msg=errMsg(sourcefile, __LINE__))
        end if

        ! If nitrogen is turned on, check to make sure there are valid ammonium
        ! parameters
        if(hlm_nitrogen_spec>0)then
           if (trim(hlm_nu_com).eq.'ECA') then

              if(any(EDpftvarcon_inst%eca_km_nh4(:)<0._r8) ) then
                 write(fates_log(),*) 'ECA with nitrogen is turned on'
                 write(fates_log(),*) 'bad ECA km value(s) for nh4: ',EDpftvarcon_inst%eca_km_nh4(:)
                 write(fates_log(),*) 'Aborting'
                 call endrun(msg=errMsg(sourcefile, __LINE__))
              end if

              if(hlm_nitrogen_spec==2)then
                 if(any(EDpftvarcon_inst%eca_km_no3(:)<0._r8)) then
                    write(fates_log(),*) 'ECA with nit/denitr is turned on'
                    write(fates_log(),*) 'bad ECA km value(s) for no3: ',EDpftvarcon_inst%eca_km_no3(:)
                    write(fates_log(),*) 'Aborting'
                    call endrun(msg=errMsg(sourcefile, __LINE__))
                 end if
              end if

           end if
        end if

     elseif (hlm_parteh_mode .ne. prt_carbon_allom_hyp) then

        write(fates_log(),*) 'FATES Plant Allocation and Reactive Transport has'
        write(fates_log(),*) 'only 2 modules supported, allometric carbon and CNP.'
        write(fates_log(),*) 'fates_parteh_mode must be set to 1 or 2 in the namelist'
        write(fates_log(),*) 'Aborting'
        call endrun(msg=errMsg(sourcefile, __LINE__))
     end if

     ! If any PFTs are specified as either prescribed N or P uptake
     ! then they all must be !

     if (any(EDPftvarcon_inst%prescribed_nuptake(:) < -nearzero ) .or. &
          any(EDPftvarcon_inst%prescribed_nuptake(:) > 10._r8 ) ) then
        write(fates_log(),*) 'Negative values for EDPftvarcon_inst%prescribed_nuptake(:)'
        write(fates_log(),*) 'are not allowed. Reasonable ranges for this parameter are zero'
        write(fates_log(),*) 'to something slightly larger than 1, so we set a cap at 10.'
        write(fates_log(),*) 'Set to zero to turn off and use coupled nutrients.'
        write(fates_log(),*) ' Aborting'
        call endrun(msg=errMsg(sourcefile, __LINE__))
     elseif (any(abs(EDPftvarcon_inst%prescribed_nuptake(:)) > nearzero )) then
        if(.not.all(abs(EDPftvarcon_inst%prescribed_nuptake(:)) > nearzero )) then
           write(fates_log(),*) 'If any PFTs are specified as having prescribed N'
           write(fates_log(),*) 'uptake, then they must all. Note, prescribed'
           write(fates_log(),*) 'rates are associated with any value abs(x)>nearzero'
           write(fates_log(),*) 'EDPftvarcon_inst%prescribed_nuptake(:):', &
                EDPftvarcon_inst%prescribed_nuptake(:)
           write(fates_log(),*) ' Aborting'
           call endrun(msg=errMsg(sourcefile, __LINE__))
        end if
        n_uptake_mode = prescribed_n_uptake
     else
        n_uptake_mode = coupled_n_uptake
     end if

     ! logging parameters, make sure they make sense
     if ( (logging_mechanical_frac + logging_collateral_frac + logging_direct_frac) .gt. 1._r8) then
        write(fates_log(),*) 'the sum of logging_mechanical_frac + logging_collateral_frac + logging_direct_frac'
        write(fates_log(),*) 'must be less than or equal to 1.'
        write(fates_log(),*) 'Exiting'
        call endrun(msg=errMsg(sourcefile, __LINE__))
     endif

     ! Same for phosphorus
     if (any(EDPftvarcon_inst%prescribed_puptake(:) < -nearzero ) .or. &
          any(EDPftvarcon_inst%prescribed_puptake(:) > 10._r8 )) then
        write(fates_log(),*) 'Negative values for EDPftvarcon_inst%prescribed_puptake(:)'
        write(fates_log(),*) 'are not allowed. Reasonable ranges for this parameter are zero'
        write(fates_log(),*) 'to something slightly larger than 1, so we set a cap at 10.'
        write(fates_log(),*) 'Set to zero or unset to turn off and use coupled nutrients.'
        write(fates_log(),*) ' Aborting'
        call endrun(msg=errMsg(sourcefile, __LINE__))
     elseif (any(abs(EDPftvarcon_inst%prescribed_puptake(:)) > nearzero )) then
        if(.not.all(abs(EDPftvarcon_inst%prescribed_puptake(:)) > nearzero )) then
           write(fates_log(),*) 'If any PFTs are specified as having prescribed P'
           write(fates_log(),*) 'uptake, then they must all. Note, prescribed'
           write(fates_log(),*) 'rates are associated with any value abs(x)>nearzero'
           write(fates_log(),*) 'EDPftvarcon_inst%prescribed_puptake(:):', &
                EDPftvarcon_inst%prescribed_puptake(:)
           write(fates_log(),*) ' Aborting'
           call endrun(msg=errMsg(sourcefile, __LINE__))
        end if
        p_uptake_mode = prescribed_p_uptake
     else
        p_uptake_mode = coupled_p_uptake
     end if



     do ipft = 1,npft


        ! Check that parameter ranges for age-dependent mortality make sense
        !-----------------------------------------------------------------------------------
        if ( ( EDPftvarcon_inst%mort_ip_age_senescence(ipft) < fates_check_param_set ) .and. &
             (  EDPftvarcon_inst%mort_r_age_senescence(ipft) > fates_check_param_set ) ) then

           write(fates_log(),*) 'Age-dependent mortality is on'
           write(fates_log(),*) 'Please also set mort_r_age_senescence'
           write(fates_log(),*) 'Sensible values are between 0.03-0.06'
           write(fates_log(),*) 'Aborting'
           call endrun(msg=errMsg(sourcefile, __LINE__))
        end if

        ! Check that parameter ranges for size-dependent mortality make sense
        !-----------------------------------------------------------------------------------
        if ( ( EDPftvarcon_inst%mort_ip_size_senescence(ipft) < fates_check_param_set ) .and. &
             (  EDPftvarcon_inst%mort_r_size_senescence(ipft) > fates_check_param_set ) ) then

           write(fates_log(),*) 'Size-dependent mortality is on'
           write(fates_log(),*) 'Please also set mort_r_size_senescence'
           write(fates_log(),*) 'Sensible values are between 0.03-0.06'
           write(fates_log(),*) 'Aborting'
           call endrun(msg=errMsg(sourcefile, __LINE__))
        end if

        ! Check that parameter ranges for size-dependent mortality make sense
        !-----------------------------------------------------------------------------------
        if ( ( EDPftvarcon_inst%mort_ip_size_senescence(ipft) < 0.0_r8 ) .or. &
           ( EDPftvarcon_inst%mort_r_size_senescence(ipft) < 0.0_r8 ) ) then

           write(fates_log(),*) 'Either mort_ip_size_senescence or mort_r_size_senescence'
           write(fates_log(),*) 'is negative which makes no biological sense.'
           write(fates_log(),*) 'Sensible values for ip are between 1 and 300?'
           write(fates_log(),*) 'Sensible values for r are between 0.03-0.06'
           write(fates_log(),*) 'Aborting'
           call endrun(msg=errMsg(sourcefile, __LINE__))
        end if


        ! Check that parameter ranges for size-dependent mortality make sense
        !-----------------------------------------------------------------------------------
        if ( ( EDPftvarcon_inst%mort_ip_size_senescence(ipft) < 0.0_r8 ) .or. &
           ( EDPftvarcon_inst%mort_r_size_senescence(ipft) < 0.0_r8 ) ) then

           write(fates_log(),*) 'Either mort_ip_size_senescence or mort_r_size_senescence'
           write(fates_log(),*) 'is negative which makes no biological sense.'
           write(fates_log(),*) 'Sensible values for ip are between 1 and 300?'
           write(fates_log(),*) 'Sensible values for r are between 0.03-0.06'
           write(fates_log(),*) 'Aborting'
           call endrun(msg=errMsg(sourcefile, __LINE__))
        end if

        ! Check if the fraction of storage used for flushing deciduous trees
        ! is greater than zero, and less than or equal to 1.

        if ( int(prt_params%evergreen(ipft)) .ne. 1 ) then
           if ( ( EDPftvarcon_inst%phenflush_fraction(ipft) < nearzero ) .or. &
                ( EDPFtvarcon_inst%phenflush_fraction(ipft) > 1 ) ) then

              write(fates_log(),*) ' Deciduous plants must flush some storage carbon'
              write(fates_log(),*) ' on bud-burst. If phenflush_fraction is not greater than 0'
              write(fates_log(),*) ' it will not be able to put out any leaves. Plants need leaves.'
              write(fates_log(),*) ' PFT#: ',ipft
              write(fates_log(),*) ' evergreen flag: (shold be 0):',int(prt_params%evergreen(ipft))
              write(fates_log(),*) ' phenflush_fraction: ', EDPFtvarcon_inst%phenflush_fraction(ipft)
              write(fates_log(),*) ' Aborting'
              call endrun(msg=errMsg(sourcefile, __LINE__))
           end if
           if ( ( EDPftvarcon_inst%phen_stem_drop_fraction(ipft) < 0.0_r8 ) .or. &
                ( EDPFtvarcon_inst%phen_stem_drop_fraction(ipft) > 1 ) ) then
              write(fates_log(),*) ' Deciduous non-wood plants must keep 0-100% of their stems'
              write(fates_log(),*) ' during the deciduous period.'
              write(fates_log(),*) ' PFT#: ',ipft
              write(fates_log(),*) ' evergreen flag: (shold be 0):',int(prt_params%evergreen(ipft))
              write(fates_log(),*) ' phen_stem_drop_fraction: ', EDPFtvarcon_inst%phen_stem_drop_fraction(ipft)
              write(fates_log(),*) ' Aborting'
              call endrun(msg=errMsg(sourcefile, __LINE__))
           end if
        end if


        ! Check if freezing tolerance is within reasonable bounds
        ! ----------------------------------------------------------------------------------

        if ( ( EDPftvarcon_inst%freezetol(ipft) > 60.0_r8 ) .or. &
             ( EDPFtvarcon_inst%freezetol(ipft) < -273.1_r8 ) ) then

           write(fates_log(),*) 'Freezing tolerance was set to a strange value'
           write(fates_log(),*) ' Units should be degrees celcius. It cannot'
           write(fates_log(),*) ' be less than absolute zero, and we check to see'
           write(fates_log(),*) ' if it is greater than 60C, which would be ludicrous as well'
           write(fates_log(),*) ' PFT#: ',ipft
           write(fates_log(),*) ' freezetol: ', EDPFtvarcon_inst%freezetol(ipft)
           write(fates_log(),*) ' Aborting'
           call endrun(msg=errMsg(sourcefile, __LINE__))

        end if




        ! Check if fraction of storage to reproduction is between 0-1
        ! ----------------------------------------------------------------------------------

        if ( ( EDPftvarcon_inst%allom_frbstor_repro(ipft) < 0.0_r8 ) .or. &
             ( EDPftvarcon_inst%allom_frbstor_repro(ipft) > 1.0_r8 ) ) then

           write(fates_log(),*) 'fraction of storage to reproduction'
           write(fates_log(),*) ' after plants die, must be between'
           write(fates_log(),*) ' 0 and 1'
           write(fates_log(),*) ' PFT#: ',ipft
           write(fates_log(),*) ' allom_frbstor_repro: ',EDPftvarcon_inst%allom_frbstor_repro(ipft)
           write(fates_log(),*) ' Aborting'
           call endrun(msg=errMsg(sourcefile, __LINE__))

        end if


        ! Check if photosynthetic pathway is neither C3/C4
        ! ----------------------------------------------------------------------------------

        if ( ( EDPftvarcon_inst%c3psn(ipft) < 0.0_r8 ) .or. &
             ( EDPftvarcon_inst%c3psn(ipft) > 1.0_r8 ) ) then

           write(fates_log(),*) ' Two photosynthetic pathways are currently supported'
           write(fates_log(),*) ' C4 plants have c3psn = 0'
           write(fates_log(),*) ' C3 plants have c3psn = 1'
           write(fates_log(),*) ' PFT#: ',ipft
           write(fates_log(),*) ' c3psn(pft): ',EDPftvarcon_inst%c3psn(ipft)
           write(fates_log(),*) ' Aborting'
           call endrun(msg=errMsg(sourcefile, __LINE__))

        end if

<<<<<<< HEAD
        ! check that the host-fates PFT map adds to one along HLM dimension so that all the HLM area
        ! goes to a FATES PFT.  Each FATES PFT can get < or > 1 of an HLM PFT.
        if((hlm_use_fixed_biogeog.eq.itrue) .or. (hlm_use_sp.eq.itrue)) then
=======
        if( hlm_use_fixed_biogeog .eq. itrue ) then
           ! check that the host-fates PFT map adds to one along HLM dimension so that all the HLM area
           ! goes to a FATES PFT.  Each FATES PFT can get < or > 1 of an HLM PFT.
>>>>>>> 38495279
           do hlm_pft = 1,size( EDPftvarcon_inst%hlm_pft_map,2)
              sumarea = sum(EDPftvarcon_inst%hlm_pft_map(1:npft,hlm_pft))
              if(abs(sumarea-1.0_r8).gt.nearzero)then
                 write(fates_log(),*) 'The distribution of this host land model PFT :',hlm_pft
                 write(fates_log(),*) 'into FATES PFTs, does not add up to 1.0.'
                 write(fates_log(),*) 'Error is:',sumarea-1.0_r8
                 write(fates_log(),*) 'and the hlm_pft_map is:', EDPftvarcon_inst%hlm_pft_map(1:npft,hlm_pft)
                 write(fates_log(),*) 'Aborting'
                 call endrun(msg=errMsg(sourcefile, __LINE__))
              end if
           end do !hlm_pft
        end if
        
<<<<<<< HEAD
       end do !ipft

=======
     end do !ipft
>>>>>>> 38495279

!!    ! Checks for HYDRO
!!    if( hlm_use_planthydro == itrue ) then
!!
!!        do ipft=1,numpft
!!
!!            ! Calculate fine-root density and see if the result
!!            ! is reasonable.
!!            ! kg/m3
!!
!!            dens_aroot = 1._r8/(g_per_kg*pi_const*EDPftvarcon_inst%hydr_rs2(ipft)**2.0_r8*EDPftvarcon_inst%hydr_srl(ipft))
!!
!!            if(rho_aroot>max_dens_aroot .or. dens_aroot<min_dens_aroot)then
!!                write(fates_log(),*) 'The two parameters controling fine root radius'
!!                write(fates_log(),*) 'and specific root length, have generated'
!!                write(fates_log(),*) 'a strange root density.'
!!                call endrun(msg=errMsg(sourcefile, __LINE__))
!!            end if
!!
!!        end if
!!    end do


     return
  end subroutine FatesCheckParams


  ! =====================================================================================

  function GetDecompyFrac(pft,organ_id,dcmpy) result(decompy_frac)


      ! This simple routine matches the correct decomposibility pool's
      ! material fraction with the pft parameter data.

      integer, intent(in) :: pft
      integer, intent(in) :: organ_id
      integer, intent(in) :: dcmpy
      real(r8) :: decompy_frac

      ! Decomposability for leaves
      if(organ_id == leaf_organ)then
         select case(dcmpy)
         case(ilabile)
            decompy_frac=EDPftvarcon_inst%lf_flab(pft)
         case(icellulose)
            decompy_frac=EDPftvarcon_inst%lf_fcel(pft)
         case(ilignin)
            decompy_frac=EDPftvarcon_inst%lf_flig(pft)
         case default
            write(fates_log(),*) 'Unknown decompositiblity pool index: ',dcmpy
            call endrun(msg=errMsg(sourcefile, __LINE__))
         end select
      ! Decomposability for fine-roots
      elseif(organ_id == fnrt_organ) then
         select case(dcmpy)
         case(ilabile)
            decompy_frac=EDPftvarcon_inst%fr_flab(pft)
         case(icellulose)
            decompy_frac=EDPftvarcon_inst%fr_fcel(pft)
         case(ilignin)
            decompy_frac=EDPftvarcon_inst%fr_flig(pft)
         case default
            write(fates_log(),*) 'Unknown decompositiblity pool index: ',dcmpy
            call endrun(msg=errMsg(sourcefile, __LINE__))
         end select
      else
         write(fates_log(),*) 'Unknown parteh organ index: ',organ_id
         call endrun(msg=errMsg(sourcefile, __LINE__))
      end if

      return
  end function GetDecompyFrac


end module EDPftvarcon
<|MERGE_RESOLUTION|>--- conflicted
+++ resolved
@@ -1743,15 +1743,9 @@
 
         end if
 
-<<<<<<< HEAD
-        ! check that the host-fates PFT map adds to one along HLM dimension so that all the HLM area
-        ! goes to a FATES PFT.  Each FATES PFT can get < or > 1 of an HLM PFT.
-        if((hlm_use_fixed_biogeog.eq.itrue) .or. (hlm_use_sp.eq.itrue)) then
-=======
         if( hlm_use_fixed_biogeog .eq. itrue ) then
            ! check that the host-fates PFT map adds to one along HLM dimension so that all the HLM area
            ! goes to a FATES PFT.  Each FATES PFT can get < or > 1 of an HLM PFT.
->>>>>>> 38495279
            do hlm_pft = 1,size( EDPftvarcon_inst%hlm_pft_map,2)
               sumarea = sum(EDPftvarcon_inst%hlm_pft_map(1:npft,hlm_pft))
               if(abs(sumarea-1.0_r8).gt.nearzero)then
@@ -1765,12 +1759,8 @@
            end do !hlm_pft
         end if
         
-<<<<<<< HEAD
-       end do !ipft
-
-=======
      end do !ipft
->>>>>>> 38495279
+
 
 !!    ! Checks for HYDRO
 !!    if( hlm_use_planthydro == itrue ) then
