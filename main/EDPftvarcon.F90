module EDPftvarcon

  !-----------------------------------------------------------------------
  ! !DESCRIPTION:
  ! Module containing vegetation constants and method to
  ! read and initialize vegetation (PFT) constants.
  !
  ! !USES:
  use EDTypesMod  ,   only : maxSWb, ivis, inir
  use EDTypesMod  ,   only : n_uptake_mode, p_uptake_mode
  use FatesConstantsMod, only : r8 => fates_r8
  use FatesConstantsMod, only : nearzero
  use FatesConstantsMod, only : itrue, ifalse
  use PRTParametersMod, only : prt_params
  use FatesGlobals,   only : fates_log
  use FatesGlobals,   only : endrun => fates_endrun
  use FatesLitterMod, only : ilabile,icellulose,ilignin
  use PRTGenericMod,  only : leaf_organ, fnrt_organ, store_organ
  use PRTGenericMod,  only : sapw_organ, struct_organ, repro_organ
  use PRTGenericMod,  only : prt_cnp_flex_allom_hyp,prt_carbon_allom_hyp
  use FatesInterfaceTypesMod, only : hlm_nitrogen_spec, hlm_phosphorus_spec
  use FatesInterfaceTypesMod, only : hlm_parteh_mode
  use FatesInterfaceTypesMod, only : hlm_nu_com
  use FatesConstantsMod   , only : prescribed_p_uptake
  use FatesConstantsMod   , only : prescribed_n_uptake
  use FatesConstantsMod   , only : coupled_p_uptake
  use FatesConstantsMod   , only : coupled_n_uptake


   ! CIME Globals
  use shr_log_mod ,   only : errMsg => shr_log_errMsg

  !
  ! !PUBLIC TYPES:
  implicit none
  save
  private

  integer, parameter, public :: lower_bound_pft = 1
  integer, parameter, public :: lower_bound_general = 1

  !ED specific variables.
  type, public ::  EDPftvarcon_type

     real(r8), allocatable :: freezetol(:)           ! minimum temperature tolerance
     real(r8), allocatable :: hgt_min(:)             ! sapling height m
     real(r8), allocatable :: dleaf(:)               ! leaf characteristic dimension length (m)
     real(r8), allocatable :: z0mr(:)                ! ratio of roughness length of vegetation to height (-)
     real(r8), allocatable :: displar(:)             ! ratio of displacement height to canopy top height
     real(r8), allocatable :: bark_scaler(:)         ! scaler from dbh to bark thickness. For fire model.
     real(r8), allocatable :: crown_kill(:)          ! scaler on fire death. For fire model.
     real(r8), allocatable :: initd(:)               ! initial seedling density

     real(r8), allocatable :: seed_suppl(:)          ! seeds that come from outside the gridbox.
     real(r8), allocatable :: bb_slope(:)            ! ball berry slope parameter
     real(r8), allocatable :: medlyn_slope(:)        ! Medlyn slope parameter KPa^0.5
     real(r8), allocatable :: stomatal_intercept(:)  ! intercept of stomatal conductance model


     real(r8), allocatable :: lf_flab(:)             ! Leaf litter labile fraction [-]
     real(r8), allocatable :: lf_fcel(:)             ! Leaf litter cellulose fraction [-]
     real(r8), allocatable :: lf_flig(:)             ! Leaf litter lignan fraction [-]
     real(r8), allocatable :: fr_flab(:)             ! Fine-root litter labile fraction [-]
     real(r8), allocatable :: fr_fcel(:)             ! Fine-root litter cellulose fraction [-]
     real(r8), allocatable :: fr_flig(:)             ! Fine-root litter lignatn fraction [-]
     real(r8), allocatable :: xl(:)                  ! Leaf-stem orientation index
     real(r8), allocatable :: clumping_index(:)      ! factor describing how much self-occlusion
                                                     ! of leaf scattering elements
                                                     ! decreases light interception
     real(r8), allocatable :: c3psn(:)               ! index defining the photosynthetic
                                                     ! pathway C4 = 0,  C3 = 1

     real(r8), allocatable :: smpso(:)               ! Soil water potential at full stomatal opening
                                                     ! (non-HYDRO mode only) [mm]
     real(r8), allocatable :: smpsc(:)               ! Soil water potential at full stomatal closure
                                                     ! (non-HYDRO mode only) [mm]


     real(r8), allocatable :: maintresp_reduction_curvature(:) ! curvature of MR reduction as f(carbon storage),
                                                               ! 1=linear, 0=very curved
     real(r8), allocatable :: maintresp_reduction_intercept(:) ! intercept of MR reduction as f(carbon storage),
                                                               ! 0=no throttling, 1=max throttling
     real(r8), allocatable :: bmort(:)
     real(r8), allocatable :: mort_ip_size_senescence(:)  ! inflection point of dbh dependent senescence
     real(r8), allocatable :: mort_r_size_senescence(:) ! rate of change in mortality with dbh
     real(r8), allocatable :: mort_ip_age_senescence(:) ! inflection point of age dependent senescence
     real(r8), allocatable :: mort_r_age_senescence(:) ! rate of change in mortality with age
     real(r8), allocatable :: mort_scalar_coldstress(:)
     real(r8), allocatable :: mort_scalar_cstarvation(:)
     real(r8), allocatable :: mort_scalar_hydrfailure(:)
     real(r8), allocatable :: hf_sm_threshold(:)
     real(r8), allocatable :: hf_flc_threshold(:)
     real(r8), allocatable :: vcmaxha(:)
     real(r8), allocatable :: jmaxha(:)
     real(r8), allocatable :: vcmaxhd(:)
     real(r8), allocatable :: jmaxhd(:)
     real(r8), allocatable :: vcmaxse(:)
     real(r8), allocatable :: jmaxse(:)
     real(r8), allocatable :: germination_rate(:)        ! Fraction of seed mass germinating per year (yr-1)
     real(r8), allocatable :: seed_decay_rate(:)         ! Fraction of seed mass (both germinated and
                                                         ! ungerminated), decaying per year    (yr-1)

     real(r8), allocatable :: trim_limit(:)              ! Limit to reductions in leaf area w stress (m2/m2)
     real(r8), allocatable :: trim_inc(:)                ! Incremental change in trimming function   (m2/m2)
     real(r8), allocatable :: rhol(:, :)
     real(r8), allocatable :: rhos(:, :)
     real(r8), allocatable :: taul(:, :)
     real(r8), allocatable :: taus(:, :)

     ! Fire Parameters (No PFT vector capabilities in their own routines)
     ! See fire/SFParamsMod.F90 for bulk of fire parameters
     ! -------------------------------------------------------------------------------------------
     real(r8), allocatable :: fire_alpha_SH(:)      ! spitfire parameter, alpha scorch height
                                                    ! Equation 16 Thonicke et al 2010

     ! Non-PARTEH Allometry Parameters
     ! --------------------------------------------------------------------------------------------


     real(r8), allocatable :: allom_frbstor_repro(:)  ! fraction of bstrore for reproduction after mortality

     ! Prescribed Physiology Mode Parameters
     real(r8), allocatable :: prescribed_npp_canopy(:)           ! this is only for the
                                                                 ! prescribed_physiology_mode
     real(r8), allocatable :: prescribed_npp_understory(:)       ! this is only for the
                                                                 ! prescribed physiology mode
     real(r8), allocatable :: prescribed_mortality_canopy(:)     ! this is only for the
                                                                 ! prescribed_physiology_mode
     real(r8), allocatable :: prescribed_mortality_understory(:) ! this is only for the
                                                                 ! prescribed_physiology_mode
     real(r8), allocatable :: prescribed_recruitment(:)          ! this is only for the
                                                                 ! prescribed_physiology_mode

     ! Nutrient Aquisition (ECA & RD)
     real(r8), allocatable :: decompmicc(:)             ! microbial decomposer biomass gC/m3
                                                        ! on root surface

     ! ECA Parameters: See Zhu et al. Multiple soil nutrient competition between plants,
     !                     microbes, and mineral surfaces: model development, parameterization,
     !                     and example applications in several tropical forests.  Biogeosciences,
     !                     13, pp.341-363, 2016.
     ! KM: Michaeles-Menten half-saturation constants for ECA (plant–enzyme affinity)
     ! VMAX: Product of the reaction-rate and enzyme abundance for each PFT in ECA
     ! Note*: units of [gC] is grams carbon of fine-root

     real(r8), allocatable :: eca_km_nh4(:)   ! half-saturation constant for plant nh4 uptake  [gN/m3]
     real(r8), allocatable :: eca_vmax_nh4(:) ! maximum production rate for plant nh4 uptake   [gN/gC/s]
     real(r8), allocatable :: eca_km_no3(:)   ! half-saturation constant for plant no3 uptake  [gN/m3]
     real(r8), allocatable :: eca_vmax_no3(:) ! maximum production rate for plant no3 uptake   [gN/gC/s]
     real(r8), allocatable :: eca_km_p(:)     ! half-saturation constant for plant p uptake    [gP/m3]
     real(r8), allocatable :: eca_vmax_p(:)   ! maximum production rate for plant p uptake     [gP/gC/s]
     real(r8), allocatable :: eca_km_ptase(:)     ! half-saturation constant for biochemical P production [gP/m3]
     real(r8), allocatable :: eca_vmax_ptase(:)   ! maximum production rate for biochemical P prod        [gP/gC/s]
     real(r8), allocatable :: eca_alpha_ptase(:)  ! Fraction of min P generated from ptase activity
                                                  ! that is immediately sent to the plant [/]
     real(r8), allocatable :: eca_lambda_ptase(:) ! critical value for Ptase that incurs
                                                  ! biochemical production, fraction based how much
                                                  ! more in need a plant is for P versus N [/]

     !real(r8), allocatable :: nfix1(:)   ! nitrogen fixation parameter 1
     !real(r8), allocatable :: nfix2(:)   ! nitrogen fixation parameter 2


     ! Turnover related things

     real(r8), allocatable :: phenflush_fraction(:)       ! Maximum fraction of storage carbon used to flush leaves
                                                          ! on bud-burst [kgC/kgC]
     real(r8), allocatable :: phen_cold_size_threshold(:) ! stem/leaf drop occurs on DBH size of decidious non-woody
                                                          ! (coastal grass) plants larger than the threshold value
     real(r8), allocatable :: phen_stem_drop_fraction(:)  ! Fraction of stem dropped/senescened for decidious
                                                          ! non-woody (grass) plants

     ! Nutrient Aquisition parameters
     real(r8), allocatable :: prescribed_nuptake(:)   ! If there is no soil BGC model active,
                                                      ! prescribe an uptake rate for nitrogen, this is the fraction of plant demand

     real(r8), allocatable :: prescribed_puptake(:)   ! If there is no soil BGC model active,
                                                      ! prescribe an uptake rate for phosphorus
                                                      ! This is the fraction of plant demand


     ! Unassociated pft dimensioned free parameter that
     ! developers can use for testing arbitrary new hypothese
     real(r8), allocatable :: dev_arbitrary_pft(:)

     ! Parameters dimensioned by PFT and leaf age
     real(r8), allocatable :: vcmax25top(:,:)             ! maximum carboxylation rate of Rub. at 25C,
                                                          ! canopy top [umol CO2/m^2/s].  Dimensioned by
                                                          ! leaf age-class
     ! Plant Hydraulic Parameters
     ! ---------------------------------------------------------------------------------------------

     ! PFT Dimension
     real(r8), allocatable :: hydr_p_taper(:)       ! xylem taper exponent
     real(r8), allocatable :: hydr_rs2(:)           ! absorbing root radius (m)
     real(r8), allocatable :: hydr_srl(:)           ! specific root length (m g-1)
     real(r8), allocatable :: hydr_rfrac_stem(:)    ! fraction of total tree resistance from troot to canopy
     real(r8), allocatable :: hydr_avuln_gs(:)      ! shape parameter for stomatal control of water vapor exiting leaf
     real(r8), allocatable :: hydr_p50_gs(:)        ! water potential at 50% loss of stomatal conductance
<<<<<<< HEAD
     real(r8), allocatable :: hydr_k_lwp(:)         ! inner leaf humidity scaling coefficient 
=======
     real(r8), allocatable :: hydr_k_lwp(:)      ! inner leaf humidity scaling coefficient
>>>>>>> 5d449e4a

     ! PFT x Organ Dimension  (organs are: 1=leaf, 2=stem, 3=transporting root, 4=absorbing root)
     ! ----------------------------------------------------------------------------------

     ! Van Genuchten PV PK curves  (NOT IMPLEMENTED)
     real(r8), allocatable :: hydr_vg_alpha_node(:,:)   ! capilary length parameter in van Genuchten model
     real(r8), allocatable :: hydr_vg_m_node(:,:)       ! pore size distribution, m in van Genuchten 1980 model, range (0,1)
     real(r8), allocatable :: hydr_vg_n_node(:,:)       ! pore size distribution, n in van Genuchten 1980 model, range >2

     ! TFS PV-PK curves
     real(r8), allocatable :: hydr_avuln_node(:,:)  ! xylem vulernability curve shape parameter
     real(r8), allocatable :: hydr_p50_node(:,:)    ! xylem water potential at 50% conductivity loss (MPa)
     real(r8), allocatable :: hydr_epsil_node(:,:)  ! bulk elastic modulus (MPa)
     real(r8), allocatable :: hydr_pitlp_node(:,:)  ! turgor loss point (MPa)
     real(r8), allocatable :: hydr_fcap_node(:,:)   ! fraction of (1-resid_node) that is capillary in source
     real(r8), allocatable :: hydr_pinot_node(:,:)  ! osmotic potential at full turgor
     real(r8), allocatable :: hydr_kmax_node(:,:)   ! maximum xylem conductivity per unit conducting xylem area

     ! Parameters for both VG and TFS PV-PK curves
     real(r8), allocatable :: hydr_resid_node(:,:)  ! residual fraction (fraction)
     real(r8), allocatable :: hydr_thetas_node(:,:) ! saturated water content (cm3/cm3)

     ! Table that maps HLM pfts to FATES pfts for fixed biogeography mode
     ! The values are area fractions (NOT IMPLEMENTED)
     real(r8), allocatable :: hlm_pft_map(:,:)


   contains
     procedure, public :: Init => EDpftconInit
     procedure, public :: Register
     procedure, public :: Receive
     procedure, private :: Register_PFT
     procedure, private :: Receive_PFT
     procedure, private :: Register_PFT_hydr_organs
     procedure, private :: Receive_PFT_hydr_organs
     procedure, private :: Register_PFT_leafage
     procedure, private :: Receive_PFT_leafage
     procedure, private :: Register_PFT_numrad
     procedure, private :: Receive_PFT_numrad
  end type EDPftvarcon_type

  type(EDPftvarcon_type), public :: EDPftvarcon_inst

  character(len=*), parameter, private :: sourcefile = &
       __FILE__
  !
  ! !PUBLIC MEMBER FUNCTIONS:
  public :: FatesReportPFTParams
  public :: FatesCheckParams
  public :: GetDecompyFrac
  !-----------------------------------------------------------------------

contains

  !-----------------------------------------------------------------------
  subroutine EDpftconInit(this)

    use shr_infnan_mod , only : nan => shr_infnan_nan, assignment(=)

    implicit none

    class(EDPftvarcon_type), intent(inout) :: this

  end subroutine EDpftconInit

  !-----------------------------------------------------------------------
  subroutine Register(this, fates_params)

    use FatesParametersInterface, only : fates_parameters_type

    implicit none

    class(EDPftvarcon_type), intent(inout) :: this
    class(fates_parameters_type), intent(inout) :: fates_params

    call this%Register_PFT(fates_params)
    call this%Register_PFT_numrad(fates_params)
    call this%Register_PFT_hydr_organs(fates_params)
    call this%Register_PFT_leafage(fates_params)

  end subroutine Register

  !-----------------------------------------------------------------------
  subroutine Receive(this, fates_params)

    use FatesParametersInterface, only : fates_parameters_type

    implicit none

    class(EDPftvarcon_type), intent(inout) :: this
    class(fates_parameters_type), intent(inout) :: fates_params

    call this%Receive_PFT(fates_params)
    call this%Receive_PFT_numrad(fates_params)
    call this%Receive_PFT_hydr_organs(fates_params)
    call this%Receive_PFT_leafage(fates_params)

  end subroutine Receive

  !-----------------------------------------------------------------------
  subroutine Register_PFT(this, fates_params)

    use FatesParametersInterface, only : fates_parameters_type, param_string_length
    use FatesParametersInterface, only : dimension_name_pft, dimension_shape_1d
    use FatesParametersInterface, only : dimension_name_hlm_pftno, dimension_shape_2d

    implicit none

    class(EDPftvarcon_type), intent(inout) :: this
    class(fates_parameters_type), intent(inout) :: fates_params

    character(len=param_string_length), parameter :: dim_names(1) = (/dimension_name_pft/)
    character(len=param_string_length) :: pftmap_dim_names(2)

    integer, parameter :: dim_lower_bound(1) = (/ lower_bound_pft /)


    character(len=param_string_length) :: name

    !X!    name = ''
    !X!    call fates_params%RegisterParameter(name=name, dimension_shape=dimension_shape_1d, &
    !X!         dimension_names=dim_names, lower_bounds=dim_lower_bound)

    name = 'fates_mort_freezetol'
    call fates_params%RegisterParameter(name=name, dimension_shape=dimension_shape_1d, &
         dimension_names=dim_names, lower_bounds=dim_lower_bound)

    name = 'fates_recruit_hgt_min'
    call fates_params%RegisterParameter(name=name, dimension_shape=dimension_shape_1d, &
         dimension_names=dim_names, lower_bounds=dim_lower_bound)

    name = 'fates_fire_bark_scaler'
    call fates_params%RegisterParameter(name=name, dimension_shape=dimension_shape_1d, &
         dimension_names=dim_names, lower_bounds=dim_lower_bound)

    name = 'fates_fire_crown_kill'
    call fates_params%RegisterParameter(name=name, dimension_shape=dimension_shape_1d, &
         dimension_names=dim_names, lower_bounds=dim_lower_bound)

    name = 'fates_recruit_initd'
    call fates_params%RegisterParameter(name=name, dimension_shape=dimension_shape_1d, &
         dimension_names=dim_names, lower_bounds=dim_lower_bound)

    name = 'fates_seed_suppl'
    call fates_params%RegisterParameter(name=name, dimension_shape=dimension_shape_1d, &
         dimension_names=dim_names, lower_bounds=dim_lower_bound)

    name = 'fates_leaf_stomatal_slope_ballberry'
    call fates_params%RegisterParameter(name=name, dimension_shape=dimension_shape_1d, &
         dimension_names=dim_names, lower_bounds=dim_lower_bound)

    name = 'fates_leaf_stomatal_slope_medlyn'
    call fates_params%RegisterParameter(name=name, dimension_shape=dimension_shape_1d, &
         dimension_names=dim_names, lower_bounds=dim_lower_bound)

    name = 'fates_leaf_stomatal_intercept'
    call fates_params%RegisterParameter(name=name, dimension_shape=dimension_shape_1d, &
         dimension_names=dim_names, lower_bounds=dim_lower_bound)

    name = 'fates_lf_flab'
    call fates_params%RegisterParameter(name=name, dimension_shape=dimension_shape_1d, &
         dimension_names=dim_names, lower_bounds=dim_lower_bound)

    name = 'fates_lf_fcel'
    call fates_params%RegisterParameter(name=name, dimension_shape=dimension_shape_1d, &
         dimension_names=dim_names, lower_bounds=dim_lower_bound)

    name = 'fates_lf_flig'
    call fates_params%RegisterParameter(name=name, dimension_shape=dimension_shape_1d, &
         dimension_names=dim_names, lower_bounds=dim_lower_bound)

    name = 'fates_fr_flab'
    call fates_params%RegisterParameter(name=name, dimension_shape=dimension_shape_1d, &
         dimension_names=dim_names, lower_bounds=dim_lower_bound)

    name = 'fates_fr_fcel'
    call fates_params%RegisterParameter(name=name, dimension_shape=dimension_shape_1d, &
         dimension_names=dim_names, lower_bounds=dim_lower_bound)

    name = 'fates_fr_flig'
    call fates_params%RegisterParameter(name=name, dimension_shape=dimension_shape_1d, &
         dimension_names=dim_names, lower_bounds=dim_lower_bound)

    name = 'fates_leaf_xl'
    call fates_params%RegisterParameter(name=name, dimension_shape=dimension_shape_1d, &
         dimension_names=dim_names, lower_bounds=dim_lower_bound)


    name = 'fates_leaf_clumping_index'
    call fates_params%RegisterParameter(name=name, dimension_shape=dimension_shape_1d, &
         dimension_names=dim_names, lower_bounds=dim_lower_bound)

    name = 'fates_leaf_c3psn'
    call fates_params%RegisterParameter(name=name, dimension_shape=dimension_shape_1d, &
         dimension_names=dim_names, lower_bounds=dim_lower_bound)

    name = 'fates_smpso'
    call fates_params%RegisterParameter(name=name, dimension_shape=dimension_shape_1d, &
         dimension_names=dim_names, lower_bounds=dim_lower_bound)

    name = 'fates_smpsc'
    call fates_params%RegisterParameter(name=name, dimension_shape=dimension_shape_1d, &
         dimension_names=dim_names, lower_bounds=dim_lower_bound)

    name = 'fates_maintresp_reduction_curvature'
    call fates_params%RegisterParameter(name=name, dimension_shape=dimension_shape_1d, &
         dimension_names=dim_names, lower_bounds=dim_lower_bound)

    name = 'fates_maintresp_reduction_intercept'
    call fates_params%RegisterParameter(name=name, dimension_shape=dimension_shape_1d, &
         dimension_names=dim_names, lower_bounds=dim_lower_bound)

    name = 'fates_prescribed_npp_canopy'
    call fates_params%RegisterParameter(name=name, dimension_shape=dimension_shape_1d, &
         dimension_names=dim_names, lower_bounds=dim_lower_bound)

    name = 'fates_prescribed_npp_understory'
    call fates_params%RegisterParameter(name=name, dimension_shape=dimension_shape_1d, &
         dimension_names=dim_names, lower_bounds=dim_lower_bound)

    name = 'fates_prescribed_mortality_canopy'
    call fates_params%RegisterParameter(name=name, dimension_shape=dimension_shape_1d, &
         dimension_names=dim_names, lower_bounds=dim_lower_bound)

    name = 'fates_prescribed_mortality_understory'
    call fates_params%RegisterParameter(name=name, dimension_shape=dimension_shape_1d, &
         dimension_names=dim_names, lower_bounds=dim_lower_bound)

    name = 'fates_prescribed_recruitment'
    call fates_params%RegisterParameter(name=name, dimension_shape=dimension_shape_1d, &
         dimension_names=dim_names, lower_bounds=dim_lower_bound)

    name = 'fates_fire_alpha_SH'
    call fates_params%RegisterParameter(name=name, dimension_shape=dimension_shape_1d, &
          dimension_names=dim_names, lower_bounds=dim_lower_bound)

    name = 'fates_allom_frbstor_repro'
    call fates_params%RegisterParameter(name=name, dimension_shape=dimension_shape_1d, &
         dimension_names=dim_names, lower_bounds=dim_lower_bound)

    name = 'fates_hydr_p_taper'
    call fates_params%RegisterParameter(name=name, dimension_shape=dimension_shape_1d, &
          dimension_names=dim_names, lower_bounds=dim_lower_bound)

    name = 'fates_hydr_rs2'
    call fates_params%RegisterParameter(name=name, dimension_shape=dimension_shape_1d, &
          dimension_names=dim_names, lower_bounds=dim_lower_bound)

    name = 'fates_hydr_srl'
    call fates_params%RegisterParameter(name=name, dimension_shape=dimension_shape_1d, &
          dimension_names=dim_names, lower_bounds=dim_lower_bound)

    name = 'fates_hydr_rfrac_stem'
    call fates_params%RegisterParameter(name=name, dimension_shape=dimension_shape_1d, &
          dimension_names=dim_names, lower_bounds=dim_lower_bound)
<<<<<<< HEAD
    
    name = 'fates_hydr_k_lwp'
    call fates_params%RegisterParameter(name=name, dimension_shape=dimension_shape_1d, &
          dimension_names=dim_names, lower_bounds=dim_lower_bound)
=======
>>>>>>> 5d449e4a

    name = 'fates_hydr_avuln_gs'
    call fates_params%RegisterParameter(name=name, dimension_shape=dimension_shape_1d, &
          dimension_names=dim_names, lower_bounds=dim_lower_bound)

    name = 'fates_hydr_p50_gs'
    call fates_params%RegisterParameter(name=name, dimension_shape=dimension_shape_1d, &
          dimension_names=dim_names, lower_bounds=dim_lower_bound)

    name = 'fates_hydr_k_lwp'
    call fates_params%RegisterParameter(name=name, dimension_shape=dimension_shape_1d, &
         dimension_names=dim_names, lower_bounds=dim_lower_bound)

    name = 'fates_mort_bmort'
    call fates_params%RegisterParameter(name=name, dimension_shape=dimension_shape_1d, &
         dimension_names=dim_names, lower_bounds=dim_lower_bound)

    name = 'fates_mort_r_size_senescence'
    call fates_params%RegisterParameter(name=name, dimension_shape=dimension_shape_1d, &
         dimension_names=dim_names, lower_bounds=dim_lower_bound)

    name = 'fates_mort_ip_size_senescence'
    call fates_params%RegisterParameter(name=name, dimension_shape=dimension_shape_1d, &
         dimension_names=dim_names, lower_bounds=dim_lower_bound)

    name = 'fates_mort_r_age_senescence'
    call fates_params%RegisterParameter(name=name, dimension_shape=dimension_shape_1d, &
         dimension_names=dim_names, lower_bounds=dim_lower_bound)

    name = 'fates_mort_ip_age_senescence'
    call fates_params%RegisterParameter(name=name, dimension_shape=dimension_shape_1d, &
         dimension_names=dim_names, lower_bounds=dim_lower_bound)

    name = 'fates_mort_scalar_coldstress'
    call fates_params%RegisterParameter(name=name, dimension_shape=dimension_shape_1d, &
         dimension_names=dim_names, lower_bounds=dim_lower_bound)

    name = 'fates_mort_scalar_cstarvation'
    call fates_params%RegisterParameter(name=name, dimension_shape=dimension_shape_1d, &
         dimension_names=dim_names, lower_bounds=dim_lower_bound)

    name = 'fates_mort_scalar_hydrfailure'
    call fates_params%RegisterParameter(name=name, dimension_shape=dimension_shape_1d, &
         dimension_names=dim_names, lower_bounds=dim_lower_bound)

    name = 'fates_mort_hf_sm_threshold'
    call fates_params%RegisterParameter(name=name, dimension_shape=dimension_shape_1d, &
         dimension_names=dim_names, lower_bounds=dim_lower_bound)

    name = 'fates_mort_hf_flc_threshold'
    call fates_params%RegisterParameter(name=name, dimension_shape=dimension_shape_1d, &
         dimension_names=dim_names, lower_bounds=dim_lower_bound)

    name = 'fates_leaf_vcmaxha'
    call fates_params%RegisterParameter(name=name, dimension_shape=dimension_shape_1d, &
         dimension_names=dim_names, lower_bounds=dim_lower_bound)

    name = 'fates_leaf_jmaxha'
    call fates_params%RegisterParameter(name=name, dimension_shape=dimension_shape_1d, &
         dimension_names=dim_names, lower_bounds=dim_lower_bound)

    name = 'fates_leaf_vcmaxhd'
    call fates_params%RegisterParameter(name=name, dimension_shape=dimension_shape_1d, &
         dimension_names=dim_names, lower_bounds=dim_lower_bound)

    name = 'fates_leaf_jmaxhd'
    call fates_params%RegisterParameter(name=name, dimension_shape=dimension_shape_1d, &
         dimension_names=dim_names, lower_bounds=dim_lower_bound)

    name = 'fates_leaf_vcmaxse'
    call fates_params%RegisterParameter(name=name, dimension_shape=dimension_shape_1d, &
         dimension_names=dim_names, lower_bounds=dim_lower_bound)

    name = 'fates_leaf_jmaxse'
    call fates_params%RegisterParameter(name=name, dimension_shape=dimension_shape_1d, &
         dimension_names=dim_names, lower_bounds=dim_lower_bound)

    name = 'fates_seed_germination_rate'
    call fates_params%RegisterParameter(name=name, dimension_shape=dimension_shape_1d, &
         dimension_names=dim_names, lower_bounds=dim_lower_bound)

    name = 'fates_seed_decay_rate'
    call fates_params%RegisterParameter(name=name, dimension_shape=dimension_shape_1d, &
         dimension_names=dim_names, lower_bounds=dim_lower_bound)

    name = 'fates_trim_limit'
    call fates_params%RegisterParameter(name=name, dimension_shape=dimension_shape_1d, &
          dimension_names=dim_names, lower_bounds=dim_lower_bound)

    name = 'fates_trim_inc'
    call fates_params%RegisterParameter(name=name, dimension_shape=dimension_shape_1d, &
          dimension_names=dim_names, lower_bounds=dim_lower_bound)

    name = 'fates_leaf_diameter'
    call fates_params%RegisterParameter(name=name, dimension_shape=dimension_shape_1d, &
          dimension_names=dim_names, lower_bounds=dim_lower_bound)

    name = 'fates_z0mr'
    call fates_params%RegisterParameter(name=name, dimension_shape=dimension_shape_1d, &
          dimension_names=dim_names, lower_bounds=dim_lower_bound)

    name = 'fates_displar'
    call fates_params%RegisterParameter(name=name, dimension_shape=dimension_shape_1d, &
          dimension_names=dim_names, lower_bounds=dim_lower_bound)

    name = 'fates_phenflush_fraction'
    call fates_params%RegisterParameter(name=name, dimension_shape=dimension_shape_1d, &
          dimension_names=dim_names, lower_bounds=dim_lower_bound)

    name = 'fates_phen_cold_size_threshold'
    call fates_params%RegisterParameter(name=name, dimension_shape=dimension_shape_1d, &
          dimension_names=dim_names, lower_bounds=dim_lower_bound)

    name = 'fates_phen_stem_drop_fraction'
    call fates_params%RegisterParameter(name=name, dimension_shape=dimension_shape_1d, &
          dimension_names=dim_names, lower_bounds=dim_lower_bound)

    ! Nutrient competition parameters


    name = 'fates_eca_decompmicc'
    call fates_params%RegisterParameter(name=name, dimension_shape=dimension_shape_1d, &
         dimension_names=dim_names, lower_bounds=dim_lower_bound)

    name = 'fates_eca_km_nh4'
    call fates_params%RegisterParameter(name=name, dimension_shape=dimension_shape_1d, &
         dimension_names=dim_names, lower_bounds=dim_lower_bound)

    name = 'fates_eca_vmax_nh4'
    call fates_params%RegisterParameter(name=name, dimension_shape=dimension_shape_1d, &
         dimension_names=dim_names, lower_bounds=dim_lower_bound)

    name = 'fates_eca_km_no3'
    call fates_params%RegisterParameter(name=name, dimension_shape=dimension_shape_1d, &
         dimension_names=dim_names, lower_bounds=dim_lower_bound)

    name = 'fates_eca_vmax_no3'
    call fates_params%RegisterParameter(name=name, dimension_shape=dimension_shape_1d, &
         dimension_names=dim_names, lower_bounds=dim_lower_bound)

    name = 'fates_eca_km_p'
    call fates_params%RegisterParameter(name=name, dimension_shape=dimension_shape_1d, &
         dimension_names=dim_names, lower_bounds=dim_lower_bound)

    name = 'fates_eca_vmax_p'
    call fates_params%RegisterParameter(name=name, dimension_shape=dimension_shape_1d, &
         dimension_names=dim_names, lower_bounds=dim_lower_bound)

    name = 'fates_eca_km_ptase'
    call fates_params%RegisterParameter(name=name, dimension_shape=dimension_shape_1d, &
         dimension_names=dim_names, lower_bounds=dim_lower_bound)

    name = 'fates_eca_vmax_ptase'
    call fates_params%RegisterParameter(name=name, dimension_shape=dimension_shape_1d, &
         dimension_names=dim_names, lower_bounds=dim_lower_bound)

    name = 'fates_eca_alpha_ptase'
    call fates_params%RegisterParameter(name=name, dimension_shape=dimension_shape_1d, &
         dimension_names=dim_names, lower_bounds=dim_lower_bound)

    name = 'fates_eca_lambda_ptase'
    call fates_params%RegisterParameter(name=name, dimension_shape=dimension_shape_1d, &
         dimension_names=dim_names, lower_bounds=dim_lower_bound)

    name = 'fates_prescribed_nuptake'
    call fates_params%RegisterParameter(name=name, dimension_shape=dimension_shape_1d, &
          dimension_names=dim_names, lower_bounds=dim_lower_bound)

    name = 'fates_prescribed_puptake'
    call fates_params%RegisterParameter(name=name, dimension_shape=dimension_shape_1d, &
          dimension_names=dim_names, lower_bounds=dim_lower_bound)

    name = 'fates_dev_arbitrary_pft'
    call fates_params%RegisterParameter(name=name, dimension_shape=dimension_shape_1d, &
          dimension_names=dim_names, lower_bounds=dim_lower_bound)

    ! adding the hlm_pft_map variable with two dimensions - FATES PFTno and HLM PFTno
    pftmap_dim_names(1) = dimension_name_pft
    pftmap_dim_names(2) = dimension_name_hlm_pftno

    name = 'fates_hlm_pft_map'
    call fates_params%RegisterParameter(name=name, dimension_shape=dimension_shape_2d, &
         dimension_names=pftmap_dim_names, lower_bounds=dim_lower_bound)

  end subroutine Register_PFT

  !-----------------------------------------------------------------------
  subroutine Receive_PFT(this, fates_params)

    use FatesParametersInterface, only : fates_parameters_type, param_string_length

    implicit none

    class(EDPftvarcon_type), intent(inout) :: this
    class(fates_parameters_type), intent(inout) :: fates_params

    character(len=param_string_length) :: name

    !X!    name = ''
    !X!    call fates_params%RetreiveParameter(name=name, &
    !X!         data=this%)

    name = 'fates_mort_freezetol'
    call fates_params%RetreiveParameterAllocate(name=name, &
         data=this%freezetol)

    name = 'fates_recruit_hgt_min'
    call fates_params%RetreiveParameterAllocate(name=name, &
         data=this%hgt_min)

    name = 'fates_fire_bark_scaler'
    call fates_params%RetreiveParameterAllocate(name=name, &
         data=this%bark_scaler)

    name = 'fates_fire_crown_kill'
    call fates_params%RetreiveParameterAllocate(name=name, &
         data=this%crown_kill)

    name = 'fates_recruit_initd'
    call fates_params%RetreiveParameterAllocate(name=name, &
         data=this%initd)

    name = 'fates_seed_suppl'
    call fates_params%RetreiveParameterAllocate(name=name, &
         data=this%seed_suppl)

    name = 'fates_leaf_stomatal_slope_ballberry'
    call fates_params%RetreiveParameterAllocate(name=name, &
         data=this%bb_slope)

    name = 'fates_leaf_stomatal_slope_medlyn'
    call fates_params%RetreiveParameterAllocate(name=name, &
         data=this%medlyn_slope)

    name = 'fates_leaf_stomatal_intercept'
    call fates_params%RetreiveParameterAllocate(name=name, &
         data=this%stomatal_intercept)

    name = 'fates_lf_flab'
    call fates_params%RetreiveParameterAllocate(name=name, &
         data=this%lf_flab)

    name = 'fates_lf_fcel'
    call fates_params%RetreiveParameterAllocate(name=name, &
         data=this%lf_fcel)

    name = 'fates_lf_flig'
    call fates_params%RetreiveParameterAllocate(name=name, &
         data=this%lf_flig)

    name = 'fates_fr_flab'
    call fates_params%RetreiveParameterAllocate(name=name, &
         data=this%fr_flab)

    name = 'fates_fr_fcel'
    call fates_params%RetreiveParameterAllocate(name=name, &
         data=this%fr_fcel)

    name = 'fates_fr_flig'
    call fates_params%RetreiveParameterAllocate(name=name, &
         data=this%fr_flig)

    name = 'fates_leaf_xl'
    call fates_params%RetreiveParameterAllocate(name=name, &
         data=this%xl)

    name = 'fates_leaf_clumping_index'
    call fates_params%RetreiveParameterAllocate(name=name, &
         data=this%clumping_index)

    name = 'fates_leaf_c3psn'
    call fates_params%RetreiveParameterAllocate(name=name, &
         data=this%c3psn)

    name = 'fates_smpso'
    call fates_params%RetreiveParameterAllocate(name=name, &
         data=this%smpso)

    name = 'fates_smpsc'
    call fates_params%RetreiveParameterAllocate(name=name, &
         data=this%smpsc)

    name = 'fates_maintresp_reduction_curvature'
    call fates_params%RetreiveParameterAllocate(name=name, &
          data=this%maintresp_reduction_curvature)

    name = 'fates_maintresp_reduction_intercept'
    call fates_params%RetreiveParameterAllocate(name=name, &
          data=this%maintresp_reduction_intercept)

    name = 'fates_prescribed_npp_canopy'
    call fates_params%RetreiveParameterAllocate(name=name, &
         data=this%prescribed_npp_canopy)

    name = 'fates_prescribed_npp_understory'
    call fates_params%RetreiveParameterAllocate(name=name, &
         data=this%prescribed_npp_understory)

    name = 'fates_prescribed_mortality_canopy'
    call fates_params%RetreiveParameterAllocate(name=name, &
         data=this%prescribed_mortality_canopy)

    name = 'fates_prescribed_mortality_understory'
    call fates_params%RetreiveParameterAllocate(name=name, &
         data=this%prescribed_mortality_understory)

    name = 'fates_prescribed_recruitment'
    call fates_params%RetreiveParameterAllocate(name=name, &
         data=this%prescribed_recruitment)

    name = 'fates_fire_alpha_SH'
    call fates_params%RetreiveParameterAllocate(name=name, &
         data=this%fire_alpha_SH)

    name = 'fates_allom_frbstor_repro'
    call fates_params%RetreiveParameterAllocate(name=name, &
         data=this%allom_frbstor_repro)

    name = 'fates_hydr_p_taper'
    call fates_params%RetreiveParameterAllocate(name=name, &
          data=this%hydr_p_taper)

    name = 'fates_hydr_rs2'
    call fates_params%RetreiveParameterAllocate(name=name, &
          data=this%hydr_rs2)

    name = 'fates_hydr_srl'
    call fates_params%RetreiveParameterAllocate(name=name, &
          data=this%hydr_srl)

    name = 'fates_hydr_rfrac_stem'
    call fates_params%RetreiveParameterAllocate(name=name, &
          data=this%hydr_rfrac_stem)

    name = 'fates_hydr_k_lwp'
    call fates_params%RetreiveParameterAllocate(name=name, &
          data=this%hydr_k_lwp)

    name = 'fates_hydr_avuln_gs'
    call fates_params%RetreiveParameterAllocate(name=name, &
          data=this%hydr_avuln_gs)

    name = 'fates_hydr_p50_gs'
    call fates_params%RetreiveParameterAllocate(name=name, &
          data=this%hydr_p50_gs)

    name = 'fates_hydr_k_lwp'
    call fates_params%RetreiveParameterAllocate(name=name, &
         data=this%hydr_k_lwp)

    name = 'fates_mort_bmort'
    call fates_params%RetreiveParameterAllocate(name=name, &
         data=this%bmort)

    name = 'fates_mort_scalar_coldstress'
    call fates_params%RetreiveParameterAllocate(name=name, &
         data=this%mort_scalar_coldstress)

    name = 'fates_mort_scalar_cstarvation'
    call fates_params%RetreiveParameterAllocate(name=name, &
         data=this%mort_scalar_cstarvation)

    name = 'fates_mort_scalar_hydrfailure'
    call fates_params%RetreiveParameterAllocate(name=name, &
         data=this%mort_scalar_hydrfailure)


    name = 'fates_mort_ip_size_senescence'
    call fates_params%RetreiveParameterAllocate(name=name, &
         data=this%mort_ip_size_senescence)

    name = 'fates_mort_r_size_senescence'
    call fates_params%RetreiveParameterAllocate(name=name, &
         data=this%mort_r_size_senescence)

    name = 'fates_mort_ip_age_senescence'
    call fates_params%RetreiveParameterAllocate(name=name, &
         data=this%mort_ip_age_senescence)

    name = 'fates_mort_r_age_senescence'
    call fates_params%RetreiveParameterAllocate(name=name, &
         data=this%mort_r_age_senescence)

    name = 'fates_mort_scalar_coldstress'
    call fates_params%RetreiveParameterAllocate(name=name, &
         data=this%mort_scalar_coldstress)

    name = 'fates_mort_scalar_cstarvation'
    call fates_params%RetreiveParameterAllocate(name=name, &
         data=this%mort_scalar_cstarvation)


    name = 'fates_mort_hf_sm_threshold'
    call fates_params%RetreiveParameterAllocate(name=name, &
         data=this%hf_sm_threshold)

    name = 'fates_mort_hf_flc_threshold'
    call fates_params%RetreiveParameterAllocate(name=name, &
         data=this%hf_flc_threshold)

    name = 'fates_leaf_vcmaxha'
    call fates_params%RetreiveParameterAllocate(name=name, &
         data=this%vcmaxha)

    name = 'fates_leaf_jmaxha'
    call fates_params%RetreiveParameterAllocate(name=name, &
         data=this%jmaxha)

    name = 'fates_leaf_vcmaxhd'
    call fates_params%RetreiveParameterAllocate(name=name, &
         data=this%vcmaxhd)

    name = 'fates_leaf_jmaxhd'
    call fates_params%RetreiveParameterAllocate(name=name, &
         data=this%jmaxhd)

    name = 'fates_leaf_vcmaxse'
    call fates_params%RetreiveParameterAllocate(name=name, &
         data=this%vcmaxse)

    name = 'fates_leaf_jmaxse'
    call fates_params%RetreiveParameterAllocate(name=name, &
         data=this%jmaxse)

    name = 'fates_seed_germination_rate'
    call fates_params%RetreiveParameterAllocate(name=name, &
         data=this%germination_rate)

    name = 'fates_seed_decay_rate'
    call fates_params%RetreiveParameterAllocate(name=name, &
         data=this%seed_decay_rate)

    name = 'fates_trim_limit'
    call fates_params%RetreiveParameterAllocate(name=name, &
          data=this%trim_limit)

    name = 'fates_trim_inc'
    call fates_params%RetreiveParameterAllocate(name=name, &
          data=this%trim_inc)

    name = 'fates_leaf_diameter'
    call fates_params%RetreiveParameterAllocate(name=name, &
         data=this%dleaf)

    name = 'fates_z0mr'
    call fates_params%RetreiveParameterAllocate(name=name, &
         data=this%z0mr)

    name = 'fates_displar'
    call fates_params%RetreiveParameterAllocate(name=name, &
         data=this%displar)

    name = 'fates_phenflush_fraction'
    call fates_params%RetreiveParameterAllocate(name=name, &
         data=this%phenflush_fraction)

    name = 'fates_phen_cold_size_threshold'
    call fates_params%RetreiveParameterAllocate(name=name, &
          data=this%phen_cold_size_threshold)

    name = 'fates_phen_stem_drop_fraction'
    call fates_params%RetreiveParameterAllocate(name=name, &
          data=this%phen_stem_drop_fraction)

    name = 'fates_prescribed_nuptake'
    call fates_params%RetreiveParameterAllocate(name=name, &
         data=this%prescribed_nuptake)

    name = 'fates_prescribed_puptake'
    call fates_params%RetreiveParameterAllocate(name=name, &
         data=this%prescribed_puptake)

    name = 'fates_dev_arbitrary_pft'
    call fates_params%RetreiveParameterAllocate(name=name, &
         data=this%dev_arbitrary_pft)

    name = 'fates_eca_decompmicc'
    call fates_params%RetreiveParameterAllocate(name=name, &
         data=this%decompmicc)

    name = 'fates_eca_km_nh4'
    call fates_params%RetreiveParameterAllocate(name=name, &
         data=this%eca_km_nh4)

    name = 'fates_eca_vmax_nh4'
    call fates_params%RetreiveParameterAllocate(name=name, &
         data=this%eca_vmax_nh4)

    name = 'fates_eca_km_no3'
    call fates_params%RetreiveParameterAllocate(name=name, &
         data=this%eca_km_no3)

    name = 'fates_eca_vmax_no3'
    call fates_params%RetreiveParameterAllocate(name=name, &
         data=this%eca_vmax_no3)

    name = 'fates_eca_km_p'
    call fates_params%RetreiveParameterAllocate(name=name, &
         data=this%eca_km_p)

    name = 'fates_eca_vmax_p'
    call fates_params%RetreiveParameterAllocate(name=name, &
         data=this%eca_vmax_p)

    name = 'fates_eca_km_ptase'
    call fates_params%RetreiveParameterAllocate(name=name, &
         data=this%eca_km_ptase)

    name = 'fates_eca_vmax_ptase'
    call fates_params%RetreiveParameterAllocate(name=name, &
         data=this%eca_vmax_ptase)

    name = 'fates_eca_alpha_ptase'
    call fates_params%RetreiveParameterAllocate(name=name, &
         data=this%eca_alpha_ptase)

    name = 'fates_eca_lambda_ptase'
    call fates_params%RetreiveParameterAllocate(name=name, &
         data=this%eca_lambda_ptase)

    name = 'fates_hlm_pft_map'
    call fates_params%RetreiveParameterAllocate(name=name, &
         data=this%hlm_pft_map)

  end subroutine Receive_PFT

  !-----------------------------------------------------------------------
  subroutine Register_PFT_numrad(this, fates_params)
    ! NOTE(bja, 2017-02) these are 2-d parameters, but they are
    ! currently stored in the parameter file as separate 1-d
    ! arrays. We have to register the parameters as 1-d arrays as they
    ! are on the parameter file. We store them as 2-d in the receive step.
    use FatesParametersInterface, only : fates_parameters_type, param_string_length
    use FatesParametersInterface, only : dimension_name_pft, dimension_shape_1d

    implicit none

    class(EDPftvarcon_type), intent(inout) :: this
    class(fates_parameters_type), intent(inout) :: fates_params

    character(len=param_string_length), parameter :: dim_names(1) = (/dimension_name_pft/)
    integer, parameter :: dim_lower_bound(1) = (/ lower_bound_pft /)
    character(len=param_string_length) :: name

    !X!    name = ''
    !X!    call fates_params%RegisterParameter(name=name, dimension_shape=dimension_shape_1d, &
    !X!         dimension_names=dim_names)

    name = 'fates_rholvis'
    call fates_params%RegisterParameter(name=name, dimension_shape=dimension_shape_1d, &
         dimension_names=dim_names)

    name = 'fates_rholnir'
    call fates_params%RegisterParameter(name=name, dimension_shape=dimension_shape_1d, &
         dimension_names=dim_names)

    name = 'fates_rhosvis'
    call fates_params%RegisterParameter(name=name, dimension_shape=dimension_shape_1d, &
         dimension_names=dim_names)

    name = 'fates_rhosnir'
    call fates_params%RegisterParameter(name=name, dimension_shape=dimension_shape_1d, &
         dimension_names=dim_names)

    name = 'fates_taulvis'
    call fates_params%RegisterParameter(name=name, dimension_shape=dimension_shape_1d, &
         dimension_names=dim_names)

    name = 'fates_taulnir'
    call fates_params%RegisterParameter(name=name, dimension_shape=dimension_shape_1d, &
         dimension_names=dim_names)

    name = 'fates_tausvis'
    call fates_params%RegisterParameter(name=name, dimension_shape=dimension_shape_1d, &
         dimension_names=dim_names)

    name = 'fates_tausnir'
    call fates_params%RegisterParameter(name=name, dimension_shape=dimension_shape_1d, &
         dimension_names=dim_names)



  end subroutine Register_PFT_numrad

  !-----------------------------------------------------------------------
  subroutine Receive_PFT_numrad(this, fates_params)
    ! NOTE(bja, 2017-02) these are 2-d parameters, but they are
    ! currently stored in the parameter file as separate 1-d arrays.
    ! We can't allocate slices of arrays separately, so we have to
    ! manually allocate the memory here, retreive into a dummy array,
    ! and copy. All parameters in this subroutine are sized the same,
    ! so we can reused the dummy array. If someone wants to cleanup
    ! the input file, all this complexity can be removed.
    use FatesParametersInterface, only : fates_parameters_type
    use FatesParametersInterface, only : param_string_length, max_dimensions

    implicit none

    class(EDPftvarcon_type), intent(inout) :: this
    class(fates_parameters_type), intent(inout) :: fates_params

    character(len=param_string_length) :: name

    !X!    name = ''
    !X!    call fates_params%RetreiveParameter(name=name, &
    !X!         data=this%)

    integer :: index
    integer :: dimension_shape
    integer :: dimension_sizes(max_dimensions)
    character(len=param_string_length) :: dimension_names(max_dimensions)
    logical :: is_host_param

    integer :: lower_bound_1, upper_bound_1, lower_bound_2, upper_bound_2
    real(r8), allocatable :: dummy_data(:)

    ! Fetch metadata from a representative variable. All variables
    ! called by this subroutine must be dimensioned the same way!
    name = 'fates_rholvis'
    index = fates_params%FindIndex(name)
    call fates_params%GetMetaData(index, name, dimension_shape, dimension_sizes, dimension_names, is_host_param)
    lower_bound_1 = lower_bound_pft
    upper_bound_1 = lower_bound_pft + dimension_sizes(1) - 1
    lower_bound_2 = lower_bound_general
    upper_bound_2 = maxSWb      ! When we have radiation parameters read in as a vector
                                ! We will compare the vector dimension size that we
                                ! read-in to the parameterized size that fates expects

    allocate(dummy_data(lower_bound_1:upper_bound_1))

    !
    ! received rhol data
    !
    allocate(this%rhol(lower_bound_1:upper_bound_1, lower_bound_2:upper_bound_2))

    name = 'fates_rholvis'
    call fates_params%RetreiveParameter(name=name, &
         data=dummy_data)
    this%rhol(lower_bound_1:upper_bound_1, ivis) = dummy_data

    name = 'fates_rholnir'
    call fates_params%RetreiveParameter(name=name, &
         data=dummy_data)
    this%rhol(lower_bound_1:upper_bound_1, inir) = dummy_data

    !
    ! received rhos data
    !
    allocate(this%rhos(lower_bound_1:upper_bound_1, lower_bound_2:upper_bound_2))

    name = 'fates_rhosvis'
    call fates_params%RetreiveParameter(name=name, &
         data=dummy_data)
    this%rhos(lower_bound_1:upper_bound_1, ivis) = dummy_data

    name = 'fates_rhosnir'
    call fates_params%RetreiveParameter(name=name, &
         data=dummy_data)
    this%rhos(lower_bound_1:upper_bound_1, inir) = dummy_data

    !
    ! received taul data
    !
    allocate(this%taul(lower_bound_1:upper_bound_1, lower_bound_2:upper_bound_2))

    name = 'fates_taulvis'
    call fates_params%RetreiveParameter(name=name, &
         data=dummy_data)
    this%taul(lower_bound_1:upper_bound_1, ivis) = dummy_data

    name = 'fates_taulnir'
    call fates_params%RetreiveParameter(name=name, &
         data=dummy_data)
    this%taul(lower_bound_1:upper_bound_1, inir) = dummy_data

    !
    ! received taus data
    !
    allocate(this%taus(lower_bound_1:upper_bound_1, lower_bound_2:upper_bound_2))

    name = 'fates_tausvis'
    call fates_params%RetreiveParameter(name=name, &
         data=dummy_data)
    this%taus(lower_bound_1:upper_bound_1, ivis) = dummy_data

    name = 'fates_tausnir'
    call fates_params%RetreiveParameter(name=name, &
         data=dummy_data)
    this%taus(lower_bound_1:upper_bound_1, inir) = dummy_data

  end subroutine Receive_PFT_numrad


  ! -----------------------------------------------------------------------

  subroutine Register_PFT_leafage(this, fates_params)

    use FatesParametersInterface, only : fates_parameters_type, param_string_length
    use FatesParametersInterface, only : max_dimensions, dimension_name_leaf_age
    use FatesParametersInterface, only : dimension_name_pft, dimension_shape_2d

    implicit none

    class(EDPftvarcon_type), intent(inout) :: this
    class(fates_parameters_type), intent(inout) :: fates_params

    integer, parameter :: dim_lower_bound(2) = (/ lower_bound_pft, lower_bound_general /)
    character(len=param_string_length) :: dim_names(2)
    character(len=param_string_length) :: name

    dim_names(1) = dimension_name_pft
    dim_names(2) = dimension_name_leaf_age

    name = 'fates_leaf_vcmax25top'
    call fates_params%RegisterParameter(name=name, dimension_shape=dimension_shape_2d, &
         dimension_names=dim_names, lower_bounds=dim_lower_bound)


    return
  end subroutine Register_PFT_leafage




  ! =====================================================================================

  subroutine Receive_PFT_leafage(this, fates_params)

     use FatesParametersInterface, only : fates_parameters_type
     use FatesParametersInterface, only : param_string_length

     implicit none

     class(EDPftvarcon_type), intent(inout) :: this
     class(fates_parameters_type), intent(inout) :: fates_params

     character(len=param_string_length) :: name

     name = 'fates_leaf_vcmax25top'
     call fates_params%RetreiveParameterAllocate(name=name, &
          data=this%vcmax25top)

     return
   end subroutine Receive_PFT_leafage

  ! =====================================================================================

  subroutine Register_PFT_hydr_organs(this, fates_params)

    use FatesParametersInterface, only : fates_parameters_type, param_string_length
    use FatesParametersInterface, only : max_dimensions, dimension_name_hydr_organs
    use FatesParametersInterface, only : dimension_name_pft, dimension_shape_2d

    implicit none

    class(EDPftvarcon_type), intent(inout) :: this
    class(fates_parameters_type), intent(inout) :: fates_params

    integer, parameter :: dim_lower_bound(2) = (/ lower_bound_pft, lower_bound_general /)
    character(len=param_string_length) :: dim_names(2)
    character(len=param_string_length) :: name

    ! NOTE(bja, 2017-01) initialization doesn't seem to work correctly
    ! if dim_names has a parameter qualifier.
    dim_names(1) = dimension_name_pft
    dim_names(2) = dimension_name_hydr_organs

    name = 'fates_hydr_vg_alpha_node'
    call fates_params%RegisterParameter(name=name, dimension_shape=dimension_shape_2d, &
         dimension_names=dim_names, lower_bounds=dim_lower_bound)

    name = 'fates_hydr_vg_m_node'
    call fates_params%RegisterParameter(name=name, dimension_shape=dimension_shape_2d, &
         dimension_names=dim_names, lower_bounds=dim_lower_bound)

    name = 'fates_hydr_vg_n_node'
    call fates_params%RegisterParameter(name=name, dimension_shape=dimension_shape_2d, &
          dimension_names=dim_names, lower_bounds=dim_lower_bound)

    name = 'fates_hydr_avuln_node'
    call fates_params%RegisterParameter(name=name, dimension_shape=dimension_shape_2d, &
          dimension_names=dim_names, lower_bounds=dim_lower_bound)

    name = 'fates_hydr_p50_node'
    call fates_params%RegisterParameter(name=name, dimension_shape=dimension_shape_2d, &
          dimension_names=dim_names, lower_bounds=dim_lower_bound)

    name = 'fates_hydr_thetas_node'
    call fates_params%RegisterParameter(name=name, dimension_shape=dimension_shape_2d, &
          dimension_names=dim_names, lower_bounds=dim_lower_bound)

    name = 'fates_hydr_epsil_node'
    call fates_params%RegisterParameter(name=name, dimension_shape=dimension_shape_2d, &
          dimension_names=dim_names, lower_bounds=dim_lower_bound)

    name = 'fates_hydr_pitlp_node'
    call fates_params%RegisterParameter(name=name, dimension_shape=dimension_shape_2d, &
          dimension_names=dim_names, lower_bounds=dim_lower_bound)

    name = 'fates_hydr_resid_node'
    call fates_params%RegisterParameter(name=name, dimension_shape=dimension_shape_2d, &
          dimension_names=dim_names, lower_bounds=dim_lower_bound)

    name = 'fates_hydr_fcap_node'
    call fates_params%RegisterParameter(name=name, dimension_shape=dimension_shape_2d, &
          dimension_names=dim_names, lower_bounds=dim_lower_bound)

    name = 'fates_hydr_pinot_node'
    call fates_params%RegisterParameter(name=name, dimension_shape=dimension_shape_2d, &
          dimension_names=dim_names, lower_bounds=dim_lower_bound)

    name = 'fates_hydr_kmax_node'
    call fates_params%RegisterParameter(name=name, dimension_shape=dimension_shape_2d, &
          dimension_names=dim_names, lower_bounds=dim_lower_bound)

    name = 'fates_hydr_vg_alpha_node'
    call fates_params%RegisterParameter(name=name, dimension_shape=dimension_shape_2d, &
          dimension_names=dim_names, lower_bounds=dim_lower_bound)

    name = 'fates_hydr_vg_m_node'
    call fates_params%RegisterParameter(name=name, dimension_shape=dimension_shape_2d, &
          dimension_names=dim_names, lower_bounds=dim_lower_bound)

    name = 'fates_hydr_vg_n_node'
    call fates_params%RegisterParameter(name=name, dimension_shape=dimension_shape_2d, &
         dimension_names=dim_names, lower_bounds=dim_lower_bound)

  end subroutine Register_PFT_hydr_organs

  !-----------------------------------------------------------------------

  subroutine Receive_PFT_hydr_organs(this, fates_params)

     use FatesParametersInterface, only : fates_parameters_type
     use FatesParametersInterface, only : param_string_length

     implicit none

     class(EDPftvarcon_type), intent(inout) :: this
     class(fates_parameters_type), intent(inout) :: fates_params

     character(len=param_string_length) :: name


     name = 'fates_hydr_vg_alpha_node'
     call fates_params%RetreiveParameterAllocate(name=name, &
          data=this%hydr_vg_alpha_node)

     name = 'fates_hydr_vg_m_node'
     call fates_params%RetreiveParameterAllocate(name=name, &
           data=this%hydr_vg_m_node)

     name = 'fates_hydr_vg_n_node'
     call fates_params%RetreiveParameterAllocate(name=name, &
          data=this%hydr_vg_n_node)

     name = 'fates_hydr_avuln_node'
     call fates_params%RetreiveParameterAllocate(name=name, &
           data=this%hydr_avuln_node)

     name = 'fates_hydr_p50_node'
     call fates_params%RetreiveParameterAllocate(name=name, &
           data=this%hydr_p50_node)

     name = 'fates_hydr_thetas_node'
     call fates_params%RetreiveParameterAllocate(name=name, &
           data=this%hydr_thetas_node)

     name = 'fates_hydr_epsil_node'
     call fates_params%RetreiveParameterAllocate(name=name, &
           data=this%hydr_epsil_node)

     name = 'fates_hydr_pitlp_node'
     call fates_params%RetreiveParameterAllocate(name=name, &
           data=this%hydr_pitlp_node)

     name = 'fates_hydr_resid_node'
     call fates_params%RetreiveParameterAllocate(name=name, &
           data=this%hydr_resid_node)

     name = 'fates_hydr_fcap_node'
     call fates_params%RetreiveParameterAllocate(name=name, &
           data=this%hydr_fcap_node)

     name = 'fates_hydr_pinot_node'
     call fates_params%RetreiveParameterAllocate(name=name, &
           data=this%hydr_pinot_node)

     name = 'fates_hydr_kmax_node'
     call fates_params%RetreiveParameterAllocate(name=name, &
           data=this%hydr_kmax_node)

     name = 'fates_hydr_vg_alpha_node'
     call fates_params%RetreiveParameterAllocate(name=name, &
          data=this%hydr_vg_alpha_node)

     name = 'fates_hydr_vg_m_node'
     call fates_params%RetreiveParameterAllocate(name=name, &
          data=this%hydr_vg_m_node)

     name = 'fates_hydr_vg_n_node'
     call fates_params%RetreiveParameterAllocate(name=name, &
          data=this%hydr_vg_n_node)

  end subroutine Receive_PFT_hydr_organs

  ! ===============================================================================================

  subroutine FatesReportPFTParams(is_master)

     ! Argument
     logical, intent(in) :: is_master  ! Only log if this is the master proc

     logical, parameter :: debug_report = .false.
     character(len=32),parameter :: fmt0 = '(a,100(F12.4,1X))'

     integer :: npft,ipft

     npft = size(EDPftvarcon_inst%initd,1)

     if(debug_report .and. is_master) then

        if(npft>100)then
           write(fates_log(),*) 'you are trying to report pft parameters during initialization'
           write(fates_log(),*) 'but you have so many that it is over-running the format spec'
           write(fates_log(),*) 'simply bump up the muptiplier in parameter fmt0 shown above'
           call endrun(msg=errMsg(sourcefile, __LINE__))
        end if

        write(fates_log(),*) '-----------  FATES PFT Parameters -----------------'
        write(fates_log(),fmt0) 'freezetol = ',EDPftvarcon_inst%freezetol
        write(fates_log(),fmt0) 'hgt_min = ',EDPftvarcon_inst%hgt_min
        write(fates_log(),fmt0) 'dleaf = ',EDPftvarcon_inst%dleaf
        write(fates_log(),fmt0) 'z0mr = ',EDPftvarcon_inst%z0mr
        write(fates_log(),fmt0) 'displar = ',EDPftvarcon_inst%displar
        write(fates_log(),fmt0) 'bark_scaler = ',EDPftvarcon_inst%bark_scaler
        write(fates_log(),fmt0) 'crown_kill = ',EDPftvarcon_inst%crown_kill
        write(fates_log(),fmt0) 'initd = ',EDPftvarcon_inst%initd
        write(fates_log(),fmt0) 'seed_suppl = ',EDPftvarcon_inst%seed_suppl
        write(fates_log(),fmt0) 'bb_slope = ',EDPftvarcon_inst%bb_slope
        write(fates_log(),fmt0) 'medlyn_slope = ',EDPftvarcon_inst%medlyn_slope
        write(fates_log(),fmt0) 'stomatal_intercept = ',EDPftvarcon_inst%stomatal_intercept
        write(fates_log(),fmt0) 'lf_flab = ',EDPftvarcon_inst%lf_flab
        write(fates_log(),fmt0) 'lf_fcel = ',EDPftvarcon_inst%lf_fcel
        write(fates_log(),fmt0) 'lf_flig = ',EDPftvarcon_inst%lf_flig
        write(fates_log(),fmt0) 'fr_flab = ',EDPftvarcon_inst%fr_flab
        write(fates_log(),fmt0) 'fr_fcel = ',EDPftvarcon_inst%fr_fcel
        write(fates_log(),fmt0) 'fr_flig = ',EDPftvarcon_inst%fr_flig
        write(fates_log(),fmt0) 'xl = ',EDPftvarcon_inst%xl
        write(fates_log(),fmt0) 'clumping_index = ',EDPftvarcon_inst%clumping_index
        write(fates_log(),fmt0) 'c3psn = ',EDPftvarcon_inst%c3psn
        write(fates_log(),fmt0) 'vcmax25top = ',EDPftvarcon_inst%vcmax25top
        write(fates_log(),fmt0) 'smpso = ',EDPftvarcon_inst%smpso
        write(fates_log(),fmt0) 'smpsc = ',EDPftvarcon_inst%smpsc
        write(fates_log(),fmt0) 'bmort = ',EDPftvarcon_inst%bmort
        write(fates_log(),fmt0) 'mort_ip_size_senescence = ', EDPftvarcon_inst%mort_ip_size_senescence
        write(fates_log(),fmt0) 'mort_r_size_senescence = ', EDPftvarcon_inst%mort_r_size_senescence
        write(fates_log(),fmt0) 'mort_ip_age_senescence = ', EDPftvarcon_inst%mort_ip_age_senescence
        write(fates_log(),fmt0) 'mort_r_age_senescence = ', EDPftvarcon_inst%mort_r_age_senescence
        write(fates_log(),fmt0) 'mort_scalar_coldstress = ',EDPftvarcon_inst%mort_scalar_coldstress
        write(fates_log(),fmt0) 'mort_scalar_cstarvation = ',EDPftvarcon_inst%mort_scalar_cstarvation
        write(fates_log(),fmt0) 'mort_scalar_hydrfailure = ',EDPftvarcon_inst%mort_scalar_hydrfailure
        write(fates_log(),fmt0) 'hf_sm_threshold = ',EDPftvarcon_inst%hf_sm_threshold
        write(fates_log(),fmt0) 'hf_flc_threshold = ',EDPftvarcon_inst%hf_flc_threshold
        write(fates_log(),fmt0) 'vcmaxha = ',EDPftvarcon_inst%vcmaxha
        write(fates_log(),fmt0) 'jmaxha = ',EDPftvarcon_inst%jmaxha
        write(fates_log(),fmt0) 'vcmaxhd = ',EDPftvarcon_inst%vcmaxhd
        write(fates_log(),fmt0) 'jmaxhd = ',EDPftvarcon_inst%jmaxhd
        write(fates_log(),fmt0) 'vcmaxse = ',EDPftvarcon_inst%vcmaxse
        write(fates_log(),fmt0) 'jmaxse = ',EDPftvarcon_inst%jmaxse
        write(fates_log(),fmt0) 'germination_timescale = ',EDPftvarcon_inst%germination_rate
        write(fates_log(),fmt0) 'seed_decay_turnover = ',EDPftvarcon_inst%seed_decay_rate
        write(fates_log(),fmt0) 'trim_limit = ',EDPftvarcon_inst%trim_limit
        write(fates_log(),fmt0) 'trim_inc = ',EDPftvarcon_inst%trim_inc
        write(fates_log(),fmt0) 'rhol = ',EDPftvarcon_inst%rhol
        write(fates_log(),fmt0) 'rhos = ',EDPftvarcon_inst%rhos
        write(fates_log(),fmt0) 'taul = ',EDPftvarcon_inst%taul
        write(fates_log(),fmt0) 'taus = ',EDPftvarcon_inst%taus
        write(fates_log(),fmt0) 'phenflush_fraction',EDpftvarcon_inst%phenflush_fraction
        write(fates_log(),fmt0) 'phen_cold_size_threshold = ',EDPftvarcon_inst%phen_cold_size_threshold
        write(fates_log(),fmt0) 'phen_stem_drop_fraction',EDpftvarcon_inst%phen_stem_drop_fraction
        write(fates_log(),fmt0) 'fire_alpha_SH = ',EDPftvarcon_inst%fire_alpha_SH
	write(fates_log(),fmt0) 'allom_frbstor_repro = ',EDPftvarcon_inst%allom_frbstor_repro
        write(fates_log(),fmt0) 'hydr_p_taper = ',EDPftvarcon_inst%hydr_p_taper
        write(fates_log(),fmt0) 'hydr_rs2 = ',EDPftvarcon_inst%hydr_rs2
        write(fates_log(),fmt0) 'hydr_srl = ',EDPftvarcon_inst%hydr_srl
        write(fates_log(),fmt0) 'hydr_rfrac_stem = ',EDPftvarcon_inst%hydr_rfrac_stem
        write(fates_log(),fmt0) 'hydr_avuln_gs = ',EDPftvarcon_inst%hydr_avuln_gs
        write(fates_log(),fmt0) 'hydr_k_lwp = ',EDPftvarcon_inst%hydr_k_lwp
        write(fates_log(),fmt0) 'hydr_p50_gs = ',EDPftvarcon_inst%hydr_p50_gs
        write(fates_log(),fmt0) 'hydr_k_lwp = ',EDPftvarcon_inst%hydr_k_lwp
        write(fates_log(),fmt0) 'hydr_avuln_node = ',EDPftvarcon_inst%hydr_avuln_node
        write(fates_log(),fmt0) 'hydr_p50_node = ',EDPftvarcon_inst%hydr_p50_node
        write(fates_log(),fmt0) 'hydr_thetas_node = ',EDPftvarcon_inst%hydr_thetas_node
        write(fates_log(),fmt0) 'hydr_epsil_node = ',EDPftvarcon_inst%hydr_epsil_node
        write(fates_log(),fmt0) 'hydr_pitlp_node = ',EDPftvarcon_inst%hydr_pitlp_node
        write(fates_log(),fmt0) 'hydr_resid_node = ',EDPftvarcon_inst%hydr_resid_node
        write(fates_log(),fmt0) 'hydr_fcap_node = ',EDPftvarcon_inst%hydr_fcap_node
        write(fates_log(),fmt0) 'hydr_pinot_node = ',EDPftvarcon_inst%hydr_pinot_node
        write(fates_log(),fmt0) 'hydr_kmax_node = ',EDPftvarcon_inst%hydr_kmax_node
        write(fates_log(),fmt0) 'hlm_pft_map = ', EDPftvarcon_inst%hlm_pft_map
        write(fates_log(),fmt0) 'hydr_vg_alpha_node  = ',EDPftvarcon_inst%hydr_vg_alpha_node
        write(fates_log(),fmt0) 'hydr_vg_m_node  = ',EDPftvarcon_inst%hydr_vg_m_node
        write(fates_log(),fmt0) 'hydr_vg_n_node  = ',EDPftvarcon_inst%hydr_vg_n_node
        write(fates_log(),*) '-------------------------------------------------'

     end if

  end subroutine FatesReportPFTParams


  ! =====================================================================================

  subroutine FatesCheckParams(is_master)

     ! ----------------------------------------------------------------------------------
     !
     ! This subroutine performs logical checks on user supplied parameters.  It cross
     ! compares various parameters and will fail if they don't make sense.
     ! Examples:
     ! A tree can not be defined as both evergreen and deciduous.  A woody plant
     ! cannot have a structural biomass allometry intercept of 0, and a non-woody
     ! plant (grass) can't have a non-zero intercept...
     ! -----------------------------------------------------------------------------------
    use FatesConstantsMod  , only : fates_check_param_set
    use FatesConstantsMod  , only : itrue, ifalse
    use EDParamsMod        , only : logging_mechanical_frac, logging_collateral_frac, logging_direct_frac
    use FatesInterfaceTypesMod         , only : hlm_use_fixed_biogeog

     ! Argument
     logical, intent(in) :: is_master    ! Only log if this is the master proc

     character(len=32),parameter :: fmt0 = '(a,100(F12.4,1X))'

     integer :: npft     ! number of PFTs
     integer :: ipft     ! pft index
     integer :: nleafage ! size of the leaf age class array
     integer :: iage     ! leaf age class index
     integer :: norgans  ! size of the plant organ dimension
     integer  :: hlm_pft    ! used in fixed biogeog mode
     integer  :: fates_pft  ! used in fixed biogeog mode

     real(r8) :: sumarea    ! area of PFTs in nocomp mode.

     npft = size(EDPftvarcon_inst%freezetol,1)

     if(.not.is_master) return


     if (hlm_parteh_mode .eq. prt_cnp_flex_allom_hyp) then

        ! Check to see if either RD/ECA/MIC is turned on

        if (.not.( (trim(hlm_nu_com).eq.'RD') .or. (trim(hlm_nu_com).eq.'ECA'))) then
           write(fates_log(),*) 'FATES PARTEH with allometric flexible CNP must have'
           write(fates_log(),*) 'a valid BGC model enabled: RD,ECA,MIC or SYN'
           write(fates_log(),*) 'nu_comp: ',trim(hlm_nu_com)
           write(fates_log(),*) 'Aborting'
           call endrun(msg=errMsg(sourcefile, __LINE__))
        end if

        ! If nitrogen is turned on, check to make sure there are valid ammonium
        ! parameters
        if(hlm_nitrogen_spec>0)then
           if (trim(hlm_nu_com).eq.'ECA') then

              if(any(EDpftvarcon_inst%eca_km_nh4(:)<0._r8) ) then
                 write(fates_log(),*) 'ECA with nitrogen is turned on'
                 write(fates_log(),*) 'bad ECA km value(s) for nh4: ',EDpftvarcon_inst%eca_km_nh4(:)
                 write(fates_log(),*) 'Aborting'
                 call endrun(msg=errMsg(sourcefile, __LINE__))
              end if

              if(hlm_nitrogen_spec==2)then
                 if(any(EDpftvarcon_inst%eca_km_no3(:)<0._r8)) then
                    write(fates_log(),*) 'ECA with nit/denitr is turned on'
                    write(fates_log(),*) 'bad ECA km value(s) for no3: ',EDpftvarcon_inst%eca_km_no3(:)
                    write(fates_log(),*) 'Aborting'
                    call endrun(msg=errMsg(sourcefile, __LINE__))
                 end if
              end if

           end if
        end if

     elseif (hlm_parteh_mode .ne. prt_carbon_allom_hyp) then

        write(fates_log(),*) 'FATES Plant Allocation and Reactive Transport has'
        write(fates_log(),*) 'only 2 modules supported, allometric carbon and CNP.'
        write(fates_log(),*) 'fates_parteh_mode must be set to 1 or 2 in the namelist'
        write(fates_log(),*) 'Aborting'
        call endrun(msg=errMsg(sourcefile, __LINE__))
     end if

     ! If any PFTs are specified as either prescribed N or P uptake
     ! then they all must be !

     if (any(EDPftvarcon_inst%prescribed_nuptake(:) < -nearzero ) .or. &
          any(EDPftvarcon_inst%prescribed_nuptake(:) > 10._r8 ) ) then
        write(fates_log(),*) 'Negative values for EDPftvarcon_inst%prescribed_nuptake(:)'
        write(fates_log(),*) 'are not allowed. Reasonable ranges for this parameter are zero'
        write(fates_log(),*) 'to something slightly larger than 1, so we set a cap at 10.'
        write(fates_log(),*) 'Set to zero to turn off and use coupled nutrients.'
        write(fates_log(),*) ' Aborting'
        call endrun(msg=errMsg(sourcefile, __LINE__))
     elseif (any(abs(EDPftvarcon_inst%prescribed_nuptake(:)) > nearzero )) then
        if(.not.all(abs(EDPftvarcon_inst%prescribed_nuptake(:)) > nearzero )) then
           write(fates_log(),*) 'If any PFTs are specified as having prescribed N'
           write(fates_log(),*) 'uptake, then they must all. Note, prescribed'
           write(fates_log(),*) 'rates are associated with any value abs(x)>nearzero'
           write(fates_log(),*) 'EDPftvarcon_inst%prescribed_nuptake(:):', &
                EDPftvarcon_inst%prescribed_nuptake(:)
           write(fates_log(),*) ' Aborting'
           call endrun(msg=errMsg(sourcefile, __LINE__))
        end if
        n_uptake_mode = prescribed_n_uptake
     else
        n_uptake_mode = coupled_n_uptake
     end if

     ! logging parameters, make sure they make sense
     if ( (logging_mechanical_frac + logging_collateral_frac + logging_direct_frac) .gt. 1._r8) then
        write(fates_log(),*) 'the sum of logging_mechanical_frac + logging_collateral_frac + logging_direct_frac'
        write(fates_log(),*) 'must be less than or equal to 1.'
        write(fates_log(),*) 'Exiting'
        call endrun(msg=errMsg(sourcefile, __LINE__))
     endif

     ! Same for phosphorus
     if (any(EDPftvarcon_inst%prescribed_puptake(:) < -nearzero ) .or. &
          any(EDPftvarcon_inst%prescribed_puptake(:) > 10._r8 )) then
        write(fates_log(),*) 'Negative values for EDPftvarcon_inst%prescribed_puptake(:)'
        write(fates_log(),*) 'are not allowed. Reasonable ranges for this parameter are zero'
        write(fates_log(),*) 'to something slightly larger than 1, so we set a cap at 10.'
        write(fates_log(),*) 'Set to zero or unset to turn off and use coupled nutrients.'
        write(fates_log(),*) ' Aborting'
        call endrun(msg=errMsg(sourcefile, __LINE__))
     elseif (any(abs(EDPftvarcon_inst%prescribed_puptake(:)) > nearzero )) then
        if(.not.all(abs(EDPftvarcon_inst%prescribed_puptake(:)) > nearzero )) then
           write(fates_log(),*) 'If any PFTs are specified as having prescribed P'
           write(fates_log(),*) 'uptake, then they must all. Note, prescribed'
           write(fates_log(),*) 'rates are associated with any value abs(x)>nearzero'
           write(fates_log(),*) 'EDPftvarcon_inst%prescribed_puptake(:):', &
                EDPftvarcon_inst%prescribed_puptake(:)
           write(fates_log(),*) ' Aborting'
           call endrun(msg=errMsg(sourcefile, __LINE__))
        end if
        p_uptake_mode = prescribed_p_uptake
     else
        p_uptake_mode = coupled_p_uptake
     end if



     do ipft = 1,npft


        ! Check that parameter ranges for age-dependent mortality make sense
        !-----------------------------------------------------------------------------------
        if ( ( EDPftvarcon_inst%mort_ip_age_senescence(ipft) < fates_check_param_set ) .and. &
             (  EDPftvarcon_inst%mort_r_age_senescence(ipft) > fates_check_param_set ) ) then

           write(fates_log(),*) 'Age-dependent mortality is on'
           write(fates_log(),*) 'Please also set mort_r_age_senescence'
           write(fates_log(),*) 'Sensible values are between 0.03-0.06'
           write(fates_log(),*) 'Aborting'
           call endrun(msg=errMsg(sourcefile, __LINE__))
        end if

        ! Check that parameter ranges for size-dependent mortality make sense
        !-----------------------------------------------------------------------------------
        if ( ( EDPftvarcon_inst%mort_ip_size_senescence(ipft) < fates_check_param_set ) .and. &
             (  EDPftvarcon_inst%mort_r_size_senescence(ipft) > fates_check_param_set ) ) then

           write(fates_log(),*) 'Size-dependent mortality is on'
           write(fates_log(),*) 'Please also set mort_r_size_senescence'
           write(fates_log(),*) 'Sensible values are between 0.03-0.06'
           write(fates_log(),*) 'Aborting'
           call endrun(msg=errMsg(sourcefile, __LINE__))
        end if

        ! Check that parameter ranges for size-dependent mortality make sense
        !-----------------------------------------------------------------------------------
        if ( ( EDPftvarcon_inst%mort_ip_size_senescence(ipft) < 0.0_r8 ) .or. &
           ( EDPftvarcon_inst%mort_r_size_senescence(ipft) < 0.0_r8 ) ) then

           write(fates_log(),*) 'Either mort_ip_size_senescence or mort_r_size_senescence'
           write(fates_log(),*) 'is negative which makes no biological sense.'
           write(fates_log(),*) 'Sensible values for ip are between 1 and 300?'
           write(fates_log(),*) 'Sensible values for r are between 0.03-0.06'
           write(fates_log(),*) 'Aborting'
           call endrun(msg=errMsg(sourcefile, __LINE__))
        end if


        ! Check that parameter ranges for size-dependent mortality make sense
        !-----------------------------------------------------------------------------------
        if ( ( EDPftvarcon_inst%mort_ip_size_senescence(ipft) < 0.0_r8 ) .or. &
           ( EDPftvarcon_inst%mort_r_size_senescence(ipft) < 0.0_r8 ) ) then

           write(fates_log(),*) 'Either mort_ip_size_senescence or mort_r_size_senescence'
           write(fates_log(),*) 'is negative which makes no biological sense.'
           write(fates_log(),*) 'Sensible values for ip are between 1 and 300?'
           write(fates_log(),*) 'Sensible values for r are between 0.03-0.06'
           write(fates_log(),*) 'Aborting'
           call endrun(msg=errMsg(sourcefile, __LINE__))
        end if

        ! Check if the fraction of storage used for flushing deciduous trees
        ! is greater than zero, and less than or equal to 1.

        if ( int(prt_params%evergreen(ipft)) .ne. 1 ) then
           if ( ( EDPftvarcon_inst%phenflush_fraction(ipft) < nearzero ) .or. &
                ( EDPFtvarcon_inst%phenflush_fraction(ipft) > 1 ) ) then

              write(fates_log(),*) ' Deciduous plants must flush some storage carbon'
              write(fates_log(),*) ' on bud-burst. If phenflush_fraction is not greater than 0'
              write(fates_log(),*) ' it will not be able to put out any leaves. Plants need leaves.'
              write(fates_log(),*) ' PFT#: ',ipft
              write(fates_log(),*) ' evergreen flag: (shold be 0):',int(prt_params%evergreen(ipft))
              write(fates_log(),*) ' phenflush_fraction: ', EDPFtvarcon_inst%phenflush_fraction(ipft)
              write(fates_log(),*) ' Aborting'
              call endrun(msg=errMsg(sourcefile, __LINE__))
           end if
           if ( ( EDPftvarcon_inst%phen_stem_drop_fraction(ipft) < 0.0_r8 ) .or. &
                ( EDPFtvarcon_inst%phen_stem_drop_fraction(ipft) > 1 ) ) then
              write(fates_log(),*) ' Deciduous non-wood plants must keep 0-100% of their stems'
              write(fates_log(),*) ' during the deciduous period.'
              write(fates_log(),*) ' PFT#: ',ipft
              write(fates_log(),*) ' evergreen flag: (shold be 0):',int(prt_params%evergreen(ipft))
              write(fates_log(),*) ' phen_stem_drop_fraction: ', EDPFtvarcon_inst%phen_stem_drop_fraction(ipft)
              write(fates_log(),*) ' Aborting'
              call endrun(msg=errMsg(sourcefile, __LINE__))
           end if
        end if


        ! Check if freezing tolerance is within reasonable bounds
        ! ----------------------------------------------------------------------------------

        if ( ( EDPftvarcon_inst%freezetol(ipft) > 60.0_r8 ) .or. &
             ( EDPFtvarcon_inst%freezetol(ipft) < -273.1_r8 ) ) then

           write(fates_log(),*) 'Freezing tolerance was set to a strange value'
           write(fates_log(),*) ' Units should be degrees celcius. It cannot'
           write(fates_log(),*) ' be less than absolute zero, and we check to see'
           write(fates_log(),*) ' if it is greater than 60C, which would be ludicrous as well'
           write(fates_log(),*) ' PFT#: ',ipft
           write(fates_log(),*) ' freezetol: ', EDPFtvarcon_inst%freezetol(ipft)
           write(fates_log(),*) ' Aborting'
           call endrun(msg=errMsg(sourcefile, __LINE__))

        end if




        ! Check if fraction of storage to reproduction is between 0-1
        ! ----------------------------------------------------------------------------------

        if ( ( EDPftvarcon_inst%allom_frbstor_repro(ipft) < 0.0_r8 ) .or. &
             ( EDPftvarcon_inst%allom_frbstor_repro(ipft) > 1.0_r8 ) ) then

           write(fates_log(),*) 'fraction of storage to reproduction'
           write(fates_log(),*) ' after plants die, must be between'
           write(fates_log(),*) ' 0 and 1'
           write(fates_log(),*) ' PFT#: ',ipft
           write(fates_log(),*) ' allom_frbstor_repro: ',EDPftvarcon_inst%allom_frbstor_repro(ipft)
           write(fates_log(),*) ' Aborting'
           call endrun(msg=errMsg(sourcefile, __LINE__))

        end if


        ! Check if photosynthetic pathway is neither C3/C4
        ! ----------------------------------------------------------------------------------

        if ( ( EDPftvarcon_inst%c3psn(ipft) < 0.0_r8 ) .or. &
             ( EDPftvarcon_inst%c3psn(ipft) > 1.0_r8 ) ) then

           write(fates_log(),*) ' Two photosynthetic pathways are currently supported'
           write(fates_log(),*) ' C4 plants have c3psn = 0'
           write(fates_log(),*) ' C3 plants have c3psn = 1'
           write(fates_log(),*) ' PFT#: ',ipft
           write(fates_log(),*) ' c3psn(pft): ',EDPftvarcon_inst%c3psn(ipft)
           write(fates_log(),*) ' Aborting'
           call endrun(msg=errMsg(sourcefile, __LINE__))

        end if

        ! check that the host-fates PFT map adds to one along HLM dimension so that all the HLM area
        ! goes to a FATES PFT.  Each FATES PFT can get < or > 1 of an HLM PFT.
        do hlm_pft = 1,size( EDPftvarcon_inst%hlm_pft_map,2)
          sumarea = sum(EDPftvarcon_inst%hlm_pft_map(1:npft,hlm_pft))
          if(abs(sumarea-1.0_r8).gt.nearzero)then
            write(fates_log(),*) 'The distribution of this host land model PFT :',hlm_pft
            write(fates_log(),*) 'into FATES PFTs, does not add up to 1.0.'
            write(fates_log(),*) 'Error is:',sumarea-1.0_r8
            write(fates_log(),*) 'and the hlm_pft_map is:', EDPftvarcon_inst%hlm_pft_map(1:npft,hlm_pft)
            write(fates_log(),*) 'Aborting'
            call endrun(msg=errMsg(sourcefile, __LINE__))
           end if
         end do !hlm_pft
       end do !ipft


!!    ! Checks for HYDRO
!!    if( hlm_use_planthydro == itrue ) then
!!
!!        do ipft=1,numpft
!!
!!            ! Calculate fine-root density and see if the result
!!            ! is reasonable.
!!            ! kg/m3
!!
!!            dens_aroot = 1._r8/(g_per_kg*pi_const*EDPftvarcon_inst%hydr_rs2(ipft)**2.0_r8*EDPftvarcon_inst%hydr_srl(ipft))
!!
!!            if(rho_aroot>max_dens_aroot .or. dens_aroot<min_dens_aroot)then
!!                write(fates_log(),*) 'The two parameters controling fine root radius'
!!                write(fates_log(),*) 'and specific root length, have generated'
!!                write(fates_log(),*) 'a strange root density.'
!!                call endrun(msg=errMsg(sourcefile, __LINE__))
!!            end if
!!
!!        end if
!!    end do


     return
  end subroutine FatesCheckParams


  ! =====================================================================================

  function GetDecompyFrac(pft,organ_id,dcmpy) result(decompy_frac)


      ! This simple routine matches the correct decomposibility pool's
      ! material fraction with the pft parameter data.

      integer, intent(in) :: pft
      integer, intent(in) :: organ_id
      integer, intent(in) :: dcmpy
      real(r8) :: decompy_frac

      ! Decomposability for leaves
      if(organ_id == leaf_organ)then
         select case(dcmpy)
         case(ilabile)
            decompy_frac=EDPftvarcon_inst%lf_flab(pft)
         case(icellulose)
            decompy_frac=EDPftvarcon_inst%lf_fcel(pft)
         case(ilignin)
            decompy_frac=EDPftvarcon_inst%lf_flig(pft)
         case default
            write(fates_log(),*) 'Unknown decompositiblity pool index: ',dcmpy
            call endrun(msg=errMsg(sourcefile, __LINE__))
         end select
      ! Decomposability for fine-roots
      elseif(organ_id == fnrt_organ) then
         select case(dcmpy)
         case(ilabile)
            decompy_frac=EDPftvarcon_inst%fr_flab(pft)
         case(icellulose)
            decompy_frac=EDPftvarcon_inst%fr_fcel(pft)
         case(ilignin)
            decompy_frac=EDPftvarcon_inst%fr_flig(pft)
         case default
            write(fates_log(),*) 'Unknown decompositiblity pool index: ',dcmpy
            call endrun(msg=errMsg(sourcefile, __LINE__))
         end select
      else
         write(fates_log(),*) 'Unknown parteh organ index: ',organ_id
         call endrun(msg=errMsg(sourcefile, __LINE__))
      end if

      return
  end function GetDecompyFrac


end module EDPftvarcon
<|MERGE_RESOLUTION|>--- conflicted
+++ resolved
@@ -197,11 +197,7 @@
      real(r8), allocatable :: hydr_rfrac_stem(:)    ! fraction of total tree resistance from troot to canopy
      real(r8), allocatable :: hydr_avuln_gs(:)      ! shape parameter for stomatal control of water vapor exiting leaf
      real(r8), allocatable :: hydr_p50_gs(:)        ! water potential at 50% loss of stomatal conductance
-<<<<<<< HEAD
      real(r8), allocatable :: hydr_k_lwp(:)         ! inner leaf humidity scaling coefficient 
-=======
-     real(r8), allocatable :: hydr_k_lwp(:)      ! inner leaf humidity scaling coefficient
->>>>>>> 5d449e4a
 
      ! PFT x Organ Dimension  (organs are: 1=leaf, 2=stem, 3=transporting root, 4=absorbing root)
      ! ----------------------------------------------------------------------------------
@@ -457,13 +453,6 @@
     name = 'fates_hydr_rfrac_stem'
     call fates_params%RegisterParameter(name=name, dimension_shape=dimension_shape_1d, &
           dimension_names=dim_names, lower_bounds=dim_lower_bound)
-<<<<<<< HEAD
-    
-    name = 'fates_hydr_k_lwp'
-    call fates_params%RegisterParameter(name=name, dimension_shape=dimension_shape_1d, &
-          dimension_names=dim_names, lower_bounds=dim_lower_bound)
-=======
->>>>>>> 5d449e4a
 
     name = 'fates_hydr_avuln_gs'
     call fates_params%RegisterParameter(name=name, dimension_shape=dimension_shape_1d, &
