module EDPftvarcon

  !-----------------------------------------------------------------------
  ! !DESCRIPTION:
  ! Module containing vegetation constants and method to
  ! read and initialize vegetation (PFT) constants.
  !
  ! !USES:
  use EDTypesMod  ,   only : maxSWb, ivis, inir
  use EDTypesMod  ,   only : n_uptake_mode, p_uptake_mode
  use FatesConstantsMod, only : r8 => fates_r8
  use FatesConstantsMod, only : nearzero
  use FatesConstantsMod, only : itrue, ifalse
  use PRTParametersMod, only : prt_params
  use FatesGlobals,   only : fates_log
  use FatesGlobals,   only : endrun => fates_endrun
  use FatesLitterMod, only : ilabile,icellulose,ilignin
  use PRTGenericMod,  only : leaf_organ, fnrt_organ, store_organ
  use PRTGenericMod,  only : sapw_organ, struct_organ, repro_organ
  use PRTGenericMod,  only : prt_cnp_flex_allom_hyp,prt_carbon_allom_hyp
  use FatesInterfaceTypesMod, only : hlm_nitrogen_spec, hlm_phosphorus_spec
  use FatesInterfaceTypesMod, only : hlm_parteh_mode
  use FatesInterfaceTypesMod, only : hlm_nu_com
  use FatesConstantsMod   , only : prescribed_p_uptake
  use FatesConstantsMod   , only : prescribed_n_uptake
  use FatesConstantsMod   , only : coupled_p_uptake
  use FatesConstantsMod   , only : coupled_n_uptake


   ! CIME Globals
  use shr_log_mod ,   only : errMsg => shr_log_errMsg

  !
  ! !PUBLIC TYPES:
  implicit none
  save
  private

  integer, parameter, public :: lower_bound_pft = 1
  integer, parameter, public :: lower_bound_general = 1

  !ED specific variables.
  type, public ::  EDPftvarcon_type

     real(r8), allocatable :: freezetol(:)           ! minimum temperature tolerance
     real(r8), allocatable :: hgt_min(:)             ! sapling height m
     real(r8), allocatable :: dleaf(:)               ! leaf characteristic dimension length (m)
     real(r8), allocatable :: z0mr(:)                ! ratio of roughness length of vegetation to height (-)
     real(r8), allocatable :: displar(:)             ! ratio of displacement height to canopy top height
     real(r8), allocatable :: bark_scaler(:)         ! scaler from dbh to bark thickness. For fire model.
     real(r8), allocatable :: crown_kill(:)          ! scaler on fire death. For fire model.
     real(r8), allocatable :: initd(:)               ! initial seedling density

     real(r8), allocatable :: seed_suppl(:)          ! seeds that come from outside the gridbox.
     real(r8), allocatable :: bb_slope(:)            ! ball berry slope parameter
     real(r8), allocatable :: medlyn_slope(:)        ! Medlyn slope parameter KPa^0.5
     real(r8), allocatable :: stomatal_intercept(:)  ! intercept of stomatal conductance model


     real(r8), allocatable :: lf_flab(:)             ! Leaf litter labile fraction [-]
     real(r8), allocatable :: lf_fcel(:)             ! Leaf litter cellulose fraction [-]
     real(r8), allocatable :: lf_flig(:)             ! Leaf litter lignan fraction [-]
     real(r8), allocatable :: fr_flab(:)             ! Fine-root litter labile fraction [-]
     real(r8), allocatable :: fr_fcel(:)             ! Fine-root litter cellulose fraction [-]
     real(r8), allocatable :: fr_flig(:)             ! Fine-root litter lignatn fraction [-]
     real(r8), allocatable :: xl(:)                  ! Leaf-stem orientation index
     real(r8), allocatable :: clumping_index(:)      ! factor describing how much self-occlusion
                                                     ! of leaf scattering elements
                                                     ! decreases light interception
     real(r8), allocatable :: c3psn(:)               ! index defining the photosynthetic
                                                     ! pathway C4 = 0,  C3 = 1

     real(r8), allocatable :: smpso(:)               ! Soil water potential at full stomatal opening
                                                     ! (non-HYDRO mode only) [mm]
     real(r8), allocatable :: smpsc(:)               ! Soil water potential at full stomatal closure
                                                     ! (non-HYDRO mode only) [mm]


     real(r8), allocatable :: maintresp_reduction_curvature(:) ! curvature of MR reduction as f(carbon storage),
                                                               ! 1=linear, 0=very curved
     real(r8), allocatable :: maintresp_reduction_intercept(:) ! intercept of MR reduction as f(carbon storage),
                                                               ! 0=no throttling, 1=max throttling
     real(r8), allocatable :: bmort(:)
     real(r8), allocatable :: mort_ip_size_senescence(:)  ! inflection point of dbh dependent senescence
     real(r8), allocatable :: mort_r_size_senescence(:) ! rate of change in mortality with dbh
     real(r8), allocatable :: mort_ip_age_senescence(:) ! inflection point of age dependent senescence
     real(r8), allocatable :: mort_r_age_senescence(:) ! rate of change in mortality with age
     real(r8), allocatable :: mort_scalar_coldstress(:)
     real(r8), allocatable :: mort_scalar_cstarvation(:)
     real(r8), allocatable :: mort_scalar_hydrfailure(:)
     real(r8), allocatable :: hf_sm_threshold(:)
     real(r8), allocatable :: hf_flc_threshold(:)
     real(r8), allocatable :: vcmaxha(:)
     real(r8), allocatable :: jmaxha(:)
     real(r8), allocatable :: vcmaxhd(:)
     real(r8), allocatable :: jmaxhd(:)
     real(r8), allocatable :: vcmaxse(:)
     real(r8), allocatable :: jmaxse(:)
     real(r8), allocatable :: germination_rate(:)        ! Fraction of seed mass germinating per year (yr-1)
     real(r8), allocatable :: seed_decay_rate(:)         ! Fraction of seed mass (both germinated and
                                                         ! ungerminated), decaying per year    (yr-1)

     real(r8), allocatable :: trim_limit(:)              ! Limit to reductions in leaf area w stress (m2/m2)
     real(r8), allocatable :: trim_inc(:)                ! Incremental change in trimming function   (m2/m2)
     real(r8), allocatable :: rhol(:, :)
     real(r8), allocatable :: rhos(:, :)
     real(r8), allocatable :: taul(:, :)
     real(r8), allocatable :: taus(:, :)

     ! Fire Parameters (No PFT vector capabilities in their own routines)
     ! See fire/SFParamsMod.F90 for bulk of fire parameters
     ! -------------------------------------------------------------------------------------------
     real(r8), allocatable :: fire_alpha_SH(:)      ! spitfire parameter, alpha scorch height
                                                    ! Equation 16 Thonicke et al 2010

     ! Non-PARTEH Allometry Parameters
     ! --------------------------------------------------------------------------------------------


     real(r8), allocatable :: allom_frbstor_repro(:)  ! fraction of bstrore for reproduction after mortality

     ! Prescribed Physiology Mode Parameters
     real(r8), allocatable :: prescribed_npp_canopy(:)           ! this is only for the
                                                                 ! prescribed_physiology_mode
     real(r8), allocatable :: prescribed_npp_understory(:)       ! this is only for the
                                                                 ! prescribed physiology mode
     real(r8), allocatable :: prescribed_mortality_canopy(:)     ! this is only for the
                                                                 ! prescribed_physiology_mode
     real(r8), allocatable :: prescribed_mortality_understory(:) ! this is only for the
                                                                 ! prescribed_physiology_mode
     real(r8), allocatable :: prescribed_recruitment(:)          ! this is only for the
                                                                 ! prescribed_physiology_mode

     ! Nutrient Aquisition (ECA & RD)
     real(r8), allocatable :: decompmicc(:)             ! microbial decomposer biomass gC/m3
                                                        ! on root surface

     ! ECA Parameters: See Zhu et al. Multiple soil nutrient competition between plants,
     !                     microbes, and mineral surfaces: model development, parameterization,
     !                     and example applications in several tropical forests.  Biogeosciences,
     !                     13, pp.341-363, 2016.
     ! KM: Michaeles-Menten half-saturation constants for ECA (plant–enzyme affinity)
     ! VMAX: Product of the reaction-rate and enzyme abundance for each PFT in ECA
     ! Note*: units of [gC] is grams carbon of fine-root

     real(r8), allocatable :: eca_km_nh4(:)   ! half-saturation constant for plant nh4 uptake  [gN/m3]
     real(r8), allocatable :: eca_vmax_nh4(:) ! maximum production rate for plant nh4 uptake   [gN/gC/s]
     real(r8), allocatable :: eca_km_no3(:)   ! half-saturation constant for plant no3 uptake  [gN/m3]
     real(r8), allocatable :: eca_vmax_no3(:) ! maximum production rate for plant no3 uptake   [gN/gC/s]
     real(r8), allocatable :: eca_km_p(:)     ! half-saturation constant for plant p uptake    [gP/m3]
     real(r8), allocatable :: eca_vmax_p(:)   ! maximum production rate for plant p uptake     [gP/gC/s]
     real(r8), allocatable :: eca_km_ptase(:)     ! half-saturation constant for biochemical P production [gP/m3]
     real(r8), allocatable :: eca_vmax_ptase(:)   ! maximum production rate for biochemical P prod        [gP/gC/s]
     real(r8), allocatable :: eca_alpha_ptase(:)  ! Fraction of min P generated from ptase activity
                                                  ! that is immediately sent to the plant [/]
     real(r8), allocatable :: eca_lambda_ptase(:) ! critical value for Ptase that incurs
                                                  ! biochemical production, fraction based how much
                                                  ! more in need a plant is for P versus N [/]

     !real(r8), allocatable :: nfix1(:)   ! nitrogen fixation parameter 1
     !real(r8), allocatable :: nfix2(:)   ! nitrogen fixation parameter 2


     ! Turnover related things

     real(r8), allocatable :: phenflush_fraction(:)       ! Maximum fraction of storage carbon used to flush leaves
                                                          ! on bud-burst [kgC/kgC]
     real(r8), allocatable :: phen_cold_size_threshold(:) ! stem/leaf drop occurs on DBH size of decidious non-woody
                                                          ! (coastal grass) plants larger than the threshold value
     real(r8), allocatable :: phen_stem_drop_fraction(:)  ! Fraction of stem dropped/senescened for decidious
                                                          ! non-woody (grass) plants

     ! Nutrient Aquisition parameters
     real(r8), allocatable :: prescribed_nuptake(:)   ! If there is no soil BGC model active,
                                                      ! prescribe an uptake rate for nitrogen, this is the fraction of plant demand

     real(r8), allocatable :: prescribed_puptake(:)   ! If there is no soil BGC model active,
                                                      ! prescribe an uptake rate for phosphorus
                                                      ! This is the fraction of plant demand


     ! Unassociated pft dimensioned free parameter that
     ! developers can use for testing arbitrary new hypothese
     real(r8), allocatable :: dev_arbitrary_pft(:)

     ! Parameters dimensioned by PFT and leaf age
     real(r8), allocatable :: vcmax25top(:,:)             ! maximum carboxylation rate of Rub. at 25C,
                                                          ! canopy top [umol CO2/m^2/s].  Dimensioned by
                                                          ! leaf age-class
     ! Plant Hydraulic Parameters
     ! ---------------------------------------------------------------------------------------------

     ! PFT Dimension
     real(r8), allocatable :: hydr_p_taper(:)       ! xylem taper exponent
     real(r8), allocatable :: hydr_rs2(:)           ! absorbing root radius (m)
     real(r8), allocatable :: hydr_srl(:)           ! specific root length (m g-1)
     real(r8), allocatable :: hydr_rfrac_stem(:)    ! fraction of total tree resistance from troot to canopy
     real(r8), allocatable :: hydr_avuln_gs(:)      ! shape parameter for stomatal control of water vapor exiting leaf
     real(r8), allocatable :: hydr_p50_gs(:)        ! water potential at 50% loss of stomatal conductance
     real(r8), allocatable :: hydr_k_lwp(:)         ! inner leaf humidity scaling coefficient 

     ! PFT x Organ Dimension  (organs are: 1=leaf, 2=stem, 3=transporting root, 4=absorbing root)
     ! ----------------------------------------------------------------------------------

     ! Van Genuchten PV PK curves
     real(r8), allocatable :: hydr_vg_alpha_node(:,:)   ! capilary length parameter in van Genuchten model
     real(r8), allocatable :: hydr_vg_m_node(:,:)       ! pore size distribution, m in van Genuchten 1980 model, range (0,1)
     real(r8), allocatable :: hydr_vg_n_node(:,:)       ! pore size distribution, n in van Genuchten 1980 model, range >2

     ! TFS PV-PK curves
     real(r8), allocatable :: hydr_avuln_node(:,:)  ! xylem vulernability curve shape parameter
     real(r8), allocatable :: hydr_p50_node(:,:)    ! xylem water potential at 50% conductivity loss (MPa)
     real(r8), allocatable :: hydr_epsil_node(:,:)  ! bulk elastic modulus (MPa)
     real(r8), allocatable :: hydr_pitlp_node(:,:)  ! turgor loss point (MPa)
     real(r8), allocatable :: hydr_fcap_node(:,:)   ! fraction of (1-resid_node) that is capillary in source
     real(r8), allocatable :: hydr_pinot_node(:,:)  ! osmotic potential at full turgor
     real(r8), allocatable :: hydr_kmax_node(:,:)   ! maximum xylem conductivity per unit conducting xylem area

     ! Parameters for both VG and TFS PV-PK curves
     real(r8), allocatable :: hydr_resid_node(:,:)  ! residual fraction (fraction)
     real(r8), allocatable :: hydr_thetas_node(:,:) ! saturated water content (cm3/cm3)

     ! Table that maps HLM pfts to FATES pfts for fixed biogeography mode
     ! The values are area fractions (NOT IMPLEMENTED)
     real(r8), allocatable :: hlm_pft_map(:,:)


   contains
     procedure, public :: Init => EDpftconInit
     procedure, public :: Register
     procedure, public :: Receive
     procedure, private :: Register_PFT
     procedure, private :: Receive_PFT
     procedure, private :: Register_PFT_hydr_organs
     procedure, private :: Receive_PFT_hydr_organs
     procedure, private :: Register_PFT_leafage
     procedure, private :: Receive_PFT_leafage
     procedure, private :: Register_PFT_numrad
     procedure, private :: Receive_PFT_numrad
  end type EDPftvarcon_type

  type(EDPftvarcon_type), public :: EDPftvarcon_inst

  character(len=*), parameter, private :: sourcefile = &
       __FILE__
  !
  ! !PUBLIC MEMBER FUNCTIONS:
  public :: FatesReportPFTParams
  public :: FatesCheckParams
  public :: GetDecompyFrac
  !-----------------------------------------------------------------------

contains

  !-----------------------------------------------------------------------
  subroutine EDpftconInit(this)

    use shr_infnan_mod , only : nan => shr_infnan_nan, assignment(=)

    implicit none

    class(EDPftvarcon_type), intent(inout) :: this

  end subroutine EDpftconInit

  !-----------------------------------------------------------------------
  subroutine Register(this, fates_params)

    use FatesParametersInterface, only : fates_parameters_type

    implicit none

    class(EDPftvarcon_type), intent(inout) :: this
    class(fates_parameters_type), intent(inout) :: fates_params

    call this%Register_PFT(fates_params)
    call this%Register_PFT_numrad(fates_params)
    call this%Register_PFT_hydr_organs(fates_params)
    call this%Register_PFT_leafage(fates_params)

  end subroutine Register

  !-----------------------------------------------------------------------
  subroutine Receive(this, fates_params)

    use FatesParametersInterface, only : fates_parameters_type

    implicit none

    class(EDPftvarcon_type), intent(inout) :: this
    class(fates_parameters_type), intent(inout) :: fates_params

    call this%Receive_PFT(fates_params)
    call this%Receive_PFT_numrad(fates_params)
    call this%Receive_PFT_hydr_organs(fates_params)
    call this%Receive_PFT_leafage(fates_params)

  end subroutine Receive

  !-----------------------------------------------------------------------
  subroutine Register_PFT(this, fates_params)

    use FatesParametersInterface, only : fates_parameters_type, param_string_length
    use FatesParametersInterface, only : dimension_name_pft, dimension_shape_1d
    use FatesParametersInterface, only : dimension_name_hlm_pftno, dimension_shape_2d

    implicit none

    class(EDPftvarcon_type), intent(inout) :: this
    class(fates_parameters_type), intent(inout) :: fates_params

    character(len=param_string_length), parameter :: dim_names(1) = (/dimension_name_pft/)
    character(len=param_string_length) :: pftmap_dim_names(2)

    integer, parameter :: dim_lower_bound(1) = (/ lower_bound_pft /)


    character(len=param_string_length) :: name

    !X!    name = ''
    !X!    call fates_params%RegisterParameter(name=name, dimension_shape=dimension_shape_1d, &
    !X!         dimension_names=dim_names, lower_bounds=dim_lower_bound)

    name = 'fates_mort_freezetol'
    call fates_params%RegisterParameter(name=name, dimension_shape=dimension_shape_1d, &
         dimension_names=dim_names, lower_bounds=dim_lower_bound)

    name = 'fates_recruit_hgt_min'
    call fates_params%RegisterParameter(name=name, dimension_shape=dimension_shape_1d, &
         dimension_names=dim_names, lower_bounds=dim_lower_bound)

    name = 'fates_fire_bark_scaler'
    call fates_params%RegisterParameter(name=name, dimension_shape=dimension_shape_1d, &
         dimension_names=dim_names, lower_bounds=dim_lower_bound)

    name = 'fates_fire_crown_kill'
    call fates_params%RegisterParameter(name=name, dimension_shape=dimension_shape_1d, &
         dimension_names=dim_names, lower_bounds=dim_lower_bound)

    name = 'fates_recruit_initd'
    call fates_params%RegisterParameter(name=name, dimension_shape=dimension_shape_1d, &
         dimension_names=dim_names, lower_bounds=dim_lower_bound)

    name = 'fates_seed_suppl'
    call fates_params%RegisterParameter(name=name, dimension_shape=dimension_shape_1d, &
         dimension_names=dim_names, lower_bounds=dim_lower_bound)

    name = 'fates_leaf_stomatal_slope_ballberry'
    call fates_params%RegisterParameter(name=name, dimension_shape=dimension_shape_1d, &
         dimension_names=dim_names, lower_bounds=dim_lower_bound)

    name = 'fates_leaf_stomatal_slope_medlyn'
    call fates_params%RegisterParameter(name=name, dimension_shape=dimension_shape_1d, &
         dimension_names=dim_names, lower_bounds=dim_lower_bound)

    name = 'fates_leaf_stomatal_intercept'
    call fates_params%RegisterParameter(name=name, dimension_shape=dimension_shape_1d, &
         dimension_names=dim_names, lower_bounds=dim_lower_bound)

    name = 'fates_lf_flab'
    call fates_params%RegisterParameter(name=name, dimension_shape=dimension_shape_1d, &
         dimension_names=dim_names, lower_bounds=dim_lower_bound)

    name = 'fates_lf_fcel'
    call fates_params%RegisterParameter(name=name, dimension_shape=dimension_shape_1d, &
         dimension_names=dim_names, lower_bounds=dim_lower_bound)

    name = 'fates_lf_flig'
    call fates_params%RegisterParameter(name=name, dimension_shape=dimension_shape_1d, &
         dimension_names=dim_names, lower_bounds=dim_lower_bound)

    name = 'fates_fr_flab'
    call fates_params%RegisterParameter(name=name, dimension_shape=dimension_shape_1d, &
         dimension_names=dim_names, lower_bounds=dim_lower_bound)

    name = 'fates_fr_fcel'
    call fates_params%RegisterParameter(name=name, dimension_shape=dimension_shape_1d, &
         dimension_names=dim_names, lower_bounds=dim_lower_bound)

    name = 'fates_fr_flig'
    call fates_params%RegisterParameter(name=name, dimension_shape=dimension_shape_1d, &
         dimension_names=dim_names, lower_bounds=dim_lower_bound)

    name = 'fates_leaf_xl'
    call fates_params%RegisterParameter(name=name, dimension_shape=dimension_shape_1d, &
         dimension_names=dim_names, lower_bounds=dim_lower_bound)


    name = 'fates_leaf_clumping_index'
    call fates_params%RegisterParameter(name=name, dimension_shape=dimension_shape_1d, &
         dimension_names=dim_names, lower_bounds=dim_lower_bound)

    name = 'fates_leaf_c3psn'
    call fates_params%RegisterParameter(name=name, dimension_shape=dimension_shape_1d, &
         dimension_names=dim_names, lower_bounds=dim_lower_bound)

    name = 'fates_smpso'
    call fates_params%RegisterParameter(name=name, dimension_shape=dimension_shape_1d, &
         dimension_names=dim_names, lower_bounds=dim_lower_bound)

    name = 'fates_smpsc'
    call fates_params%RegisterParameter(name=name, dimension_shape=dimension_shape_1d, &
         dimension_names=dim_names, lower_bounds=dim_lower_bound)

    name = 'fates_maintresp_reduction_curvature'
    call fates_params%RegisterParameter(name=name, dimension_shape=dimension_shape_1d, &
         dimension_names=dim_names, lower_bounds=dim_lower_bound)

    name = 'fates_maintresp_reduction_intercept'
    call fates_params%RegisterParameter(name=name, dimension_shape=dimension_shape_1d, &
         dimension_names=dim_names, lower_bounds=dim_lower_bound)

    name = 'fates_prescribed_npp_canopy'
    call fates_params%RegisterParameter(name=name, dimension_shape=dimension_shape_1d, &
         dimension_names=dim_names, lower_bounds=dim_lower_bound)

    name = 'fates_prescribed_npp_understory'
    call fates_params%RegisterParameter(name=name, dimension_shape=dimension_shape_1d, &
         dimension_names=dim_names, lower_bounds=dim_lower_bound)

    name = 'fates_prescribed_mortality_canopy'
    call fates_params%RegisterParameter(name=name, dimension_shape=dimension_shape_1d, &
         dimension_names=dim_names, lower_bounds=dim_lower_bound)

    name = 'fates_prescribed_mortality_understory'
    call fates_params%RegisterParameter(name=name, dimension_shape=dimension_shape_1d, &
         dimension_names=dim_names, lower_bounds=dim_lower_bound)

    name = 'fates_prescribed_recruitment'
    call fates_params%RegisterParameter(name=name, dimension_shape=dimension_shape_1d, &
         dimension_names=dim_names, lower_bounds=dim_lower_bound)

    name = 'fates_fire_alpha_SH'
    call fates_params%RegisterParameter(name=name, dimension_shape=dimension_shape_1d, &
          dimension_names=dim_names, lower_bounds=dim_lower_bound)

    name = 'fates_allom_frbstor_repro'
    call fates_params%RegisterParameter(name=name, dimension_shape=dimension_shape_1d, &
         dimension_names=dim_names, lower_bounds=dim_lower_bound)

    name = 'fates_hydr_p_taper'
    call fates_params%RegisterParameter(name=name, dimension_shape=dimension_shape_1d, &
          dimension_names=dim_names, lower_bounds=dim_lower_bound)

    name = 'fates_hydr_rs2'
    call fates_params%RegisterParameter(name=name, dimension_shape=dimension_shape_1d, &
          dimension_names=dim_names, lower_bounds=dim_lower_bound)

    name = 'fates_hydr_srl'
    call fates_params%RegisterParameter(name=name, dimension_shape=dimension_shape_1d, &
          dimension_names=dim_names, lower_bounds=dim_lower_bound)

    name = 'fates_hydr_rfrac_stem'
    call fates_params%RegisterParameter(name=name, dimension_shape=dimension_shape_1d, &
          dimension_names=dim_names, lower_bounds=dim_lower_bound)

    name = 'fates_hydr_avuln_gs'
    call fates_params%RegisterParameter(name=name, dimension_shape=dimension_shape_1d, &
          dimension_names=dim_names, lower_bounds=dim_lower_bound)

    name = 'fates_hydr_p50_gs'
    call fates_params%RegisterParameter(name=name, dimension_shape=dimension_shape_1d, &
          dimension_names=dim_names, lower_bounds=dim_lower_bound)

    name = 'fates_hydr_k_lwp'
    call fates_params%RegisterParameter(name=name, dimension_shape=dimension_shape_1d, &
         dimension_names=dim_names, lower_bounds=dim_lower_bound)

    name = 'fates_mort_bmort'
    call fates_params%RegisterParameter(name=name, dimension_shape=dimension_shape_1d, &
         dimension_names=dim_names, lower_bounds=dim_lower_bound)

    name = 'fates_mort_r_size_senescence'
    call fates_params%RegisterParameter(name=name, dimension_shape=dimension_shape_1d, &
         dimension_names=dim_names, lower_bounds=dim_lower_bound)

    name = 'fates_mort_ip_size_senescence'
    call fates_params%RegisterParameter(name=name, dimension_shape=dimension_shape_1d, &
         dimension_names=dim_names, lower_bounds=dim_lower_bound)

    name = 'fates_mort_r_age_senescence'
    call fates_params%RegisterParameter(name=name, dimension_shape=dimension_shape_1d, &
         dimension_names=dim_names, lower_bounds=dim_lower_bound)

    name = 'fates_mort_ip_age_senescence'
    call fates_params%RegisterParameter(name=name, dimension_shape=dimension_shape_1d, &
         dimension_names=dim_names, lower_bounds=dim_lower_bound)

    name = 'fates_mort_scalar_coldstress'
    call fates_params%RegisterParameter(name=name, dimension_shape=dimension_shape_1d, &
         dimension_names=dim_names, lower_bounds=dim_lower_bound)

    name = 'fates_mort_scalar_cstarvation'
    call fates_params%RegisterParameter(name=name, dimension_shape=dimension_shape_1d, &
         dimension_names=dim_names, lower_bounds=dim_lower_bound)

    name = 'fates_mort_scalar_hydrfailure'
    call fates_params%RegisterParameter(name=name, dimension_shape=dimension_shape_1d, &
         dimension_names=dim_names, lower_bounds=dim_lower_bound)

    name = 'fates_mort_hf_sm_threshold'
    call fates_params%RegisterParameter(name=name, dimension_shape=dimension_shape_1d, &
         dimension_names=dim_names, lower_bounds=dim_lower_bound)

    name = 'fates_mort_hf_flc_threshold'
    call fates_params%RegisterParameter(name=name, dimension_shape=dimension_shape_1d, &
         dimension_names=dim_names, lower_bounds=dim_lower_bound)

    name = 'fates_leaf_vcmaxha'
    call fates_params%RegisterParameter(name=name, dimension_shape=dimension_shape_1d, &
         dimension_names=dim_names, lower_bounds=dim_lower_bound)

    name = 'fates_leaf_jmaxha'
    call fates_params%RegisterParameter(name=name, dimension_shape=dimension_shape_1d, &
         dimension_names=dim_names, lower_bounds=dim_lower_bound)

    name = 'fates_leaf_vcmaxhd'
    call fates_params%RegisterParameter(name=name, dimension_shape=dimension_shape_1d, &
         dimension_names=dim_names, lower_bounds=dim_lower_bound)

    name = 'fates_leaf_jmaxhd'
    call fates_params%RegisterParameter(name=name, dimension_shape=dimension_shape_1d, &
         dimension_names=dim_names, lower_bounds=dim_lower_bound)

    name = 'fates_leaf_vcmaxse'
    call fates_params%RegisterParameter(name=name, dimension_shape=dimension_shape_1d, &
         dimension_names=dim_names, lower_bounds=dim_lower_bound)

    name = 'fates_leaf_jmaxse'
    call fates_params%RegisterParameter(name=name, dimension_shape=dimension_shape_1d, &
         dimension_names=dim_names, lower_bounds=dim_lower_bound)

    name = 'fates_seed_germination_rate'
    call fates_params%RegisterParameter(name=name, dimension_shape=dimension_shape_1d, &
         dimension_names=dim_names, lower_bounds=dim_lower_bound)

    name = 'fates_seed_decay_rate'
    call fates_params%RegisterParameter(name=name, dimension_shape=dimension_shape_1d, &
         dimension_names=dim_names, lower_bounds=dim_lower_bound)

    name = 'fates_trim_limit'
    call fates_params%RegisterParameter(name=name, dimension_shape=dimension_shape_1d, &
          dimension_names=dim_names, lower_bounds=dim_lower_bound)

    name = 'fates_trim_inc'
    call fates_params%RegisterParameter(name=name, dimension_shape=dimension_shape_1d, &
          dimension_names=dim_names, lower_bounds=dim_lower_bound)

    name = 'fates_leaf_diameter'
    call fates_params%RegisterParameter(name=name, dimension_shape=dimension_shape_1d, &
          dimension_names=dim_names, lower_bounds=dim_lower_bound)

    name = 'fates_z0mr'
    call fates_params%RegisterParameter(name=name, dimension_shape=dimension_shape_1d, &
          dimension_names=dim_names, lower_bounds=dim_lower_bound)

    name = 'fates_displar'
    call fates_params%RegisterParameter(name=name, dimension_shape=dimension_shape_1d, &
          dimension_names=dim_names, lower_bounds=dim_lower_bound)

    name = 'fates_phenflush_fraction'
    call fates_params%RegisterParameter(name=name, dimension_shape=dimension_shape_1d, &
          dimension_names=dim_names, lower_bounds=dim_lower_bound)

    name = 'fates_phen_cold_size_threshold'
    call fates_params%RegisterParameter(name=name, dimension_shape=dimension_shape_1d, &
          dimension_names=dim_names, lower_bounds=dim_lower_bound)

    name = 'fates_phen_stem_drop_fraction'
    call fates_params%RegisterParameter(name=name, dimension_shape=dimension_shape_1d, &
          dimension_names=dim_names, lower_bounds=dim_lower_bound)

    ! Nutrient competition parameters


    name = 'fates_eca_decompmicc'
    call fates_params%RegisterParameter(name=name, dimension_shape=dimension_shape_1d, &
         dimension_names=dim_names, lower_bounds=dim_lower_bound)

    name = 'fates_eca_km_nh4'
    call fates_params%RegisterParameter(name=name, dimension_shape=dimension_shape_1d, &
         dimension_names=dim_names, lower_bounds=dim_lower_bound)

    name = 'fates_eca_vmax_nh4'
    call fates_params%RegisterParameter(name=name, dimension_shape=dimension_shape_1d, &
         dimension_names=dim_names, lower_bounds=dim_lower_bound)

    name = 'fates_eca_km_no3'
    call fates_params%RegisterParameter(name=name, dimension_shape=dimension_shape_1d, &
         dimension_names=dim_names, lower_bounds=dim_lower_bound)

    name = 'fates_eca_vmax_no3'
    call fates_params%RegisterParameter(name=name, dimension_shape=dimension_shape_1d, &
         dimension_names=dim_names, lower_bounds=dim_lower_bound)

    name = 'fates_eca_km_p'
    call fates_params%RegisterParameter(name=name, dimension_shape=dimension_shape_1d, &
         dimension_names=dim_names, lower_bounds=dim_lower_bound)

    name = 'fates_eca_vmax_p'
    call fates_params%RegisterParameter(name=name, dimension_shape=dimension_shape_1d, &
         dimension_names=dim_names, lower_bounds=dim_lower_bound)

    name = 'fates_eca_km_ptase'
    call fates_params%RegisterParameter(name=name, dimension_shape=dimension_shape_1d, &
         dimension_names=dim_names, lower_bounds=dim_lower_bound)

    name = 'fates_eca_vmax_ptase'
    call fates_params%RegisterParameter(name=name, dimension_shape=dimension_shape_1d, &
         dimension_names=dim_names, lower_bounds=dim_lower_bound)

    name = 'fates_eca_alpha_ptase'
    call fates_params%RegisterParameter(name=name, dimension_shape=dimension_shape_1d, &
         dimension_names=dim_names, lower_bounds=dim_lower_bound)

    name = 'fates_eca_lambda_ptase'
    call fates_params%RegisterParameter(name=name, dimension_shape=dimension_shape_1d, &
         dimension_names=dim_names, lower_bounds=dim_lower_bound)

    name = 'fates_prescribed_nuptake'
    call fates_params%RegisterParameter(name=name, dimension_shape=dimension_shape_1d, &
          dimension_names=dim_names, lower_bounds=dim_lower_bound)

    name = 'fates_prescribed_puptake'
    call fates_params%RegisterParameter(name=name, dimension_shape=dimension_shape_1d, &
          dimension_names=dim_names, lower_bounds=dim_lower_bound)

    name = 'fates_dev_arbitrary_pft'
    call fates_params%RegisterParameter(name=name, dimension_shape=dimension_shape_1d, &
          dimension_names=dim_names, lower_bounds=dim_lower_bound)

    ! adding the hlm_pft_map variable with two dimensions - FATES PFTno and HLM PFTno
    pftmap_dim_names(1) = dimension_name_pft
    pftmap_dim_names(2) = dimension_name_hlm_pftno

    name = 'fates_hlm_pft_map'
    call fates_params%RegisterParameter(name=name, dimension_shape=dimension_shape_2d, &
         dimension_names=pftmap_dim_names, lower_bounds=dim_lower_bound)

  end subroutine Register_PFT

  !-----------------------------------------------------------------------
  subroutine Receive_PFT(this, fates_params)

    use FatesParametersInterface, only : fates_parameters_type, param_string_length

    implicit none

    class(EDPftvarcon_type), intent(inout) :: this
    class(fates_parameters_type), intent(inout) :: fates_params

    character(len=param_string_length) :: name

    !X!    name = ''
    !X!    call fates_params%RetreiveParameter(name=name, &
    !X!         data=this%)

    name = 'fates_mort_freezetol'
    call fates_params%RetreiveParameterAllocate(name=name, &
         data=this%freezetol)

    name = 'fates_recruit_hgt_min'
    call fates_params%RetreiveParameterAllocate(name=name, &
         data=this%hgt_min)

    name = 'fates_fire_bark_scaler'
    call fates_params%RetreiveParameterAllocate(name=name, &
         data=this%bark_scaler)

    name = 'fates_fire_crown_kill'
    call fates_params%RetreiveParameterAllocate(name=name, &
         data=this%crown_kill)

    name = 'fates_recruit_initd'
    call fates_params%RetreiveParameterAllocate(name=name, &
         data=this%initd)

    name = 'fates_seed_suppl'
    call fates_params%RetreiveParameterAllocate(name=name, &
         data=this%seed_suppl)

    name = 'fates_leaf_stomatal_slope_ballberry'
    call fates_params%RetreiveParameterAllocate(name=name, &
         data=this%bb_slope)

    name = 'fates_leaf_stomatal_slope_medlyn'
    call fates_params%RetreiveParameterAllocate(name=name, &
         data=this%medlyn_slope)

    name = 'fates_leaf_stomatal_intercept'
    call fates_params%RetreiveParameterAllocate(name=name, &
         data=this%stomatal_intercept)

    name = 'fates_lf_flab'
    call fates_params%RetreiveParameterAllocate(name=name, &
         data=this%lf_flab)

    name = 'fates_lf_fcel'
    call fates_params%RetreiveParameterAllocate(name=name, &
         data=this%lf_fcel)

    name = 'fates_lf_flig'
    call fates_params%RetreiveParameterAllocate(name=name, &
         data=this%lf_flig)

    name = 'fates_fr_flab'
    call fates_params%RetreiveParameterAllocate(name=name, &
         data=this%fr_flab)

    name = 'fates_fr_fcel'
    call fates_params%RetreiveParameterAllocate(name=name, &
         data=this%fr_fcel)

    name = 'fates_fr_flig'
    call fates_params%RetreiveParameterAllocate(name=name, &
         data=this%fr_flig)

    name = 'fates_leaf_xl'
    call fates_params%RetreiveParameterAllocate(name=name, &
         data=this%xl)

    name = 'fates_leaf_clumping_index'
    call fates_params%RetreiveParameterAllocate(name=name, &
         data=this%clumping_index)

    name = 'fates_leaf_c3psn'
    call fates_params%RetreiveParameterAllocate(name=name, &
         data=this%c3psn)

    name = 'fates_smpso'
    call fates_params%RetreiveParameterAllocate(name=name, &
         data=this%smpso)

    name = 'fates_smpsc'
    call fates_params%RetreiveParameterAllocate(name=name, &
         data=this%smpsc)

    name = 'fates_maintresp_reduction_curvature'
    call fates_params%RetreiveParameterAllocate(name=name, &
          data=this%maintresp_reduction_curvature)

    name = 'fates_maintresp_reduction_intercept'
    call fates_params%RetreiveParameterAllocate(name=name, &
          data=this%maintresp_reduction_intercept)

    name = 'fates_prescribed_npp_canopy'
    call fates_params%RetreiveParameterAllocate(name=name, &
         data=this%prescribed_npp_canopy)

    name = 'fates_prescribed_npp_understory'
    call fates_params%RetreiveParameterAllocate(name=name, &
         data=this%prescribed_npp_understory)

    name = 'fates_prescribed_mortality_canopy'
    call fates_params%RetreiveParameterAllocate(name=name, &
         data=this%prescribed_mortality_canopy)

    name = 'fates_prescribed_mortality_understory'
    call fates_params%RetreiveParameterAllocate(name=name, &
         data=this%prescribed_mortality_understory)

    name = 'fates_prescribed_recruitment'
    call fates_params%RetreiveParameterAllocate(name=name, &
         data=this%prescribed_recruitment)

    name = 'fates_fire_alpha_SH'
    call fates_params%RetreiveParameterAllocate(name=name, &
         data=this%fire_alpha_SH)

    name = 'fates_allom_frbstor_repro'
    call fates_params%RetreiveParameterAllocate(name=name, &
         data=this%allom_frbstor_repro)

    name = 'fates_hydr_p_taper'
    call fates_params%RetreiveParameterAllocate(name=name, &
          data=this%hydr_p_taper)

    name = 'fates_hydr_rs2'
    call fates_params%RetreiveParameterAllocate(name=name, &
          data=this%hydr_rs2)

    name = 'fates_hydr_srl'
    call fates_params%RetreiveParameterAllocate(name=name, &
          data=this%hydr_srl)

    name = 'fates_hydr_rfrac_stem'
    call fates_params%RetreiveParameterAllocate(name=name, &
          data=this%hydr_rfrac_stem)

    name = 'fates_hydr_k_lwp'
    call fates_params%RetreiveParameterAllocate(name=name, &
          data=this%hydr_k_lwp)

    name = 'fates_hydr_avuln_gs'
    call fates_params%RetreiveParameterAllocate(name=name, &
          data=this%hydr_avuln_gs)

    name = 'fates_hydr_p50_gs'
    call fates_params%RetreiveParameterAllocate(name=name, &
          data=this%hydr_p50_gs)

    name = 'fates_hydr_k_lwp'
    call fates_params%RetreiveParameterAllocate(name=name, &
         data=this%hydr_k_lwp)

    name = 'fates_mort_bmort'
    call fates_params%RetreiveParameterAllocate(name=name, &
         data=this%bmort)

    name = 'fates_mort_scalar_coldstress'
    call fates_params%RetreiveParameterAllocate(name=name, &
         data=this%mort_scalar_coldstress)

    name = 'fates_mort_scalar_cstarvation'
    call fates_params%RetreiveParameterAllocate(name=name, &
         data=this%mort_scalar_cstarvation)

    name = 'fates_mort_scalar_hydrfailure'
    call fates_params%RetreiveParameterAllocate(name=name, &
         data=this%mort_scalar_hydrfailure)


    name = 'fates_mort_ip_size_senescence'
    call fates_params%RetreiveParameterAllocate(name=name, &
         data=this%mort_ip_size_senescence)

    name = 'fates_mort_r_size_senescence'
    call fates_params%RetreiveParameterAllocate(name=name, &
         data=this%mort_r_size_senescence)

    name = 'fates_mort_ip_age_senescence'
    call fates_params%RetreiveParameterAllocate(name=name, &
         data=this%mort_ip_age_senescence)

    name = 'fates_mort_r_age_senescence'
    call fates_params%RetreiveParameterAllocate(name=name, &
         data=this%mort_r_age_senescence)

    name = 'fates_mort_scalar_coldstress'
    call fates_params%RetreiveParameterAllocate(name=name, &
         data=this%mort_scalar_coldstress)

    name = 'fates_mort_scalar_cstarvation'
    call fates_params%RetreiveParameterAllocate(name=name, &
         data=this%mort_scalar_cstarvation)


    name = 'fates_mort_hf_sm_threshold'
    call fates_params%RetreiveParameterAllocate(name=name, &
         data=this%hf_sm_threshold)

    name = 'fates_mort_hf_flc_threshold'
    call fates_params%RetreiveParameterAllocate(name=name, &
         data=this%hf_flc_threshold)

    name = 'fates_leaf_vcmaxha'
    call fates_params%RetreiveParameterAllocate(name=name, &
         data=this%vcmaxha)

    name = 'fates_leaf_jmaxha'
    call fates_params%RetreiveParameterAllocate(name=name, &
         data=this%jmaxha)

    name = 'fates_leaf_vcmaxhd'
    call fates_params%RetreiveParameterAllocate(name=name, &
         data=this%vcmaxhd)

    name = 'fates_leaf_jmaxhd'
    call fates_params%RetreiveParameterAllocate(name=name, &
         data=this%jmaxhd)

    name = 'fates_leaf_vcmaxse'
    call fates_params%RetreiveParameterAllocate(name=name, &
         data=this%vcmaxse)

    name = 'fates_leaf_jmaxse'
    call fates_params%RetreiveParameterAllocate(name=name, &
         data=this%jmaxse)

    name = 'fates_seed_germination_rate'
    call fates_params%RetreiveParameterAllocate(name=name, &
         data=this%germination_rate)

    name = 'fates_seed_decay_rate'
    call fates_params%RetreiveParameterAllocate(name=name, &
         data=this%seed_decay_rate)

    name = 'fates_trim_limit'
    call fates_params%RetreiveParameterAllocate(name=name, &
          data=this%trim_limit)

    name = 'fates_trim_inc'
    call fates_params%RetreiveParameterAllocate(name=name, &
          data=this%trim_inc)

    name = 'fates_leaf_diameter'
    call fates_params%RetreiveParameterAllocate(name=name, &
         data=this%dleaf)

    name = 'fates_z0mr'
    call fates_params%RetreiveParameterAllocate(name=name, &
         data=this%z0mr)

    name = 'fates_displar'
    call fates_params%RetreiveParameterAllocate(name=name, &
         data=this%displar)

    name = 'fates_phenflush_fraction'
    call fates_params%RetreiveParameterAllocate(name=name, &
         data=this%phenflush_fraction)

    name = 'fates_phen_cold_size_threshold'
    call fates_params%RetreiveParameterAllocate(name=name, &
          data=this%phen_cold_size_threshold)

    name = 'fates_phen_stem_drop_fraction'
    call fates_params%RetreiveParameterAllocate(name=name, &
          data=this%phen_stem_drop_fraction)

    name = 'fates_prescribed_nuptake'
    call fates_params%RetreiveParameterAllocate(name=name, &
         data=this%prescribed_nuptake)

    name = 'fates_prescribed_puptake'
    call fates_params%RetreiveParameterAllocate(name=name, &
         data=this%prescribed_puptake)

    name = 'fates_dev_arbitrary_pft'
    call fates_params%RetreiveParameterAllocate(name=name, &
         data=this%dev_arbitrary_pft)

    name = 'fates_eca_decompmicc'
    call fates_params%RetreiveParameterAllocate(name=name, &
         data=this%decompmicc)

    name = 'fates_eca_km_nh4'
    call fates_params%RetreiveParameterAllocate(name=name, &
         data=this%eca_km_nh4)

    name = 'fates_eca_vmax_nh4'
    call fates_params%RetreiveParameterAllocate(name=name, &
         data=this%eca_vmax_nh4)

    name = 'fates_eca_km_no3'
    call fates_params%RetreiveParameterAllocate(name=name, &
         data=this%eca_km_no3)

    name = 'fates_eca_vmax_no3'
    call fates_params%RetreiveParameterAllocate(name=name, &
         data=this%eca_vmax_no3)

    name = 'fates_eca_km_p'
    call fates_params%RetreiveParameterAllocate(name=name, &
         data=this%eca_km_p)

    name = 'fates_eca_vmax_p'
    call fates_params%RetreiveParameterAllocate(name=name, &
         data=this%eca_vmax_p)

    name = 'fates_eca_km_ptase'
    call fates_params%RetreiveParameterAllocate(name=name, &
         data=this%eca_km_ptase)

    name = 'fates_eca_vmax_ptase'
    call fates_params%RetreiveParameterAllocate(name=name, &
         data=this%eca_vmax_ptase)

    name = 'fates_eca_alpha_ptase'
    call fates_params%RetreiveParameterAllocate(name=name, &
         data=this%eca_alpha_ptase)

    name = 'fates_eca_lambda_ptase'
    call fates_params%RetreiveParameterAllocate(name=name, &
         data=this%eca_lambda_ptase)

    name = 'fates_hlm_pft_map'
    call fates_params%RetreiveParameterAllocate(name=name, &
         data=this%hlm_pft_map)

  end subroutine Receive_PFT

  !-----------------------------------------------------------------------
  subroutine Register_PFT_numrad(this, fates_params)
    ! NOTE(bja, 2017-02) these are 2-d parameters, but they are
    ! currently stored in the parameter file as separate 1-d
    ! arrays. We have to register the parameters as 1-d arrays as they
    ! are on the parameter file. We store them as 2-d in the receive step.
    use FatesParametersInterface, only : fates_parameters_type, param_string_length
    use FatesParametersInterface, only : dimension_name_pft, dimension_shape_1d

    implicit none

    class(EDPftvarcon_type), intent(inout) :: this
    class(fates_parameters_type), intent(inout) :: fates_params

    character(len=param_string_length), parameter :: dim_names(1) = (/dimension_name_pft/)
    integer, parameter :: dim_lower_bound(1) = (/ lower_bound_pft /)
    character(len=param_string_length) :: name

    !X!    name = ''
    !X!    call fates_params%RegisterParameter(name=name, dimension_shape=dimension_shape_1d, &
    !X!         dimension_names=dim_names)

    name = 'fates_rholvis'
    call fates_params%RegisterParameter(name=name, dimension_shape=dimension_shape_1d, &
         dimension_names=dim_names)

    name = 'fates_rholnir'
    call fates_params%RegisterParameter(name=name, dimension_shape=dimension_shape_1d, &
         dimension_names=dim_names)

    name = 'fates_rhosvis'
    call fates_params%RegisterParameter(name=name, dimension_shape=dimension_shape_1d, &
         dimension_names=dim_names)

    name = 'fates_rhosnir'
    call fates_params%RegisterParameter(name=name, dimension_shape=dimension_shape_1d, &
         dimension_names=dim_names)

    name = 'fates_taulvis'
    call fates_params%RegisterParameter(name=name, dimension_shape=dimension_shape_1d, &
         dimension_names=dim_names)

    name = 'fates_taulnir'
    call fates_params%RegisterParameter(name=name, dimension_shape=dimension_shape_1d, &
         dimension_names=dim_names)

    name = 'fates_tausvis'
    call fates_params%RegisterParameter(name=name, dimension_shape=dimension_shape_1d, &
         dimension_names=dim_names)

    name = 'fates_tausnir'
    call fates_params%RegisterParameter(name=name, dimension_shape=dimension_shape_1d, &
         dimension_names=dim_names)



  end subroutine Register_PFT_numrad

  !-----------------------------------------------------------------------
  subroutine Receive_PFT_numrad(this, fates_params)
    ! NOTE(bja, 2017-02) these are 2-d parameters, but they are
    ! currently stored in the parameter file as separate 1-d arrays.
    ! We can't allocate slices of arrays separately, so we have to
    ! manually allocate the memory here, retreive into a dummy array,
    ! and copy. All parameters in this subroutine are sized the same,
    ! so we can reused the dummy array. If someone wants to cleanup
    ! the input file, all this complexity can be removed.
    use FatesParametersInterface, only : fates_parameters_type
    use FatesParametersInterface, only : param_string_length, max_dimensions

    implicit none

    class(EDPftvarcon_type), intent(inout) :: this
    class(fates_parameters_type), intent(inout) :: fates_params

    character(len=param_string_length) :: name

    !X!    name = ''
    !X!    call fates_params%RetreiveParameter(name=name, &
    !X!         data=this%)

    integer :: index
    integer :: dimension_shape
    integer :: dimension_sizes(max_dimensions)
    character(len=param_string_length) :: dimension_names(max_dimensions)
    logical :: is_host_param

    integer :: lower_bound_1, upper_bound_1, lower_bound_2, upper_bound_2
    real(r8), allocatable :: dummy_data(:)

    ! Fetch metadata from a representative variable. All variables
    ! called by this subroutine must be dimensioned the same way!
    name = 'fates_rholvis'
    index = fates_params%FindIndex(name)
    call fates_params%GetMetaData(index, name, dimension_shape, dimension_sizes, dimension_names, is_host_param)
    lower_bound_1 = lower_bound_pft
    upper_bound_1 = lower_bound_pft + dimension_sizes(1) - 1
    lower_bound_2 = lower_bound_general
    upper_bound_2 = maxSWb      ! When we have radiation parameters read in as a vector
                                ! We will compare the vector dimension size that we
                                ! read-in to the parameterized size that fates expects

    allocate(dummy_data(lower_bound_1:upper_bound_1))

    !
    ! received rhol data
    !
    allocate(this%rhol(lower_bound_1:upper_bound_1, lower_bound_2:upper_bound_2))

    name = 'fates_rholvis'
    call fates_params%RetreiveParameter(name=name, &
         data=dummy_data)
    this%rhol(lower_bound_1:upper_bound_1, ivis) = dummy_data

    name = 'fates_rholnir'
    call fates_params%RetreiveParameter(name=name, &
         data=dummy_data)
    this%rhol(lower_bound_1:upper_bound_1, inir) = dummy_data

    !
    ! received rhos data
    !
    allocate(this%rhos(lower_bound_1:upper_bound_1, lower_bound_2:upper_bound_2))

    name = 'fates_rhosvis'
    call fates_params%RetreiveParameter(name=name, &
         data=dummy_data)
    this%rhos(lower_bound_1:upper_bound_1, ivis) = dummy_data

    name = 'fates_rhosnir'
    call fates_params%RetreiveParameter(name=name, &
         data=dummy_data)
    this%rhos(lower_bound_1:upper_bound_1, inir) = dummy_data

    !
    ! received taul data
    !
    allocate(this%taul(lower_bound_1:upper_bound_1, lower_bound_2:upper_bound_2))

    name = 'fates_taulvis'
    call fates_params%RetreiveParameter(name=name, &
         data=dummy_data)
    this%taul(lower_bound_1:upper_bound_1, ivis) = dummy_data

    name = 'fates_taulnir'
    call fates_params%RetreiveParameter(name=name, &
         data=dummy_data)
    this%taul(lower_bound_1:upper_bound_1, inir) = dummy_data

    !
    ! received taus data
    !
    allocate(this%taus(lower_bound_1:upper_bound_1, lower_bound_2:upper_bound_2))

    name = 'fates_tausvis'
    call fates_params%RetreiveParameter(name=name, &
         data=dummy_data)
    this%taus(lower_bound_1:upper_bound_1, ivis) = dummy_data

    name = 'fates_tausnir'
    call fates_params%RetreiveParameter(name=name, &
         data=dummy_data)
    this%taus(lower_bound_1:upper_bound_1, inir) = dummy_data

  end subroutine Receive_PFT_numrad


  ! -----------------------------------------------------------------------

  subroutine Register_PFT_leafage(this, fates_params)

    use FatesParametersInterface, only : fates_parameters_type, param_string_length
    use FatesParametersInterface, only : max_dimensions, dimension_name_leaf_age
    use FatesParametersInterface, only : dimension_name_pft, dimension_shape_2d

    implicit none

    class(EDPftvarcon_type), intent(inout) :: this
    class(fates_parameters_type), intent(inout) :: fates_params

    integer, parameter :: dim_lower_bound(2) = (/ lower_bound_pft, lower_bound_general /)
    character(len=param_string_length) :: dim_names(2)
    character(len=param_string_length) :: name

    dim_names(1) = dimension_name_pft
    dim_names(2) = dimension_name_leaf_age

    name = 'fates_leaf_vcmax25top'
    call fates_params%RegisterParameter(name=name, dimension_shape=dimension_shape_2d, &
         dimension_names=dim_names, lower_bounds=dim_lower_bound)


    return
  end subroutine Register_PFT_leafage




  ! =====================================================================================

  subroutine Receive_PFT_leafage(this, fates_params)

     use FatesParametersInterface, only : fates_parameters_type
     use FatesParametersInterface, only : param_string_length

     implicit none

     class(EDPftvarcon_type), intent(inout) :: this
     class(fates_parameters_type), intent(inout) :: fates_params

     character(len=param_string_length) :: name

     name = 'fates_leaf_vcmax25top'
     call fates_params%RetreiveParameterAllocate(name=name, &
          data=this%vcmax25top)

     return
   end subroutine Receive_PFT_leafage

  ! =====================================================================================

  subroutine Register_PFT_hydr_organs(this, fates_params)

    use FatesParametersInterface, only : fates_parameters_type, param_string_length
    use FatesParametersInterface, only : max_dimensions, dimension_name_hydr_organs
    use FatesParametersInterface, only : dimension_name_pft, dimension_shape_2d

    implicit none

    class(EDPftvarcon_type), intent(inout) :: this
    class(fates_parameters_type), intent(inout) :: fates_params

    integer, parameter :: dim_lower_bound(2) = (/ lower_bound_pft, lower_bound_general /)
    character(len=param_string_length) :: dim_names(2)
    character(len=param_string_length) :: name

    ! NOTE(bja, 2017-01) initialization doesn't seem to work correctly
    ! if dim_names has a parameter qualifier.
    dim_names(1) = dimension_name_pft
    dim_names(2) = dimension_name_hydr_organs

    name = 'fates_hydr_vg_alpha_node'
    call fates_params%RegisterParameter(name=name, dimension_shape=dimension_shape_2d, &
         dimension_names=dim_names, lower_bounds=dim_lower_bound)

    name = 'fates_hydr_vg_m_node'
    call fates_params%RegisterParameter(name=name, dimension_shape=dimension_shape_2d, &
         dimension_names=dim_names, lower_bounds=dim_lower_bound)

    name = 'fates_hydr_vg_n_node'
    call fates_params%RegisterParameter(name=name, dimension_shape=dimension_shape_2d, &
          dimension_names=dim_names, lower_bounds=dim_lower_bound)

    name = 'fates_hydr_avuln_node'
    call fates_params%RegisterParameter(name=name, dimension_shape=dimension_shape_2d, &
          dimension_names=dim_names, lower_bounds=dim_lower_bound)

    name = 'fates_hydr_p50_node'
    call fates_params%RegisterParameter(name=name, dimension_shape=dimension_shape_2d, &
          dimension_names=dim_names, lower_bounds=dim_lower_bound)

    name = 'fates_hydr_thetas_node'
    call fates_params%RegisterParameter(name=name, dimension_shape=dimension_shape_2d, &
          dimension_names=dim_names, lower_bounds=dim_lower_bound)

    name = 'fates_hydr_epsil_node'
    call fates_params%RegisterParameter(name=name, dimension_shape=dimension_shape_2d, &
          dimension_names=dim_names, lower_bounds=dim_lower_bound)

    name = 'fates_hydr_pitlp_node'
    call fates_params%RegisterParameter(name=name, dimension_shape=dimension_shape_2d, &
          dimension_names=dim_names, lower_bounds=dim_lower_bound)

    name = 'fates_hydr_resid_node'
    call fates_params%RegisterParameter(name=name, dimension_shape=dimension_shape_2d, &
          dimension_names=dim_names, lower_bounds=dim_lower_bound)

    name = 'fates_hydr_fcap_node'
    call fates_params%RegisterParameter(name=name, dimension_shape=dimension_shape_2d, &
          dimension_names=dim_names, lower_bounds=dim_lower_bound)

    name = 'fates_hydr_pinot_node'
    call fates_params%RegisterParameter(name=name, dimension_shape=dimension_shape_2d, &
          dimension_names=dim_names, lower_bounds=dim_lower_bound)

    name = 'fates_hydr_kmax_node'
    call fates_params%RegisterParameter(name=name, dimension_shape=dimension_shape_2d, &
          dimension_names=dim_names, lower_bounds=dim_lower_bound)

    name = 'fates_hydr_vg_alpha_node'
    call fates_params%RegisterParameter(name=name, dimension_shape=dimension_shape_2d, &
          dimension_names=dim_names, lower_bounds=dim_lower_bound)

    name = 'fates_hydr_vg_m_node'
    call fates_params%RegisterParameter(name=name, dimension_shape=dimension_shape_2d, &
          dimension_names=dim_names, lower_bounds=dim_lower_bound)

    name = 'fates_hydr_vg_n_node'
    call fates_params%RegisterParameter(name=name, dimension_shape=dimension_shape_2d, &
         dimension_names=dim_names, lower_bounds=dim_lower_bound)

  end subroutine Register_PFT_hydr_organs

  !-----------------------------------------------------------------------

  subroutine Receive_PFT_hydr_organs(this, fates_params)

     use FatesParametersInterface, only : fates_parameters_type
     use FatesParametersInterface, only : param_string_length

     implicit none

     class(EDPftvarcon_type), intent(inout) :: this
     class(fates_parameters_type), intent(inout) :: fates_params

     character(len=param_string_length) :: name


     name = 'fates_hydr_vg_alpha_node'
     call fates_params%RetreiveParameterAllocate(name=name, &
          data=this%hydr_vg_alpha_node)

     name = 'fates_hydr_vg_m_node'
     call fates_params%RetreiveParameterAllocate(name=name, &
           data=this%hydr_vg_m_node)

     name = 'fates_hydr_vg_n_node'
     call fates_params%RetreiveParameterAllocate(name=name, &
          data=this%hydr_vg_n_node)

     name = 'fates_hydr_avuln_node'
     call fates_params%RetreiveParameterAllocate(name=name, &
           data=this%hydr_avuln_node)

     name = 'fates_hydr_p50_node'
     call fates_params%RetreiveParameterAllocate(name=name, &
           data=this%hydr_p50_node)

     name = 'fates_hydr_thetas_node'
     call fates_params%RetreiveParameterAllocate(name=name, &
           data=this%hydr_thetas_node)

     name = 'fates_hydr_epsil_node'
     call fates_params%RetreiveParameterAllocate(name=name, &
           data=this%hydr_epsil_node)

     name = 'fates_hydr_pitlp_node'
     call fates_params%RetreiveParameterAllocate(name=name, &
           data=this%hydr_pitlp_node)

     name = 'fates_hydr_resid_node'
     call fates_params%RetreiveParameterAllocate(name=name, &
           data=this%hydr_resid_node)

     name = 'fates_hydr_fcap_node'
     call fates_params%RetreiveParameterAllocate(name=name, &
           data=this%hydr_fcap_node)

     name = 'fates_hydr_pinot_node'
     call fates_params%RetreiveParameterAllocate(name=name, &
           data=this%hydr_pinot_node)

     name = 'fates_hydr_kmax_node'
     call fates_params%RetreiveParameterAllocate(name=name, &
           data=this%hydr_kmax_node)

     name = 'fates_hydr_vg_alpha_node'
     call fates_params%RetreiveParameterAllocate(name=name, &
          data=this%hydr_vg_alpha_node)

     name = 'fates_hydr_vg_m_node'
     call fates_params%RetreiveParameterAllocate(name=name, &
          data=this%hydr_vg_m_node)

     name = 'fates_hydr_vg_n_node'
     call fates_params%RetreiveParameterAllocate(name=name, &
          data=this%hydr_vg_n_node)

  end subroutine Receive_PFT_hydr_organs

  ! ===============================================================================================

  subroutine FatesReportPFTParams(is_master)

     ! Argument
     logical, intent(in) :: is_master  ! Only log if this is the master proc

     logical, parameter :: debug_report = .false.
     character(len=32),parameter :: fmt0 = '(a,100(F12.4,1X))'

     integer :: npft,ipft

     npft = size(EDPftvarcon_inst%initd,1)

     if(debug_report .and. is_master) then

        if(npft>100)then
           write(fates_log(),*) 'you are trying to report pft parameters during initialization'
           write(fates_log(),*) 'but you have so many that it is over-running the format spec'
           write(fates_log(),*) 'simply bump up the muptiplier in parameter fmt0 shown above'
           call endrun(msg=errMsg(sourcefile, __LINE__))
        end if

        write(fates_log(),*) '-----------  FATES PFT Parameters -----------------'
        write(fates_log(),fmt0) 'freezetol = ',EDPftvarcon_inst%freezetol
        write(fates_log(),fmt0) 'hgt_min = ',EDPftvarcon_inst%hgt_min
        write(fates_log(),fmt0) 'dleaf = ',EDPftvarcon_inst%dleaf
        write(fates_log(),fmt0) 'z0mr = ',EDPftvarcon_inst%z0mr
        write(fates_log(),fmt0) 'displar = ',EDPftvarcon_inst%displar
        write(fates_log(),fmt0) 'bark_scaler = ',EDPftvarcon_inst%bark_scaler
        write(fates_log(),fmt0) 'crown_kill = ',EDPftvarcon_inst%crown_kill
        write(fates_log(),fmt0) 'initd = ',EDPftvarcon_inst%initd
        write(fates_log(),fmt0) 'seed_suppl = ',EDPftvarcon_inst%seed_suppl
        write(fates_log(),fmt0) 'bb_slope = ',EDPftvarcon_inst%bb_slope
        write(fates_log(),fmt0) 'medlyn_slope = ',EDPftvarcon_inst%medlyn_slope
        write(fates_log(),fmt0) 'stomatal_intercept = ',EDPftvarcon_inst%stomatal_intercept
        write(fates_log(),fmt0) 'lf_flab = ',EDPftvarcon_inst%lf_flab
        write(fates_log(),fmt0) 'lf_fcel = ',EDPftvarcon_inst%lf_fcel
        write(fates_log(),fmt0) 'lf_flig = ',EDPftvarcon_inst%lf_flig
        write(fates_log(),fmt0) 'fr_flab = ',EDPftvarcon_inst%fr_flab
        write(fates_log(),fmt0) 'fr_fcel = ',EDPftvarcon_inst%fr_fcel
        write(fates_log(),fmt0) 'fr_flig = ',EDPftvarcon_inst%fr_flig
        write(fates_log(),fmt0) 'xl = ',EDPftvarcon_inst%xl
        write(fates_log(),fmt0) 'clumping_index = ',EDPftvarcon_inst%clumping_index
        write(fates_log(),fmt0) 'c3psn = ',EDPftvarcon_inst%c3psn
        write(fates_log(),fmt0) 'vcmax25top = ',EDPftvarcon_inst%vcmax25top
        write(fates_log(),fmt0) 'smpso = ',EDPftvarcon_inst%smpso
        write(fates_log(),fmt0) 'smpsc = ',EDPftvarcon_inst%smpsc
        write(fates_log(),fmt0) 'bmort = ',EDPftvarcon_inst%bmort
        write(fates_log(),fmt0) 'mort_ip_size_senescence = ', EDPftvarcon_inst%mort_ip_size_senescence
        write(fates_log(),fmt0) 'mort_r_size_senescence = ', EDPftvarcon_inst%mort_r_size_senescence
        write(fates_log(),fmt0) 'mort_ip_age_senescence = ', EDPftvarcon_inst%mort_ip_age_senescence
        write(fates_log(),fmt0) 'mort_r_age_senescence = ', EDPftvarcon_inst%mort_r_age_senescence
        write(fates_log(),fmt0) 'mort_scalar_coldstress = ',EDPftvarcon_inst%mort_scalar_coldstress
        write(fates_log(),fmt0) 'mort_scalar_cstarvation = ',EDPftvarcon_inst%mort_scalar_cstarvation
        write(fates_log(),fmt0) 'mort_scalar_hydrfailure = ',EDPftvarcon_inst%mort_scalar_hydrfailure
        write(fates_log(),fmt0) 'hf_sm_threshold = ',EDPftvarcon_inst%hf_sm_threshold
        write(fates_log(),fmt0) 'hf_flc_threshold = ',EDPftvarcon_inst%hf_flc_threshold
        write(fates_log(),fmt0) 'vcmaxha = ',EDPftvarcon_inst%vcmaxha
        write(fates_log(),fmt0) 'jmaxha = ',EDPftvarcon_inst%jmaxha
        write(fates_log(),fmt0) 'vcmaxhd = ',EDPftvarcon_inst%vcmaxhd
        write(fates_log(),fmt0) 'jmaxhd = ',EDPftvarcon_inst%jmaxhd
        write(fates_log(),fmt0) 'vcmaxse = ',EDPftvarcon_inst%vcmaxse
        write(fates_log(),fmt0) 'jmaxse = ',EDPftvarcon_inst%jmaxse
        write(fates_log(),fmt0) 'germination_timescale = ',EDPftvarcon_inst%germination_rate
        write(fates_log(),fmt0) 'seed_decay_turnover = ',EDPftvarcon_inst%seed_decay_rate
        write(fates_log(),fmt0) 'trim_limit = ',EDPftvarcon_inst%trim_limit
        write(fates_log(),fmt0) 'trim_inc = ',EDPftvarcon_inst%trim_inc
        write(fates_log(),fmt0) 'rhol = ',EDPftvarcon_inst%rhol
        write(fates_log(),fmt0) 'rhos = ',EDPftvarcon_inst%rhos
        write(fates_log(),fmt0) 'taul = ',EDPftvarcon_inst%taul
        write(fates_log(),fmt0) 'taus = ',EDPftvarcon_inst%taus
        write(fates_log(),fmt0) 'phenflush_fraction',EDpftvarcon_inst%phenflush_fraction
        write(fates_log(),fmt0) 'phen_cold_size_threshold = ',EDPftvarcon_inst%phen_cold_size_threshold
        write(fates_log(),fmt0) 'phen_stem_drop_fraction',EDpftvarcon_inst%phen_stem_drop_fraction
        write(fates_log(),fmt0) 'fire_alpha_SH = ',EDPftvarcon_inst%fire_alpha_SH
	write(fates_log(),fmt0) 'allom_frbstor_repro = ',EDPftvarcon_inst%allom_frbstor_repro
        write(fates_log(),fmt0) 'hydr_p_taper = ',EDPftvarcon_inst%hydr_p_taper
        write(fates_log(),fmt0) 'hydr_rs2 = ',EDPftvarcon_inst%hydr_rs2
        write(fates_log(),fmt0) 'hydr_srl = ',EDPftvarcon_inst%hydr_srl
        write(fates_log(),fmt0) 'hydr_rfrac_stem = ',EDPftvarcon_inst%hydr_rfrac_stem
        write(fates_log(),fmt0) 'hydr_avuln_gs = ',EDPftvarcon_inst%hydr_avuln_gs
        write(fates_log(),fmt0) 'hydr_k_lwp = ',EDPftvarcon_inst%hydr_k_lwp
        write(fates_log(),fmt0) 'hydr_p50_gs = ',EDPftvarcon_inst%hydr_p50_gs
        write(fates_log(),fmt0) 'hydr_k_lwp = ',EDPftvarcon_inst%hydr_k_lwp
        write(fates_log(),fmt0) 'hydr_avuln_node = ',EDPftvarcon_inst%hydr_avuln_node
        write(fates_log(),fmt0) 'hydr_p50_node = ',EDPftvarcon_inst%hydr_p50_node
        write(fates_log(),fmt0) 'hydr_thetas_node = ',EDPftvarcon_inst%hydr_thetas_node
        write(fates_log(),fmt0) 'hydr_epsil_node = ',EDPftvarcon_inst%hydr_epsil_node
        write(fates_log(),fmt0) 'hydr_pitlp_node = ',EDPftvarcon_inst%hydr_pitlp_node
        write(fates_log(),fmt0) 'hydr_resid_node = ',EDPftvarcon_inst%hydr_resid_node
        write(fates_log(),fmt0) 'hydr_fcap_node = ',EDPftvarcon_inst%hydr_fcap_node
        write(fates_log(),fmt0) 'hydr_pinot_node = ',EDPftvarcon_inst%hydr_pinot_node
        write(fates_log(),fmt0) 'hydr_kmax_node = ',EDPftvarcon_inst%hydr_kmax_node
        write(fates_log(),fmt0) 'hlm_pft_map = ', EDPftvarcon_inst%hlm_pft_map
        write(fates_log(),fmt0) 'hydr_vg_alpha_node  = ',EDPftvarcon_inst%hydr_vg_alpha_node
        write(fates_log(),fmt0) 'hydr_vg_m_node  = ',EDPftvarcon_inst%hydr_vg_m_node
        write(fates_log(),fmt0) 'hydr_vg_n_node  = ',EDPftvarcon_inst%hydr_vg_n_node
        write(fates_log(),*) '-------------------------------------------------'

     end if

  end subroutine FatesReportPFTParams


  ! =====================================================================================

  subroutine FatesCheckParams(is_master)

     ! ----------------------------------------------------------------------------------
     !
     ! This subroutine performs logical checks on user supplied parameters.  It cross
     ! compares various parameters and will fail if they don't make sense.
     ! Examples:
     ! A tree can not be defined as both evergreen and deciduous.  A woody plant
     ! cannot have a structural biomass allometry intercept of 0, and a non-woody
     ! plant (grass) can't have a non-zero intercept...
     ! -----------------------------------------------------------------------------------
    use FatesConstantsMod  , only : fates_check_param_set
    use FatesConstantsMod  , only : itrue, ifalse
    use EDParamsMod        , only : logging_mechanical_frac, logging_collateral_frac, logging_direct_frac
    use FatesInterfaceTypesMod         , only : hlm_use_fixed_biogeog,hlm_use_sp

     ! Argument
     logical, intent(in) :: is_master    ! Only log if this is the master proc

     character(len=32),parameter :: fmt0 = '(a,100(F12.4,1X))'

     integer :: npft     ! number of PFTs
     integer :: ipft     ! pft index
     integer :: nleafage ! size of the leaf age class array
     integer :: iage     ! leaf age class index
     integer :: norgans  ! size of the plant organ dimension
     integer  :: hlm_pft    ! used in fixed biogeog mode
     integer  :: fates_pft  ! used in fixed biogeog mode

     real(r8) :: sumarea    ! area of PFTs in nocomp mode.

     npft = size(EDPftvarcon_inst%freezetol,1)

     if(.not.is_master) return


     if (hlm_parteh_mode .eq. prt_cnp_flex_allom_hyp) then

        ! Check to see if either RD/ECA/MIC is turned on

        if (.not.( (trim(hlm_nu_com).eq.'RD') .or. (trim(hlm_nu_com).eq.'ECA'))) then
           write(fates_log(),*) 'FATES PARTEH with allometric flexible CNP must have'
           write(fates_log(),*) 'a valid BGC model enabled: RD,ECA,MIC or SYN'
           write(fates_log(),*) 'nu_comp: ',trim(hlm_nu_com)
           write(fates_log(),*) 'Aborting'
           call endrun(msg=errMsg(sourcefile, __LINE__))
        end if

        ! If nitrogen is turned on, check to make sure there are valid ammonium
        ! parameters
        if(hlm_nitrogen_spec>0)then
           if (trim(hlm_nu_com).eq.'ECA') then

              if(any(EDpftvarcon_inst%eca_km_nh4(:)<0._r8) ) then
                 write(fates_log(),*) 'ECA with nitrogen is turned on'
                 write(fates_log(),*) 'bad ECA km value(s) for nh4: ',EDpftvarcon_inst%eca_km_nh4(:)
                 write(fates_log(),*) 'Aborting'
                 call endrun(msg=errMsg(sourcefile, __LINE__))
              end if

              if(hlm_nitrogen_spec==2)then
                 if(any(EDpftvarcon_inst%eca_km_no3(:)<0._r8)) then
                    write(fates_log(),*) 'ECA with nit/denitr is turned on'
                    write(fates_log(),*) 'bad ECA km value(s) for no3: ',EDpftvarcon_inst%eca_km_no3(:)
                    write(fates_log(),*) 'Aborting'
                    call endrun(msg=errMsg(sourcefile, __LINE__))
                 end if
              end if

           end if
        end if

     elseif (hlm_parteh_mode .ne. prt_carbon_allom_hyp) then

        write(fates_log(),*) 'FATES Plant Allocation and Reactive Transport has'
        write(fates_log(),*) 'only 2 modules supported, allometric carbon and CNP.'
        write(fates_log(),*) 'fates_parteh_mode must be set to 1 or 2 in the namelist'
        write(fates_log(),*) 'Aborting'
        call endrun(msg=errMsg(sourcefile, __LINE__))
     end if

     ! If any PFTs are specified as either prescribed N or P uptake
     ! then they all must be !

     if (any(EDPftvarcon_inst%prescribed_nuptake(:) < -nearzero ) .or. &
          any(EDPftvarcon_inst%prescribed_nuptake(:) > 10._r8 ) ) then
        write(fates_log(),*) 'Negative values for EDPftvarcon_inst%prescribed_nuptake(:)'
        write(fates_log(),*) 'are not allowed. Reasonable ranges for this parameter are zero'
        write(fates_log(),*) 'to something slightly larger than 1, so we set a cap at 10.'
        write(fates_log(),*) 'Set to zero to turn off and use coupled nutrients.'
        write(fates_log(),*) ' Aborting'
        call endrun(msg=errMsg(sourcefile, __LINE__))
     elseif (any(abs(EDPftvarcon_inst%prescribed_nuptake(:)) > nearzero )) then
        if(.not.all(abs(EDPftvarcon_inst%prescribed_nuptake(:)) > nearzero )) then
           write(fates_log(),*) 'If any PFTs are specified as having prescribed N'
           write(fates_log(),*) 'uptake, then they must all. Note, prescribed'
           write(fates_log(),*) 'rates are associated with any value abs(x)>nearzero'
           write(fates_log(),*) 'EDPftvarcon_inst%prescribed_nuptake(:):', &
                EDPftvarcon_inst%prescribed_nuptake(:)
           write(fates_log(),*) ' Aborting'
           call endrun(msg=errMsg(sourcefile, __LINE__))
        end if
     end if

     ! logging parameters, make sure they make sense
     if ( (logging_mechanical_frac + logging_collateral_frac + logging_direct_frac) .gt. 1._r8) then
        write(fates_log(),*) 'the sum of logging_mechanical_frac + logging_collateral_frac + logging_direct_frac'
        write(fates_log(),*) 'must be less than or equal to 1.'
        write(fates_log(),*) 'Exiting'
        call endrun(msg=errMsg(sourcefile, __LINE__))
     endif

     ! Same for phosphorus
     if (any(EDPftvarcon_inst%prescribed_puptake(:) < -nearzero ) .or. &
          any(EDPftvarcon_inst%prescribed_puptake(:) > 10._r8 )) then
        write(fates_log(),*) 'Negative values for EDPftvarcon_inst%prescribed_puptake(:)'
        write(fates_log(),*) 'are not allowed. Reasonable ranges for this parameter are zero'
        write(fates_log(),*) 'to something slightly larger than 1, so we set a cap at 10.'
        write(fates_log(),*) 'Set to zero or unset to turn off and use coupled nutrients.'
        write(fates_log(),*) ' Aborting'
        call endrun(msg=errMsg(sourcefile, __LINE__))
     elseif (any(abs(EDPftvarcon_inst%prescribed_puptake(:)) > nearzero )) then
        if(.not.all(abs(EDPftvarcon_inst%prescribed_puptake(:)) > nearzero )) then
           write(fates_log(),*) 'If any PFTs are specified as having prescribed P'
           write(fates_log(),*) 'uptake, then they must all. Note, prescribed'
           write(fates_log(),*) 'rates are associated with any value abs(x)>nearzero'
           write(fates_log(),*) 'EDPftvarcon_inst%prescribed_puptake(:):', &
                EDPftvarcon_inst%prescribed_puptake(:)
           write(fates_log(),*) ' Aborting'
           call endrun(msg=errMsg(sourcefile, __LINE__))
        end if
     end if
<<<<<<< HEAD
     
=======



>>>>>>> 477a8d57
     do ipft = 1,npft


        ! Check that parameter ranges for age-dependent mortality make sense
        !-----------------------------------------------------------------------------------
        if ( ( EDPftvarcon_inst%mort_ip_age_senescence(ipft) < fates_check_param_set ) .and. &
             (  EDPftvarcon_inst%mort_r_age_senescence(ipft) > fates_check_param_set ) ) then

           write(fates_log(),*) 'Age-dependent mortality is on'
           write(fates_log(),*) 'Please also set mort_r_age_senescence'
           write(fates_log(),*) 'Sensible values are between 0.03-0.06'
           write(fates_log(),*) 'Aborting'
           call endrun(msg=errMsg(sourcefile, __LINE__))
        end if

        ! Check that parameter ranges for size-dependent mortality make sense
        !-----------------------------------------------------------------------------------
        if ( ( EDPftvarcon_inst%mort_ip_size_senescence(ipft) < fates_check_param_set ) .and. &
             (  EDPftvarcon_inst%mort_r_size_senescence(ipft) > fates_check_param_set ) ) then

           write(fates_log(),*) 'Size-dependent mortality is on'
           write(fates_log(),*) 'Please also set mort_r_size_senescence'
           write(fates_log(),*) 'Sensible values are between 0.03-0.06'
           write(fates_log(),*) 'Aborting'
           call endrun(msg=errMsg(sourcefile, __LINE__))
        end if

        ! Check that parameter ranges for size-dependent mortality make sense
        !-----------------------------------------------------------------------------------
        if ( ( EDPftvarcon_inst%mort_ip_size_senescence(ipft) < 0.0_r8 ) .or. &
           ( EDPftvarcon_inst%mort_r_size_senescence(ipft) < 0.0_r8 ) ) then

           write(fates_log(),*) 'Either mort_ip_size_senescence or mort_r_size_senescence'
           write(fates_log(),*) 'is negative which makes no biological sense.'
           write(fates_log(),*) 'Sensible values for ip are between 1 and 300?'
           write(fates_log(),*) 'Sensible values for r are between 0.03-0.06'
           write(fates_log(),*) 'Aborting'
           call endrun(msg=errMsg(sourcefile, __LINE__))
        end if


        ! Check that parameter ranges for size-dependent mortality make sense
        !-----------------------------------------------------------------------------------
        if ( ( EDPftvarcon_inst%mort_ip_size_senescence(ipft) < 0.0_r8 ) .or. &
           ( EDPftvarcon_inst%mort_r_size_senescence(ipft) < 0.0_r8 ) ) then

           write(fates_log(),*) 'Either mort_ip_size_senescence or mort_r_size_senescence'
           write(fates_log(),*) 'is negative which makes no biological sense.'
           write(fates_log(),*) 'Sensible values for ip are between 1 and 300?'
           write(fates_log(),*) 'Sensible values for r are between 0.03-0.06'
           write(fates_log(),*) 'Aborting'
           call endrun(msg=errMsg(sourcefile, __LINE__))
        end if

        ! Check if the fraction of storage used for flushing deciduous trees
        ! is greater than zero, and less than or equal to 1.

        if ( int(prt_params%evergreen(ipft)) .ne. 1 ) then
           if ( ( EDPftvarcon_inst%phenflush_fraction(ipft) < nearzero ) .or. &
                ( EDPFtvarcon_inst%phenflush_fraction(ipft) > 1 ) ) then

              write(fates_log(),*) ' Deciduous plants must flush some storage carbon'
              write(fates_log(),*) ' on bud-burst. If phenflush_fraction is not greater than 0'
              write(fates_log(),*) ' it will not be able to put out any leaves. Plants need leaves.'
              write(fates_log(),*) ' PFT#: ',ipft
              write(fates_log(),*) ' evergreen flag: (shold be 0):',int(prt_params%evergreen(ipft))
              write(fates_log(),*) ' phenflush_fraction: ', EDPFtvarcon_inst%phenflush_fraction(ipft)
              write(fates_log(),*) ' Aborting'
              call endrun(msg=errMsg(sourcefile, __LINE__))
           end if
           if ( ( EDPftvarcon_inst%phen_stem_drop_fraction(ipft) < 0.0_r8 ) .or. &
                ( EDPFtvarcon_inst%phen_stem_drop_fraction(ipft) > 1 ) ) then
              write(fates_log(),*) ' Deciduous non-wood plants must keep 0-100% of their stems'
              write(fates_log(),*) ' during the deciduous period.'
              write(fates_log(),*) ' PFT#: ',ipft
              write(fates_log(),*) ' evergreen flag: (shold be 0):',int(prt_params%evergreen(ipft))
              write(fates_log(),*) ' phen_stem_drop_fraction: ', EDPFtvarcon_inst%phen_stem_drop_fraction(ipft)
              write(fates_log(),*) ' Aborting'
              call endrun(msg=errMsg(sourcefile, __LINE__))
           end if
        end if


        ! Check if freezing tolerance is within reasonable bounds
        ! ----------------------------------------------------------------------------------

        if ( ( EDPftvarcon_inst%freezetol(ipft) > 60.0_r8 ) .or. &
             ( EDPFtvarcon_inst%freezetol(ipft) < -273.1_r8 ) ) then

           write(fates_log(),*) 'Freezing tolerance was set to a strange value'
           write(fates_log(),*) ' Units should be degrees celcius. It cannot'
           write(fates_log(),*) ' be less than absolute zero, and we check to see'
           write(fates_log(),*) ' if it is greater than 60C, which would be ludicrous as well'
           write(fates_log(),*) ' PFT#: ',ipft
           write(fates_log(),*) ' freezetol: ', EDPFtvarcon_inst%freezetol(ipft)
           write(fates_log(),*) ' Aborting'
           call endrun(msg=errMsg(sourcefile, __LINE__))

        end if




        ! Check if fraction of storage to reproduction is between 0-1
        ! ----------------------------------------------------------------------------------

        if ( ( EDPftvarcon_inst%allom_frbstor_repro(ipft) < 0.0_r8 ) .or. &
             ( EDPftvarcon_inst%allom_frbstor_repro(ipft) > 1.0_r8 ) ) then

           write(fates_log(),*) 'fraction of storage to reproduction'
           write(fates_log(),*) ' after plants die, must be between'
           write(fates_log(),*) ' 0 and 1'
           write(fates_log(),*) ' PFT#: ',ipft
           write(fates_log(),*) ' allom_frbstor_repro: ',EDPftvarcon_inst%allom_frbstor_repro(ipft)
           write(fates_log(),*) ' Aborting'
           call endrun(msg=errMsg(sourcefile, __LINE__))

        end if


        ! Check if photosynthetic pathway is neither C3/C4
        ! ----------------------------------------------------------------------------------

        if ( ( EDPftvarcon_inst%c3psn(ipft) < 0.0_r8 ) .or. &
             ( EDPftvarcon_inst%c3psn(ipft) > 1.0_r8 ) ) then

           write(fates_log(),*) ' Two photosynthetic pathways are currently supported'
           write(fates_log(),*) ' C4 plants have c3psn = 0'
           write(fates_log(),*) ' C3 plants have c3psn = 1'
           write(fates_log(),*) ' PFT#: ',ipft
           write(fates_log(),*) ' c3psn(pft): ',EDPftvarcon_inst%c3psn(ipft)
           write(fates_log(),*) ' Aborting'
           call endrun(msg=errMsg(sourcefile, __LINE__))

        end if

        if( hlm_use_fixed_biogeog .eq. itrue ) then
           ! check that the host-fates PFT map adds to one along HLM dimension so that all the HLM area
           ! goes to a FATES PFT.  Each FATES PFT can get < or > 1 of an HLM PFT.
           do hlm_pft = 1,size( EDPftvarcon_inst%hlm_pft_map,2)
              sumarea = sum(EDPftvarcon_inst%hlm_pft_map(1:npft,hlm_pft))
              if(abs(sumarea-1.0_r8).gt.nearzero)then
                 write(fates_log(),*) 'The distribution of this host land model PFT :',hlm_pft
                 write(fates_log(),*) 'into FATES PFTs, does not add up to 1.0.'
                 write(fates_log(),*) 'Error is:',sumarea-1.0_r8
                 write(fates_log(),*) 'and the hlm_pft_map is:', EDPftvarcon_inst%hlm_pft_map(1:npft,hlm_pft)
                 write(fates_log(),*) 'Aborting'
                 call endrun(msg=errMsg(sourcefile, __LINE__))
              end if
           end do !hlm_pft
        end if
        
     end do !ipft


!!    ! Checks for HYDRO
!!    if( hlm_use_planthydro == itrue ) then
!!
!!        do ipft=1,numpft
!!
!!            ! Calculate fine-root density and see if the result
!!            ! is reasonable.
!!            ! kg/m3
!!
!!            dens_aroot = 1._r8/(g_per_kg*pi_const*EDPftvarcon_inst%hydr_rs2(ipft)**2.0_r8*EDPftvarcon_inst%hydr_srl(ipft))
!!
!!            if(rho_aroot>max_dens_aroot .or. dens_aroot<min_dens_aroot)then
!!                write(fates_log(),*) 'The two parameters controling fine root radius'
!!                write(fates_log(),*) 'and specific root length, have generated'
!!                write(fates_log(),*) 'a strange root density.'
!!                call endrun(msg=errMsg(sourcefile, __LINE__))
!!            end if
!!
!!        end if
!!    end do


     return
  end subroutine FatesCheckParams


  ! =====================================================================================

  function GetDecompyFrac(pft,organ_id,dcmpy) result(decompy_frac)


      ! This simple routine matches the correct decomposibility pool's
      ! material fraction with the pft parameter data.

      integer, intent(in) :: pft
      integer, intent(in) :: organ_id
      integer, intent(in) :: dcmpy
      real(r8) :: decompy_frac

      ! Decomposability for leaves
      if(organ_id == leaf_organ)then
         select case(dcmpy)
         case(ilabile)
            decompy_frac=EDPftvarcon_inst%lf_flab(pft)
         case(icellulose)
            decompy_frac=EDPftvarcon_inst%lf_fcel(pft)
         case(ilignin)
            decompy_frac=EDPftvarcon_inst%lf_flig(pft)
         case default
            write(fates_log(),*) 'Unknown decompositiblity pool index: ',dcmpy
            call endrun(msg=errMsg(sourcefile, __LINE__))
         end select
      ! Decomposability for fine-roots
      elseif(organ_id == fnrt_organ) then
         select case(dcmpy)
         case(ilabile)
            decompy_frac=EDPftvarcon_inst%fr_flab(pft)
         case(icellulose)
            decompy_frac=EDPftvarcon_inst%fr_fcel(pft)
         case(ilignin)
            decompy_frac=EDPftvarcon_inst%fr_flig(pft)
         case default
            write(fates_log(),*) 'Unknown decompositiblity pool index: ',dcmpy
            call endrun(msg=errMsg(sourcefile, __LINE__))
         end select
      else
         write(fates_log(),*) 'Unknown parteh organ index: ',organ_id
         call endrun(msg=errMsg(sourcefile, __LINE__))
      end if

      return
  end function GetDecompyFrac


end module EDPftvarcon
<|MERGE_RESOLUTION|>--- conflicted
+++ resolved
@@ -1598,13 +1598,7 @@
            call endrun(msg=errMsg(sourcefile, __LINE__))
         end if
      end if
-<<<<<<< HEAD
-     
-=======
-
-
-
->>>>>>> 477a8d57
+
      do ipft = 1,npft
 
 
