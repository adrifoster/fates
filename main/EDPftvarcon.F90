module EDPftvarcon

  !-----------------------------------------------------------------------
  ! !DESCRIPTION:
  ! Module containing vegetation constants and method to
  ! read and initialize vegetation (PFT) constants.
  !
  ! !USES:
  use EDParamsMod  ,   only : maxSWb, ivis, inir
  use FatesConstantsMod, only : r8 => fates_r8
  use FatesConstantsMod, only : nearzero
  use FatesConstantsMod, only : itrue, ifalse
  use PRTParametersMod, only : prt_params
  use FatesGlobals,   only : fates_log
  use FatesGlobals,   only : endrun => fates_endrun
  use FatesLitterMod, only : ilabile,icellulose,ilignin
  use PRTGenericMod,  only : leaf_organ, fnrt_organ, store_organ
  use PRTGenericMod,  only : sapw_organ, struct_organ, repro_organ
  use PRTGenericMod,  only : prt_cnp_flex_allom_hyp,prt_carbon_allom_hyp
  use FatesInterfaceTypesMod, only : hlm_nitrogen_spec, hlm_phosphorus_spec
  use FatesInterfaceTypesMod, only : hlm_parteh_mode
  use FatesInterfaceTypesMod, only : hlm_nu_com
  use FatesConstantsMod   , only : prescribed_p_uptake
  use FatesConstantsMod   , only : prescribed_n_uptake
  use FatesConstantsMod   , only : coupled_p_uptake
  use FatesConstantsMod   , only : coupled_n_uptake
  use FatesConstantsMod   , only : default_regeneration
  use FatesConstantsMod   , only : TRS_regeneration
  use FatesConstantsMod   , only : TRS_no_seedling_dyn
  use EDParamsMod         , only : regeneration_model

   ! CIME Globals
  use shr_log_mod ,   only : errMsg => shr_log_errMsg

  !
  ! !PUBLIC TYPES:
  implicit none
  save
  private

  integer, parameter, public :: lower_bound_pft = 1
  integer, parameter, public :: lower_bound_general = 1

  !ED specific variables.
  type, public ::  EDPftvarcon_type

     real(r8), allocatable :: freezetol(:)           ! minimum temperature tolerance
     real(r8), allocatable :: hgt_min(:)             ! sapling height m
     real(r8), allocatable :: dleaf(:)               ! leaf characteristic dimension length (m)
     real(r8), allocatable :: z0mr(:)                ! ratio of roughness length of vegetation to height (-)
     real(r8), allocatable :: displar(:)             ! ratio of displacement height to canopy top height
     real(r8), allocatable :: bark_scaler(:)         ! scaler from dbh to bark thickness. For fire model.
     real(r8), allocatable :: crown_kill(:)          ! scaler on fire death. For fire model.
     real(r8), allocatable :: initd(:)               ! initial seedling density

     real(r8), allocatable :: seed_suppl(:)          ! seeds that come from outside the gridbox.
     real(r8), allocatable :: bb_slope(:)            ! ball berry slope parameter
     real(r8), allocatable :: medlyn_slope(:)        ! Medlyn slope parameter KPa^0.5
     real(r8), allocatable :: stomatal_intercept(:)  ! intercept of stomatal conductance model


     real(r8), allocatable :: lf_flab(:)             ! Leaf litter labile fraction [-]
     real(r8), allocatable :: lf_fcel(:)             ! Leaf litter cellulose fraction [-]
     real(r8), allocatable :: lf_flig(:)             ! Leaf litter lignin fraction [-]
     real(r8), allocatable :: fr_flab(:)             ! Fine-root litter labile fraction [-]
     real(r8), allocatable :: fr_fcel(:)             ! Fine-root litter cellulose fraction [-]
     real(r8), allocatable :: fr_flig(:)             ! Fine-root litter lignatn fraction [-]
     real(r8), allocatable :: xl(:)                  ! Leaf-stem orientation index
     real(r8), allocatable :: clumping_index(:)      ! factor describing how much self-occlusion
                                                     ! of leaf scattering elements
                                                     ! decreases light interception
     real(r8), allocatable :: c3psn(:)               ! index defining the photosynthetic
                                                     ! pathway C4 = 0,  C3 = 1

     real(r8), allocatable :: smpso(:)               ! Soil water potential at full stomatal opening
                                                     ! (non-HYDRO mode only) [mm]
     real(r8), allocatable :: smpsc(:)               ! Soil water potential at full stomatal closure
                                                     ! (non-HYDRO mode only) [mm]


     real(r8), allocatable :: maintresp_reduction_curvature(:) ! curvature of MR reduction as f(carbon storage),
                                                               ! 1=linear, 0=very curved
     real(r8), allocatable :: maintresp_reduction_intercept(:) ! intercept of MR reduction as f(carbon storage),
                                                               ! 0=no throttling, 1=max throttling
     real(r8), allocatable :: maintresp_reduction_upthresh (:) ! Upper threshold for storage biomass (relative 
                                                               !    to leaf biomass) above which MR is not reduced

     real(r8), allocatable :: maintresp_leaf_atkin2017_baserate(:) ! leaf maintenance respiration base rate (r0)
                                                                   ! per Atkin et al 2017

     real(r8), allocatable :: maintresp_leaf_ryan1991_baserate(:)  ! leaf maintenance respiration per Ryan et al 1991

     real(r8), allocatable :: bmort(:)
     real(r8), allocatable :: mort_ip_size_senescence(:) ! inflection point of dbh dependent senescence
     real(r8), allocatable :: mort_r_size_senescence(:)  ! rate of change in mortality with dbh
     real(r8), allocatable :: mort_ip_age_senescence(:)  ! inflection point of age dependent senescence
     real(r8), allocatable :: mort_r_age_senescence(:)   ! rate of change in mortality with age
     real(r8), allocatable :: mort_scalar_coldstress(:)  ! maximum mortality rate from cold stress
     real(r8), allocatable :: mort_scalar_cstarvation(:) ! maximum mortality rate from carbon starvation
     real(r8), allocatable :: mort_scalar_hydrfailure(:) ! maximum mortality rate from hydraulic failure
     real(r8), allocatable :: mort_upthresh_cstarvation(:) ! threshold for storage biomass (relative to target leaf biomass) above which carbon starvation is zero
     real(r8), allocatable :: hf_sm_threshold(:)         ! soil moisture (btran units) at which drought mortality begins for non-hydraulic model
     real(r8), allocatable :: hf_flc_threshold(:)        ! plant fractional loss of conductivity at which drought mortality begins for hydraulic model
     real(r8), allocatable :: vcmaxha(:)                 ! activation energy for vcmax
     real(r8), allocatable :: jmaxha(:)                  ! activation energy for jmax
     real(r8), allocatable :: vcmaxhd(:)                 ! deactivation energy for vcmax
     real(r8), allocatable :: jmaxhd(:)                  ! deactivation energy for jmax
     real(r8), allocatable :: vcmaxse(:)                 ! entropy term for vcmax
     real(r8), allocatable :: jmaxse(:)                  ! entropy term for jmax
     real(r8), allocatable :: germination_rate(:)        ! Fraction of seed mass germinating per year (yr-1)
     real(r8), allocatable :: seed_decay_rate(:)         ! Fraction of seed mass (both germinated and
                                                         ! ungerminated), decaying per year    (yr-1)
     real(r8), allocatable :: seed_dispersal_pdf_scale(:)  ! Seed dispersal scale parameter, Bullock et al. (2017)
     real(r8), allocatable :: seed_dispersal_pdf_shape(:)  ! Seed dispersal shape parameter, Bullock et al. (2017)
     real(r8), allocatable :: seed_dispersal_max_dist(:) ! Maximum seed dispersal distance parameter (m)
     real(r8), allocatable :: seed_dispersal_fraction(:) ! Fraction of seed rain to disperse, per pft

     real(r8), allocatable :: repro_frac_seed(:)         ! fraciton of reproductive carbon that is seed
     real(r8), allocatable :: a_emerg(:)                 ! mean fraction of seed bank emerging [day-1]
     real(r8), allocatable :: b_emerg(:)                 ! seedling emergence sensitivity to soil moisture
     real(r8), allocatable :: par_crit_germ(:)           ! critical light level for germination [MJ m2-1 day-1]
     real(r8), allocatable :: seedling_psi_emerg(:)      ! critical soil moisture for seedling emergence [mm h2o suction]
     real(r8), allocatable :: seedling_psi_crit(:)       ! critical soil moisture initiating seedling stress
     real(r8), allocatable :: seedling_light_rec_a(:)    ! coefficient in light-based seedling to sapling transition rate
     real(r8), allocatable :: seedling_light_rec_b(:)    ! coefficient in light-based seedling to sapling transition rate
     real(r8), allocatable :: seedling_mdd_crit(:)       ! critical moisture deficit day accumulation for seedling moisture-based
                                                         ! seedling mortality to begin
     real(r8), allocatable :: seedling_h2o_mort_a(:)     ! coefficient in moisture-based seedling mortality
     real(r8), allocatable :: seedling_h2o_mort_b(:)     ! coefficient in moisture-based seedling mortality
     real(r8), allocatable :: seedling_h2o_mort_c(:)     ! coefficient in moisture-based seedling mortality
     real(r8), allocatable :: seedling_root_depth(:)     ! rooting depth of seedlings [m]
     real(r8), allocatable :: seedling_light_mort_a(:)   ! light-based seedling mortality coefficient
     real(r8), allocatable :: seedling_light_mort_b(:)   ! light-based seedling mortality coefficient
     real(r8), allocatable :: background_seedling_mort(:)! background seedling mortality [yr-1]

     real(r8), allocatable :: trim_limit(:)              ! Limit to reductions in leaf area w stress (m2/m2)
     real(r8), allocatable :: trim_inc(:)                ! Incremental change in trimming function   (m2/m2)
     real(r8), allocatable :: rhol(:, :)                 ! Leaf reflectance; second dim: 1 = vis, 2 = nir
     real(r8), allocatable :: rhos(:, :)                 ! Stem reflectance; second dim: 1 = vis, 2 = nir
     real(r8), allocatable :: taul(:, :)                 ! Leaf transmittance; second dim: 1 = vis, 2 = nir
     real(r8), allocatable :: taus(:, :)                 ! Stem transmittance; second dim: 1 = vis, 2 = nir

     ! Fire Parameters (No PFT vector capabilities in their own routines)
     ! See fire/SFParamsMod.F90 for bulk of fire parameters
     ! -------------------------------------------------------------------------------------------
     real(r8), allocatable :: fire_alpha_SH(:)      ! spitfire parameter, alpha scorch height
                                                    ! Equation 16 Thonicke et al 2010

     ! Non-PARTEH Allometry Parameters
     ! --------------------------------------------------------------------------------------------


     real(r8), allocatable :: allom_frbstor_repro(:)  ! fraction of bstrore for reproduction after mortality

     ! Prescribed Physiology Mode Parameters
     real(r8), allocatable :: prescribed_npp_canopy(:)           ! this is only for the
                                                                 ! prescribed_physiology_mode
     real(r8), allocatable :: prescribed_npp_understory(:)       ! this is only for the
                                                                 ! prescribed physiology mode
     real(r8), allocatable :: prescribed_mortality_canopy(:)     ! this is only for the
                                                                 ! prescribed_physiology_mode
     real(r8), allocatable :: prescribed_mortality_understory(:) ! this is only for the
                                                                 ! prescribed_physiology_mode
     real(r8), allocatable :: prescribed_recruitment(:)          ! this is only for the
                                                                 ! prescribed_physiology_mode


     ! Damage Parameters

     real(r8), allocatable :: damage_frac(:)             ! Fraction of each cohort damaged per year
     real(r8), allocatable :: damage_mort_p1(:)          ! Inflection point for damage mortality function
     real(r8), allocatable :: damage_mort_p2(:)          ! Rate parameter for damage mortality function
     real(r8), allocatable :: damage_recovery_scalar(:)  ! what fraction of cohort gets to recover

     ! Nutrient Aquisition (ECA & RD)


     real(r8), allocatable :: decompmicc(:)             ! microbial decomposer biomass gC/m3
                                                        ! on root surface

     real(r8), allocatable :: vmax_nh4(:) ! maximum production rate for plant NH4 uptake   [gN/gC/s]
     real(r8), allocatable :: vmax_no3(:) ! maximum production rate for plant NO3 uptake   [gN/gC/s]
                                          ! For ECA: these rates will be applied separately to
                                          ! draw from mineralized nh4 and no3 pools independantly.
                                          ! For RD: these rates will be added, to construct a total
                                          ! N demand, which will be applied to NH4 and then NO3
                                          ! sequentially
     real(r8), allocatable :: vmax_p(:)   ! maximum production rate for plant p uptake     [gP/gC/s]

     

     
     ! ECA Parameters: See Zhu et al. Multiple soil nutrient competition between plants,
     !                     microbes, and mineral surfaces: model development, parameterization,
     !                     and example applications in several tropical forests.  Biogeosciences,
     !                     13, pp.341-363, 2016.
     ! KM: Michaeles-Menten half-saturation constants for ECA (plant–enzyme affinity)
     ! VMAX: Product of the reaction-rate and enzyme abundance for each PFT in ECA
     ! Note*: units of [gC] is grams carbon of fine-root
     
     real(r8), allocatable :: eca_km_nh4(:)   ! half-saturation constant for plant nh4 uptake  [gN/m3]
     
     real(r8), allocatable :: eca_km_no3(:)   ! half-saturation constant for plant no3 uptake  [gN/m3]
    
     real(r8), allocatable :: eca_km_p(:)     ! half-saturation constant for plant p uptake    [gP/m3]
     
     real(r8), allocatable :: eca_km_ptase(:)     ! half-saturation constant for biochemical P production [gP/m3]
     real(r8), allocatable :: eca_vmax_ptase(:)   ! maximum production rate for biochemical P prod        [gP/gC/s]
     real(r8), allocatable :: eca_alpha_ptase(:)  ! Fraction of min P generated from ptase activity
                                                  ! that is immediately sent to the plant [/]
     real(r8), allocatable :: eca_lambda_ptase(:) ! critical value for Ptase that incurs
                                                  ! biochemical production, fraction based how much
                                                  ! more in need a plant is for P versus N [/]

     ! Phenology related things

     real(r8), allocatable :: phenflush_fraction(:)       ! Maximum fraction of storage carbon used to flush leaves
                                                          ! on bud-burst [kgC/kgC]
     real(r8), allocatable :: phen_cold_size_threshold(:) ! stem/leaf drop occurs on DBH size of decidious non-woody
                                                          ! (coastal grass) plants larger than the threshold value

     ! Nutrient Aquisition parameters
     real(r8), allocatable :: prescribed_nuptake(:)   ! If there is no soil BGC model active,
                                                      ! prescribe an uptake rate for nitrogen, this is the fraction of plant demand

     real(r8), allocatable :: prescribed_puptake(:)   ! If there is no soil BGC model active,
                                                      ! prescribe an uptake rate for phosphorus
                                                      ! This is the fraction of plant demand

     ! Unassociated pft dimensioned free parameter that
     ! developers can use for testing arbitrary new hypothese
     real(r8), allocatable :: dev_arbitrary_pft(:)

     ! Parameters dimensioned by PFT and leaf age
     real(r8), allocatable :: vcmax25top(:,:)             ! maximum carboxylation rate of Rub. at 25C,
                                                          ! canopy top [umol CO2/m^2/s].  Dimensioned by
                                                          ! leaf age-class
     ! Plant Hydraulic Parameters
     ! ---------------------------------------------------------------------------------------------

     ! PFT Dimension
     real(r8), allocatable :: hydr_p_taper(:)       ! xylem taper exponent
     real(r8), allocatable :: hydr_rs2(:)           ! absorbing root radius (m)
     real(r8), allocatable :: hydr_srl(:)           ! specific root length (m g-1)
     real(r8), allocatable :: hydr_rfrac_stem(:)    ! fraction of total tree resistance from troot to canopy
     real(r8), allocatable :: hydr_avuln_gs(:)      ! shape parameter for stomatal control of water vapor exiting leaf
     real(r8), allocatable :: hydr_p50_gs(:)        ! water potential at 50% loss of stomatal conductance
     real(r8), allocatable :: hydr_k_lwp(:)         ! inner leaf humidity scaling coefficient 

     ! PFT x Organ Dimension  (organs are: 1=leaf, 2=stem, 3=transporting root, 4=absorbing root)
     ! ----------------------------------------------------------------------------------

     ! Van Genuchten PV PK curves
     real(r8), allocatable :: hydr_vg_alpha_node(:,:)   ! capilary length parameter in van Genuchten model
     real(r8), allocatable :: hydr_vg_m_node(:,:)       ! pore size distribution, m in van Genuchten 1980 model, range (0,1)
     real(r8), allocatable :: hydr_vg_n_node(:,:)       ! pore size distribution, n in van Genuchten 1980 model, range >2

     ! TFS PV-PK curves
     real(r8), allocatable :: hydr_avuln_node(:,:)  ! xylem vulernability curve shape parameter
     real(r8), allocatable :: hydr_p50_node(:,:)    ! xylem water potential at 50% conductivity loss (MPa)
     real(r8), allocatable :: hydr_epsil_node(:,:)  ! bulk elastic modulus (MPa)
     real(r8), allocatable :: hydr_pitlp_node(:,:)  ! turgor loss point (MPa)
     real(r8), allocatable :: hydr_fcap_node(:,:)   ! fraction of (1-resid_node) that is capillary in source
     real(r8), allocatable :: hydr_pinot_node(:,:)  ! osmotic potential at full turgor
     real(r8), allocatable :: hydr_kmax_node(:,:)   ! maximum xylem conductivity per unit conducting xylem area

     ! Parameters for both VG and TFS PV-PK curves
     real(r8), allocatable :: hydr_resid_node(:,:)  ! residual fraction (fraction)
     real(r8), allocatable :: hydr_thetas_node(:,:) ! saturated water content (cm3/cm3)

     ! Table that maps HLM pfts to FATES pfts for fixed biogeography mode
     ! The values are area fractions
     real(r8), allocatable :: hlm_pft_map(:,:)

     ! Land-use and land-use change related PFT parameters
     real(r8), allocatable :: harvest_pprod10(:)              ! fraction of harvest wood product that goes to 10-year product pool (remainder goes to 100-year pool)
     real(r8), allocatable :: landusechange_frac_burned(:)    ! fraction of land use change-generated and not-exported material that is burned (the remainder goes to litter)
     real(r8), allocatable :: landusechange_frac_exported(:)  ! fraction of land use change-generated wood material that is exported to wood product (the remainder is either burned or goes to litter)
     real(r8), allocatable :: landusechange_pprod10(:)        ! fraction of land use change wood product that goes to 10-year product pool (remainder goes to 100-year pool)

   contains
     procedure, public :: Init => EDpftconInit
     procedure, public :: Register
     procedure, public :: Receive
     procedure, private :: Register_PFT
     procedure, private :: Receive_PFT
     procedure, private :: Register_PFT_hydr_organs
     procedure, private :: Receive_PFT_hydr_organs
     procedure, private :: Register_PFT_leafage
     procedure, private :: Receive_PFT_leafage
     procedure, private :: Register_PFT_numrad
     procedure, private :: Receive_PFT_numrad
  end type EDPftvarcon_type

  type(EDPftvarcon_type), public :: EDPftvarcon_inst

  character(len=*), parameter, private :: sourcefile = &
       __FILE__
  !
  ! !PUBLIC MEMBER FUNCTIONS:
  public :: FatesReportPFTParams
  public :: FatesCheckParams
  public :: GetDecompyFrac
  !-----------------------------------------------------------------------

contains

  !-----------------------------------------------------------------------
  subroutine EDpftconInit(this)

    use shr_infnan_mod , only : nan => shr_infnan_nan, assignment(=)

    implicit none

    class(EDPftvarcon_type), intent(inout) :: this

  end subroutine EDpftconInit

  !-----------------------------------------------------------------------
  subroutine Register(this, fates_params)

    use FatesParametersInterface, only : fates_parameters_type

    implicit none

    class(EDPftvarcon_type), intent(inout) :: this
    class(fates_parameters_type), intent(inout) :: fates_params

    call this%Register_PFT(fates_params)
    call this%Register_PFT_numrad(fates_params)
    call this%Register_PFT_hydr_organs(fates_params)
    call this%Register_PFT_leafage(fates_params)

  end subroutine Register

  !-----------------------------------------------------------------------
  subroutine Receive(this, fates_params)

    use FatesParametersInterface, only : fates_parameters_type

    implicit none

    class(EDPftvarcon_type), intent(inout) :: this
    class(fates_parameters_type), intent(inout) :: fates_params

    call this%Receive_PFT(fates_params)
    call this%Receive_PFT_numrad(fates_params)
    call this%Receive_PFT_hydr_organs(fates_params)
    call this%Receive_PFT_leafage(fates_params)

  end subroutine Receive

  !-----------------------------------------------------------------------
  subroutine Register_PFT(this, fates_params)

    use FatesParametersInterface, only : fates_parameters_type, param_string_length
    use FatesParametersInterface, only : dimension_name_pft, dimension_shape_1d
    use FatesParametersInterface, only : dimension_name_hlm_pftno, dimension_shape_2d

    implicit none

    class(EDPftvarcon_type), intent(inout) :: this
    class(fates_parameters_type), intent(inout) :: fates_params

    character(len=param_string_length), parameter :: dim_names(1) = (/dimension_name_pft/)
    character(len=param_string_length) :: pftmap_dim_names(2)

    integer, parameter :: dim_lower_bound(1) = (/ lower_bound_pft /)


    character(len=param_string_length) :: name

    !X!    name = ''
    !X!    call fates_params%RegisterParameter(name=name, dimension_shape=dimension_shape_1d, &
    !X!         dimension_names=dim_names, lower_bounds=dim_lower_bound)

    name = 'fates_mort_freezetol'
    call fates_params%RegisterParameter(name=name, dimension_shape=dimension_shape_1d, &
         dimension_names=dim_names, lower_bounds=dim_lower_bound)

    name = 'fates_recruit_height_min'
    call fates_params%RegisterParameter(name=name, dimension_shape=dimension_shape_1d, &
         dimension_names=dim_names, lower_bounds=dim_lower_bound)

    name = 'fates_fire_bark_scaler'
    call fates_params%RegisterParameter(name=name, dimension_shape=dimension_shape_1d, &
         dimension_names=dim_names, lower_bounds=dim_lower_bound)

    name = 'fates_fire_crown_kill'
    call fates_params%RegisterParameter(name=name, dimension_shape=dimension_shape_1d, &
         dimension_names=dim_names, lower_bounds=dim_lower_bound)

    name = 'fates_recruit_init_density'
    call fates_params%RegisterParameter(name=name, dimension_shape=dimension_shape_1d, &
         dimension_names=dim_names, lower_bounds=dim_lower_bound)

    name = 'fates_recruit_seed_supplement'
    call fates_params%RegisterParameter(name=name, dimension_shape=dimension_shape_1d, &
         dimension_names=dim_names, lower_bounds=dim_lower_bound)

    name = 'fates_leaf_stomatal_slope_ballberry'
    call fates_params%RegisterParameter(name=name, dimension_shape=dimension_shape_1d, &
         dimension_names=dim_names, lower_bounds=dim_lower_bound)

    name = 'fates_leaf_stomatal_slope_medlyn'
    call fates_params%RegisterParameter(name=name, dimension_shape=dimension_shape_1d, &
         dimension_names=dim_names, lower_bounds=dim_lower_bound)

    name = 'fates_leaf_stomatal_intercept'
    call fates_params%RegisterParameter(name=name, dimension_shape=dimension_shape_1d, &
         dimension_names=dim_names, lower_bounds=dim_lower_bound)

    name = 'fates_frag_leaf_flab'
    call fates_params%RegisterParameter(name=name, dimension_shape=dimension_shape_1d, &
         dimension_names=dim_names, lower_bounds=dim_lower_bound)

    name = 'fates_frag_leaf_fcel'
    call fates_params%RegisterParameter(name=name, dimension_shape=dimension_shape_1d, &
         dimension_names=dim_names, lower_bounds=dim_lower_bound)

    name = 'fates_frag_leaf_flig'
    call fates_params%RegisterParameter(name=name, dimension_shape=dimension_shape_1d, &
         dimension_names=dim_names, lower_bounds=dim_lower_bound)

    name = 'fates_frag_fnrt_flab'
    call fates_params%RegisterParameter(name=name, dimension_shape=dimension_shape_1d, &
         dimension_names=dim_names, lower_bounds=dim_lower_bound)

    name = 'fates_frag_fnrt_fcel'
    call fates_params%RegisterParameter(name=name, dimension_shape=dimension_shape_1d, &
         dimension_names=dim_names, lower_bounds=dim_lower_bound)

    name = 'fates_frag_fnrt_flig'
    call fates_params%RegisterParameter(name=name, dimension_shape=dimension_shape_1d, &
         dimension_names=dim_names, lower_bounds=dim_lower_bound)

    name = 'fates_rad_leaf_xl'
    call fates_params%RegisterParameter(name=name, dimension_shape=dimension_shape_1d, &
         dimension_names=dim_names, lower_bounds=dim_lower_bound)

    name = 'fates_rad_leaf_clumping_index'
    call fates_params%RegisterParameter(name=name, dimension_shape=dimension_shape_1d, &
         dimension_names=dim_names, lower_bounds=dim_lower_bound)

    name = 'fates_leaf_c3psn'
    call fates_params%RegisterParameter(name=name, dimension_shape=dimension_shape_1d, &
         dimension_names=dim_names, lower_bounds=dim_lower_bound)

    name = 'fates_nonhydro_smpso'
    call fates_params%RegisterParameter(name=name, dimension_shape=dimension_shape_1d, &
         dimension_names=dim_names, lower_bounds=dim_lower_bound)

    name = 'fates_nonhydro_smpsc'
    call fates_params%RegisterParameter(name=name, dimension_shape=dimension_shape_1d, &
         dimension_names=dim_names, lower_bounds=dim_lower_bound)

    name = 'fates_maintresp_reduction_curvature'
    call fates_params%RegisterParameter(name=name, dimension_shape=dimension_shape_1d, &
         dimension_names=dim_names, lower_bounds=dim_lower_bound)

    name = 'fates_maintresp_reduction_intercept'
    call fates_params%RegisterParameter(name=name, dimension_shape=dimension_shape_1d, &
         dimension_names=dim_names, lower_bounds=dim_lower_bound)

    name = 'fates_maintresp_reduction_upthresh'
    call fates_params%RegisterParameter(name=name, dimension_shape=dimension_shape_1d, &
         dimension_names=dim_names, lower_bounds=dim_lower_bound)

    name = 'fates_maintresp_leaf_atkin2017_baserate'
    call fates_params%RegisterParameter(name=name, dimension_shape=dimension_shape_1d, &
        dimension_names=dim_names, lower_bounds=dim_lower_bound)

    name = 'fates_maintresp_leaf_ryan1991_baserate'
    call fates_params%RegisterParameter(name=name, dimension_shape=dimension_shape_1d, &
        dimension_names=dim_names, lower_bounds=dim_lower_bound)

    name = 'fates_prescribed_npp_canopy'
    call fates_params%RegisterParameter(name=name, dimension_shape=dimension_shape_1d, &
         dimension_names=dim_names, lower_bounds=dim_lower_bound)

    name = 'fates_prescribed_npp_understory'
    call fates_params%RegisterParameter(name=name, dimension_shape=dimension_shape_1d, &
         dimension_names=dim_names, lower_bounds=dim_lower_bound)

    name = 'fates_mort_prescribed_canopy'
    call fates_params%RegisterParameter(name=name, dimension_shape=dimension_shape_1d, &
         dimension_names=dim_names, lower_bounds=dim_lower_bound)

    name = 'fates_mort_prescribed_understory'
    call fates_params%RegisterParameter(name=name, dimension_shape=dimension_shape_1d, &
         dimension_names=dim_names, lower_bounds=dim_lower_bound)

    name = 'fates_recruit_prescribed_rate'
    call fates_params%RegisterParameter(name=name, dimension_shape=dimension_shape_1d, &
         dimension_names=dim_names, lower_bounds=dim_lower_bound)

    name = 'fates_damage_frac'
    call fates_params%RegisterParameter(name=name, dimension_shape=dimension_shape_1d, &
         dimension_names=dim_names, lower_bounds=dim_lower_bound)

    name = 'fates_damage_mort_p1'
    call fates_params%RegisterParameter(name=name, dimension_shape=dimension_shape_1d, &
         dimension_names=dim_names, lower_bounds=dim_lower_bound)

    name = 'fates_damage_mort_p2'
    call fates_params%RegisterParameter(name=name, dimension_shape=dimension_shape_1d, &
         dimension_names=dim_names, lower_bounds=dim_lower_bound)

    name = 'fates_damage_recovery_scalar'
    call fates_params%RegisterParameter(name=name, dimension_shape=dimension_shape_1d, &
         dimension_names=dim_names, lower_bounds=dim_lower_bound)

    name = 'fates_fire_alpha_SH'
    call fates_params%RegisterParameter(name=name, dimension_shape=dimension_shape_1d, &
          dimension_names=dim_names, lower_bounds=dim_lower_bound)

    name = 'fates_allom_frbstor_repro'
    call fates_params%RegisterParameter(name=name, dimension_shape=dimension_shape_1d, &
         dimension_names=dim_names, lower_bounds=dim_lower_bound)

    name = 'fates_hydro_p_taper'
    call fates_params%RegisterParameter(name=name, dimension_shape=dimension_shape_1d, &
          dimension_names=dim_names, lower_bounds=dim_lower_bound)

    name = 'fates_hydro_rs2'
    call fates_params%RegisterParameter(name=name, dimension_shape=dimension_shape_1d, &
          dimension_names=dim_names, lower_bounds=dim_lower_bound)

    name = 'fates_hydro_srl'
    call fates_params%RegisterParameter(name=name, dimension_shape=dimension_shape_1d, &
          dimension_names=dim_names, lower_bounds=dim_lower_bound)

    name = 'fates_hydro_rfrac_stem'
    call fates_params%RegisterParameter(name=name, dimension_shape=dimension_shape_1d, &
          dimension_names=dim_names, lower_bounds=dim_lower_bound)

    name = 'fates_hydro_avuln_gs'
    call fates_params%RegisterParameter(name=name, dimension_shape=dimension_shape_1d, &
          dimension_names=dim_names, lower_bounds=dim_lower_bound)

    name = 'fates_hydro_p50_gs'
    call fates_params%RegisterParameter(name=name, dimension_shape=dimension_shape_1d, &
          dimension_names=dim_names, lower_bounds=dim_lower_bound)

    name = 'fates_hydro_k_lwp'
    call fates_params%RegisterParameter(name=name, dimension_shape=dimension_shape_1d, &
         dimension_names=dim_names, lower_bounds=dim_lower_bound)

    name = 'fates_mort_bmort'
    call fates_params%RegisterParameter(name=name, dimension_shape=dimension_shape_1d, &
         dimension_names=dim_names, lower_bounds=dim_lower_bound)

    name = 'fates_mort_r_size_senescence'
    call fates_params%RegisterParameter(name=name, dimension_shape=dimension_shape_1d, &
         dimension_names=dim_names, lower_bounds=dim_lower_bound)

    name = 'fates_mort_ip_size_senescence'
    call fates_params%RegisterParameter(name=name, dimension_shape=dimension_shape_1d, &
         dimension_names=dim_names, lower_bounds=dim_lower_bound)

    name = 'fates_mort_r_age_senescence'
    call fates_params%RegisterParameter(name=name, dimension_shape=dimension_shape_1d, &
         dimension_names=dim_names, lower_bounds=dim_lower_bound)

    name = 'fates_mort_ip_age_senescence'
    call fates_params%RegisterParameter(name=name, dimension_shape=dimension_shape_1d, &
         dimension_names=dim_names, lower_bounds=dim_lower_bound)

    name = 'fates_mort_scalar_coldstress'
    call fates_params%RegisterParameter(name=name, dimension_shape=dimension_shape_1d, &
         dimension_names=dim_names, lower_bounds=dim_lower_bound)

    name = 'fates_mort_scalar_cstarvation'
    call fates_params%RegisterParameter(name=name, dimension_shape=dimension_shape_1d, &
         dimension_names=dim_names, lower_bounds=dim_lower_bound)

    name = 'fates_mort_scalar_hydrfailure'
    call fates_params%RegisterParameter(name=name, dimension_shape=dimension_shape_1d, &
         dimension_names=dim_names, lower_bounds=dim_lower_bound)

    name = 'fates_mort_upthresh_cstarvation'
    call fates_params%RegisterParameter(name=name, dimension_shape=dimension_shape_1d, &
         dimension_names=dim_names, lower_bounds=dim_lower_bound)

    name = 'fates_mort_hf_sm_threshold'
    call fates_params%RegisterParameter(name=name, dimension_shape=dimension_shape_1d, &
         dimension_names=dim_names, lower_bounds=dim_lower_bound)

    name = 'fates_mort_hf_flc_threshold'
    call fates_params%RegisterParameter(name=name, dimension_shape=dimension_shape_1d, &
         dimension_names=dim_names, lower_bounds=dim_lower_bound)

    name = 'fates_leaf_vcmaxha'
    call fates_params%RegisterParameter(name=name, dimension_shape=dimension_shape_1d, &
         dimension_names=dim_names, lower_bounds=dim_lower_bound)

    name = 'fates_leaf_jmaxha'
    call fates_params%RegisterParameter(name=name, dimension_shape=dimension_shape_1d, &
         dimension_names=dim_names, lower_bounds=dim_lower_bound)

    name = 'fates_leaf_vcmaxhd'
    call fates_params%RegisterParameter(name=name, dimension_shape=dimension_shape_1d, &
         dimension_names=dim_names, lower_bounds=dim_lower_bound)

    name = 'fates_leaf_jmaxhd'
    call fates_params%RegisterParameter(name=name, dimension_shape=dimension_shape_1d, &
         dimension_names=dim_names, lower_bounds=dim_lower_bound)

    name = 'fates_leaf_vcmaxse'
    call fates_params%RegisterParameter(name=name, dimension_shape=dimension_shape_1d, &
         dimension_names=dim_names, lower_bounds=dim_lower_bound)

    name = 'fates_leaf_jmaxse'
    call fates_params%RegisterParameter(name=name, dimension_shape=dimension_shape_1d, &
         dimension_names=dim_names, lower_bounds=dim_lower_bound)

    name = 'fates_recruit_seed_germination_rate'
    call fates_params%RegisterParameter(name=name, dimension_shape=dimension_shape_1d, &
         dimension_names=dim_names, lower_bounds=dim_lower_bound)

    name = 'fates_trs_repro_frac_seed'
    call fates_params%RegisterParameter(name=name, dimension_shape=dimension_shape_1d, &
         dimension_names=dim_names, lower_bounds=dim_lower_bound)

    name = 'fates_trs_seedling_a_emerg'
    call fates_params%RegisterParameter(name=name, dimension_shape=dimension_shape_1d, &
         dimension_names=dim_names, lower_bounds=dim_lower_bound)
                 
    name = 'fates_trs_seedling_b_emerg'
    call fates_params%RegisterParameter(name=name, dimension_shape=dimension_shape_1d, &
         dimension_names=dim_names, lower_bounds=dim_lower_bound)
                 
    name = 'fates_trs_seedling_par_crit_germ'
    call fates_params%RegisterParameter(name=name, dimension_shape=dimension_shape_1d, &
         dimension_names=dim_names, lower_bounds=dim_lower_bound)

    name = 'fates_trs_seedling_psi_emerg'
    call fates_params%RegisterParameter(name=name, dimension_shape=dimension_shape_1d, &
         dimension_names=dim_names, lower_bounds=dim_lower_bound)
    
    name = 'fates_trs_seedling_psi_crit'
    call fates_params%RegisterParameter(name=name, dimension_shape=dimension_shape_1d, &
         dimension_names=dim_names, lower_bounds=dim_lower_bound)
    
    name = 'fates_trs_seedling_light_rec_a'
    call fates_params%RegisterParameter(name=name, dimension_shape=dimension_shape_1d, &
         dimension_names=dim_names, lower_bounds=dim_lower_bound)
    
    name = 'fates_trs_seedling_light_rec_b'
    call fates_params%RegisterParameter(name=name, dimension_shape=dimension_shape_1d, &
         dimension_names=dim_names, lower_bounds=dim_lower_bound)
    
    name = 'fates_trs_seedling_mdd_crit'
    call fates_params%RegisterParameter(name=name, dimension_shape=dimension_shape_1d, &
         dimension_names=dim_names, lower_bounds=dim_lower_bound)
    
    name = 'fates_trs_seedling_h2o_mort_a'
    call fates_params%RegisterParameter(name=name, dimension_shape=dimension_shape_1d, &
         dimension_names=dim_names, lower_bounds=dim_lower_bound)
    
    name = 'fates_trs_seedling_h2o_mort_b'
    call fates_params%RegisterParameter(name=name, dimension_shape=dimension_shape_1d, &
         dimension_names=dim_names, lower_bounds=dim_lower_bound)

    name = 'fates_trs_seedling_h2o_mort_c'
    call fates_params%RegisterParameter(name=name, dimension_shape=dimension_shape_1d, &
         dimension_names=dim_names, lower_bounds=dim_lower_bound)

    name = 'fates_trs_seedling_root_depth'
    call fates_params%RegisterParameter(name=name, dimension_shape=dimension_shape_1d, &
         dimension_names=dim_names, lower_bounds=dim_lower_bound)
                 
    name = 'fates_trs_seedling_light_mort_a'
    call fates_params%RegisterParameter(name=name, dimension_shape=dimension_shape_1d, &
          dimension_names=dim_names, lower_bounds=dim_lower_bound)
                 
    name = 'fates_trs_seedling_light_mort_b'
    call fates_params%RegisterParameter(name=name, dimension_shape=dimension_shape_1d, &
          dimension_names=dim_names, lower_bounds=dim_lower_bound)

    name = 'fates_trs_seedling_background_mort'
    call fates_params%RegisterParameter(name=name, dimension_shape=dimension_shape_1d, &
          dimension_names=dim_names, lower_bounds=dim_lower_bound)
                              
    name = 'fates_frag_seed_decay_rate'
    call fates_params%RegisterParameter(name=name, dimension_shape=dimension_shape_1d, &
         dimension_names=dim_names, lower_bounds=dim_lower_bound)
         
    name = 'fates_seed_dispersal_pdf_scale'
    call fates_params%RegisterParameter(name=name, dimension_shape=dimension_shape_1d, &
         dimension_names=dim_names, lower_bounds=dim_lower_bound)
         
    name = 'fates_seed_dispersal_pdf_shape'
    call fates_params%RegisterParameter(name=name, dimension_shape=dimension_shape_1d, &
         dimension_names=dim_names, lower_bounds=dim_lower_bound)

    name = 'fates_seed_dispersal_max_dist'
    call fates_params%RegisterParameter(name=name, dimension_shape=dimension_shape_1d, &
         dimension_names=dim_names, lower_bounds=dim_lower_bound)         

    name = 'fates_seed_dispersal_fraction'
    call fates_params%RegisterParameter(name=name, dimension_shape=dimension_shape_1d, &
         dimension_names=dim_names, lower_bounds=dim_lower_bound)         
         
    name = 'fates_trim_limit'
    call fates_params%RegisterParameter(name=name, dimension_shape=dimension_shape_1d, &
          dimension_names=dim_names, lower_bounds=dim_lower_bound)

    name = 'fates_trim_inc'
    call fates_params%RegisterParameter(name=name, dimension_shape=dimension_shape_1d, &
          dimension_names=dim_names, lower_bounds=dim_lower_bound)

    name = 'fates_turb_leaf_diameter'
    call fates_params%RegisterParameter(name=name, dimension_shape=dimension_shape_1d, &
          dimension_names=dim_names, lower_bounds=dim_lower_bound)

    name = 'fates_turb_z0mr'
    call fates_params%RegisterParameter(name=name, dimension_shape=dimension_shape_1d, &
          dimension_names=dim_names, lower_bounds=dim_lower_bound)

    name = 'fates_turb_displar'
    call fates_params%RegisterParameter(name=name, dimension_shape=dimension_shape_1d, &
          dimension_names=dim_names, lower_bounds=dim_lower_bound)

    name = 'fates_phen_flush_fraction'
    call fates_params%RegisterParameter(name=name, dimension_shape=dimension_shape_1d, &
          dimension_names=dim_names, lower_bounds=dim_lower_bound)

    name = 'fates_phen_cold_size_threshold'
    call fates_params%RegisterParameter(name=name, dimension_shape=dimension_shape_1d, &
          dimension_names=dim_names, lower_bounds=dim_lower_bound)


    ! Nutrient competition parameters

    name = 'fates_cnp_eca_decompmicc'
    call fates_params%RegisterParameter(name=name, dimension_shape=dimension_shape_1d, &
         dimension_names=dim_names, lower_bounds=dim_lower_bound)

    name = 'fates_cnp_eca_km_nh4'
    call fates_params%RegisterParameter(name=name, dimension_shape=dimension_shape_1d, &
         dimension_names=dim_names, lower_bounds=dim_lower_bound)

    name = 'fates_cnp_vmax_nh4'
    call fates_params%RegisterParameter(name=name, dimension_shape=dimension_shape_1d, &
         dimension_names=dim_names, lower_bounds=dim_lower_bound)

    name = 'fates_cnp_eca_km_no3'
    call fates_params%RegisterParameter(name=name, dimension_shape=dimension_shape_1d, &
         dimension_names=dim_names, lower_bounds=dim_lower_bound)

    name = 'fates_cnp_vmax_no3'
    call fates_params%RegisterParameter(name=name, dimension_shape=dimension_shape_1d, &
         dimension_names=dim_names, lower_bounds=dim_lower_bound)

    name = 'fates_cnp_eca_km_p'
    call fates_params%RegisterParameter(name=name, dimension_shape=dimension_shape_1d, &
         dimension_names=dim_names, lower_bounds=dim_lower_bound)

    name = 'fates_cnp_vmax_p'
    call fates_params%RegisterParameter(name=name, dimension_shape=dimension_shape_1d, &
         dimension_names=dim_names, lower_bounds=dim_lower_bound)

    name = 'fates_cnp_eca_km_ptase'
    call fates_params%RegisterParameter(name=name, dimension_shape=dimension_shape_1d, &
         dimension_names=dim_names, lower_bounds=dim_lower_bound)

    name = 'fates_cnp_eca_vmax_ptase'
    call fates_params%RegisterParameter(name=name, dimension_shape=dimension_shape_1d, &
         dimension_names=dim_names, lower_bounds=dim_lower_bound)

    name = 'fates_cnp_eca_alpha_ptase'
    call fates_params%RegisterParameter(name=name, dimension_shape=dimension_shape_1d, &
         dimension_names=dim_names, lower_bounds=dim_lower_bound)

    name = 'fates_cnp_eca_lambda_ptase'
    call fates_params%RegisterParameter(name=name, dimension_shape=dimension_shape_1d, &
         dimension_names=dim_names, lower_bounds=dim_lower_bound)

    name = 'fates_cnp_prescribed_nuptake'
    call fates_params%RegisterParameter(name=name, dimension_shape=dimension_shape_1d, &
          dimension_names=dim_names, lower_bounds=dim_lower_bound)

    name = 'fates_cnp_prescribed_puptake'
    call fates_params%RegisterParameter(name=name, dimension_shape=dimension_shape_1d, &
          dimension_names=dim_names, lower_bounds=dim_lower_bound)

    name = 'fates_landuse_harvest_pprod10'
    call fates_params%RegisterParameter(name=name, dimension_shape=dimension_shape_1d, &
         dimension_names=dim_names, lower_bounds=dim_lower_bound)

    name = 'fates_landuse_luc_frac_burned'
    call fates_params%RegisterParameter(name=name, dimension_shape=dimension_shape_1d, &
         dimension_names=dim_names, lower_bounds=dim_lower_bound)

    name = 'fates_landuse_luc_frac_exported'
    call fates_params%RegisterParameter(name=name, dimension_shape=dimension_shape_1d, &
         dimension_names=dim_names, lower_bounds=dim_lower_bound)

    name = 'fates_landuse_luc_pprod10'
    call fates_params%RegisterParameter(name=name, dimension_shape=dimension_shape_1d, &
         dimension_names=dim_names, lower_bounds=dim_lower_bound)
    
    name = 'fates_dev_arbitrary_pft'
    call fates_params%RegisterParameter(name=name, dimension_shape=dimension_shape_1d, &
          dimension_names=dim_names, lower_bounds=dim_lower_bound)

    ! adding the hlm_pft_map variable with two dimensions - FATES PFTno and HLM PFTno
    pftmap_dim_names(1) = dimension_name_pft
    pftmap_dim_names(2) = dimension_name_hlm_pftno

    name = 'fates_hlm_pft_map'
    call fates_params%RegisterParameter(name=name, dimension_shape=dimension_shape_2d, &
         dimension_names=pftmap_dim_names, lower_bounds=dim_lower_bound)

  end subroutine Register_PFT

  !-----------------------------------------------------------------------
  subroutine Receive_PFT(this, fates_params)

    use FatesParametersInterface, only : fates_parameters_type, param_string_length

    implicit none

    class(EDPftvarcon_type), intent(inout) :: this
    class(fates_parameters_type), intent(inout) :: fates_params

    character(len=param_string_length) :: name

    !X!    name = ''
    !X!    call fates_params%RetrieveParameter(name=name, &
    !X!         data=this%)

    name = 'fates_mort_freezetol'
    call fates_params%RetrieveParameterAllocate(name=name, &
         data=this%freezetol)

    name = 'fates_recruit_height_min'
    call fates_params%RetrieveParameterAllocate(name=name, &
         data=this%hgt_min)

    name = 'fates_fire_bark_scaler'
    call fates_params%RetrieveParameterAllocate(name=name, &
         data=this%bark_scaler)

    name = 'fates_fire_crown_kill'
    call fates_params%RetrieveParameterAllocate(name=name, &
         data=this%crown_kill)

    name = 'fates_recruit_init_density'
    call fates_params%RetrieveParameterAllocate(name=name, &
         data=this%initd)

    name = 'fates_recruit_seed_supplement'
    call fates_params%RetrieveParameterAllocate(name=name, &
         data=this%seed_suppl)

    name = 'fates_leaf_stomatal_slope_ballberry'
    call fates_params%RetrieveParameterAllocate(name=name, &
         data=this%bb_slope)

    name = 'fates_leaf_stomatal_slope_medlyn'
    call fates_params%RetrieveParameterAllocate(name=name, &
         data=this%medlyn_slope)

    name = 'fates_leaf_stomatal_intercept'
    call fates_params%RetrieveParameterAllocate(name=name, &
         data=this%stomatal_intercept)

    name = 'fates_frag_leaf_flab'
    call fates_params%RetrieveParameterAllocate(name=name, &
         data=this%lf_flab)

    name = 'fates_frag_leaf_fcel'
    call fates_params%RetrieveParameterAllocate(name=name, &
         data=this%lf_fcel)

    name = 'fates_frag_leaf_flig'
    call fates_params%RetrieveParameterAllocate(name=name, &
         data=this%lf_flig)

    name = 'fates_frag_fnrt_flab'
    call fates_params%RetrieveParameterAllocate(name=name, &
         data=this%fr_flab)

    name = 'fates_frag_fnrt_fcel'
    call fates_params%RetrieveParameterAllocate(name=name, &
         data=this%fr_fcel)

    name = 'fates_frag_fnrt_flig'
    call fates_params%RetrieveParameterAllocate(name=name, &
         data=this%fr_flig)

    name = 'fates_rad_leaf_xl'
    call fates_params%RetrieveParameterAllocate(name=name, &
         data=this%xl)

    name = 'fates_rad_leaf_clumping_index'
    call fates_params%RetrieveParameterAllocate(name=name, &
         data=this%clumping_index)

    name = 'fates_leaf_c3psn'
    call fates_params%RetrieveParameterAllocate(name=name, &
         data=this%c3psn)

    name = 'fates_nonhydro_smpso'
    call fates_params%RetrieveParameterAllocate(name=name, &
         data=this%smpso)

    name = 'fates_nonhydro_smpsc'
    call fates_params%RetrieveParameterAllocate(name=name, &
         data=this%smpsc)

    name = 'fates_maintresp_reduction_curvature'
    call fates_params%RetrieveParameterAllocate(name=name, &
          data=this%maintresp_reduction_curvature)

    name = 'fates_maintresp_reduction_intercept'
    call fates_params%RetrieveParameterAllocate(name=name, &
          data=this%maintresp_reduction_intercept)

    name = 'fates_maintresp_reduction_upthresh'
    call fates_params%RetrieveParameterAllocate(name=name, &
          data=this%maintresp_reduction_upthresh)

    name = 'fates_maintresp_leaf_atkin2017_baserate'
    call fates_params%RetrieveParameterAllocate(name=name, &
         data=this%maintresp_leaf_atkin2017_baserate)

    name = 'fates_maintresp_leaf_ryan1991_baserate'
    call fates_params%RetrieveParameterAllocate(name=name, &
         data=this%maintresp_leaf_ryan1991_baserate)

    name = 'fates_prescribed_npp_canopy'
    call fates_params%RetrieveParameterAllocate(name=name, &
         data=this%prescribed_npp_canopy)

    name = 'fates_prescribed_npp_understory'
    call fates_params%RetrieveParameterAllocate(name=name, &
         data=this%prescribed_npp_understory)

    name = 'fates_mort_prescribed_canopy'
    call fates_params%RetrieveParameterAllocate(name=name, &
         data=this%prescribed_mortality_canopy)

    name = 'fates_mort_prescribed_understory'
    call fates_params%RetrieveParameterAllocate(name=name, &
         data=this%prescribed_mortality_understory)

    name = 'fates_recruit_prescribed_rate'
    call fates_params%RetrieveParameterAllocate(name=name, &
         data=this%prescribed_recruitment)

    name = 'fates_damage_frac'
    call fates_params%RetrieveParameterAllocate(name=name, &
         data=this%damage_frac)

    name = 'fates_damage_mort_p1'
    call fates_params%RetrieveParameterAllocate(name=name, &
         data=this%damage_mort_p1)

    name = 'fates_damage_mort_p2'
    call fates_params%RetrieveParameterAllocate(name=name, &
         data=this%damage_mort_p2)
    
    name = 'fates_damage_recovery_scalar'
    call fates_params%RetrieveParameterAllocate(name=name, &
         data=this%damage_recovery_scalar)

    name = 'fates_fire_alpha_SH'
    call fates_params%RetrieveParameterAllocate(name=name, &
         data=this%fire_alpha_SH)

    name = 'fates_allom_frbstor_repro'
    call fates_params%RetrieveParameterAllocate(name=name, &
         data=this%allom_frbstor_repro)

    name = 'fates_hydro_p_taper'
    call fates_params%RetrieveParameterAllocate(name=name, &
          data=this%hydr_p_taper)

    name = 'fates_hydro_rs2'
    call fates_params%RetrieveParameterAllocate(name=name, &
          data=this%hydr_rs2)

    name = 'fates_hydro_srl'
    call fates_params%RetrieveParameterAllocate(name=name, &
          data=this%hydr_srl)

    name = 'fates_hydro_rfrac_stem'
    call fates_params%RetrieveParameterAllocate(name=name, &
          data=this%hydr_rfrac_stem)

    name = 'fates_hydro_avuln_gs'
    call fates_params%RetrieveParameterAllocate(name=name, &
          data=this%hydr_avuln_gs)

    name = 'fates_hydro_p50_gs'
    call fates_params%RetrieveParameterAllocate(name=name, &
          data=this%hydr_p50_gs)

    name = 'fates_hydro_k_lwp'
    call fates_params%RetrieveParameterAllocate(name=name, &
         data=this%hydr_k_lwp)

    name = 'fates_mort_bmort'
    call fates_params%RetrieveParameterAllocate(name=name, &
         data=this%bmort)

    name = 'fates_mort_scalar_coldstress'
    call fates_params%RetrieveParameterAllocate(name=name, &
         data=this%mort_scalar_coldstress)

    name = 'fates_mort_scalar_cstarvation'
    call fates_params%RetrieveParameterAllocate(name=name, &
         data=this%mort_scalar_cstarvation)

    name = 'fates_mort_scalar_hydrfailure'
    call fates_params%RetrieveParameterAllocate(name=name, &
         data=this%mort_scalar_hydrfailure)

    name = 'fates_mort_upthresh_cstarvation'
    call fates_params%RetrieveParameterAllocate(name=name, &
         data=this%mort_upthresh_cstarvation)


    name = 'fates_mort_ip_size_senescence'
    call fates_params%RetrieveParameterAllocate(name=name, &
         data=this%mort_ip_size_senescence)

    name = 'fates_mort_r_size_senescence'
    call fates_params%RetrieveParameterAllocate(name=name, &
         data=this%mort_r_size_senescence)

    name = 'fates_mort_ip_age_senescence'
    call fates_params%RetrieveParameterAllocate(name=name, &
         data=this%mort_ip_age_senescence)

    name = 'fates_mort_r_age_senescence'
    call fates_params%RetrieveParameterAllocate(name=name, &
         data=this%mort_r_age_senescence)

    name = 'fates_mort_scalar_coldstress'
    call fates_params%RetrieveParameterAllocate(name=name, &
         data=this%mort_scalar_coldstress)

    name = 'fates_mort_scalar_cstarvation'
    call fates_params%RetrieveParameterAllocate(name=name, &
         data=this%mort_scalar_cstarvation)

    name = 'fates_mort_upthresh_cstarvation'
    call fates_params%RetrieveParameterAllocate(name=name, &
         data=this%mort_upthresh_cstarvation)


    name = 'fates_mort_hf_sm_threshold'
    call fates_params%RetrieveParameterAllocate(name=name, &
         data=this%hf_sm_threshold)

    name = 'fates_mort_hf_flc_threshold'
    call fates_params%RetrieveParameterAllocate(name=name, &
         data=this%hf_flc_threshold)

    name = 'fates_leaf_vcmaxha'
    call fates_params%RetrieveParameterAllocate(name=name, &
         data=this%vcmaxha)

    name = 'fates_leaf_jmaxha'
    call fates_params%RetrieveParameterAllocate(name=name, &
         data=this%jmaxha)

    name = 'fates_leaf_vcmaxhd'
    call fates_params%RetrieveParameterAllocate(name=name, &
         data=this%vcmaxhd)

    name = 'fates_leaf_jmaxhd'
    call fates_params%RetrieveParameterAllocate(name=name, &
         data=this%jmaxhd)

    name = 'fates_leaf_vcmaxse'
    call fates_params%RetrieveParameterAllocate(name=name, &
         data=this%vcmaxse)

    name = 'fates_leaf_jmaxse'
    call fates_params%RetrieveParameterAllocate(name=name, &
         data=this%jmaxse)

    name = 'fates_recruit_seed_germination_rate'
    call fates_params%RetrieveParameterAllocate(name=name, &
         data=this%germination_rate)

    name = 'fates_trs_repro_frac_seed'
    call fates_params%RetrieveParameterAllocate(name=name, &
         data=this%repro_frac_seed)

    name = 'fates_trs_seedling_a_emerg'
    call fates_params%RetrieveParameterAllocate(name=name, &
         data=this%a_emerg)
             
    name = 'fates_trs_seedling_b_emerg'
    call fates_params%RetrieveParameterAllocate(name=name, &
         data=this%b_emerg)
    
    name = 'fates_trs_seedling_par_crit_germ'
    call fates_params%RetrieveParameterAllocate(name=name, &
         data=this%par_crit_germ)

    name = 'fates_trs_seedling_psi_emerg'
    call fates_params%RetrieveParameterAllocate(name=name, &
         data=this%seedling_psi_emerg)
   
    name = 'fates_trs_seedling_psi_crit'
    call fates_params%RetrieveParameterAllocate(name=name, &
         data=this%seedling_psi_crit)
    
    name = 'fates_trs_seedling_light_rec_a'
    call fates_params%RetrieveParameterAllocate(name=name, &
         data=this%seedling_light_rec_a)
    
    name = 'fates_trs_seedling_light_rec_b'
    call fates_params%RetrieveParameterAllocate(name=name, &
         data=this%seedling_light_rec_b)

    name = 'fates_trs_seedling_mdd_crit'
    call fates_params%RetrieveParameterAllocate(name=name, &
         data=this%seedling_mdd_crit)

    name = 'fates_trs_seedling_h2o_mort_a'
    call fates_params%RetrieveParameterAllocate(name=name, &
         data=this%seedling_h2o_mort_a)
    
    name = 'fates_trs_seedling_h2o_mort_b'
    call fates_params%RetrieveParameterAllocate(name=name, &
         data=this%seedling_h2o_mort_b)

    name = 'fates_trs_seedling_h2o_mort_c'
    call fates_params%RetrieveParameterAllocate(name=name, &
         data=this%seedling_h2o_mort_c)

    name = 'fates_trs_seedling_root_depth'
    call fates_params%RetrieveParameterAllocate(name=name, &
         data=this%seedling_root_depth)
                     
    name = 'fates_trs_seedling_light_mort_a'
    call fates_params%RetrieveParameterAllocate(name=name, &
         data=this%seedling_light_mort_a)

    name = 'fates_trs_seedling_light_mort_b'
    call fates_params%RetrieveParameterAllocate(name=name, &
         data=this%seedling_light_mort_b)

    name = 'fates_trs_seedling_background_mort'
    call fates_params%RetrieveParameterAllocate(name=name, &
         data=this%background_seedling_mort)
                              
    name = 'fates_frag_seed_decay_rate'
    call fates_params%RetrieveParameterAllocate(name=name, &
         data=this%seed_decay_rate)

    name = 'fates_seed_dispersal_pdf_scale'
    call fates_params%RetrieveParameterAllocate(name=name, &
         data=this%seed_dispersal_pdf_scale)
         
    name = 'fates_seed_dispersal_pdf_shape'
    call fates_params%RetrieveParameterAllocate(name=name, &
         data=this%seed_dispersal_pdf_shape)

    name = 'fates_seed_dispersal_max_dist'
    call fates_params%RetrieveParameterAllocate(name=name, &
         data=this%seed_dispersal_max_dist)
         
    name = 'fates_seed_dispersal_fraction'
    call fates_params%RetrieveParameterAllocate(name=name, &
         data=this%seed_dispersal_fraction)         
              
    name = 'fates_trim_limit'
    call fates_params%RetrieveParameterAllocate(name=name, &
          data=this%trim_limit)

    name = 'fates_trim_inc'
    call fates_params%RetrieveParameterAllocate(name=name, &
          data=this%trim_inc)

    name = 'fates_turb_leaf_diameter'
    call fates_params%RetrieveParameterAllocate(name=name, &
         data=this%dleaf)

    name = 'fates_turb_z0mr'
    call fates_params%RetrieveParameterAllocate(name=name, &
         data=this%z0mr)

    name = 'fates_turb_displar'
    call fates_params%RetrieveParameterAllocate(name=name, &
         data=this%displar)

    name = 'fates_phen_flush_fraction'
    call fates_params%RetrieveParameterAllocate(name=name, &
         data=this%phenflush_fraction)

    name = 'fates_phen_cold_size_threshold'
    call fates_params%RetrieveParameterAllocate(name=name, &
          data=this%phen_cold_size_threshold)

    name = 'fates_cnp_prescribed_nuptake'
    call fates_params%RetrieveParameterAllocate(name=name, &
         data=this%prescribed_nuptake)

    name = 'fates_cnp_prescribed_puptake'
    call fates_params%RetrieveParameterAllocate(name=name, &
         data=this%prescribed_puptake)

    name = 'fates_dev_arbitrary_pft'
    call fates_params%RetrieveParameterAllocate(name=name, &
         data=this%dev_arbitrary_pft)

    name = 'fates_cnp_eca_decompmicc'
    call fates_params%RetrieveParameterAllocate(name=name, &
         data=this%decompmicc)

    name = 'fates_cnp_eca_km_nh4'
    call fates_params%RetrieveParameterAllocate(name=name, &
         data=this%eca_km_nh4)
    
    name = 'fates_cnp_vmax_nh4'
    call fates_params%RetrieveParameterAllocate(name=name, &
         data=this%vmax_nh4)

    name = 'fates_cnp_eca_km_no3'
    call fates_params%RetrieveParameterAllocate(name=name, &
         data=this%eca_km_no3)

    name = 'fates_cnp_vmax_no3'
    call fates_params%RetrieveParameterAllocate(name=name, &
         data=this%vmax_no3)

    name = 'fates_cnp_eca_km_p'
    call fates_params%RetrieveParameterAllocate(name=name, &
         data=this%eca_km_p)

    name = 'fates_cnp_vmax_p'
    call fates_params%RetrieveParameterAllocate(name=name, &
         data=this%vmax_p)

    name = 'fates_cnp_eca_km_ptase'
    call fates_params%RetrieveParameterAllocate(name=name, &
         data=this%eca_km_ptase)

    name = 'fates_cnp_eca_vmax_ptase'
    call fates_params%RetrieveParameterAllocate(name=name, &
         data=this%eca_vmax_ptase)

    name = 'fates_cnp_eca_alpha_ptase'
    call fates_params%RetrieveParameterAllocate(name=name, &
         data=this%eca_alpha_ptase)

    name = 'fates_cnp_eca_lambda_ptase'
    call fates_params%RetrieveParameterAllocate(name=name, &
         data=this%eca_lambda_ptase)

    name = 'fates_hlm_pft_map'
    call fates_params%RetrieveParameterAllocate(name=name, &
         data=this%hlm_pft_map)

    name = 'fates_landuse_harvest_pprod10'
    call fates_params%RetrieveParameterAllocate(name=name, &
         data=this%harvest_pprod10)

    name = 'fates_landuse_luc_frac_burned'
    call fates_params%RetrieveParameterAllocate(name=name, &
         data=this%landusechange_frac_burned)

    name = 'fates_landuse_luc_frac_exported'
    call fates_params%RetrieveParameterAllocate(name=name, &
         data=this%landusechange_frac_exported)

    name = 'fates_landuse_luc_pprod10'
    call fates_params%RetrieveParameterAllocate(name=name, &
         data=this%landusechange_pprod10)

  end subroutine Receive_PFT

  !-----------------------------------------------------------------------
  subroutine Register_PFT_numrad(this, fates_params)
    ! NOTE(bja, 2017-02) these are 2-d parameters, but they are
    ! currently stored in the parameter file as separate 1-d
    ! arrays. We have to register the parameters as 1-d arrays as they
    ! are on the parameter file. We store them as 2-d in the receive step.
    use FatesParametersInterface, only : fates_parameters_type, param_string_length
    use FatesParametersInterface, only : dimension_name_pft, dimension_shape_1d

    implicit none

    class(EDPftvarcon_type), intent(inout) :: this
    class(fates_parameters_type), intent(inout) :: fates_params

    character(len=param_string_length), parameter :: dim_names(1) = (/dimension_name_pft/)
    integer, parameter :: dim_lower_bound(1) = (/ lower_bound_pft /)
    character(len=param_string_length) :: name

    !X!    name = ''
    !X!    call fates_params%RegisterParameter(name=name, dimension_shape=dimension_shape_1d, &
    !X!         dimension_names=dim_names)

    name = 'fates_rad_leaf_rhovis'
    call fates_params%RegisterParameter(name=name, dimension_shape=dimension_shape_1d, &
         dimension_names=dim_names)

    name = 'fates_rad_leaf_rhonir'
    call fates_params%RegisterParameter(name=name, dimension_shape=dimension_shape_1d, &
         dimension_names=dim_names)

    name = 'fates_rad_stem_rhovis'
    call fates_params%RegisterParameter(name=name, dimension_shape=dimension_shape_1d, &
         dimension_names=dim_names)

    name = 'fates_rad_stem_rhonir'
    call fates_params%RegisterParameter(name=name, dimension_shape=dimension_shape_1d, &
         dimension_names=dim_names)

    name = 'fates_rad_leaf_tauvis'
    call fates_params%RegisterParameter(name=name, dimension_shape=dimension_shape_1d, &
         dimension_names=dim_names)

    name = 'fates_rad_leaf_taunir'
    call fates_params%RegisterParameter(name=name, dimension_shape=dimension_shape_1d, &
         dimension_names=dim_names)

    name = 'fates_rad_stem_tauvis'
    call fates_params%RegisterParameter(name=name, dimension_shape=dimension_shape_1d, &
         dimension_names=dim_names)

    name = 'fates_rad_stem_taunir'
    call fates_params%RegisterParameter(name=name, dimension_shape=dimension_shape_1d, &
         dimension_names=dim_names)

  end subroutine Register_PFT_numrad

  !-----------------------------------------------------------------------
  subroutine Receive_PFT_numrad(this, fates_params)
    ! NOTE(bja, 2017-02) these are 2-d parameters, but they are
    ! currently stored in the parameter file as separate 1-d arrays.
    ! We can't allocate slices of arrays separately, so we have to
    ! manually allocate the memory here, retrieve into a dummy array,
    ! and copy. All parameters in this subroutine are sized the same,
    ! so we can reused the dummy array. If someone wants to cleanup
    ! the input file, all this complexity can be removed.
    use FatesParametersInterface, only : fates_parameters_type
    use FatesParametersInterface, only : param_string_length, max_dimensions

    implicit none

    class(EDPftvarcon_type), intent(inout) :: this
    class(fates_parameters_type), intent(inout) :: fates_params

    character(len=param_string_length) :: name

    !X!    name = ''
    !X!    call fates_params%RetrieveParameter(name=name, &
    !X!         data=this%)

    integer :: index
    integer :: dimension_shape
    integer :: dimension_sizes(max_dimensions)
    character(len=param_string_length) :: dimension_names(max_dimensions)
    logical :: is_host_param

    integer :: lower_bound_1, upper_bound_1, lower_bound_2, upper_bound_2
    real(r8), allocatable :: dummy_data(:)

    ! Fetch metadata from a representative variable. All variables
    ! called by this subroutine must be dimensioned the same way!
    name = 'fates_rad_leaf_rhovis'
    index = fates_params%FindIndex(name)
    call fates_params%GetMetaData(index, name, dimension_shape, dimension_sizes, dimension_names, is_host_param)
    lower_bound_1 = lower_bound_pft
    upper_bound_1 = lower_bound_pft + dimension_sizes(1) - 1
    lower_bound_2 = lower_bound_general
    upper_bound_2 = maxSWb      ! When we have radiation parameters read in as a vector
                                ! We will compare the vector dimension size that we
                                ! read-in to the parameterized size that fates expects

    allocate(dummy_data(lower_bound_1:upper_bound_1))

    !
    ! received rhol data
    !
    allocate(this%rhol(lower_bound_1:upper_bound_1, lower_bound_2:upper_bound_2))

    name = 'fates_rad_leaf_rhovis'
    call fates_params%RetrieveParameter(name=name, &
         data=dummy_data)
    this%rhol(lower_bound_1:upper_bound_1, ivis) = dummy_data

    name = 'fates_rad_leaf_rhonir'
    call fates_params%RetrieveParameter(name=name, &
         data=dummy_data)
    this%rhol(lower_bound_1:upper_bound_1, inir) = dummy_data

    !
    ! received rhos data
    !
    allocate(this%rhos(lower_bound_1:upper_bound_1, lower_bound_2:upper_bound_2))

    name = 'fates_rad_stem_rhovis'
    call fates_params%RetrieveParameter(name=name, &
         data=dummy_data)
    this%rhos(lower_bound_1:upper_bound_1, ivis) = dummy_data

    name = 'fates_rad_stem_rhonir'
    call fates_params%RetrieveParameter(name=name, &
         data=dummy_data)
    this%rhos(lower_bound_1:upper_bound_1, inir) = dummy_data

    !
    ! received taul data
    !
    allocate(this%taul(lower_bound_1:upper_bound_1, lower_bound_2:upper_bound_2))

    name = 'fates_rad_leaf_tauvis'
    call fates_params%RetrieveParameter(name=name, &
         data=dummy_data)
    this%taul(lower_bound_1:upper_bound_1, ivis) = dummy_data

    name = 'fates_rad_leaf_taunir'
    call fates_params%RetrieveParameter(name=name, &
         data=dummy_data)
    this%taul(lower_bound_1:upper_bound_1, inir) = dummy_data

    !
    ! received taus data
    !
    allocate(this%taus(lower_bound_1:upper_bound_1, lower_bound_2:upper_bound_2))

    name = 'fates_rad_stem_tauvis'
    call fates_params%RetrieveParameter(name=name, &
         data=dummy_data)
    this%taus(lower_bound_1:upper_bound_1, ivis) = dummy_data

    name = 'fates_rad_stem_taunir'
    call fates_params%RetrieveParameter(name=name, &
         data=dummy_data)
    this%taus(lower_bound_1:upper_bound_1, inir) = dummy_data

  end subroutine Receive_PFT_numrad


  ! -----------------------------------------------------------------------

  subroutine Register_PFT_leafage(this, fates_params)

    use FatesParametersInterface, only : fates_parameters_type, param_string_length
    use FatesParametersInterface, only : max_dimensions, dimension_name_leaf_age
    use FatesParametersInterface, only : dimension_name_pft, dimension_shape_2d

    implicit none

    class(EDPftvarcon_type), intent(inout) :: this
    class(fates_parameters_type), intent(inout) :: fates_params

    integer, parameter :: dim_lower_bound(2) = (/ lower_bound_pft, lower_bound_general /)
    character(len=param_string_length) :: dim_names(2)
    character(len=param_string_length) :: name

    dim_names(1) = dimension_name_pft
    dim_names(2) = dimension_name_leaf_age

    name = 'fates_leaf_vcmax25top'
    call fates_params%RegisterParameter(name=name, dimension_shape=dimension_shape_2d, &
         dimension_names=dim_names, lower_bounds=dim_lower_bound)


    return
  end subroutine Register_PFT_leafage




  ! =====================================================================================

  subroutine Receive_PFT_leafage(this, fates_params)

     use FatesParametersInterface, only : fates_parameters_type
     use FatesParametersInterface, only : param_string_length

     implicit none

     class(EDPftvarcon_type), intent(inout) :: this
     class(fates_parameters_type), intent(inout) :: fates_params

     character(len=param_string_length) :: name

     name = 'fates_leaf_vcmax25top'
     call fates_params%RetrieveParameterAllocate(name=name, &
          data=this%vcmax25top)

     return
   end subroutine Receive_PFT_leafage

  ! =====================================================================================

  subroutine Register_PFT_hydr_organs(this, fates_params)

    use FatesParametersInterface, only : fates_parameters_type, param_string_length
    use FatesParametersInterface, only : max_dimensions, dimension_name_hydr_organs
    use FatesParametersInterface, only : dimension_name_pft, dimension_shape_2d

    implicit none

    class(EDPftvarcon_type), intent(inout) :: this
    class(fates_parameters_type), intent(inout) :: fates_params

    integer, parameter :: dim_lower_bound(2) = (/ lower_bound_pft, lower_bound_general /)
    character(len=param_string_length) :: dim_names(2)
    character(len=param_string_length) :: name

    ! NOTE(bja, 2017-01) initialization doesn't seem to work correctly
    ! if dim_names has a parameter qualifier.
    dim_names(1) = dimension_name_pft
    dim_names(2) = dimension_name_hydr_organs

    name = 'fates_hydro_vg_alpha_node'
    call fates_params%RegisterParameter(name=name, dimension_shape=dimension_shape_2d, &
         dimension_names=dim_names, lower_bounds=dim_lower_bound)

    name = 'fates_hydro_vg_m_node'
    call fates_params%RegisterParameter(name=name, dimension_shape=dimension_shape_2d, &
         dimension_names=dim_names, lower_bounds=dim_lower_bound)

    name = 'fates_hydro_vg_n_node'
    call fates_params%RegisterParameter(name=name, dimension_shape=dimension_shape_2d, &
          dimension_names=dim_names, lower_bounds=dim_lower_bound)

    name = 'fates_hydro_avuln_node'
    call fates_params%RegisterParameter(name=name, dimension_shape=dimension_shape_2d, &
          dimension_names=dim_names, lower_bounds=dim_lower_bound)

    name = 'fates_hydro_p50_node'
    call fates_params%RegisterParameter(name=name, dimension_shape=dimension_shape_2d, &
          dimension_names=dim_names, lower_bounds=dim_lower_bound)

    name = 'fates_hydro_thetas_node'
    call fates_params%RegisterParameter(name=name, dimension_shape=dimension_shape_2d, &
          dimension_names=dim_names, lower_bounds=dim_lower_bound)

    name = 'fates_hydro_epsil_node'
    call fates_params%RegisterParameter(name=name, dimension_shape=dimension_shape_2d, &
          dimension_names=dim_names, lower_bounds=dim_lower_bound)

    name = 'fates_hydro_pitlp_node'
    call fates_params%RegisterParameter(name=name, dimension_shape=dimension_shape_2d, &
          dimension_names=dim_names, lower_bounds=dim_lower_bound)

    name = 'fates_hydro_resid_node'
    call fates_params%RegisterParameter(name=name, dimension_shape=dimension_shape_2d, &
          dimension_names=dim_names, lower_bounds=dim_lower_bound)

    name = 'fates_hydro_fcap_node'
    call fates_params%RegisterParameter(name=name, dimension_shape=dimension_shape_2d, &
          dimension_names=dim_names, lower_bounds=dim_lower_bound)

    name = 'fates_hydro_pinot_node'
    call fates_params%RegisterParameter(name=name, dimension_shape=dimension_shape_2d, &
          dimension_names=dim_names, lower_bounds=dim_lower_bound)

    name = 'fates_hydro_kmax_node'
    call fates_params%RegisterParameter(name=name, dimension_shape=dimension_shape_2d, &
          dimension_names=dim_names, lower_bounds=dim_lower_bound)

    name = 'fates_hydro_vg_alpha_node'
    call fates_params%RegisterParameter(name=name, dimension_shape=dimension_shape_2d, &
          dimension_names=dim_names, lower_bounds=dim_lower_bound)

    name = 'fates_hydro_vg_m_node'
    call fates_params%RegisterParameter(name=name, dimension_shape=dimension_shape_2d, &
          dimension_names=dim_names, lower_bounds=dim_lower_bound)

    name = 'fates_hydro_vg_n_node'
    call fates_params%RegisterParameter(name=name, dimension_shape=dimension_shape_2d, &
         dimension_names=dim_names, lower_bounds=dim_lower_bound)

  end subroutine Register_PFT_hydr_organs

  !-----------------------------------------------------------------------

  subroutine Receive_PFT_hydr_organs(this, fates_params)

     use FatesParametersInterface, only : fates_parameters_type
     use FatesParametersInterface, only : param_string_length

     implicit none

     class(EDPftvarcon_type), intent(inout) :: this
     class(fates_parameters_type), intent(inout) :: fates_params

     character(len=param_string_length) :: name


     name = 'fates_hydro_vg_alpha_node'
     call fates_params%RetrieveParameterAllocate(name=name, &
          data=this%hydr_vg_alpha_node)

     name = 'fates_hydro_vg_m_node'
     call fates_params%RetrieveParameterAllocate(name=name, &
           data=this%hydr_vg_m_node)

     name = 'fates_hydro_vg_n_node'
     call fates_params%RetrieveParameterAllocate(name=name, &
          data=this%hydr_vg_n_node)

     name = 'fates_hydro_avuln_node'
     call fates_params%RetrieveParameterAllocate(name=name, &
           data=this%hydr_avuln_node)

     name = 'fates_hydro_p50_node'
     call fates_params%RetrieveParameterAllocate(name=name, &
           data=this%hydr_p50_node)

     name = 'fates_hydro_thetas_node'
     call fates_params%RetrieveParameterAllocate(name=name, &
           data=this%hydr_thetas_node)

     name = 'fates_hydro_epsil_node'
     call fates_params%RetrieveParameterAllocate(name=name, &
           data=this%hydr_epsil_node)

     name = 'fates_hydro_pitlp_node'
     call fates_params%RetrieveParameterAllocate(name=name, &
           data=this%hydr_pitlp_node)

     name = 'fates_hydro_resid_node'
     call fates_params%RetrieveParameterAllocate(name=name, &
           data=this%hydr_resid_node)

     name = 'fates_hydro_fcap_node'
     call fates_params%RetrieveParameterAllocate(name=name, &
           data=this%hydr_fcap_node)

     name = 'fates_hydro_pinot_node'
     call fates_params%RetrieveParameterAllocate(name=name, &
           data=this%hydr_pinot_node)

     name = 'fates_hydro_kmax_node'
     call fates_params%RetrieveParameterAllocate(name=name, &
           data=this%hydr_kmax_node)

     name = 'fates_hydro_vg_alpha_node'
     call fates_params%RetrieveParameterAllocate(name=name, &
          data=this%hydr_vg_alpha_node)

     name = 'fates_hydro_vg_m_node'
     call fates_params%RetrieveParameterAllocate(name=name, &
          data=this%hydr_vg_m_node)

     name = 'fates_hydro_vg_n_node'
     call fates_params%RetrieveParameterAllocate(name=name, &
          data=this%hydr_vg_n_node)

  end subroutine Receive_PFT_hydr_organs

  ! ===============================================================================================

  subroutine FatesReportPFTParams(is_master)

     ! Argument
     logical, intent(in) :: is_master  ! Only log if this is the master proc

     logical, parameter :: debug_report = .false.
     character(len=32),parameter :: fmt0 = '(a,100(F12.4,1X))'

     integer :: npft,ipft

     npft = size(EDPftvarcon_inst%initd,1)

     if(debug_report .and. is_master) then

        if(npft>100)then
           write(fates_log(),*) 'you are trying to report pft parameters during initialization'
           write(fates_log(),*) 'but you have so many that it is over-running the format spec'
           write(fates_log(),*) 'simply bump up the muptiplier in parameter fmt0 shown above'
           call endrun(msg=errMsg(sourcefile, __LINE__))
        end if

        write(fates_log(),*) '-----------  FATES PFT Parameters -----------------'
        write(fates_log(),fmt0) 'freezetol = ',EDPftvarcon_inst%freezetol
        write(fates_log(),fmt0) 'hgt_min = ',EDPftvarcon_inst%hgt_min
        write(fates_log(),fmt0) 'dleaf = ',EDPftvarcon_inst%dleaf
        write(fates_log(),fmt0) 'z0mr = ',EDPftvarcon_inst%z0mr
        write(fates_log(),fmt0) 'displar = ',EDPftvarcon_inst%displar
        write(fates_log(),fmt0) 'bark_scaler = ',EDPftvarcon_inst%bark_scaler
        write(fates_log(),fmt0) 'crown_kill = ',EDPftvarcon_inst%crown_kill
        write(fates_log(),fmt0) 'initd = ',EDPftvarcon_inst%initd
        write(fates_log(),fmt0) 'seed_suppl = ',EDPftvarcon_inst%seed_suppl
        write(fates_log(),fmt0) 'bb_slope = ',EDPftvarcon_inst%bb_slope
        write(fates_log(),fmt0) 'medlyn_slope = ',EDPftvarcon_inst%medlyn_slope
        write(fates_log(),fmt0) 'stomatal_intercept = ',EDPftvarcon_inst%stomatal_intercept
        write(fates_log(),fmt0) 'lf_flab = ',EDPftvarcon_inst%lf_flab
        write(fates_log(),fmt0) 'lf_fcel = ',EDPftvarcon_inst%lf_fcel
        write(fates_log(),fmt0) 'lf_flig = ',EDPftvarcon_inst%lf_flig
        write(fates_log(),fmt0) 'fr_flab = ',EDPftvarcon_inst%fr_flab
        write(fates_log(),fmt0) 'fr_fcel = ',EDPftvarcon_inst%fr_fcel
        write(fates_log(),fmt0) 'fr_flig = ',EDPftvarcon_inst%fr_flig
        write(fates_log(),fmt0) 'xl = ',EDPftvarcon_inst%xl
        write(fates_log(),fmt0) 'clumping_index = ',EDPftvarcon_inst%clumping_index
        write(fates_log(),fmt0) 'c3psn = ',EDPftvarcon_inst%c3psn
        write(fates_log(),fmt0) 'vcmax25top = ',EDPftvarcon_inst%vcmax25top
        write(fates_log(),fmt0) 'smpso = ',EDPftvarcon_inst%smpso
        write(fates_log(),fmt0) 'smpsc = ',EDPftvarcon_inst%smpsc
        write(fates_log(),fmt0) 'bmort = ',EDPftvarcon_inst%bmort
        write(fates_log(),fmt0) 'mort_ip_size_senescence = ', EDPftvarcon_inst%mort_ip_size_senescence
        write(fates_log(),fmt0) 'mort_r_size_senescence = ', EDPftvarcon_inst%mort_r_size_senescence
        write(fates_log(),fmt0) 'mort_ip_age_senescence = ', EDPftvarcon_inst%mort_ip_age_senescence
        write(fates_log(),fmt0) 'mort_r_age_senescence = ', EDPftvarcon_inst%mort_r_age_senescence
        write(fates_log(),fmt0) 'mort_scalar_coldstress = ',EDPftvarcon_inst%mort_scalar_coldstress
        write(fates_log(),fmt0) 'mort_scalar_cstarvation = ',EDPftvarcon_inst%mort_scalar_cstarvation
        write(fates_log(),fmt0) 'mort_scalar_hydrfailure = ',EDPftvarcon_inst%mort_scalar_hydrfailure
        write(fates_log(),fmt0) 'mort_upthresh_cstarvation = ',EDPftvarcon_inst%mort_upthresh_cstarvation
        write(fates_log(),fmt0) 'hf_sm_threshold = ',EDPftvarcon_inst%hf_sm_threshold
        write(fates_log(),fmt0) 'hf_flc_threshold = ',EDPftvarcon_inst%hf_flc_threshold
        write(fates_log(),fmt0) 'vcmaxha = ',EDPftvarcon_inst%vcmaxha
        write(fates_log(),fmt0) 'jmaxha = ',EDPftvarcon_inst%jmaxha
        write(fates_log(),fmt0) 'vcmaxhd = ',EDPftvarcon_inst%vcmaxhd
        write(fates_log(),fmt0) 'jmaxhd = ',EDPftvarcon_inst%jmaxhd
        write(fates_log(),fmt0) 'vcmaxse = ',EDPftvarcon_inst%vcmaxse
        write(fates_log(),fmt0) 'jmaxse = ',EDPftvarcon_inst%jmaxse
        write(fates_log(),fmt0) 'germination_timescale = ',EDPftvarcon_inst%germination_rate
        write(fates_log(),fmt0) 'seed_decay_turnover = ',EDPftvarcon_inst%seed_decay_rate
        write(fates_log(),fmt0) 'seed_dispersal_pdf_scale = ',EDPftvarcon_inst%seed_dispersal_pdf_scale
        write(fates_log(),fmt0) 'seed_dispersal_pdf_shape = ',EDPftvarcon_inst%seed_dispersal_pdf_shape
        write(fates_log(),fmt0) 'seed_dispersal_max_dist = ',EDPftvarcon_inst%seed_dispersal_max_dist
        write(fates_log(),fmt0) 'seed_dispersal_fraction = ',EDPftvarcon_inst%seed_dispersal_fraction        
        write(fates_log(),fmt0) 'repro_frac_seed = ',EDPftvarcon_inst%repro_frac_seed
        write(fates_log(),fmt0) 'a_emerg = ',EDPftvarcon_inst%a_emerg
        write(fates_log(),fmt0) 'b_emerg = ',EDPftvarcon_inst%b_emerg
        write(fates_log(),fmt0) 'par_crit_germ = ',EDPftvarcon_inst%par_crit_germ
        write(fates_log(),fmt0) 'seedling_psi_emerg = ',EDPftvarcon_inst%seedling_psi_emerg
        write(fates_log(),fmt0) 'seedling_psi_crit = ',EDPftvarcon_inst%seedling_psi_crit
        write(fates_log(),fmt0) 'seedling_mdd_crit = ',EDPftvarcon_inst%seedling_mdd_crit
        write(fates_log(),fmt0) 'seedling_light_rec_a = ',EDPftvarcon_inst%seedling_light_rec_a
        write(fates_log(),fmt0) 'seedling_light_rec_b = ',EDPftvarcon_inst%seedling_light_rec_b
        write(fates_log(),fmt0) 'background_seedling_mort = ',EDPftvarcon_inst%background_seedling_mort
        write(fates_log(),fmt0) 'seedling_root_depth = ',EDPftvarcon_inst%seedling_root_depth        
        write(fates_log(),fmt0) 'seedling_h2o_mort_a = ',EDPftvarcon_inst%seedling_h2o_mort_a        
        write(fates_log(),fmt0) 'seedling_h2o_mort_b = ',EDPftvarcon_inst%seedling_h2o_mort_b        
        write(fates_log(),fmt0) 'seedling_h2o_mort_c = ',EDPftvarcon_inst%seedling_h2o_mort_c        
        write(fates_log(),fmt0) 'trim_limit = ',EDPftvarcon_inst%trim_limit
        write(fates_log(),fmt0) 'trim_inc = ',EDPftvarcon_inst%trim_inc
        write(fates_log(),fmt0) 'rhol = ',EDPftvarcon_inst%rhol
        write(fates_log(),fmt0) 'rhos = ',EDPftvarcon_inst%rhos
        write(fates_log(),fmt0) 'taul = ',EDPftvarcon_inst%taul
        write(fates_log(),fmt0) 'taus = ',EDPftvarcon_inst%taus
        write(fates_log(),fmt0) 'phen_flush_fraction',EDpftvarcon_inst%phenflush_fraction
        write(fates_log(),fmt0) 'phen_cold_size_threshold = ',EDPftvarcon_inst%phen_cold_size_threshold
        write(fates_log(),fmt0) 'fire_alpha_SH = ',EDPftvarcon_inst%fire_alpha_SH
        write(fates_log(),fmt0) 'allom_frbstor_repro = ',EDPftvarcon_inst%allom_frbstor_repro
        write(fates_log(),fmt0) 'hydro_p_taper = ',EDPftvarcon_inst%hydr_p_taper
        write(fates_log(),fmt0) 'hydro_rs2 = ',EDPftvarcon_inst%hydr_rs2
        write(fates_log(),fmt0) 'hydro_srl = ',EDPftvarcon_inst%hydr_srl
        write(fates_log(),fmt0) 'hydro_rfrac_stem = ',EDPftvarcon_inst%hydr_rfrac_stem
        write(fates_log(),fmt0) 'hydro_avuln_gs = ',EDPftvarcon_inst%hydr_avuln_gs
        write(fates_log(),fmt0) 'hydro_k_lwp = ',EDPftvarcon_inst%hydr_k_lwp
        write(fates_log(),fmt0) 'hydro_p50_gs = ',EDPftvarcon_inst%hydr_p50_gs
        write(fates_log(),fmt0) 'hydro_avuln_node = ',EDPftvarcon_inst%hydr_avuln_node
        write(fates_log(),fmt0) 'hydro_p50_node = ',EDPftvarcon_inst%hydr_p50_node
        write(fates_log(),fmt0) 'hydro_thetas_node = ',EDPftvarcon_inst%hydr_thetas_node
        write(fates_log(),fmt0) 'hydro_epsil_node = ',EDPftvarcon_inst%hydr_epsil_node
        write(fates_log(),fmt0) 'hydro_pitlp_node = ',EDPftvarcon_inst%hydr_pitlp_node
        write(fates_log(),fmt0) 'hydro_resid_node = ',EDPftvarcon_inst%hydr_resid_node
        write(fates_log(),fmt0) 'hydro_fcap_node = ',EDPftvarcon_inst%hydr_fcap_node
        write(fates_log(),fmt0) 'hydro_pinot_node = ',EDPftvarcon_inst%hydr_pinot_node
        write(fates_log(),fmt0) 'hydro_kmax_node = ',EDPftvarcon_inst%hydr_kmax_node
        write(fates_log(),fmt0) 'hlm_pft_map = ', EDPftvarcon_inst%hlm_pft_map
        write(fates_log(),fmt0) 'hydro_vg_alpha_node  = ',EDPftvarcon_inst%hydr_vg_alpha_node
        write(fates_log(),fmt0) 'hydro_vg_m_node  = ',EDPftvarcon_inst%hydr_vg_m_node
        write(fates_log(),fmt0) 'hydro_vg_n_node  = ',EDPftvarcon_inst%hydr_vg_n_node
        write(fates_log(),*) '-------------------------------------------------'

     end if

  end subroutine FatesReportPFTParams


  ! =====================================================================================

  subroutine FatesCheckParams(is_master)

     ! ----------------------------------------------------------------------------------
     !
     ! This subroutine performs logical checks on user supplied parameters.  It cross
     ! compares various parameters and will fail if they don't make sense.
     ! Examples:
     ! A tree can not be defined as both evergreen and deciduous.  A woody plant
     ! cannot have a structural biomass allometry intercept of 0, and a non-woody
     ! plant (grass) can't have a non-zero intercept...
     ! -----------------------------------------------------------------------------------
    use FatesConstantsMod  , only : fates_check_param_set
    use FatesConstantsMod  , only : itrue, ifalse
    use FatesConstantsMod, only : tfrz => t_water_freeze_k_1atm
    use FatesConstantsMod, only : lmr_r_1
    use FatesConstantsMod, only : lmr_r_2
    use EDParamsMod        , only : logging_mechanical_frac, logging_collateral_frac
    use EDParamsMod        , only : logging_direct_frac,logging_export_frac
    use EDParamsMod        , only : radiation_model
    use FatesInterfaceTypesMod, only : hlm_use_fixed_biogeog,hlm_use_sp, hlm_name
    use FatesInterfaceTypesMod, only : hlm_use_inventory_init
<<<<<<< HEAD
    use FatesInterfaceTypesMod, only : hlm_use_nocomp
    use EDParamsMod        , only : max_nocomp_pfts_by_landuse, maxpatches_by_landuse
    use FatesConstantsMod  , only : n_landuse_cats

=======
    
>>>>>>> 81be091e
     ! Argument
     logical, intent(in) :: is_master    ! Only log if this is the master proc

     character(len=32),parameter :: fmt0 = '(a,100(F12.4,1X))'

     integer :: npft     ! number of PFTs
     integer :: ipft     ! pft index
     integer :: nleafage ! size of the leaf age class array
     integer :: iage     ! leaf age class index
     integer :: norgans  ! size of the plant organ dimension
     integer  :: hlm_pft    ! used in fixed biogeog mode
     integer  :: fates_pft  ! used in fixed biogeog mode
     integer  :: i_lu    ! land use index

     real(r8) :: sumarea    ! area of PFTs in nocomp mode.
     real(r8) :: neg_lmr_temp ! temperature at which lmr would got negative 
     real(r8) :: r_0 ! base respiartion rate, PFT-dependent
     real(r8) :: lnc_top ! leaf nitrogen content at top of canopy
     
     
     npft = size(EDPftvarcon_inst%freezetol,1)

     if(.not.is_master) return

     if(radiation_model.ne.1) then
        write(fates_log(),*) 'The only available canopy radiation model'
        write(fates_log(),*) 'is the Norman scheme: fates_rad_model = 1'
        write(fates_log(),*) 'The two-stream scheme is not available yet'
        write(fates_log(),*) 'You specified fates_rad_model = ',radiation_model
        write(fates_log(),*) 'Aborting'
        call endrun(msg=errMsg(sourcefile, __LINE__))
     end if

     if(.not.any(regeneration_model == [default_regeneration, &
                                        TRS_regeneration, &
                                        TRS_no_seedling_dyn] )) then
        write(fates_log(),*) 'The regeneration model must be set to a known model type'
        write(fates_log(),*) 'the default is 1, and the Hanbury-Brown models are 2 and 3'
        write(fates_log(),*) 'You specified fates_regeneration_model = ',regeneration_model
        write(fates_log(),*) 'Aborting'
        call endrun(msg=errMsg(sourcefile, __LINE__))
     end if


     select case (hlm_parteh_mode)
     case (prt_cnp_flex_allom_hyp)

        ! Check to see if either RD/ECA/MIC is turned on

        if (.not.( (trim(hlm_nu_com).eq.'RD') .or. (trim(hlm_nu_com).eq.'ECA'))) then
           write(fates_log(),*) 'FATES PARTEH with allometric flexible CNP must have'
           write(fates_log(),*) 'a valid BGC model enabled: RD,ECA,MIC or SYN'
           write(fates_log(),*) 'nu_comp: ',trim(hlm_nu_com)
           write(fates_log(),*) 'Aborting'
           call endrun(msg=errMsg(sourcefile, __LINE__))
        end if

        
        ! If nitrogen is turned on, check to make sure there are valid ammonium
        ! parameters
        if(hlm_nitrogen_spec>0)then
           if (trim(hlm_nu_com).eq.'ECA') then

              if(any(EDpftvarcon_inst%eca_km_nh4(:)<0._r8) ) then
                 write(fates_log(),*) 'ECA with nitrogen is turned on'
                 write(fates_log(),*) 'bad ECA km value(s) for nh4: ',EDpftvarcon_inst%eca_km_nh4(:)
                 write(fates_log(),*) 'Aborting'
                 call endrun(msg=errMsg(sourcefile, __LINE__))
              end if

              if(hlm_nitrogen_spec==2)then
                 if(any(EDpftvarcon_inst%eca_km_no3(:)<0._r8)) then
                    write(fates_log(),*) 'ECA with nit/denitr is turned on'
                    write(fates_log(),*) 'bad ECA km value(s) for no3: ',EDpftvarcon_inst%eca_km_no3(:)
                    write(fates_log(),*) 'Aborting'
                    call endrun(msg=errMsg(sourcefile, __LINE__))
                 end if
              end if

           end if
        end if
        
        ! If any PFTs are specified as either prescribed N or P uptake
        ! then they all must be !
        
        if (any(EDPftvarcon_inst%prescribed_nuptake(:) < -nearzero ) .or. &
             any(EDPftvarcon_inst%prescribed_nuptake(:) > 10._r8 ) ) then
           write(fates_log(),*) 'Negative values for EDPftvarcon_inst%prescribed_nuptake(:)'
           write(fates_log(),*) 'are not allowed. Reasonable ranges for this parameter are zero'
           write(fates_log(),*) 'to something slightly larger than 1, so we set a cap at 10.'
           write(fates_log(),*) 'Set to zero to turn off and use coupled nutrients.'
           write(fates_log(),*) ' Aborting'
           call endrun(msg=errMsg(sourcefile, __LINE__))
        elseif (any(abs(EDPftvarcon_inst%prescribed_nuptake(:)) > nearzero )) then
           if(.not.all(abs(EDPftvarcon_inst%prescribed_nuptake(:)) > nearzero )) then
              write(fates_log(),*) 'If any PFTs are specified as having prescribed N'
              write(fates_log(),*) 'uptake, then they must all. Note, prescribed'
              write(fates_log(),*) 'rates are associated with any value abs(x)>nearzero'
              write(fates_log(),*) 'EDPftvarcon_inst%prescribed_nuptake(:):', &
                   EDPftvarcon_inst%prescribed_nuptake(:)
              write(fates_log(),*) ' Aborting'
              call endrun(msg=errMsg(sourcefile, __LINE__))
           end if
        end if
        
        
     case (prt_carbon_allom_hyp)
        ! No additional checks needed for now.
        continue

     case default

        write(fates_log(),*) 'FATES Plant Allocation and Reactive Transport has'
        write(fates_log(),*) 'only 2 modules supported, allometric carbon and CNP.'
        write(fates_log(),*) 'fates_parteh_mode must be set to 1 or 2 in the namelist'
        write(fates_log(),*) 'Aborting'
        call endrun(msg=errMsg(sourcefile, __LINE__))
     end select

     ! logging parameters, make sure they make sense
     if ( (logging_mechanical_frac + logging_collateral_frac + logging_direct_frac) .gt. 1._r8) then
        write(fates_log(),*) 'the sum of logging_mechanical_frac + logging_collateral_frac + logging_direct_frac'
        write(fates_log(),*) 'must be less than or equal to 1.'
        write(fates_log(),*) 'Exiting'
        call endrun(msg=errMsg(sourcefile, __LINE__))
     endif

     ! Same for phosphorus
     if (any(EDPftvarcon_inst%prescribed_puptake(:) < -nearzero ) .or. &
          any(EDPftvarcon_inst%prescribed_puptake(:) > 10._r8 )) then
        write(fates_log(),*) 'Negative values for EDPftvarcon_inst%prescribed_puptake(:)'
        write(fates_log(),*) 'are not allowed. Reasonable ranges for this parameter are zero'
        write(fates_log(),*) 'to something slightly larger than 1, so we set a cap at 10.'
        write(fates_log(),*) 'Set to zero or unset to turn off and use coupled nutrients.'
        write(fates_log(),*) ' Aborting'
        call endrun(msg=errMsg(sourcefile, __LINE__))
     elseif (any(abs(EDPftvarcon_inst%prescribed_puptake(:)) > nearzero )) then
        if(.not.all(abs(EDPftvarcon_inst%prescribed_puptake(:)) > nearzero )) then
           write(fates_log(),*) 'If any PFTs are specified as having prescribed P'
           write(fates_log(),*) 'uptake, then they must all. Note, prescribed'
           write(fates_log(),*) 'rates are associated with any value abs(x)>nearzero'
           write(fates_log(),*) 'EDPftvarcon_inst%prescribed_puptake(:):', &
                EDPftvarcon_inst%prescribed_puptake(:)
           write(fates_log(),*) ' Aborting'
           call endrun(msg=errMsg(sourcefile, __LINE__))
        end if
     end if

     do ipft = 1,npft

        ! xl must be between -0.4 and 0.6 according to Bonan (2019) doi:10.1017/9781107339217 pg. 238
        !-----------------------------------------------------------------------------------
        if (EDPftvarcon_inst%xl(ipft) < -0.4 .or. EDPftvarcon_inst%xl(ipft) > 0.6) then
          write(fates_log(),*) 'fates_rad_leaf_xl for pft ', ipft, ' is outside the allowed range of -0.6 to 0.4'
          write(fates_log(),*) 'Aborting'
          call endrun(msg=errMsg(sourcefile, __LINE__))
        end if 

        ! Check that the seed dispersal parameters are all set if one of them is set
        !-----------------------------------------------------------------------------------
        if (( EDPftvarcon_inst%seed_dispersal_pdf_scale(ipft) < fates_check_param_set ) .and. &
            (( EDPftvarcon_inst%seed_dispersal_max_dist(ipft) > fates_check_param_set  ) .or. &
             (  EDPftvarcon_inst%seed_dispersal_pdf_shape(ipft) > fates_check_param_set  ) .or. &
             (  EDPftvarcon_inst%seed_dispersal_fraction(ipft) > fates_check_param_set ))) then

        write(fates_log(),*) 'Seed dispersal is on per fates_seed_dispersal_pdf_scale being set'
        write(fates_log(),*) 'Please provide values for all other seed_dispersal parameters'
        write(fates_log(),*) 'See Bullock et al. (2017) for reasonable values'
        write(fates_log(),*) 'Aborting'
        call endrun(msg=errMsg(sourcefile, __LINE__))
        end if

        if (( EDPftvarcon_inst%seed_dispersal_pdf_shape(ipft) < fates_check_param_set ) .and. &
            (( EDPftvarcon_inst%seed_dispersal_max_dist(ipft) > fates_check_param_set  ) .or. &
             (  EDPftvarcon_inst%seed_dispersal_pdf_scale(ipft) > fates_check_param_set  ) .or. &
             (  EDPftvarcon_inst%seed_dispersal_fraction(ipft) > fates_check_param_set ))) then

        write(fates_log(),*) 'Seed dispersal is on per fates_seed_dispersal_pdf_shape being set'
        write(fates_log(),*) 'Please provide values for all other seed_dispersal parameters'
        write(fates_log(),*) 'See Bullock et al. (2017) for reasonable values'
        write(fates_log(),*) 'Aborting'
        call endrun(msg=errMsg(sourcefile, __LINE__))
        end if
        
        if (( EDPftvarcon_inst%seed_dispersal_max_dist(ipft) < fates_check_param_set ) .and. &
            ((  EDPftvarcon_inst%seed_dispersal_pdf_shape(ipft) > fates_check_param_set  ) .or. &
             (  EDPftvarcon_inst%seed_dispersal_pdf_scale(ipft) > fates_check_param_set  ) .or. &
             (  EDPftvarcon_inst%seed_dispersal_fraction(ipft) > fates_check_param_set ))) then

        write(fates_log(),*) 'Seed dispersal is on per seed_dispersal_max_dist being set'
        write(fates_log(),*) 'Please provide values for all other seed_dispersal parameters'
        write(fates_log(),*) 'See Bullock et al. (2017) for reasonable values'
        write(fates_log(),*) 'Aborting'
        call endrun(msg=errMsg(sourcefile, __LINE__))
        end if
        
        if (( EDPftvarcon_inst%seed_dispersal_fraction(ipft) < fates_check_param_set ) .and. &
        ((  EDPftvarcon_inst%seed_dispersal_pdf_shape(ipft) > fates_check_param_set  ) .or. &
         (  EDPftvarcon_inst%seed_dispersal_pdf_scale(ipft) > fates_check_param_set  ) .or. &
         (  EDPftvarcon_inst%seed_dispersal_max_dist(ipft) > fates_check_param_set ))) then

         write(fates_log(),*) 'Seed dispersal is on per seed_dispersal_fraction being set'
         write(fates_log(),*) 'Please provide values for all other seed_dispersal parameters'
         write(fates_log(),*) 'See Bullock et al. (2017) for reasonable values'
         write(fates_log(),*) 'Aborting'
         call endrun(msg=errMsg(sourcefile, __LINE__))
         end if
        
        ! Check that parameter ranges for the seed dispersal fraction make sense
        !-----------------------------------------------------------------------------------
        if (( EDPftvarcon_inst%seed_dispersal_fraction(ipft) < fates_check_param_set ) .and. &
            ((  EDPftvarcon_inst%seed_dispersal_fraction(ipft) > 1.0_r8 ) .or. &
             (  EDPftvarcon_inst%seed_dispersal_fraction(ipft) < 0.0_r8 ))) then

        write(fates_log(),*) 'Seed dispersal is on per seed_dispersal_fraction being set'
        write(fates_log(),*) 'Please make sure the fraction value is between 0 and 1'
        write(fates_log(),*) 'Aborting'
        call endrun(msg=errMsg(sourcefile, __LINE__))
        end if
        
        ! Check that parameter ranges for age-dependent mortality make sense
        !-----------------------------------------------------------------------------------
        if ( ( EDPftvarcon_inst%mort_ip_age_senescence(ipft) < fates_check_param_set ) .and. &
             (  EDPftvarcon_inst%mort_r_age_senescence(ipft) > fates_check_param_set ) ) then

           write(fates_log(),*) 'Age-dependent mortality is on'
           write(fates_log(),*) 'Please also set mort_r_age_senescence'
           write(fates_log(),*) 'Sensible values are between 0.03-0.06'
           write(fates_log(),*) 'Aborting'
           call endrun(msg=errMsg(sourcefile, __LINE__))
        end if

        ! Check that parameter ranges for size-dependent mortality make sense
        !-----------------------------------------------------------------------------------
        if ( ( EDPftvarcon_inst%mort_ip_size_senescence(ipft) < fates_check_param_set ) .and. &
             (  EDPftvarcon_inst%mort_r_size_senescence(ipft) > fates_check_param_set ) ) then

           write(fates_log(),*) 'Size-dependent mortality is on'
           write(fates_log(),*) 'Please also set mort_r_size_senescence'
           write(fates_log(),*) 'Sensible values are between 0.03-0.06'
           write(fates_log(),*) 'Aborting'
           call endrun(msg=errMsg(sourcefile, __LINE__))
        end if

        ! Check that parameter ranges for size-dependent mortality make sense
        !-----------------------------------------------------------------------------------
        if ( ( EDPftvarcon_inst%mort_ip_size_senescence(ipft) < 0.0_r8 ) .or. &
           ( EDPftvarcon_inst%mort_r_size_senescence(ipft) < 0.0_r8 ) ) then

           write(fates_log(),*) 'Either mort_ip_size_senescence or mort_r_size_senescence'
           write(fates_log(),*) 'is negative which makes no biological sense.'
           write(fates_log(),*) 'Sensible values for ip are between 1 and 300?'
           write(fates_log(),*) 'Sensible values for r are between 0.03-0.06'
           write(fates_log(),*) 'Aborting'
           call endrun(msg=errMsg(sourcefile, __LINE__))
        end if


        ! Check that parameter ranges for size-dependent mortality make sense
        !-----------------------------------------------------------------------------------
        if ( ( EDPftvarcon_inst%mort_ip_size_senescence(ipft) < 0.0_r8 ) .or. &
           ( EDPftvarcon_inst%mort_r_size_senescence(ipft) < 0.0_r8 ) ) then

           write(fates_log(),*) 'Either mort_ip_size_senescence or mort_r_size_senescence'
           write(fates_log(),*) 'is negative which makes no biological sense.'
           write(fates_log(),*) 'Sensible values for ip are between 1 and 300?'
           write(fates_log(),*) 'Sensible values for r are between 0.03-0.06'
           write(fates_log(),*) 'Aborting'
           call endrun(msg=errMsg(sourcefile, __LINE__))
        end if

        ! Check if the fraction of storage used for flushing deciduous trees
        ! is greater than zero, and less than or equal to 1.
        if (prt_params%evergreen(ipft) == ifalse) then
           if ( ( EDPftvarcon_inst%phenflush_fraction(ipft) < nearzero ) .or. &
                ( EDPFtvarcon_inst%phenflush_fraction(ipft) > 1 ) ) then

              write(fates_log(),*) ' Deciduous plants must flush some storage carbon'
              write(fates_log(),*) ' on bud-burst. If phenflush_fraction is not greater than 0'
              write(fates_log(),*) ' it will not be able to put out any leaves. Plants need leaves.'
              write(fates_log(),*) ' PFT#: ',ipft
              write(fates_log(),*) ' evergreen flag: (should be 0):',int(prt_params%evergreen(ipft))
              write(fates_log(),*) ' phenflush_fraction: ', EDPFtvarcon_inst%phenflush_fraction(ipft)
              write(fates_log(),*) ' Aborting'
              call endrun(msg=errMsg(sourcefile, __LINE__))
           end if
        end if

        ! Check if freezing tolerance is within reasonable bounds
        ! ----------------------------------------------------------------------------------

        if ( ( EDPftvarcon_inst%freezetol(ipft) > 60.0_r8 ) .or. &
             ( EDPFtvarcon_inst%freezetol(ipft) < -273.1_r8 ) ) then

           write(fates_log(),*) 'Freezing tolerance was set to a strange value'
           write(fates_log(),*) ' Units should be degrees celcius. It cannot'
           write(fates_log(),*) ' be less than absolute zero, and we check to see'
           write(fates_log(),*) ' if it is greater than 60C, which would be ludicrous as well'
           write(fates_log(),*) ' PFT#: ',ipft
           write(fates_log(),*) ' freezetol: ', EDPFtvarcon_inst%freezetol(ipft)
           write(fates_log(),*) ' Aborting'
           call endrun(msg=errMsg(sourcefile, __LINE__))

        end if

        ! Check that in initial density is not equal to zero in a cold-start run
        !-----------------------------------------------------------------------------------
        
        if ( hlm_use_inventory_init == ifalse .and. & 
             abs( EDPftvarcon_inst%initd(ipft) ) < nearzero ) then
          
           write(fates_log(),*) ' In a cold start run initial density cannot be zero.'
           write(fates_log(),*) ' For a bare ground run set to initial recruit density.'
           write(fates_log(),*) ' If no-comp is on it is possible to initialize with larger  '
           write(fates_log(),*) ' plants by setting fates_recruit_init_density to a negative number'
           write(fates_log(),*) ' which will be interpreted as (absolute) initial dbh. '
           write(fates_log(),*) ' Aborting'
           call endrun(msg=errMsg(sourcefile, __LINE__))
           
        end if
           


        ! Check if fraction of storage to reproduction is between 0-1
        ! ----------------------------------------------------------------------------------

        if ( ( EDPftvarcon_inst%allom_frbstor_repro(ipft) < 0.0_r8 ) .or. &
             ( EDPftvarcon_inst%allom_frbstor_repro(ipft) > 1.0_r8 ) ) then

           write(fates_log(),*) 'fraction of storage to reproduction'
           write(fates_log(),*) ' after plants die, must be between'
           write(fates_log(),*) ' 0 and 1'
           write(fates_log(),*) ' PFT#: ',ipft
           write(fates_log(),*) ' allom_frbstor_repro: ',EDPftvarcon_inst%allom_frbstor_repro(ipft)
           write(fates_log(),*) ' Aborting'
           call endrun(msg=errMsg(sourcefile, __LINE__))

        end if


        ! Check if photosynthetic pathway is neither C3/C4
        ! ----------------------------------------------------------------------------------

        if ( ( EDPftvarcon_inst%c3psn(ipft) < 0.0_r8 ) .or. &
             ( EDPftvarcon_inst%c3psn(ipft) > 1.0_r8 ) ) then

           write(fates_log(),*) ' Two photosynthetic pathways are currently supported'
           write(fates_log(),*) ' C4 plants have c3psn = 0'
           write(fates_log(),*) ' C3 plants have c3psn = 1'
           write(fates_log(),*) ' PFT#: ',ipft
           write(fates_log(),*) ' c3psn(pft): ',EDPftvarcon_inst%c3psn(ipft)
           write(fates_log(),*) ' Aborting'
           call endrun(msg=errMsg(sourcefile, __LINE__))

        end if

        if( hlm_use_fixed_biogeog .eq. itrue ) then
           ! check that the host-fates PFT map adds to one along HLM dimension so that all the HLM area
           ! goes to a FATES PFT.  Each FATES PFT can get < or > 1 of an HLM PFT.
           do hlm_pft = 1,size( EDPftvarcon_inst%hlm_pft_map,2)
              sumarea = sum(EDPftvarcon_inst%hlm_pft_map(1:npft,hlm_pft))
              if(abs(sumarea-1.0_r8).gt.nearzero)then
                 write(fates_log(),*) 'The distribution of this host land model PFT :',hlm_pft
                 write(fates_log(),*) 'into FATES PFTs, does not add up to 1.0.'
                 write(fates_log(),*) 'Error is:',sumarea-1.0_r8
                 write(fates_log(),*) 'and the hlm_pft_map is:', EDPftvarcon_inst%hlm_pft_map(1:npft,hlm_pft)
                 write(fates_log(),*) 'Aborting'
                 call endrun(msg=errMsg(sourcefile, __LINE__))
              end if
           end do !hlm_pft
        end if
        
     end do !ipft


<<<<<<< HEAD
     ! if nocomp is enabled, check to make sure the max number of nocomp PFTs per land use is
     ! less than or equal to the max number of patches per land use.
     if ( hlm_use_nocomp .eq. itrue ) then
        do i_lu = 1, n_landuse_cats
           if (max_nocomp_pfts_by_landuse(i_lu) .gt. maxpatches_by_landuse(i_lu)) then
              write(fates_log(),*) 'The max number of nocomp PFTs must all be less than or equal to the number of patches, for a given land use type'
              write(fates_log(),*) 'land use index:',i_lu
              write(fates_log(),*) 'max_nocomp_pfts_by_landuse(i_lu):', max_nocomp_pfts_by_landuse(i_lu)
              write(fates_log(),*) 'maxpatches_by_landuse(i_lu):', maxpatches_by_landuse(i_lu)
              write(fates_log(),*) 'Aborting'
              call endrun(msg=errMsg(sourcefile, __LINE__))
           end if
        end do
     endif
     
=======
     ! Check the temperature at which Rdark would become negative for each PFT -
     ! given their parameters
     !------------------------------------------------------------------------------------
     do ipft = 1,npft
        
        r_0 = EDPftvarcon_inst%maintresp_leaf_atkin2017_baserate(ipft)

        lnc_top = prt_params%nitr_stoich_p1(ipft, prt_params%organ_param_id(leaf_organ))
        
        ! From LeafLayerMaintenanceRespiration_Atkin_etal_2017
        ! r_t_ref = nscaler * (r_0 + r_1 * lnc_top + r_2 * max(0._r8, (tgrowth - tfrz) ))

        ! find temperature at which whole term is negative
        neg_lmr_temp = ( -1._r8 * (  r_0  + lmr_r_1 * lnc_top ) ) / lmr_r_2

        write(fates_log(),*)  'PFT  ',  ipft
        write(fates_log(),*)  'will have  negative Rdark at ', neg_lmr_temp, 'degrees C' 
        write(fates_log(),*)  'with these values of slatop, nitrogen stoichiometry and' 
        write(fates_log(),*)  'maintresp_leaf_atkin2017_baserate.'
        write(fates_log(),*)  'See LeafLayerMaintenanceRespiration_Atkin_etal_2017 in '
        write(fates_log(),*)  'FatesPlantRespPhotosynthMod'  
     
     end do ! ipft
     
     

>>>>>>> 81be091e
!!    ! Checks for HYDRO
!!    if( hlm_use_planthydro == itrue ) then
!!
!!        do ipft=1,numpft
!!
!!            ! Calculate fine-root density and see if the result
!!            ! is reasonable.
!!            ! kg/m3
!!
!!            dens_aroot = 1._r8/(g_per_kg*pi_const*EDPftvarcon_inst%hydr_rs2(ipft)**2.0_r8*EDPftvarcon_inst%hydr_srl(ipft))
!!
!!            if(rho_aroot>max_dens_aroot .or. dens_aroot<min_dens_aroot)then
!!                write(fates_log(),*) 'The two parameters controling fine root radius'
!!                write(fates_log(),*) 'and specific root length, have generated'
!!                write(fates_log(),*) 'a strange root density.'
!!                call endrun(msg=errMsg(sourcefile, __LINE__))
!!            end if
!!
!!        end if
!!    end do

     return
  end subroutine FatesCheckParams


  ! =====================================================================================

  function GetDecompyFrac(pft,organ_id,dcmpy) result(decompy_frac)


      ! This simple routine matches the correct decomposibility pool's
      ! material fraction with the pft parameter data.

      integer, intent(in) :: pft
      integer, intent(in) :: organ_id
      integer, intent(in) :: dcmpy
      real(r8) :: decompy_frac

      ! Decomposability for leaves
      if(organ_id == leaf_organ)then
         select case(dcmpy)
         case(ilabile)
            decompy_frac=EDPftvarcon_inst%lf_flab(pft)
         case(icellulose)
            decompy_frac=EDPftvarcon_inst%lf_fcel(pft)
         case(ilignin)
            decompy_frac=EDPftvarcon_inst%lf_flig(pft)
         case default
            write(fates_log(),*) 'Unknown decompositiblity pool index: ',dcmpy
            call endrun(msg=errMsg(sourcefile, __LINE__))
         end select
      ! Decomposability for fine-roots
      elseif(organ_id == fnrt_organ) then
         select case(dcmpy)
         case(ilabile)
            decompy_frac=EDPftvarcon_inst%fr_flab(pft)
         case(icellulose)
            decompy_frac=EDPftvarcon_inst%fr_fcel(pft)
         case(ilignin)
            decompy_frac=EDPftvarcon_inst%fr_flig(pft)
         case default
            write(fates_log(),*) 'Unknown decompositiblity pool index: ',dcmpy
            call endrun(msg=errMsg(sourcefile, __LINE__))
         end select
      else
         write(fates_log(),*) 'Unknown parteh organ index: ',organ_id
         call endrun(msg=errMsg(sourcefile, __LINE__))
      end if

      return
  end function GetDecompyFrac


end module EDPftvarcon
<|MERGE_RESOLUTION|>--- conflicted
+++ resolved
@@ -1802,14 +1802,10 @@
     use EDParamsMod        , only : radiation_model
     use FatesInterfaceTypesMod, only : hlm_use_fixed_biogeog,hlm_use_sp, hlm_name
     use FatesInterfaceTypesMod, only : hlm_use_inventory_init
-<<<<<<< HEAD
     use FatesInterfaceTypesMod, only : hlm_use_nocomp
     use EDParamsMod        , only : max_nocomp_pfts_by_landuse, maxpatches_by_landuse
     use FatesConstantsMod  , only : n_landuse_cats
 
-=======
-    
->>>>>>> 81be091e
      ! Argument
      logical, intent(in) :: is_master    ! Only log if this is the master proc
 
@@ -2185,7 +2181,6 @@
      end do !ipft
 
 
-<<<<<<< HEAD
      ! if nocomp is enabled, check to make sure the max number of nocomp PFTs per land use is
      ! less than or equal to the max number of patches per land use.
      if ( hlm_use_nocomp .eq. itrue ) then
@@ -2201,7 +2196,7 @@
         end do
      endif
      
-=======
+
      ! Check the temperature at which Rdark would become negative for each PFT -
      ! given their parameters
      !------------------------------------------------------------------------------------
@@ -2228,7 +2223,6 @@
      
      
 
->>>>>>> 81be091e
 !!    ! Checks for HYDRO
 !!    if( hlm_use_planthydro == itrue ) then
 !!
