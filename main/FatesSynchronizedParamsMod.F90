--- conflicted
+++ resolved
@@ -20,14 +20,8 @@
   ! overrides the protected functionality with PGI
 
   type, public  :: FatesSynchronizedParamsType
-<<<<<<< HEAD
-
-      real(r8) :: Q10      ! temperature dependence
-      real(r8) :: froz_q10 ! separate q10 for frozen soil respiration rates
-=======
 !      real(r8) :: Q10      ! temperature dependence
 !      real(r8) :: froz_q10 ! separate q10 for frozen soil respiration rates
->>>>>>> 0cf63a93
     contains
 
       ! Public member functions
