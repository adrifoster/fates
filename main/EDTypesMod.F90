module EDTypesMod

  use shr_kind_mod , only : r8 => shr_kind_r8;
  use decompMod    , only : bounds_type 
  use clm_varpar   , only : nlevgrnd, mxpft
  use domainMod    , only : domain_type
  use shr_sys_mod  , only : shr_sys_flush

  implicit none
  save

  !SWITCHES THAT ARE READ IN
  integer         RESTART                                  ! restart flag, 1= read initial system state 0 = bare ground

  ! MODEL PARAMETERS
  real(r8)            :: timestep_secs                     ! subdaily timestep in seconds (e.g. 1800 or 3600) 
  
  real(r8), parameter :: AREA                 = 10000.0_r8 ! Notional area of simulated forest m2
  integer  doy

  integer, parameter  :: invalidValue         = -9999      ! invalid value for gcells,
  ! cohorts, and patches

  ! for setting number of patches per gridcell and number of cohorts per patch
  ! for I/O and converting to a vector

  integer, parameter :: numPatchesPerCol      = 10          !
  integer, parameter :: numCohortsPerPatch    = 160         !
  integer, parameter :: cohorts_per_col       = 1600        ! This is the max number of individual items one can store per 

                                                           ! each grid cell and effects the striding in the ED restart 
                                                           ! data as some fields are arrays where each array is
                                                           ! associated with one cohort

  integer, parameter :: numWaterMem           = 10         ! watermemory saved as site level var

  ! BIOLOGY/BIOGEOCHEMISTRY        
  integer , parameter :: INTERNAL_RECRUITMENT = 1          ! internal recruitment fla  1=yes  
  integer , parameter :: EXTERNAL_RECRUITMENT = 0          ! external recruitment flag 1=yes  
  integer , parameter :: SENES                = 10         ! Window of time over which we track temp for cold sensecence (days)
  real(r8), parameter :: DINC_ED              = 1.0_r8     ! size of LAI bins. 
  integer , parameter :: N_DIST_TYPES         = 2          ! number of disturbance types (mortality, fire)
  integer , parameter :: numpft_ed            = 2          ! number of PFTs used in ED. 
  integer , parameter :: maxPft               = 79         ! max number of PFTs potentially used by CLM 


  ! SPITFIRE     
  integer , parameter :: NLSC                 = 6          ! number carbon compartments in above ground litter array 
  integer , parameter :: NFSC                 = 6          ! number fuel size classes  
  integer , parameter :: N_EF                 = 7          ! number of emission factors. One per trace gas or aerosol species.
  integer,  parameter :: NCWD                 = 4          ! number of coarse woody debris pools
  integer,  parameter :: lg_sf                = 6          ! array index of live grass pool for spitfire
  integer,  parameter :: dg_sf                = 1          ! array index of dead grass pool for spitfire
  integer,  parameter :: tr_sf                = 5          ! array index of dead trunk pool for spitfire
  integer,  parameter :: lb_sf                = 4          ! array index of lrge branch pool for spitfire 
  real(r8), parameter :: fire_threshold       = 35.0_r8    ! threshold for fires that spread or go out. KWm-2

  ! COHORT FUSION          
  real(r8), parameter :: FUSETOL              = 0.6_r8     ! min fractional difference in dbh between cohorts

  ! PATCH FUSION 
  real(r8), parameter :: NTOL                 = 0.05_r8    ! min plant density for hgt bin to be used in height profile comparisons 
  real(r8), parameter :: HITEMAX              = 30.0_r8    ! max dbh value used in hgt profile comparison 
  real(r8), parameter :: DBHMAX               = 150.0_r8   ! max dbh value used in hgt profile comparison 
  integer , parameter :: N_HITE_BINS          = 60         ! no. of hite bins used to distribute LAI
  integer , parameter :: N_DBH_BINS           = 5          ! no. of dbh bins used when comparing patches


  real(r8), parameter :: min_npm2       = 1.0d-5   ! minimum cohort number density per m2 before termination
  real(r8), parameter :: min_patch_area = 0.001_r8 ! smallest allowable patch area before termination
  real(r8), parameter :: min_nppatch    = 1.0d-8   ! minimum number of cohorts per patch (min_npm2*min_patch_area)
  real(r8), parameter :: min_n_safemath = 1.0d-15  ! in some cases, we want to immediately remove super small
                                                   ! number densities of cohorts to prevent FPEs, this is usually
                                                   ! just relevant in the first day after recruitment

  character*4 yearchar                    

  !the lower limit of the size classes of ED cohorts
  !0-10,10-20...
  integer, parameter :: nlevsclass_ed = 13    ! Number of dbh size classes for size structure analysis
                                              ! |0-1,1-2,2-3,3-4,4-5,5-10,10-20,20-30,30-40,40-50,50-60,60-70,70-80,80-90,90-100,100+|
!  real(r8), parameter, dimension(16) ::  sclass_ed  = (/0.0_r8,1.0_r8,2.0_r8,3.0_r8,4.0_r8,5.0_r8,10.0_r8,20.0_r8,30.0_r8,40.0_r8, &
!                                                       50.0_r8,60.0_r8,70.0_r8,80.0_r8,90.0_r8,100.0_r8/)

  real(r8), parameter, dimension(13) ::  sclass_ed  = (/0.0_r8,5.0_r8,10.0_r8,15.0_r8,20.0_r8,30.0_r8,40.0_r8, &
                                                       50.0_r8,60.0_r8,70.0_r8,80.0_r8,90.0_r8,100.0_r8/)


 !  integer, parameter :: nlevsclass_ed = 17
 !  real(r8), parameter, dimension(17) ::  sclass_ed  = (/0.1_r8, 5.0_r8,10.0_r8,15.0_r8,20.0_r8,25.0_r8, & 
 !                                                       30.0_r8,35.0_r8,40.0_r8,45.0_r8,50.0_r8,55.0_r8, &
 !                                                       60.0_r8,65.0_r8,70.0_r8,75.0_r8,80.0_r8/)

  integer, parameter :: nlevmclass_ed = 5      ! nlev "mortality" classes in ED
                                               ! Number of ways to die
                                               ! (background,hydraulic,carbon,impact,fire)

  character(len = 10), parameter,dimension(5) :: char_list = (/"background","hydraulic ","carbon    ","impact    ","fire      "/)


  ! These three vectors are used for history output mapping
  real(r8) ,allocatable :: levsclass_ed(:) ! The lower bound on size classes for ED trees. This 
                                           ! is used really for IO into the
                                           ! history tapes. It gets copied from
                                           ! the parameter array sclass_ed.
  integer , allocatable :: pft_levscpf_ed(:)
  integer , allocatable :: scls_levscpf_ed(:) 

  
  ! Control Parameters (cp_)            
  ! -------------------------------------------------------------------------------------

  ! These parameters are dictated by FATES internals
  
  integer, parameter :: cp_nclmax = 2       ! Maximum number of canopy layers

  integer, parameter :: cp_nlevcan = 40     ! number of leaf layers in canopy layer
  
  integer, parameter :: cp_maxSWb = 2       ! maximum number of broad-bands in the
                                            ! shortwave spectrum cp_numSWb <= cp_maxSWb
                                            ! this is just for scratch-array purposes
                                            ! if cp_numSWb is larger than this value
                                            ! simply bump this number up as needed
  ! These parameters are dictated by the host model or driver
  
  integer :: cp_numSWb       ! Number of broad-bands in the short-wave radiation
                             ! specturm to track 
                             ! (typically 2 as a default, VIS/NIR, in ED variants <2016)
     
<<<<<<< HEAD
  integer :: cp_numlevgrnd   ! Number of soil layers
  
=======
     integer :: numlevgrnd   ! Number of soil layers

     integer :: numlevdecomp_full  ! Number of soil layers for the purposes of biogeochemistry; can be either 1 or the total number of soil layers

  end type ctrl_parms_type
>>>>>>> 81e01c68
  


  !************************************
  !** COHORT type structure          **
  !************************************
  type ed_cohort_type

     ! POINTERS
     type (ed_cohort_type) , pointer :: taller   => null()       ! pointer to next tallest cohort     
     type (ed_cohort_type) , pointer :: shorter  => null()       ! pointer to next shorter cohort     
     type (ed_patch_type)  , pointer :: patchptr => null()       ! pointer to patch that cohort is in
     type (ed_site_type)   , pointer :: siteptr  => null()       ! pointer to site that cohort is in

     ! VEGETATION STRUCTURE
     integer  ::  pft                                    ! pft number
     real(r8) ::  n                                      ! number of individuals in cohort per 'area' (10000m2 default)
     real(r8) ::  dbh                                    ! dbh: cm
     real(r8) ::  hite                                   ! height: meters
     integer  ::  indexnumber                            ! unique number for each cohort. (within clump?)
     real(r8) ::  balive                                 ! total living biomass: kGC per indiv
     real(r8) ::  bdead                                  ! dead biomass:  kGC per indiv
     real(r8) ::  bstore                                 ! stored carbon: kGC per indiv
     real(r8) ::  laimemory                              ! target leaf biomass- set from previous year: kGC per indiv
     integer  ::  canopy_layer                           ! canopy status of cohort (1 = canopy, 2 = understorey, etc.)
     real(r8) ::  b                                      ! total biomass: kGC per indiv
     real(r8) ::  bsw                                    ! sapwood in stem and roots: kGC per indiv
     real(r8) ::  bl                                     ! leaf biomass: kGC per indiv
     real(r8) ::  br                                     ! fine root biomass: kGC per indiv
     real(r8) ::  lai                                    ! leaf area index of cohort   m2/m2
     real(r8) ::  sai                                    ! stem area index of cohort   m2/m2
     real(r8) ::  gscan                                  ! Stomatal resistance of cohort. 
     real(r8) ::  canopy_trim                            ! What is the fraction of the maximum leaf biomass that we are targeting? :-
     real(r8) ::  leaf_cost                              ! How much does it cost to maintain leaves: kgC/m2/year-1
     real(r8) ::  excl_weight                            ! How much of this cohort is demoted each year, as a proportion of all cohorts:-
     real(r8) ::  prom_weight                            ! How much of this cohort is promoted each year, as a proportion of all cohorts:-
     integer  ::  nv                                     ! Number of leaf layers: -
     integer  ::  status_coh                             ! growth status of plant  (2 = leaves on , 1 = leaves off)
     real(r8) ::  c_area                                 ! areal extent of canopy (m2)
     real(r8) ::  treelai                                ! lai of tree (total leaf area (m2) / canopy area (m2)
     real(r8) ::  treesai                                ! stem area index of tree (total stem area (m2) / canopy area (m2)
     logical  ::  isnew                                  ! flag to signify a new cohort, new cohorts have not experienced
                                                         ! npp or mortality and should therefore not be fused or averaged

     ! CARBON FLUXES 
     real(r8) ::  gpp                                    ! GPP:  kgC/indiv/year
     real(r8) ::  gpp_acc                                ! GPP:  kgC/indiv/day   
     real(r8) ::  gpp_tstep                              ! GPP:  kgC/indiv/timestep
     real(r8) ::  npp                                    ! NPP:  kgC/indiv/year
     real(r8) ::  npp_acc                                ! NPP:  kgC/indiv/day   
     real(r8) ::  npp_tstep                              ! NPP:  kgC/indiv/timestep
     real(r8) ::  resp                                   ! Resp: kgC/indiv/year
     real(r8) ::  resp_acc                               ! Resp: kgC/indiv/day
     real(r8) ::  resp_tstep                             ! Resp: kgC/indiv/timestep

     real(r8) ::  npp_leaf                               ! NPP into leaves (includes replacement of turnover):  KgC/indiv/day
     real(r8) ::  npp_froot                              ! NPP into fine roots (includes replacement of turnover):  KgC/indiv/day
     real(r8) ::  npp_bsw                                ! NPP into sapwood: KgC/indiv/day
     real(r8) ::  npp_bdead                              ! NPP into deadwood (structure):  KgC/indiv/day
     real(r8) ::  npp_bseed                              ! NPP into seeds: KgC/indiv/day
     real(r8) ::  npp_store                              ! NPP into storage: KgC/indiv/day

     real(r8) ::  ts_net_uptake(cp_nlevcan)              ! Net uptake of leaf layers: kgC/m2/s
     real(r8) ::  year_net_uptake(cp_nlevcan)            ! Net uptake of leaf layers: kgC/m2/year

     ! RESPIRATION COMPONENTS
     real(r8) ::  rd                                     ! Dark respiration: umol/indiv/s
     real(r8) ::  resp_g                                 ! Growth respiration:  kgC/indiv/timestep
     real(r8) ::  resp_m                                 ! Maintenance respiration:  kgC/indiv/timestep 
     real(r8) ::  livestem_mr                            ! Live stem        maintenance respiration: kgC/indiv/s
     real(r8) ::  livecroot_mr                           ! Live coarse root maintenance respiration: kgC/indiv/s
     real(r8) ::  froot_mr                               ! Live fine root   maintenance respiration: kgC/indiv/s

     ! ALLOCATION
     real(r8) ::  md                                     ! plant maintenance demand: kgC/indiv/year
     real(r8) ::  leaf_md                                ! leaf  maintenance demand: kgC/indiv/year
     real(r8) ::  root_md                                ! root  maintenance demand: kgC/indiv/year
     real(r8) ::  carbon_balance                         ! carbon remaining for growth and storage: kg/indiv/year
     real(r8) ::  seed_prod                              ! reproduction seed and clonal: KgC/indiv/year
     real(r8) ::  leaf_litter                            ! leaf litter from phenology: KgC/m2
     real(r8) ::  woody_turnover                         ! amount of wood lost each day: kgC/indiv/year. Currently set to zero.

     !MORTALITY
     real(r8) ::  dmort                                  ! proportional mortality rate. (year-1)

     ! Mortality Rate Partitions
     real(r8) ::  bmort                                  ! background mortality rate        n/year
     real(r8) ::  cmort                                  ! carbon starvation mortality rate n/year
     real(r8) ::  hmort                                  ! hydraulic failure mortality rate n/year
     real(r8) ::  imort                                  ! mortality from impacts by others n/year
     real(r8) ::  fmort                                  ! fire mortality                   n/year

     ! NITROGEN POOLS      
     real(r8) ::  livestemn                              ! live stem nitrogen       : KgN/invid
     real(r8) ::  livecrootn                             ! live coarse root nitrogen: KgN/invid
     real(r8) ::  frootn                                 ! fine root  nitrogen      : KgN/invid

     ! GROWTH DERIVIATIVES
     real(r8) ::  dndt                                   ! time derivative of cohort size  : n/year
     real(r8) ::  dhdt                                   ! time derivative of height       : m/year
     real(r8) ::  ddbhdt                                 ! time derivative of dbh          : cm/year
     real(r8) ::  dbalivedt                              ! time derivative of total living biomass : KgC/year
     real(r8) ::  dbdeaddt                               ! time derivative of dead biomass         : KgC/year
     real(r8) ::  dbstoredt                              ! time derivative of stored biomass       : KgC/year
     real(r8) ::  storage_flux                           ! flux from npp into bstore               : KgC/year

     ! FIRE
     real(r8) ::  cfa                                    ! proportion of crown affected by fire:-
     real(r8) ::  cambial_mort                           ! probability that trees dies due to cambial char:-
     real(r8) ::  crownfire_mort                         ! probability of tree post-fire mortality due to crown scorch:-
     real(r8) ::  fire_mort                              ! post-fire mortality from cambial and crown damage assuming two are independent:-

  end type ed_cohort_type

  !************************************
  !** Patch type structure           **
  !************************************

  type ed_patch_type

     ! POINTERS
     type (ed_cohort_type), pointer :: tallest => null()           ! pointer to patch's tallest cohort    
     type (ed_cohort_type), pointer :: shortest => null()          ! pointer to patch's shortest cohort
     type (ed_patch_type),  pointer :: older => null()             ! pointer to next older patch   
     type (ed_patch_type),  pointer :: younger => null()           ! pointer to next younger patch      
     type (ed_site_type),   pointer :: siteptr => null()           ! pointer to the site that the patch is in

     !INDICES
     integer  :: patchno                                           ! unique number given to each new patch created for tracking

     ! INTERF-TODO: THIS VARIABLE SHOULD BE REMOVED
     integer  :: clm_pno                                           ! clm patch number (index of p vector)

     ! PATCH INFO
     real(r8) ::  age                                              ! average patch age: years                   
     real(r8) ::  area                                             ! patch area: m2  
     integer  ::  countcohorts                                     ! Number of cohorts in patch
     integer  ::  ncl_p                                            ! Number of occupied canopy layers

     ! LEAF ORGANIZATION
     real(r8) ::  spread(cp_nclmax)                                   ! dynamic ratio of dbh to canopy area: cm/m2
     real(r8) ::  pft_agb_profile(numpft_ed,n_dbh_bins)            ! binned above ground biomass, for patch fusion: KgC/m2
     real(r8) ::  canopy_layer_lai(cp_nclmax)                         ! lai that is shading this canopy layer: m2/m2 
     real(r8) ::  total_canopy_area                                ! area that is covered by vegetation : m2
     real(r8) ::  total_tree_area                                  ! area that is covered by woody vegetation : m2
     real(r8) ::  canopy_area                                      ! area that is covered by vegetation : m2 (is this different to total_canopy_area?
     real(r8) ::  bare_frac_area                                   ! bare soil in this patch expressed as a fraction of the total soil surface.
     real(r8) ::  lai                                              ! leaf area index of patch

     real(r8) ::  tlai_profile(cp_nclmax,numpft_ed,cp_nlevcan)        ! total   leaf area in each canopy layer, pft, and leaf layer. m2/m2
     real(r8) ::  elai_profile(cp_nclmax,numpft_ed,cp_nlevcan)        ! exposed leaf area in each canopy layer, pft, and leaf layer. m2/m2
     real(r8) ::  tsai_profile(cp_nclmax,numpft_ed,cp_nlevcan)        ! total   stem area in each canopy layer, pft, and leaf layer. m2/m2
     real(r8) ::  esai_profile(cp_nclmax,numpft_ed,cp_nlevcan)        ! exposed stem area in each canopy layer, pft, and leaf layer. m2/m2
     real(r8) ::  layer_height_profile(cp_nclmax,numpft_ed,cp_nlevcan)
     real(r8) ::  canopy_area_profile(cp_nclmax,numpft_ed,cp_nlevcan) ! fraction of canopy in each canopy 
     ! layer, pft, and leaf layer:-
     integer  ::  present(cp_nclmax,numpft_ed)                        ! is there any of this pft in this canopy layer?      
     integer  ::  nrad(cp_nclmax,numpft_ed)                           ! number of exposed leaf layers for each canopy layer and pft
     integer  ::  ncan(cp_nclmax,numpft_ed)                           ! number of total   leaf layers for each canopy layer and pft

     !RADIATION FLUXES      
     real(r8) ::  fabd_sun_z(cp_nclmax,numpft_ed,cp_nlevcan)          ! sun fraction of direct light absorbed by each canopy 
     ! layer, pft, and leaf layer:-
     real(r8) ::  fabd_sha_z(cp_nclmax,numpft_ed,cp_nlevcan)          ! shade fraction of direct light absorbed by each canopy 
     ! layer, pft, and leaf layer:-
     real(r8) ::  fabi_sun_z(cp_nclmax,numpft_ed,cp_nlevcan)          ! sun fraction of indirect light absorbed by each canopy 
     ! layer, pft, and leaf layer:-
     real(r8) ::  fabi_sha_z(cp_nclmax,numpft_ed,cp_nlevcan)          ! shade fraction of indirect light absorbed by each canopy 
     ! layer, pft, and leaf layer:-

     real(r8) ::  ed_laisun_z(cp_nclmax,numpft_ed,cp_nlevcan)         ! amount of LAI in the sun   in each canopy layer, 
     ! pft, and leaf layer. m2/m2
     real(r8) ::  ed_laisha_z(cp_nclmax,numpft_ed,cp_nlevcan)         ! amount of LAI in the shade in each canopy layer,
     real(r8) ::  ed_parsun_z(cp_nclmax,numpft_ed,cp_nlevcan)         ! PAR absorbed  in the sun   in each canopy layer,
     real(r8) ::  ed_parsha_z(cp_nclmax,numpft_ed,cp_nlevcan)         ! PAR absorbed  in the shade in each canopy layer,
     real(r8) ::  f_sun(cp_nclmax,numpft_ed,cp_nlevcan)               ! fraction of leaves in the sun in each canopy layer, pft, 

     ! and leaf layer. m2/m2
     real(r8),allocatable ::  tr_soil_dir(:)                              ! fraction of incoming direct  radiation that (cm_numSWb)
     ! is transmitted to the soil as direct
     real(r8),allocatable ::  tr_soil_dif(:)                              ! fraction of incoming diffuse radiation that 
     ! is transmitted to the soil as diffuse
     real(r8),allocatable ::  tr_soil_dir_dif(:)                          ! fraction of incoming direct  radiation that 
     ! is transmitted to the soil as diffuse
     real(r8),allocatable ::  fab(:)                                      ! fraction of incoming total   radiation that is absorbed by the canopy
     real(r8),allocatable ::  fabd(:)                                     ! fraction of incoming direct  radiation that is absorbed by the canopy
     real(r8),allocatable ::  fabi(:)                                     ! fraction of incoming diffuse radiation that is absorbed by the canopy
     real(r8),allocatable ::  sabs_dir(:)                                 ! fraction of incoming direct  radiation that is absorbed by the canopy
     real(r8),allocatable ::  sabs_dif(:)                                 ! fraction of incoming diffuse radiation that is absorbed by the canopy


     !SEED BANK
     real(r8) :: seed_bank(numpft_ed)                              ! seed pool in KgC/m2/year
     real(r8) :: seeds_in(numpft_ed)                               ! seed production KgC/m2/year
     real(r8) :: seed_decay(numpft_ed)                             ! seed decay in KgC/m2/year
     real(r8) :: seed_germination(numpft_ed)                       ! germination rate of seed pool in KgC/m2/year
     real(r8) :: dseed_dt(numpft_ed)
     real(r8) :: seed_rain_flux(numpft_ed)                         ! flux of seeds from exterior KgC/m2/year (needed for C balance purposes)

     ! PHOTOSYNTHESIS       
     real(r8) ::  psn_z(cp_nclmax,numpft_ed,cp_nlevcan)               ! carbon assimilation in each canopy layer, pft, and leaf layer. umolC/m2/s
     real(r8) ::  gpp                                              ! total patch gpp: KgC/m2/year
     real(r8) ::  npp                                              ! total patch npp: KgC/m2/year   

     ! ROOTS
     real(r8), allocatable ::  rootfr_ft(:,:)                      ! root fraction of each PFT in each soil layer:-
     real(r8), allocatable ::  rootr_ft(:,:)                       ! fraction of water taken from each PFT and soil layer:-
     real(r8) ::  btran_ft(numpft_ed)                              ! btran calculated seperately for each PFT:-   

     ! DISTURBANCE 
     real(r8) ::  disturbance_rates(n_dist_types)                  ! disturbance rate from 1) mortality and 2) fire: fraction/day
     real(r8) ::  disturbance_rate                                 ! larger effective disturbance rate: fraction/day

     ! LITTER AND COARSE WOODY DEBRIS 
     ! Pools of litter (non respiring) 
     real(r8) ::  cwd_ag(ncwd)                                     ! above ground coarse wood debris litter that does not respire. KgC/m2
     real(r8) ::  cwd_bg(ncwd)                                     ! below ground coarse wood debris litter that does not respire. KgC/m2
     real(r8) ::  leaf_litter(numpft_ed)                           ! above ground leaf litter that does not respire. KgC/m2
     real(r8) ::  root_litter(numpft_ed)                           ! below ground fine root litter that does not respire. KgC/m2

     ! Fluxes of litter (non respiring) 
     real(r8) :: fragmentation_scaler                              ! Scale rate of litter fragmentation. 0 to 1.
     real(r8) :: cwd_ag_in(ncwd)                                   ! Flux into CWD_AG from turnover and mortality KgC/m2/y
     real(r8) :: cwd_bg_in(ncwd)                                   ! Flux into cwd_bg from root turnover and mortality KgC/m2/y
     real(r8) :: cwd_ag_out(ncwd)                                  ! Flux out of AG CWD into AG litter KgC/m2/y
     real(r8) :: cwd_bg_out(ncwd)                                  ! Flux out of BG CWD into BG litter KgC/m2/


     real(r8) :: leaf_litter_in(numpft_ed)                         ! Flux in  to AG leaf litter from leaf turnover and mortality KgC/m2/y
     real(r8) :: leaf_litter_out(numpft_ed)                        ! Flux out of AG leaf litter from fragmentation KgC/m2/y
     real(r8) :: root_litter_in(numpft_ed)                         ! Flux in  to BG root litter from leaf turnover and mortality KgC/m2/y
     real(r8) :: root_litter_out(numpft_ed)                        ! Flux out of BG root from fragmentation KgC/m2/y

     ! Derivatives of litter (non respiring) 
     real(r8) ::  dcwd_AG_dt(ncwd)                                 ! rate of change of above ground CWD in each size class: KgC/m2/year. 
     real(r8) ::  dcwd_BG_dt(ncwd)                                 ! rate of change of below ground CWD in each size class: KgC/m2/year. 
     real(r8) ::  dleaf_litter_dt(numpft_ed)                       ! rate of change of leaf litter in each size class: KgC/m2/year. 
     real(r8) ::  droot_litter_dt(numpft_ed)                       ! rate of change of root litter in each size class: KgC/m2/year. 

     real(r8) ::  canopy_mortality_woody_litter                    ! flux of wood litter in to litter pool: KgC/m2/year
     real(r8) ::  canopy_mortality_leaf_litter(numpft_ed)          ! flux in to  leaf litter from tree death: KgC/m2/year
     real(r8) ::  canopy_mortality_root_litter(numpft_ed)          ! flux in to froot litter  from tree death: KgC/m2/year

     real(r8) ::  repro(numpft_ed)                                 ! allocation to reproduction per PFT : KgC/m2

     !FUEL CHARECTERISTICS
     real(r8) ::  sum_fuel                                         ! total ground fuel related to ros (omits 1000hr fuels): KgC/m2
     real(r8) ::  fuel_frac(ncwd+2)                                ! fraction of each litter class in the ros_fuel:-.  
     real(r8) ::  livegrass                                        ! total aboveground grass biomass in patch.  KgC/m2
     real(r8) ::  fuel_bulkd                                       ! average fuel bulk density of the ground fuel 
     ! (incl. live grasses. omits 1000hr fuels). KgC/m3
     real(r8) ::  fuel_sav                                         ! average surface area to volume ratio of the ground fuel 
     ! (incl. live grasses. omits 1000hr fuels).
     real(r8) ::  fuel_mef                                         ! average moisture of extinction factor 
     ! of the ground fuel (incl. live grasses. omits 1000hr fuels).
     real(r8) ::  fuel_eff_moist                                   ! effective avearage fuel moisture content of the ground fuel 
     ! (incl. live grasses. omits 1000hr fuels)
     real(r8) ::  litter_moisture(ncwd+2)

     ! FIRE SPREAD
     real(r8) ::  ros_front                                        ! rate of forward  spread of fire: m/min
     real(r8) ::  ros_back                                         ! rate of backward spread of fire: m/min
     real(r8) ::  effect_wspeed                                    ! windspeed modified by fraction of relative grass and tree cover: m/min
     real(r8) ::  tau_l                                            ! Duration of lethal heating: mins
     real(r8) ::  fi                                               ! average fire intensity of flaming front:  kj/m/s or kw/m
     integer  ::  fire                                             ! Is there a fire? 1=yes 0=no
     real(r8) ::  fd                                               ! fire duration: mins
     real(r8) ::  nf                                               ! number of fires initiated daily: n/gridcell/day
     real(r8) ::  sh                                               ! average scorch height: m 

     ! FIRE EFFECTS     
     real(r8) ::  ab                                               ! area burnt:  m2/day
     real(r8) ::  frac_burnt                                       ! fraction burnt: frac gridcell/day  
     real(r8) ::  tfc_ros                                          ! total fuel consumed - no trunks.  KgC/m2/day
     real(r8) ::  burnt_frac_litter(nfsc)                          ! fraction of each litter pool burned:-

   contains

     procedure, public :: set_root_fraction

  end type ed_patch_type

  !************************************
  !** Site type structure           **
  !************************************

  type ed_site_type

     ! POINTERS  
     type (ed_patch_type), pointer :: oldest_patch => null()   ! pointer to oldest patch at the site  
     type (ed_patch_type), pointer :: youngest_patch => null() ! pointer to yngest patch at the site

     ! INDICES 
     real(r8) ::  lat                                          ! latitude:  degrees 
     real(r8) ::  lon                                          ! longitude: degrees 

     ! CARBON BALANCE       
     real(r8) ::  flux_in                                      ! for carbon balance purpose. C coming into biomass pool:  KgC/site
     real(r8) ::  flux_out                                     ! for carbon balance purpose. C leaving ED pools  KgC/site
     real(r8) ::  old_stock                                    ! for accounting purposes, remember biomass stock from last time:  KgC/site

     ! DISTURBANCE
     real(r8) ::  disturbance_mortality                        ! site level disturbance rates from mortality.
     real(r8) ::  disturbance_fire                             ! site level disturbance rates from fire.  
     integer  ::  dist_type                                    ! disturbance dist_type id.
     real(r8) ::  disturbance_rate                             ! site total dist rate

     ! PHENOLOGY 
     real(r8) ::  ED_GDD_site                                  ! ED Phenology growing degree days.
     integer  ::  status                                       ! are leaves in this pixel on or off for cold decid
     integer  ::  dstatus                                      ! are leaves in this pixel on or off for drought decid
     real(r8) ::  ncd                                          ! no chilling days:-
     real(r8) ::  last_n_days(senes)                           ! record of last 10 days temperature for senescence model. deg C
     integer  ::  leafondate                                   ! doy of leaf on:-
     integer  ::  leafoffdate                                  ! doy of leaf off:-
     integer  ::  dleafondate                                  ! doy of leaf on drought:-
     integer  ::  dleafoffdate                                 ! doy of leaf on drought:-
     real(r8) ::  water_memory(10)                             ! last 10 days of soil moisture memory...

     ! FIRE 
     real(r8) ::  acc_ni                                       ! daily nesterov index accumulating over time.
     real(r8) ::  ab                                           ! daily burnt area: m2
     real(r8) ::  frac_burnt                                   ! fraction of soil burnt in this day.
     real(r8) ::  total_burn_flux_to_atm                       ! total carbon burnt to the atmosphere in this day. KgC/site
     real(r8) ::  cwd_ag_burned(ncwd)
     real(r8) ::  leaf_litter_burned(numpft_ed)

  end type ed_site_type

  !************************************
  !** Userdata type structure       **
  !************************************

  type userdata
     integer  ::   cohort_number            ! Counts up the number of cohorts which have been made.
     integer  ::   n_sub                    ! num of substeps in year 
     real(r8) ::   deltat                   ! fraction of year used for each timestep (1/N_SUB)
     integer  ::   time_period              ! Within year timestep (1:N_SUB) day of year
     integer  ::   restart_year             ! Which year of simulation are we starting in? 
  end type userdata


  type(userdata), public, target :: udata   ! THIS WAS NOT THREADSAFE
  !-------------------------------------------------------------------------------------!

  public :: ed_hist_scpfmaps

contains

  !-------------------------------------------------------------------------------------!
  subroutine ed_hist_scpfmaps
    ! This subroutine allocates and populates the variables
    ! that define the mapping of variables in history files in the "scpf" format
    ! back to
    ! its respective size-class "sc" and pft "pf"

    integer :: i
    integer :: isc
    integer :: ipft

    allocate( levsclass_ed(1:nlevsclass_ed   ))
    allocate( pft_levscpf_ed(1:nlevsclass_ed*mxpft))
    allocate(scls_levscpf_ed(1:nlevsclass_ed*mxpft))

    ! Fill the IO array of plant size classes
    ! For some reason the history files did not like
    ! a hard allocation of sclass_ed
    levsclass_ed(:) = sclass_ed(:)

    ! Fill the IO arrays that match pft and size class to their combined array
    i=0
    do ipft=1,mxpft
       do isc=1,nlevsclass_ed
          i=i+1
          pft_levscpf_ed(i) = ipft
          scls_levscpf_ed(i) = isc
       end do
    end do

  end subroutine ed_hist_scpfmaps

  !-------------------------------------------------------------------------------------!
  function map_clmpatch_to_edpatch(site, clmpatch_number) result(edpatch_pointer)
    !
    ! !ARGUMENTS    
    type(ed_site_type), intent(in), target :: site
    integer, intent(in) :: clmpatch_number 
    !
    ! !LOCAL VARIABLES:
    type(ed_patch_type), pointer :: edpatch_pointer
    !----------------------------------------------------------------------
    
    ! There is a one-to-one mapping between edpatches and clmpatches. To obtain
    ! this mapping - the following is computed elsewhere in the code base
    ! (1) what is the weight respective to the column of clmpatch? 
    !     dynEDMod determines this via the following logic
    !        if (clm_patch%is_veg(p) .or. clm_patch%is_bareground(p)) then
    !           clm_patch%wtcol(p) = clm_patch%wt_ed(p)
    !        else
    !           clm_patch%wtcol(p)  = 0.0_r8 
    !        end if
    ! (2) is the clmpatch active? 
    !     subgridWeightsMod uses the following logic (in routine is_active_p) to determine if
    !     clmpatch_number is active ( this is a shortened version of the logic to capture
    !     only the essential parts relevent here)
    !         if (clmpatch%wtcol(p) > 0._r8) is_active_p = .true.

    edpatch_pointer => site%oldest_patch    
    do while ( clmpatch_number /= edpatch_pointer%clm_pno )
       edpatch_pointer => edpatch_pointer%younger
    end do

  end function map_clmpatch_to_edpatch

  !-------------------------------------------------------------------------------------!
  subroutine set_root_fraction( this )
    !
    ! !DESCRIPTION:
    !  Calculates the fractions of the root biomass in each layer for each pft. 
    !
    ! !USES:
    use PatchType   , only : clmpatch => patch
    use ColumnType  , only : col
    use clm_varpar  , only : nlevsoi
    use pftconMod   , only : pftcon
    !
    ! !ARGUMENTS    
    class(ed_patch_type) :: this
    !
    ! !LOCAL VARIABLES:
    integer :: lev,p,c,ft
    !----------------------------------------------------------------------

    p = this%clm_pno
    c = clmpatch%column(p) 

    do ft = 1,numpft_ed 
       do lev = 1, nlevgrnd
          this%rootfr_ft(ft,lev) = 0._r8
       enddo

       do lev = 1, nlevsoi-1
          this%rootfr_ft(ft,lev) = .5_r8*( &
                 exp(-pftcon%roota_par(ft) * col%zi(c,lev-1))  &
               + exp(-pftcon%rootb_par(ft) * col%zi(c,lev-1))  &
               - exp(-pftcon%roota_par(ft) * col%zi(c,lev))    &
               - exp(-pftcon%rootb_par(ft) * col%zi(c,lev)))
       end do
    end do

  end subroutine set_root_fraction

end module EDTypesMod<|MERGE_RESOLUTION|>--- conflicted
+++ resolved
@@ -126,18 +126,14 @@
   integer :: cp_numSWb       ! Number of broad-bands in the short-wave radiation
                              ! specturm to track 
                              ! (typically 2 as a default, VIS/NIR, in ED variants <2016)
-     
-<<<<<<< HEAD
+
+  
   integer :: cp_numlevgrnd   ! Number of soil layers
-  
-=======
-     integer :: numlevgrnd   ! Number of soil layers
-
-     integer :: numlevdecomp_full  ! Number of soil layers for the purposes of biogeochemistry; can be either 1 or the total number of soil layers
-
-  end type ctrl_parms_type
->>>>>>> 81e01c68
-  
+
+  ! Number of soil layers for the purposes of biogeochemistry; can be either 1 
+  ! or the total number of soil layers
+  integer :: cp_numlevdecomp_full  
+
 
 
   !************************************
