--- conflicted
+++ resolved
@@ -39,11 +39,6 @@
                                                           ! to understory layers (all layers that
                                                           ! are not the top canopy layer)
 
-<<<<<<< HEAD
-  
-  integer, parameter, public :: nlevleaf = 30             ! number of leaf layers in canopy layer
-=======
->>>>>>> 477a8d57
   integer, parameter, public :: maxpft = 16               ! maximum number of PFTs allowed
                                                           ! the parameter file may determine that fewer
                                                           ! are used, but this helps allocate scratch
