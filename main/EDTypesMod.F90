--- conflicted
+++ resolved
@@ -137,16 +137,11 @@
 
 
   ! SPITFIRE     
-<<<<<<< HEAD
-  integer , parameter :: NFSC                 = ncwd+2     ! number fuel size classes  (4 cwd size classes, leaf litter, and grass)
-=======
-  integer,  parameter :: NCWD                 = 4          ! number of coarse woody debris pools (twig,s branch,l branch, trunk)
   integer , parameter :: NFSC                 = NCWD+2     ! number fuel size classes  (4 cwd size classes, leaf litter, and grass)
   integer,  parameter :: tw_sf                = 1          ! array index of twig pool for spitfire
   integer,  parameter :: lb_sf                = 3          ! array index of large branch pool for spitfire
   integer,  parameter :: tr_sf                = 4          ! array index of dead trunk pool for spitfire
   integer,  parameter :: dl_sf                = 5          ! array index of dead leaf pool for spitfire (dead grass and dead leaves)
->>>>>>> dbc56eae
   integer,  parameter :: lg_sf                = 6          ! array index of live grass pool for spitfire
 
   real(r8), parameter :: fire_threshold       = 50.0_r8    ! threshold for fires that spread or go out. KWm-2 (Pyne 1986)
