module EDTypesMod

  use FatesConstantsMod,     only : r8 => fates_r8
  use FatesConstantsMod,     only : ifalse
  use FatesConstantsMod,     only : itrue
  use FatesGlobals,          only : fates_log
  use FatesHydraulicsMemMod, only : ed_cohort_hydr_type
  use FatesHydraulicsMemMod, only : ed_site_hydr_type
  use PRTGenericMod,         only : prt_vartypes
  use PRTGenericMod,         only : leaf_organ, fnrt_organ, sapw_organ
  use PRTGenericMod,         only : repro_organ, store_organ, struct_organ
  use PRTGenericMod,         only : all_carbon_elements
  use PRTGenericMod,         only : num_organ_types
  use PRTGenericMod,         only : num_elements
  use PRTGenericMod,         only : element_list
  use PRTGenericMod,         only : num_element_types
  use FatesLitterMod,        only : litter_type
  use FatesLitterMod,        only : ncwd
  use FatesConstantsMod,     only : n_anthro_disturbance_categories
  use FatesConstantsMod,     only : days_per_year
  use FatesConstantsMod,     only : fates_unset_r8
  use FatesRunningMeanMod,   only : rmean_type
  use FatesInterfaceTypesMod,only : bc_in_type
  use FatesInterfaceTypesMod,only : bc_out_type

  
  implicit none
  private               ! By default everything is private
  save

  integer, parameter, public :: nclmax = 2                ! Maximum number of canopy layers
  integer, parameter, public :: ican_upper = 1            ! Nominal index for the upper canopy
  integer, parameter, public :: ican_ustory = 2           ! Nominal index for diagnostics that refer
                                                          ! to understory layers (all layers that
                                                          ! are not the top canopy layer)

  integer, parameter, public :: maxpft = 16               ! maximum number of PFTs allowed
                                                          ! the parameter file may determine that fewer
                                                          ! are used, but this helps allocate scratch
                                                          ! space and output arrays.
                                                  
  
  real(r8), parameter, public :: init_recruit_trim = 0.8_r8    ! This is the initial trimming value that
                                                               ! new recruits start with

  ! -------------------------------------------------------------------------------------
  ! Radiation parameters
  ! These should be part of the radiation module, but since we only have one option
  ! this is ok for now. (RGK 04-2018)
  ! -------------------------------------------------------------------------------------


  integer, parameter, public :: n_rad_stream_types = 2    ! The number of radiation streams used (direct/diffuse)
 
  integer, parameter, public :: idirect   = 1             ! This is the array index for direct radiation
  integer, parameter, public :: idiffuse  = 2             ! This is the array index for diffuse radiation

  ! parameters that govern the VAI (LAI+SAI) bins used in radiative transfer code
  integer, parameter, public :: nlevleaf = 30             ! number of leaf+stem layers in canopy layer
  real(r8), public :: dinc_vai(nlevleaf)   = fates_unset_r8 ! VAI bin widths array
  real(r8), public :: dlower_vai(nlevleaf) = fates_unset_r8 ! lower edges of VAI bins

  ! TODO: we use this cp_maxSWb only because we have a static array q(size=2) of
  ! land-ice abledo for vis and nir.  This should be a parameter, which would
  ! get us on track to start using multi-spectral or hyper-spectral (RGK 02-2017)

  integer, parameter, public :: maxSWb = 2      ! maximum number of broad-bands in the
                                                ! shortwave spectrum cp_numSWb <= cp_maxSWb
                                                ! this is just for scratch-array purposes
                                                ! if cp_numSWb is larger than this value
                                                ! simply bump this number up as needed

  integer, parameter, public :: ivis = 1        ! This is the array index for short-wave
                                                ! radiation in the visible spectrum, as expected
                                                ! in boundary condition files and parameter
                                                ! files.  This will be compared with 
                                                ! the HLM's expectation in FatesInterfaceMod
  integer, parameter, public :: inir = 2        ! This is the array index for short-wave
                                                ! radiation in the near-infrared spectrum, as expected
                                                ! in boundary condition files and parameter
                                                ! files.  This will be compared with 
                                                ! the HLM's expectation in FatesInterfaceMod

  integer, parameter, public :: ipar = ivis     ! The photosynthetically active band
                                                ! can be approximated to be equal to the visible band


  integer, parameter, public :: leaves_on  = 2  ! Flag specifying that a deciduous plant has leaves
                                                ! and should be allocating to them as well
  integer, parameter, public :: leaves_off = 1  ! Flag specifying that a deciduous plant has dropped
                                                ! its leaves and should not be trying to allocate
                                                ! towards any growth.

  ! Flag to turn on/off salinity effects on the effective "btran"
  ! btran stress function.

  logical, parameter, public :: do_fates_salinity = .false.


  ! This is the community level amount of spread expected in nearly-bare-ground
  ! and inventory starting modes.
  ! These are used to initialize only. These values will scale between
  ! the PFT defined maximum and minimum crown area scaing parameters.
  !
  ! A value of 1 indicates that
  ! plants should have crown areas at maximum spread for their size and PFT.
  ! A value of 0 means that they have the least amount of spread for their
  ! size and PFT.
  
  real(r8), parameter, public :: init_spread_near_bare_ground = 1.0_r8
  real(r8), parameter, public :: init_spread_inventory        = 0.0_r8


  ! MODEL PARAMETERS

  real(r8), parameter, public :: area                 = 10000.0_r8 ! Notional area of simulated forest m2
  real(r8), parameter, public :: area_inv             = 1.0e-4_r8  ! Inverse of the notion area (faster math)

  integer, parameter, public  :: numWaterMem          = 10         ! watermemory saved as site level var

  integer, parameter, public  :: numlevsoil_max       = 30         ! This is scratch space used for static arrays
                                                                   ! The actual number of soil layers should not exceed this


  ! BIOLOGY/BIOGEOCHEMISTRY        
  integer , parameter, public :: num_vegtemp_mem      = 10         ! Window of time over which we track temp for cold sensecence (days)
  integer , parameter, public :: N_DIST_TYPES         = 3          ! Disturbance Modes 1) tree-fall, 2) fire, 3) logging
  integer , parameter, public :: dtype_ifall          = 1          ! index for naturally occuring tree-fall generated event
  integer , parameter, public :: dtype_ifire          = 2          ! index for fire generated disturbance event
  integer , parameter, public :: dtype_ilog           = 3          ! index for logging generated disturbance event

  ! Phenology status flag definitions (cold type is cstat, dry type is dstat)

  integer, parameter, public :: phen_cstat_nevercold = 0        ! This (location/plant) has not experienced a cold period over a large number
                                                        ! of days, leaves are dropped and flagged as non-cold region
  integer, parameter, public :: phen_cstat_iscold    = 1        ! This (location/plant) is in a cold-state where leaves should have fallen
  integer, parameter, public :: phen_cstat_notcold   = 2        ! This site is in a warm-state where leaves are allowed to flush

  integer, parameter, public :: phen_dstat_timeoff   = 0       ! Leaves off due to time exceedance (drought phenology)
  integer, parameter, public :: phen_dstat_moistoff  = 1       ! Leaves off due to moisture avail  (drought phenology)
  integer, parameter, public :: phen_dstat_moiston   = 2       ! Leaves on due to moisture avail   (drought phenology)
  integer, parameter, public :: phen_dstat_timeon    = 3       ! Leaves on due to time exceedance  (drought phenology)


  ! SPITFIRE     

  integer,  parameter, public :: NFSC                 = NCWD+2     ! number fuel size classes  (4 cwd size classes, leaf litter, and grass)
  integer,  parameter, public :: tw_sf                = 1          ! array index of twig pool for spitfire
  integer,  parameter, public :: lb_sf                = 3          ! array index of large branch pool for spitfire
  integer,  parameter, public :: tr_sf                = 4          ! array index of dead trunk pool for spitfire
  integer,  parameter, public :: dl_sf                = 5          ! array index of dead leaf pool for spitfire (dead grass and dead leaves)
  integer,  parameter, public :: lg_sf                = 6          ! array index of live grass pool for spitfire

  ! PATCH FUSION 
  real(r8), parameter, public :: force_patchfuse_min_biomass = 0.005_r8   ! min biomass (kg / m2 patch area) below which to force-fuse patches
  integer , parameter, public :: N_DBH_BINS           = 6                 ! no. of dbh bins used when comparing patches
  real(r8), parameter, public :: patchfusion_dbhbin_loweredges(N_DBH_BINS) = &
       (/0._r8, 5._r8, 20._r8, 50._r8, 100._r8, 150._r8/)                 ! array of bin lower edges for comparing patches
  real(r8), parameter, public :: patch_fusion_tolerance_relaxation_increment = 1.1_r8 ! amount by which to increment patch fusion threshold
  real(r8), parameter, public :: max_age_of_second_oldest_patch = 200._r8 ! age in years above which to combine all patches

  ! COHORT FUSION
  real(r8), parameter, public :: HITEMAX              = 30.0_r8    ! max dbh value used in hgt profile comparison 
  integer , parameter, public :: N_HITE_BINS          = 60         ! no. of hite bins used to distribute LAI

  ! COHORT TERMINATION

  real(r8), parameter, public :: min_npm2       = 1.0E-7_r8               ! minimum cohort number density per m2 before termination
  real(r8), parameter, public :: min_patch_area = 0.01_r8                 ! smallest allowable patch area before termination
  real(r8), parameter, public :: min_patch_area_forced = 0.0001_r8        ! patch termination will not fuse the youngest patch
                                                                          ! if the area is less than min_patch_area.
                                                                          ! however, it is allowed to fuse the youngest patch
                                                                          ! if the fusion area is less than min_patch_area_forced

  real(r8), parameter, public :: min_nppatch    = min_npm2*min_patch_area ! minimum number of cohorts per patch (min_npm2*min_patch_area)
  real(r8), parameter, public :: min_n_safemath = 1.0E-12_r8              ! in some cases, we want to immediately remove super small
                                                                          ! number densities of cohorts to prevent FPEs

  character*4 yearchar                    

  ! special mode to cause PFTs to create seed mass of all currently-existing PFTs
  logical, parameter, public :: homogenize_seed_pfts  = .false.

  
  ! Global identifier of how nutrients interact with the host land model
  ! either they are fully coupled, or they generate uptake rates synthetically
  ! in prescribed mode. In the latter, there is both NO mass removed from the HLM's soil
  ! BGC N and P pools, and there is also none removed.

  integer, public :: n_uptake_mode
  integer, public :: p_uptake_mode

  !************************************
  !** COHORT type structure          **
  !************************************
  type, public :: ed_cohort_type

     ! POINTERS
     type (ed_cohort_type) , pointer :: taller   => null()       ! pointer to next tallest cohort     
     type (ed_cohort_type) , pointer :: shorter  => null()       ! pointer to next shorter cohort     
     type (ed_patch_type)  , pointer :: patchptr => null()       ! pointer to patch that cohort is in


     
     ! Multi-species, multi-organ Plant Reactive Transport (PRT)
     ! Contains carbon and nutrient state variables for various plant organs

     class(prt_vartypes), pointer :: prt

     ! VEGETATION STRUCTURE
     integer  ::  pft                                    ! pft number
     real(r8) ::  n                                      ! number of individuals in cohort per 'area' (10000m2 default)
     real(r8) ::  dbh                                    ! dbh: cm
     real(r8) ::  coage                                  ! cohort age in years
     real(r8) ::  hite                                   ! height: meters
     integer  ::  indexnumber                            ! unique number for each cohort. (within clump?)
     integer  ::  canopy_layer                           ! canopy status of cohort (1 = canopy, 2 = understorey, etc.)
     real(r8) ::  canopy_layer_yesterday                 ! recent canopy status of cohort
                                                         ! (1 = canopy, 2 = understorey, etc.)  
                                                         ! real to be conservative during fusion
     real(r8) ::  g_sb_laweight                          ! Total conductance (stomata+boundary layer) of the cohort, weighted by its leaf area [m/s]*[m2]
     real(r8) ::  canopy_trim                            ! What is the fraction of the maximum leaf biomass that we are targeting? :-
     real(r8) ::  leaf_cost                              ! How much does it cost to maintain leaves: kgC/m2/year-1
     real(r8) ::  excl_weight                            ! How much of this cohort is demoted each year, as a proportion of all cohorts:-
     real(r8) ::  prom_weight                            ! How much of this cohort is promoted each year, as a proportion of all cohorts:-
     integer  ::  nv                                     ! Number of leaf layers: -
     integer  ::  status_coh                             ! growth status of plant  (2 = leaves on , 1 = leaves off)
     real(r8) ::  c_area                                 ! areal extent of canopy (m2)
     real(r8) ::  treelai                                ! lai of an individual within cohort leaf area (m2) / crown area (m2)
     real(r8) ::  treesai                                ! stem area index of an indiv. within cohort: stem area (m2) / crown area (m2)
     logical  ::  isnew                                  ! flag to signify a new cohort, new cohorts have not experienced
                                                         ! npp or mortality and should therefore not be fused or averaged
     integer  ::  size_class                             ! An index that indicates which diameter size bin the cohort currently resides in
                                                         ! this is used for history output. We maintain this in the main cohort memory
                                                         ! because we don't want to continually re-calculate the cohort's position when
                                                         ! performing size diagnostics at high-frequency calls
     integer  ::  coage_class                            ! An index that indicates which age bin the cohort currently resides in 
                                                         ! used for history output.
     integer  ::  size_by_pft_class                      ! An index that indicates the cohorts position of the joint size-class x functional
                                                         ! type classification. We also maintain this in the main cohort memory
                                                         ! because we don't want to continually re-calculate the cohort's position when
                                                         ! performing size diagnostics at high-frequency calls
     integer  ::  coage_by_pft_class                     ! An index that indicates the cohorts position of the join cohort age class x PFT 
     integer ::  size_class_lasttimestep                 ! size class of the cohort at the last time step

     ! CARBON FLUXES 
     
     ! ----------------------------------------------------------------------------------
     ! NPP, GPP and RESP: Instantaneous, accumulated and accumulated-hold types.*
     ! 
     ! _tstep:    The instantaneous estimate that is calculated at each rapid plant biophysics
     !            time-step (ie photosynthesis, sub-hourly). (kgC/indiv/timestep)
     ! _acc:      The accumulation of the _tstep variable from the beginning to ending of
     !            the dynamics time-scale.  This variable is zero'd during initialization and
     !            after the dynamics call-sequence is completed.  (kgC/indiv/day)
     ! _acc_hold: While _acc is zero'd after the dynamics call sequence and then integrated, 
     !            _acc_hold "holds" the integrated value until the next time dynamics is 
     !            called. This is necessary for restarts. This variable also has units
     !            converted to a useful rate (kgC/indiv/yr)
     ! ----------------------------------------------------------------------------------

     real(r8) ::  gpp_tstep          ! Gross Primary Production (see above *)
     real(r8) ::  gpp_acc
     real(r8) ::  gpp_acc_hold

     real(r8) ::  npp_tstep          ! Net Primary Production (see above *)
     real(r8) ::  npp_acc
     real(r8) ::  npp_acc_hold

     real(r8) ::  resp_tstep         ! Autotrophic respiration (see above *)
     real(r8) ::  resp_acc
     real(r8) ::  resp_acc_hold
     
     ! carbon 13c discrimination
     real(r8) ::  c13disc_clm         ! carbon 13 discrimination in new synthesized carbon: part-per-mil, at each indiv/timestep
     real(r8) ::  c13disc_acc         ! carbon 13 discrimination in new synthesized carbon: part-per-mil, at each indiv/day, at the end of a day

     ! Nutrient Fluxes (if N, P, etc. are turned on)

     real(r8) :: daily_nh4_uptake ! integrated daily uptake of mineralized ammonium through competitive acquisition in soil [kg N / plant/ day]
     real(r8) :: daily_no3_uptake ! integrated daily uptake of mineralized nitrate through competitive acquisition in soil [kg N / plant/ day]
     real(r8) :: daily_p_uptake   ! integrated daily uptake of mineralized P through competitive acquisition in soil [kg P / plant/ day]

     real(r8) :: daily_c_efflux   ! daily mean efflux of excess carbon from roots into labile pool [kg C/plant/day]
     real(r8) :: daily_n_efflux   ! daily mean efflux of excess nitrogen from roots into labile pool [kg N/plant/day]
     real(r8) :: daily_p_efflux   ! daily mean efflux of excess phophorus from roots into labile pool [kg P/plant/day]

     real(r8) :: daily_n_need     ! Generic Nitrogen need of the plant, (hypothesis dependent) [kgN/plant/day]
     real(r8) :: daily_p_need     ! Generic Phosphorus need of the plant, (hypothesis dependent) [kgN/plant/day]


     ! These two variables may use the previous "need" variables, by applying a smoothing function.
     ! These variables are used in two scenarios. 1) They work with the prescribed uptake fraction
     ! in un-coupled mode, and 2) They are the plant's demand subbmitted to the Relative-Demand
     ! type soil BGC scheme.
     
     real(r8) :: daily_n_demand ! The daily amount of N demanded by the plant [kgN]
     real(r8) :: daily_p_demand ! The daily amount of P demanded by the plant [kgN]

     
     ! The following four biophysical rates are assumed to be
     ! at the canopy top, at reference temp 25C, and based on the 
     ! leaf age weighted average of the PFT parameterized values. The last
     ! condition is why it is dynamic and tied to the cohort

     real(r8) :: vcmax25top  ! Maximum carboxylation at the cohort's top 
                             ! at reference temperature (25C).
     real(r8) :: jmax25top   ! canopy top: maximum electron transport 
                             ! rate at 25C (umol electrons/m**2/s)
     real(r8) :: tpu25top    ! canopy top: triose phosphate utilization
                             ! rate at 25C (umol CO2/m**2/s)
     real(r8) :: kp25top     ! canopy top: initial slope of CO2 response
                             ! curve (C4 plants) at 25C



     real(r8) ::  ts_net_uptake(nlevleaf)              ! Net uptake of leaf layers: kgC/m2/timestep
     real(r8) ::  year_net_uptake(nlevleaf)            ! Net uptake of leaf layers: kgC/m2/year

     ! RESPIRATION COMPONENTS
     real(r8) ::  rdark                                  ! Dark respiration: kgC/indiv/s

     real(r8) ::  resp_g_tstep                           ! Growth respiration:  kgC/indiv/timestep
     real(r8) ::  resp_m                                 ! Maintenance respiration:  kgC/indiv/timestep 
     real(r8) ::  resp_m_def                             ! Optional: (NOT IMPLEMENTED YET)
                                                         ! It may be possible to not respire at desired rate
                                                         ! because of low carbon stores, and thus build
                                                         ! up a deficit. This tracks that deficit. kgC/indiv
     real(r8) ::  livestem_mr                            ! Live stem        maintenance respiration: kgC/indiv/s
                                                         ! (Above ground)
     real(r8) ::  livecroot_mr                           ! Live stem        maintenance respiration: kgC/indiv/s
                                                         ! (below ground)
     real(r8) ::  froot_mr                               ! Live fine root   maintenance respiration: kgC/indiv/s

     !MORTALITY
     real(r8) ::  dmort                                  ! proportional mortality rate. (year-1)

     ! Mortality Rate Partitions
     real(r8) ::  bmort                                  ! background mortality rate        n/year
     real(r8) ::  cmort                                  ! carbon starvation mortality rate n/year
     real(r8) ::  hmort                                  ! hydraulic failure mortality rate n/year
     real(r8) ::  frmort                                 ! freezing mortality               n/year
     real(r8) ::  smort                                  ! senesence mortality              n/year
     real(r8) ::  asmort                                 ! age senescence mortality         n/year
     
      ! Logging Mortality Rate 
      ! Yi Xu & M. Huang
     real(r8) ::  lmort_direct                           ! directly logging rate            fraction /per logging activity
     real(r8) ::  lmort_collateral                       ! collaterally damaged rate        fraction /per logging activity
     real(r8) ::  lmort_infra                            ! mechanically damaged rate        fraction /per logging activity
     real(r8) ::  l_degrad                               ! rate of trees that are not killed but suffer from forest degradation
                                                         ! (i.e. they are moved to newly-anthro-disturbed secondary 
                                                         !  forest patch).  fraction /per logging activity

     real(r8) :: seed_prod                               ! diagnostic seed production rate [kgC/plant/day]

     ! NITROGEN POOLS      
     ! ----------------------------------------------------------------------------------
     ! Nitrogen pools are not prognostic in the current implementation.
     ! They are diagnosed during photosynthesis using a simple C2N parameter. Local values
     ! used in that routine.
     ! ----------------------------------------------------------------------------------

     ! GROWTH DERIVIATIVES
     real(r8) ::  dndt                                   ! time derivative of cohort size  : n/year
     real(r8) ::  dhdt                                   ! time derivative of height       : m/year
     real(r8) ::  ddbhdt                                 ! time derivative of dbh          : cm/year
     real(r8) ::  dbdeaddt                               ! time derivative of dead biomass         : KgC/year

     ! FIRE
     real(r8) ::  fraction_crown_burned                  ! proportion of crown affected by fire:-
     real(r8) ::  cambial_mort                           ! probability that trees dies due to cambial char 
                                                         ! (conditional on the tree being subjected to the fire)
     real(r8) ::  crownfire_mort                         ! probability of tree post-fire mortality 
                                                         ! due to crown scorch (conditional on the tree being subjected to the fire)
     real(r8) ::  fire_mort                              ! post-fire mortality from cambial and crown damage assuming two are independent:-

     ! Hydraulics
     type(ed_cohort_hydr_type), pointer :: co_hydr       ! All cohort hydraulics data, see FatesHydraulicsMemMod.F90


     ! Running means

     ! (keeping this in-code as an example)
     !class(rmean_type), pointer :: tveg_lpa              ! exponential moving average of leaf temperature at the
                                                          ! leaf photosynthetic acclimation time-scale [K]

     
  end type ed_cohort_type

  !************************************
  !** Patch type structure           **
  !************************************

  type, public :: ed_patch_type

     ! POINTERS
     type (ed_cohort_type), pointer :: tallest => null()           ! pointer to patch's tallest cohort    
     type (ed_cohort_type), pointer :: shortest => null()          ! pointer to patch's shortest cohort
     type (ed_patch_type),  pointer :: older => null()             ! pointer to next older patch   
     type (ed_patch_type),  pointer :: younger => null()           ! pointer to next younger patch      

     !INDICES
     integer  :: patchno                                           ! unique number given to each new patch created for tracking

     ! PATCH INFO
     real(r8) ::  age                                              ! average patch age: years                   
     integer  ::  age_class                                        ! age class of the patch for history binning purposes
     real(r8) ::  area                                             ! patch area: m2  
     integer  ::  countcohorts                                     ! Number of cohorts in patch
     integer  ::  ncl_p                                            ! Number of occupied canopy layers
     integer  ::  anthro_disturbance_label                         ! patch label for anthropogenic disturbance classification
     real(r8) ::  age_since_anthro_disturbance                     ! average age for secondary forest since last anthropogenic disturbance


     ! Running means
     !class(rmean_type), pointer :: t2m                          ! Place-holder for 2m air temperature (variable window-size)
     class(rmean_type), pointer :: tveg24                        ! 24-hour mean vegetation temperature (K)
     class(rmean_type), pointer :: tveg_lpa                      ! Running mean of vegetation temperature at the
                                                                 ! leaf photosynthesis acclimation timescale [K]
     integer  ::  nocomp_pft_label                               ! where nocomp is active, use this label for patch ID.   

     ! LEAF ORGANIZATION
     real(r8) ::  pft_agb_profile(maxpft,n_dbh_bins)            ! binned above ground biomass, for patch fusion: KgC/m2
     real(r8) ::  canopy_layer_tlai(nclmax)                     ! total leaf area index of each canopy layer
                                                                ! used to determine attenuation of parameters during
                                                                ! photosynthesis m2 veg / m2 of canopy area (patch without bare ground)
     real(r8) ::  total_canopy_area                             ! area that is covered by vegetation : m2
     real(r8) ::  total_tree_area                               ! area that is covered by woody vegetation : m2
     real(r8) ::  zstar                                         ! height of smallest canopy tree -- only meaningful in "strict PPA" mode

     real(r8) :: c_stomata                                      ! Mean stomatal conductance of all leaves in the patch   [umol/m2/s]
     real(r8) :: c_lblayer                                      ! Mean boundary layer conductance of all leaves in the patch [umol/m2/s]
      
                                                                ! UNITS for the ai profiles
                                                                ! [ m2 leaf / m2 contributing crown footprints]
     real(r8) ::  tlai_profile(nclmax,maxpft,nlevleaf)          ! total   leaf area in each canopy layer, pft, and leaf layer. 
     real(r8) ::  elai_profile(nclmax,maxpft,nlevleaf)          ! exposed leaf area in each canopy layer, pft, and leaf layer
     real(r8) ::  tsai_profile(nclmax,maxpft,nlevleaf)          ! total   stem area in each canopy layer, pft, and leaf layer
     real(r8) ::  esai_profile(nclmax,maxpft,nlevleaf)          ! exposed stem area in each canopy layer, pft, and leaf layer
     real(r8) ::  radiation_error                               ! radiation error (w/m2)
     real(r8) ::  layer_height_profile(nclmax,maxpft,nlevleaf)
     real(r8) ::  canopy_area_profile(nclmax,maxpft,nlevleaf)   ! fraction of crown area per canopy area in each layer
                                                                ! they will sum to 1.0 in the fully closed canopy layers
                                                                ! but only in leaf-layers that contain contributions
                                                                ! from all cohorts that donate to canopy_area


     ! layer, pft, and leaf layer:-
     integer  ::  canopy_mask(nclmax,maxpft)                    ! is there any of this pft in this canopy layer?      
     integer  ::  nrad(nclmax,maxpft)                           ! number of exposed leaf layers for each canopy layer and pft
     integer  ::  ncan(nclmax,maxpft)                           ! number of total   leaf layers for each canopy layer and pft

     !RADIATION FLUXES      
     real(r8) :: fcansno                                        ! Fraction of canopy covered in snow

     logical  ::  solar_zenith_flag                             ! integer flag specifying daylight (based on zenith angle)
     real(r8) ::  solar_zenith_angle                            ! solar zenith angle (radians)

     real(r8) ::  gnd_alb_dif(maxSWb)                           ! ground albedo for diffuse rad, both bands (fraction)
     real(r8) ::  gnd_alb_dir(maxSWb)                           ! ground albedo for direct rad, both bands (fraction)
     
     real(r8) ::  fabd_sun_z(nclmax,maxpft,nlevleaf)            ! sun fraction of direct light absorbed by each canopy 
     ! layer, pft, and leaf layer:-
     real(r8) ::  fabd_sha_z(nclmax,maxpft,nlevleaf)            ! shade fraction of direct light absorbed by each canopy 
     ! layer, pft, and leaf layer:-
     real(r8) ::  fabi_sun_z(nclmax,maxpft,nlevleaf)            ! sun fraction of indirect light absorbed by each canopy 
     ! layer, pft, and leaf layer:-
     real(r8) ::  fabi_sha_z(nclmax,maxpft,nlevleaf)            ! shade fraction of indirect light absorbed by each canopy 
     ! layer, pft, and leaf layer:-

     real(r8) ::  ed_laisun_z(nclmax,maxpft,nlevleaf)           ! amount of LAI in the sun   in each canopy layer, 
     ! pft, and leaf layer. m2/m2
     real(r8) ::  ed_laisha_z(nclmax,maxpft,nlevleaf)           ! amount of LAI in the shade in each canopy layer,
     real(r8) ::  ed_parsun_z(nclmax,maxpft,nlevleaf)           ! PAR absorbed  in the sun   in each canopy layer,
     real(r8) ::  ed_parsha_z(nclmax,maxpft,nlevleaf)           ! PAR absorbed  in the shade in each canopy layer,
     real(r8) ::  f_sun(nclmax,maxpft,nlevleaf)                 ! fraction of leaves in the sun in each canopy layer, pft, 

     ! radiation profiles for comparison against observations

     ! normalized direct photosynthetically active radiation profiles by 
     ! incident type (direct/diffuse at top of canopy),leaf,pft,leaf (unitless)
     real(r8) ::  nrmlzd_parprof_pft_dir_z(n_rad_stream_types,nclmax,maxpft,nlevleaf)  

     ! normalized diffuse photosynthetically active radiation profiles by 
     ! incident type (direct/diffuse at top of canopy),leaf,pft,leaf (unitless)
     real(r8) ::  nrmlzd_parprof_pft_dif_z(n_rad_stream_types,nclmax,maxpft,nlevleaf)  

     ! normalized direct photosynthetically active radiation profiles by 
     ! incident type (direct/diffuse at top of canopy),leaf,leaf (unitless) 
     real(r8) ::  nrmlzd_parprof_dir_z(n_rad_stream_types,nclmax,nlevleaf)         

     ! normalized diffuse photosynthetically active radiation profiles by 
     ! incident type (direct/diffuse at top of canopy),leaf,leaf (unitless) 
     real(r8) ::  nrmlzd_parprof_dif_z(n_rad_stream_types,nclmax,nlevleaf)
         
     real(r8) ::  parprof_pft_dir_z(nclmax,maxpft,nlevleaf)   ! direct-beam PAR profile through canopy, by canopy,PFT,leaf level (w/m2)
     real(r8) ::  parprof_pft_dif_z(nclmax,maxpft,nlevleaf)   ! diffuse     PAR profile through canopy, by canopy,PFT,leaf level (w/m2)
     real(r8) ::  parprof_dir_z(nclmax,nlevleaf)              ! direct-beam PAR profile through canopy, by canopy,leaf level (w/m2)
     real(r8) ::  parprof_dif_z(nclmax,nlevleaf)              ! diffuse     PAR profile through canopy, by canopy,leaf level (w/m2)

     ! and leaf layer. m2/m2
     real(r8),allocatable ::  tr_soil_dir(:)                              ! fraction of incoming direct  radiation that (cm_numSWb)
     ! is transmitted to the soil as direct
     real(r8),allocatable ::  tr_soil_dif(:)                              ! fraction of incoming diffuse radiation that 
     ! is transmitted to the soil as diffuse
     real(r8),allocatable ::  tr_soil_dir_dif(:)                          ! fraction of incoming direct  radiation that 
     ! is transmitted to the soil as diffuse
     real(r8),allocatable ::  fab(:)                                      ! fraction of incoming total   radiation that is absorbed by the canopy
     real(r8),allocatable ::  fabd(:)                                     ! fraction of incoming direct  radiation that is absorbed by the canopy
     real(r8),allocatable ::  fabi(:)                                     ! fraction of incoming diffuse radiation that is absorbed by the canopy
     real(r8),allocatable ::  sabs_dir(:)                                 ! fraction of incoming direct  radiation that is absorbed by the canopy
     real(r8),allocatable ::  sabs_dif(:)                                 ! fraction of incoming diffuse radiation that is absorbed by the canopy


     ! PHOTOSYNTHESIS       

     real(r8) ::  psn_z(nclmax,maxpft,nlevleaf)               ! carbon assimilation in each canopy layer, pft, and leaf layer. umolC/m2/s

     ! ROOTS
     real(r8) ::  btran_ft(maxpft)                              ! btran calculated seperately for each PFT:-
     real(r8) ::  bstress_sal_ft(maxpft)                        ! bstress from salinity calculated seperately for each PFT:-   
     

     ! DISTURBANCE 
     real(r8) ::  disturbance_rates(n_dist_types)                  ! disturbance rate from 1) mortality 
                                                                   !                       2) fire: fraction/day 
                                                                   !                       3) logging mortatliy
     real(r8) ::  fract_ldist_not_harvested                        ! fraction of logged area that is canopy trees that weren't harvested


     ! Litter and Coarse Woody Debris

     type(litter_type), pointer :: litter(:)  ! Litter (leaf,fnrt,CWD and seeds) for different elements

     real(r8),allocatable :: fragmentation_scaler(:)            ! Scale rate of litter fragmentation based on soil layer. 0 to 1.

     !FUEL CHARECTERISTICS
     real(r8) ::  sum_fuel                                         ! total ground fuel related to ros (omits 1000hr fuels): KgC/m2
     real(r8) ::  fuel_frac(nfsc)                                  ! fraction of each litter class in the ros_fuel:-.  
     real(r8) ::  livegrass                                        ! total aboveground grass biomass in patch.  KgC/m2
     real(r8) ::  fuel_bulkd                                       ! average fuel bulk density of the ground fuel. kgBiomass/m3
                                                                   ! (incl. live grasses. omits 1000hr fuels). KgC/m3
     real(r8) ::  fuel_sav                                         ! average surface area to volume ratio of the ground fuel. cm-1
                                                                   ! (incl. live grasses. omits 1000hr fuels).
     real(r8) ::  fuel_mef                                         ! average moisture of extinction factor 
                                                                   ! of the ground fuel (incl. live grasses. omits 1000hr fuels).
     real(r8) ::  fuel_eff_moist                                   ! effective avearage fuel moisture content of the ground fuel 
                                                                   ! (incl. live grasses. omits 1000hr fuels)
     real(r8) ::  litter_moisture(nfsc)

     ! FIRE SPREAD
     real(r8) ::  ros_front                                        ! rate of forward  spread of fire: m/min
     real(r8) ::  ros_back                                         ! rate of backward spread of fire: m/min
     real(r8) ::  effect_wspeed                                    ! windspeed modified by fraction of relative grass and tree cover: m/min
     real(r8) ::  tau_l                                            ! Duration of lethal heating: mins
     real(r8) ::  fi                                               ! average fire intensity of flaming front:  kj/m/s or kw/m
     integer  ::  fire                                             ! Is there a fire? 1=yes 0=no
     real(r8) ::  fd                                               ! fire duration: mins

     ! FIRE EFFECTS     
     real(r8) ::  scorch_ht(maxpft)                                ! scorch height: m 
     real(r8) ::  frac_burnt                                       ! fraction burnt: frac patch/day  
     real(r8) ::  tfc_ros                                          ! total intensity-relevant fuel consumed - no trunks.  KgC/m2 of burned ground/day
     real(r8) ::  burnt_frac_litter(nfsc)                          ! fraction of each litter pool burned, conditional on it being burned


     ! PLANT HYDRAULICS   (not currently used in hydraulics RGK 03-2018)  
     ! type(ed_patch_hydr_type) , pointer :: pa_hydr              ! All patch hydraulics data, see FatesHydraulicsMemMod.F90


  end type ed_patch_type

  
  !************************************
  !** Resources management type      **
  ! YX
  !************************************
  type, public :: ed_resources_management_type
    
     real(r8) ::  trunk_product_site                       ! Actual  trunk product at site level KgC/site
     real(r8) ::  harvest_debt                             ! the amount of kgC per site that did not successfully harvested 
     real(r8) ::  harvest_debt_sec                         ! the amount of kgC per site from secondary patches that did
                                                           ! not successfully harvested

     !debug variables
     real(r8) ::  delta_litter_stock                       ! kgC/site = kgC/ha
     real(r8) ::  delta_biomass_stock                      ! kgC/site
     real(r8) ::  delta_individual                         ! 
  
  end type ed_resources_management_type

  ! =====================================================================================

  type, public :: site_fluxdiags_type

     ! ----------------------------------------------------------------------------------
     ! Diagnostics for fluxes into the litter pool from plants
     ! these fluxes are the total from 
     ! (1) turnover from living plants
     ! (2) mass transfer from non-disturbance inducing mortality events
     ! (3) mass transfer from disturbance inducing mortality events
     ! [kg / ha / day]
     ! ---------------------------------------------------------------------------------

     real(r8) :: cwd_ag_input(1:ncwd)               
     real(r8) :: cwd_bg_input(1:ncwd)               
     real(r8),allocatable :: leaf_litter_input(:)
     real(r8),allocatable :: root_litter_input(:)

     real(r8),allocatable :: nutrient_uptake_scpf(:)
     real(r8),allocatable :: nutrient_efflux_scpf(:)
     real(r8),allocatable :: nutrient_need_scpf(:)
     
   contains

     procedure :: ZeroFluxDiags
     
  end type site_fluxdiags_type

  ! ====================================================================================

  type, public ::  site_massbal_type

     ! ----------------------------------------------------------------------------------
     ! This type is used for accounting purposes to ensure that we are not
     ! loosing or creating mass. This type is supposed to be allocated for each element 
     ! we simulate (e.g. carbon12_element, etc)
     ! Note that the unit of "site", is nominally equivalent to 1 hectare
     !
     ! This set of mass checks are for INCREMENTAL checks during the dynamics step.
     ! ----------------------------------------------------------------------------------
     
     real(r8) :: old_stock    ! remember biomass stock from last time  [Kg/site]
     real(r8) :: err_fates    ! Total mass balance error for FATES processes     [kg/site]


     ! ----------------------------------------------------------------------------------
     ! Group 3: Components of the total site level mass fluxes
     ! ----------------------------------------------------------------------------------

     real(r8) :: gpp_acc          ! Accumulated gross primary productivity [kg/site/day]
     real(r8) :: aresp_acc        ! Accumulated autotrophic respiration [kg/site/day]

     real(r8) :: net_root_uptake  ! Net uptake of carbon or nutrients through the roots [kg/site/day]
                                  ! (if carbon most likely exudation, if even active)

     real(r8) :: seed_in          ! Total mass of external seed rain into fates site [kg/site/day]
                                  ! This is from external grid-cells or from user parameterization
                                  ! (user param seed rain, or dispersal model)
     real(r8) :: seed_out         ! Total mass of seeds exported outside of fates site [kg/site/day]
                                  ! (this is not used currently, placeholder, rgk feb-2019)

     real(r8) :: frag_out         ! Litter and coarse woody debris fragmentation flux [kg/site/day]

     real(r8) :: wood_product          ! Total mass exported as wood product [kg/site/day]
     real(r8) :: burn_flux_to_atm      ! Total mass burned and exported to the atmosphere [kg/site/day]

     real(r8) :: flux_generic_in       ! Used for prescribed or artificial input fluxes
                                       ! and initialization [kg/site/day]
     real(r8) :: flux_generic_out      ! Used for prescribed or artificial output fluxes
                                       ! for instance when prescribed physiology is on
     real(r8) :: patch_resize_err      ! This is the amount of mass gained (or loss when negative)
                                       ! due to re-sizing patches when area math starts to lose
                                       ! precision

   contains

     procedure :: ZeroMassBalState
     procedure :: ZeroMassBalFlux
     
  end type site_massbal_type
  

  !************************************
  !** Site type structure           **
  !************************************

  type, public :: ed_site_type
     
     ! POINTERS  
     type (ed_patch_type), pointer :: oldest_patch => null()   ! pointer to oldest patch at the site  
     type (ed_patch_type), pointer :: youngest_patch => null() ! pointer to yngest patch at the site
     
     ! Resource management
     type (ed_resources_management_type) :: resources_management ! resources_management at the site 

     ! If this simulation uses shared memory then the sites need to know what machine
     ! index they are on. This index is (currently) only used to identify the sites
     ! position in history output fields
     !integer :: clump_id 

     ! Global index of this site in the history output file
     integer :: h_gid
     
     ! INDICES 
     real(r8) ::  lat                                          ! latitude:  degrees 
     real(r8) ::  lon                                          ! longitude: degrees 

     ! Fixed Biogeography mode inputs
     real(r8), allocatable :: area_PFT(:)                      ! Area allocated to individual PFTs    
     integer, allocatable  :: use_this_pft(:)                  ! Is area_PFT > 0 ? (1=yes, 0=no)

     ! Total area of patches in each age bin [m2]
     real(r8), allocatable :: area_by_age(:)

     ! SP mode target PFT level variables
     real(r8), allocatable :: sp_tlai(:)                      ! target TLAI per FATES pft
     real(r8), allocatable :: sp_tsai(:)                      ! target TSAI per FATES pft
     real(r8), allocatable :: sp_htop(:)                      ! target HTOP per FATES pft
     
     ! Mass Balance (allocation for each element)

     type(site_massbal_type), pointer :: mass_balance(:)

     ! Flux diagnostics (allocation for each element)

     type(site_fluxdiags_type), pointer :: flux_diags(:)

     ! PHENOLOGY 
     real(r8) ::  grow_deg_days                                ! Phenology growing degree days
     real(r8) ::  snow_depth                                   ! site-level snow depth (used for ELAI/TLAI calcs)

     integer  ::  cstatus                                      ! are leaves in this pixel on or off for cold decid
                                                               ! 0 = this site has not experienced a cold period over at least
                                                               !     400 days, leaves are dropped and flagged as non-cold region
                                                               ! 1 = this site is in a cold-state where leaves should have fallen
                                                               ! 2 = this site is in a warm-state where leaves are allowed to flush
     integer  ::  dstatus                                      ! are leaves in this pixel on or off for drought decid
                                                               ! 0 = leaves off due to time exceedance
                                                               ! 1 = leaves off due to moisture avail
                                                               ! 2 = leaves on due to moisture avail
                                                               ! 3 = leaves on due to time exceedance
     integer  ::  nchilldays                                   ! num chilling days: (for botta gdd trheshold calculation)
     integer  ::  ncolddays                                    ! num cold days: (must exceed threshold to drop leaves)
     real(r8) ::  vegtemp_memory(num_vegtemp_mem)              ! record of last 10 days temperature for senescence model. deg C
     integer  ::  cleafondate                                  ! model date (day integer) of leaf on (cold):-
     integer  ::  cleafoffdate                                 ! model date (day integer) of leaf off (cold):-
     integer  ::  dleafondate                                  ! model date (day integer) of leaf on drought:-
     integer  ::  dleafoffdate                                 ! model date (day integer) of leaf off drought:-
     integer  ::  phen_model_date                              ! current model date (day integer)
                                                               ! this date stays continuous when
                                                               ! in runs that are restarted, regardless of
                                                               ! the conditions of restart

<<<<<<< HEAD
     
=======
     integer  ::  phen_model_date                              ! current model date (day integer)
                                                               ! this date stays continuous when
                                                               ! in runs that are restarted, regardless of
                                                               ! the conditions of restart

>>>>>>> fec6597f
     real(r8) ::  water_memory(numWaterMem)                             ! last 10 days of soil moisture memory...


     ! FIRE
     real(r8) ::  wind                                         ! daily wind in m/min for Spitfire units 
     real(r8) ::  acc_ni                                       ! daily nesterov index accumulating over time.
     real(r8) ::  fdi                                          ! daily probability an ignition event will start a fire
     real(r8) ::  NF                                           ! daily ignitions in km2
     real(r8) ::  NF_successful                                ! daily ignitions in km2 that actually lead to fire

     ! PLANT HYDRAULICS
     type(ed_site_hydr_type), pointer :: si_hydr

     ! Soil Layering

     integer :: nlevsoil                      ! Number of soil layers in this site
     real(r8), allocatable :: zi_soil(:)      ! interface level below a "z" level (m)
                                              ! this contains a zero index for surface.
     real(r8), allocatable :: dz_soil(:)      ! layer thickness (m)
     real(r8), allocatable :: z_soil(:)       ! layer depth (m)
     real(r8), allocatable :: rootfrac_scr(:) ! This is just allocated scratch space to hold
                                              ! root fractions. Since root fractions may be dependent
                                              ! on cohort properties, and we do not want to store this infromation
                                              ! on each cohort, we do not keep root fractions in
                                              ! memory, and instead calculate them on demand.
                                              ! This array is allocated over the number of soil
                                              ! layers for each site, and save allocating deallocating.
                                              ! NOTE: THIS SCRATCH SPACE WOULD NOT BE THREAD-SAFE
                                              ! IF WE FORK ON PATCHES


     ! Mineralized nutrient flux from veg to the soil, via multiple mechanisms
     ! inluding symbiotic fixation, or other 

     !real(r8) :: allocatable :: minn_flux_out  ! kg/ha/day
     !real(r8) :: allocatable :: minp_flux_out  ! kg/ha/day

     
     ! DIAGNOSTICS

     ! TERMINATION, RECRUITMENT, DEMOTION, and DISTURBANCE
     
     real(r8), allocatable :: term_nindivs_canopy(:,:)   ! number of canopy individuals that were in cohorts which 
                                                         ! were terminated this timestep, on size x pft
     real(r8), allocatable :: term_nindivs_ustory(:,:)   ! number of understory individuals that were in cohorts which 
                                                         ! were terminated this timestep, on size x pft

     real(r8), allocatable :: term_carbonflux_canopy(:)  ! carbon flux from live to dead pools associated 
                                                         ! with termination mortality, per canopy level
     real(r8), allocatable :: term_carbonflux_ustory(:)  ! carbon flux from live to dead pools associated 
                                                         ! with termination mortality, per canopy level    
     real(r8), allocatable :: imort_carbonflux(:)        ! biomass of individuals killed due to impact mortality per year. [kgC/ha/day]
     real(r8), allocatable :: fmort_carbonflux_canopy(:) ! biomass of canopy indivs killed due to fire per year. [gC/m2/sec]
     real(r8), allocatable :: fmort_carbonflux_ustory(:) ! biomass of understory indivs killed due to fire per year [gC/m2/sec] 

     real(r8) :: demotion_carbonflux                     ! biomass of demoted individuals from canopy to understory [kgC/ha/day]
     real(r8) :: promotion_carbonflux                    ! biomass of promoted individuals from understory to canopy [kgC/ha/day]
     real(r8) :: recruitment_rate(1:maxpft)              ! number of individuals that were recruited into new cohorts
     real(r8), allocatable :: demotion_rate(:)           ! rate of individuals demoted from canopy to understory per FATES timestep
     real(r8), allocatable :: promotion_rate(:)          ! rate of individuals promoted from understory to canopy per FATES timestep
     real(r8), allocatable :: imort_rate(:,:)            ! rate of individuals killed due to impact mortality per year.  on size x pft array
     

     real(r8), allocatable :: fmort_rate_canopy(:,:)     ! rate of canopy individuals killed due to fire mortality per year.  
                                                         ! on size x pft array  (1:nlevsclass,1:numpft)
     real(r8), allocatable :: fmort_rate_ustory(:,:)     ! rate of understory individuals killed due to fire mortality per year.  
                                                         ! on size x pft array  (1:nlevsclass,1:numpft)
    
     real(r8), allocatable :: fmort_rate_cambial(:,:)    ! rate of individuals killed due to fire mortality 
                                                         ! from cambial damage per year.  on size x pft array
     real(r8), allocatable :: fmort_rate_crown(:,:)      ! rate of individuals killed due to fire mortality 
                                                         ! from crown damage per year.  on size x pft array

     real(r8), allocatable :: growthflux_fusion(:,:)     ! rate of individuals moving into a given size class bin
                                                         ! due to fusion in a given day. on size x pft array 



     ! Canopy Spread
     real(r8) ::  spread                                          ! dynamic canopy allometric term [unitless]

     ! site-level variables to keep track of the disturbance rates, both actual and "potential"
     real(r8) :: disturbance_rates_primary_to_primary(N_DIST_TYPES)      ! actual disturbance rates from primary patches to primary patches [m2/m2/day]
     real(r8) :: disturbance_rates_primary_to_secondary(N_DIST_TYPES)    ! actual disturbance rates from primary patches to secondary patches [m2/m2/day]
     real(r8) :: disturbance_rates_secondary_to_secondary(N_DIST_TYPES)  ! actual disturbance rates from secondary patches to secondary patches [m2/m2/day]
     real(r8) :: potential_disturbance_rates(N_DIST_TYPES)               ! "potential" disturb rates (i.e. prior to the "which is most" logic) [m2/m2/day]
     real(r8) :: primary_land_patchfusion_error                          ! error term in total area of primary patches associated with patch fusion [m2/m2/day]
     
  end type ed_site_type

  ! Make public necessary subroutines and functions
  public :: val_check_ed_vars
  public :: dump_site
  public :: dump_patch
  public :: dump_cohort
  public :: dump_cohort_hydr

  contains


    subroutine ZeroFluxDiags(this)
      
      class(site_fluxdiags_type) :: this
      
      this%cwd_ag_input(:)      = 0._r8
      this%cwd_bg_input(:)      = 0._r8
      this%leaf_litter_input(:) = 0._r8
      this%root_litter_input(:) = 0._r8
      this%nutrient_uptake_scpf(:) = 0._r8
      this%nutrient_efflux_scpf(:) = 0._r8
      this%nutrient_need_scpf(:)  = 0._r8
      
      return
    end subroutine ZeroFluxDiags

    ! =====================================================================================
    
    subroutine ZeroMassBalState(this)
      
      class(site_massbal_type) :: this
      
      this%old_stock = 0._r8
      this%err_fates = 0._r8
      
      return
    end subroutine ZeroMassBalState
    
    subroutine ZeroMassBalFlux(this)
      
      class(site_massbal_type) :: this

      this%gpp_acc           = 0._r8
      this%aresp_acc         = 0._r8
      this%net_root_uptake   = 0._r8
      this%seed_in           = 0._r8
      this%seed_out          = 0._r8
      this%frag_out          = 0._r8
      this%wood_product      = 0._r8
      this%burn_flux_to_atm  = 0._r8
      this%flux_generic_in   = 0._r8
      this%flux_generic_out  = 0._r8
      this%patch_resize_err  = 0._r8

      return
  end subroutine ZeroMassBalFlux

   
  ! =====================================================================================

  subroutine val_check_ed_vars(currentPatch,var_aliases,return_code)

     ! ----------------------------------------------------------------------------------
     ! Perform numerical checks on variables of interest.
     ! The input string is of the form:  'VAR1_NAME:VAR2_NAME:VAR3_NAME'
     ! ----------------------------------------------------------------------------------


     use FatesUtilsMod,only : check_hlm_list
     use FatesUtilsMod,only : check_var_real

     ! Arguments
     type(ed_patch_type),intent(in), target :: currentPatch
     character(len=*),intent(in)            :: var_aliases
     integer,intent(out)                    :: return_code ! return 0 for all fine
                                                           ! return 1 if a nan detected
                                                           ! return 10+ if an overflow
                                                           ! return 100% if an underflow
     ! Locals
     type(ed_cohort_type), pointer          :: currentCohort

     
     ! Check through a registry of variables to check
     
     if ( check_hlm_list(trim(var_aliases),'co_n') ) then

        currentCohort => currentPatch%shortest
        do while(associated(currentCohort))
           call check_var_real(currentCohort%n,'cohort%n',return_code)
           if(.not.(return_code.eq.0)) then
              call dump_patch(currentPatch)
              call dump_cohort(currentCohort)
              return
           end if
           currentCohort => currentCohort%taller
        end do
     end if
     
     if ( check_hlm_list(trim(var_aliases),'co_dbh') ) then

        currentCohort => currentPatch%shortest
        do while(associated(currentCohort))        
           call check_var_real(currentCohort%dbh,'cohort%dbh',return_code)
           if(.not.(return_code.eq.0)) then
              call dump_patch(currentPatch)
              call dump_cohort(currentCohort)
              return
           end if
           currentCohort => currentCohort%taller
        end do
     end if

     if ( check_hlm_list(trim(var_aliases),'pa_area') ) then

        call check_var_real(currentPatch%area,'patch%area',return_code)
        if(.not.(return_code.eq.0)) then
           call dump_patch(currentPatch)
           return
        end if
     end if
     


     return
  end subroutine val_check_ed_vars

  ! =====================================================================================

  subroutine dump_site(csite) 

     type(ed_site_type),intent(in),target :: csite


     ! EDTypes is 

     write(fates_log(),*) '----------------------------------------'
     write(fates_log(),*) ' Site Coordinates                       '
     write(fates_log(),*) '----------------------------------------'
     write(fates_log(),*) 'latitude                    = ', csite%lat
     write(fates_log(),*) 'longitude                   = ', csite%lon
     write(fates_log(),*) '----------------------------------------'
     return

  end subroutine dump_site

  ! =====================================================================================


  subroutine dump_patch(cpatch)

     type(ed_patch_type),intent(in),target :: cpatch

     ! locals
     integer :: el  ! element loop counting index

     write(fates_log(),*) '----------------------------------------'
     write(fates_log(),*) ' Dumping Patch Information              '
     write(fates_log(),*) ' (omitting arrays)                      '
     write(fates_log(),*) '----------------------------------------'
     write(fates_log(),*) 'pa%patchno            = ',cpatch%patchno
     write(fates_log(),*) 'pa%age                = ',cpatch%age
     write(fates_log(),*) 'pa%age_class          = ',cpatch%age_class
     write(fates_log(),*) 'pa%area               = ',cpatch%area
     write(fates_log(),*) 'pa%countcohorts       = ',cpatch%countcohorts
     write(fates_log(),*) 'pa%ncl_p              = ',cpatch%ncl_p
     write(fates_log(),*) 'pa%total_canopy_area  = ',cpatch%total_canopy_area
     write(fates_log(),*) 'pa%total_tree_area    = ',cpatch%total_tree_area
     write(fates_log(),*) 'pa%zstar              = ',cpatch%zstar
     write(fates_log(),*) 'pa%solar_zenith_flag  = ',cpatch%solar_zenith_flag
     write(fates_log(),*) 'pa%solar_zenith_angle = ',cpatch%solar_zenith_angle
     write(fates_log(),*) 'pa%gnd_alb_dif        = ',cpatch%gnd_alb_dif(:)
     write(fates_log(),*) 'pa%gnd_alb_dir        = ',cpatch%gnd_alb_dir(:)
     write(fates_log(),*) 'pa%c_stomata          = ',cpatch%c_stomata
     write(fates_log(),*) 'pa%c_lblayer          = ',cpatch%c_lblayer
     write(fates_log(),*) 'pa%disturbance_rates  = ',cpatch%disturbance_rates(:)
     write(fates_log(),*) 'pa%anthro_disturbance_label = ',cpatch%anthro_disturbance_label
     write(fates_log(),*) '----------------------------------------'
     do el = 1,num_elements
        write(fates_log(),*) 'element id: ',element_list(el)
        write(fates_log(),*) 'seed mass: ',sum(cpatch%litter(el)%seed)
        write(fates_log(),*) 'seed germ mass: ',sum(cpatch%litter(el)%seed_germ)
        write(fates_log(),*) 'leaf fines(pft): ',sum(cpatch%litter(el)%leaf_fines)
        write(fates_log(),*) 'root fines(pft,sl): ',sum(cpatch%litter(el)%root_fines)
        write(fates_log(),*) 'ag_cwd(c): ',sum(cpatch%litter(el)%ag_cwd)
        write(fates_log(),*) 'bg_cwd(c,sl): ',sum(cpatch%litter(el)%bg_cwd)
     end do

     return

  end subroutine dump_patch

  ! =====================================================================================
  
  subroutine dump_cohort(ccohort)


     type(ed_cohort_type),intent(in),target :: ccohort
     
     write(fates_log(),*) '----------------------------------------'
     write(fates_log(),*) ' Dumping Cohort Information             '
     write(fates_log(),*) '----------------------------------------'
     write(fates_log(),*) 'co%pft                    = ', ccohort%pft
     write(fates_log(),*) 'co%n                      = ', ccohort%n                         
     write(fates_log(),*) 'co%dbh                    = ', ccohort%dbh                                        
     write(fates_log(),*) 'co%hite                   = ', ccohort%hite
     write(fates_log(),*) 'co%coage                  = ', ccohort%coage
     
     write(fates_log(),*) 'leaf carbon               = ', ccohort%prt%GetState(leaf_organ,all_carbon_elements) 
     write(fates_log(),*) 'fineroot carbon           = ', ccohort%prt%GetState(fnrt_organ,all_carbon_elements) 
     write(fates_log(),*) 'sapwood carbon            = ', ccohort%prt%GetState(sapw_organ,all_carbon_elements) 
     write(fates_log(),*) 'structural (dead) carbon  = ', ccohort%prt%GetState(struct_organ,all_carbon_elements) 
     write(fates_log(),*) 'storage carbon            = ', ccohort%prt%GetState(store_organ,all_carbon_elements) 
     write(fates_log(),*) 'reproductive carbon       = ', ccohort%prt%GetState(repro_organ,all_carbon_elements) 
     write(fates_log(),*) 'co%g_sb_laweight          = ', ccohort%g_sb_laweight
     write(fates_log(),*) 'co%leaf_cost              = ', ccohort%leaf_cost
     write(fates_log(),*) 'co%canopy_layer           = ', ccohort%canopy_layer
     write(fates_log(),*) 'co%canopy_layer_yesterday = ', ccohort%canopy_layer_yesterday
     write(fates_log(),*) 'co%nv                     = ', ccohort%nv
     write(fates_log(),*) 'co%status_coh             = ', ccohort%status_coh
     write(fates_log(),*) 'co%canopy_trim            = ', ccohort%canopy_trim
     write(fates_log(),*) 'co%excl_weight            = ', ccohort%excl_weight               
     write(fates_log(),*) 'co%prom_weight            = ', ccohort%prom_weight               
     write(fates_log(),*) 'co%size_class             = ', ccohort%size_class
     write(fates_log(),*) 'co%size_by_pft_class      = ', ccohort%size_by_pft_class
     write(fates_log(),*) 'co%coage_class            = ', ccohort%coage_class
     write(fates_log(),*) 'co%coage_by_pft_class     = ', ccohort%coage_by_pft_class
     write(fates_log(),*) 'co%gpp_acc_hold           = ', ccohort%gpp_acc_hold
     write(fates_log(),*) 'co%gpp_acc                = ', ccohort%gpp_acc
     write(fates_log(),*) 'co%gpp_tstep              = ', ccohort%gpp_tstep
     write(fates_log(),*) 'co%npp_acc_hold           = ', ccohort%npp_acc_hold
     write(fates_log(),*) 'co%npp_tstep              = ', ccohort%npp_tstep
     write(fates_log(),*) 'co%npp_acc                = ', ccohort%npp_acc
     write(fates_log(),*) 'co%resp_tstep             = ', ccohort%resp_tstep
     write(fates_log(),*) 'co%resp_acc               = ', ccohort%resp_acc
     write(fates_log(),*) 'co%resp_acc_hold          = ', ccohort%resp_acc_hold
     write(fates_log(),*) 'co%rdark                  = ', ccohort%rdark
     write(fates_log(),*) 'co%resp_m                 = ', ccohort%resp_m
     write(fates_log(),*) 'co%resp_m_def             = ', ccohort%resp_m_def
     write(fates_log(),*) 'co%resp_g_tstep           = ', ccohort%resp_g_tstep
     write(fates_log(),*) 'co%livestem_mr            = ', ccohort%livestem_mr
     write(fates_log(),*) 'co%livecroot_mr           = ', ccohort%livecroot_mr
     write(fates_log(),*) 'co%froot_mr               = ', ccohort%froot_mr
     write(fates_log(),*) 'co%dmort                  = ', ccohort%dmort
     write(fates_log(),*) 'co%treelai                = ', ccohort%treelai
     write(fates_log(),*) 'co%treesai                = ', ccohort%treesai
     write(fates_log(),*) 'co%c_area                 = ', ccohort%c_area
     write(fates_log(),*) 'co%cmort                  = ', ccohort%cmort
     write(fates_log(),*) 'co%bmort                  = ', ccohort%bmort
     write(fates_log(),*) 'co%smort                  = ', ccohort%smort
     write(fates_log(),*) 'co%asmort                 = ', ccohort%asmort
     write(fates_log(),*) 'co%hmort                  = ', ccohort%hmort
     write(fates_log(),*) 'co%frmort                 = ', ccohort%frmort
     write(fates_log(),*) 'co%asmort                 = ', ccohort%asmort
     write(fates_log(),*) 'co%lmort_direct           = ', ccohort%lmort_direct
     write(fates_log(),*) 'co%lmort_collateral       = ', ccohort%lmort_collateral
     write(fates_log(),*) 'co%lmort_infra            = ', ccohort%lmort_infra
     write(fates_log(),*) 'co%isnew                  = ', ccohort%isnew
     write(fates_log(),*) 'co%dndt                   = ', ccohort%dndt
     write(fates_log(),*) 'co%dhdt                   = ', ccohort%dhdt
     write(fates_log(),*) 'co%ddbhdt                 = ', ccohort%ddbhdt
     write(fates_log(),*) 'co%dbdeaddt               = ', ccohort%dbdeaddt
     write(fates_log(),*) 'co%fraction_crown_burned  = ', ccohort%fraction_crown_burned
     write(fates_log(),*) 'co%fire_mort              = ', ccohort%fire_mort
     write(fates_log(),*) 'co%crownfire_mort         = ', ccohort%crownfire_mort
     write(fates_log(),*) 'co%cambial_mort           = ', ccohort%cambial_mort
     write(fates_log(),*) 'co%size_class             = ', ccohort%size_class
     write(fates_log(),*) 'co%size_by_pft_class      = ', ccohort%size_by_pft_class

     if (associated(ccohort%co_hydr) ) then
        call dump_cohort_hydr(ccohort)
     endif 
     write(fates_log(),*) '----------------------------------------'
     return
  end subroutine dump_cohort

  ! =====================================================================================
  
  subroutine dump_cohort_hydr(ccohort)


     type(ed_cohort_type),intent(in),target :: ccohort
     type(ed_cohort_hydr_type), pointer :: ccohort_hydr
     ccohort_hydr => ccohort%co_hydr
     
     write(fates_log(),*) '--------------------------------------------'
     write(fates_log(),*) ' Dumping Cohort Plant Hydraulic Information '
     write(fates_log(),*) 'ccohort_hydr%th_aroot(:) = ', ccohort_hydr%th_aroot(:)
     write(fates_log(),*) 'ccohort_hydr%v_aroot_layer_init(:) = ', ccohort_hydr%v_aroot_layer_init(:)
     write(fates_log(),*) 'ccohort_hydr%v_aroot_layer(:) = ', ccohort_hydr%v_aroot_layer(:)
     write(fates_log(),*) '--------------------------------------------'
     return
  end subroutine dump_cohort_hydr

end module EDTypesMod<|MERGE_RESOLUTION|>--- conflicted
+++ resolved
@@ -743,15 +743,6 @@
                                                                ! in runs that are restarted, regardless of
                                                                ! the conditions of restart
 
-<<<<<<< HEAD
-     
-=======
-     integer  ::  phen_model_date                              ! current model date (day integer)
-                                                               ! this date stays continuous when
-                                                               ! in runs that are restarted, regardless of
-                                                               ! the conditions of restart
-
->>>>>>> fec6597f
      real(r8) ::  water_memory(numWaterMem)                             ! last 10 days of soil moisture memory...
 
 
