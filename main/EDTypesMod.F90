--- conflicted
+++ resolved
@@ -18,12 +18,8 @@
   use FatesLitterMod,        only : ncwd
   use FatesConstantsMod,     only : n_anthro_disturbance_categories
   use FatesConstantsMod,     only : days_per_year
-<<<<<<< HEAD
   use FatesRunningMeanMod,   only : rmean_type,rmean_arr_type
-=======
   use FatesConstantsMod,     only : fates_unset_r8
-  use FatesRunningMeanMod,   only : rmean_type
->>>>>>> 477a8d57
   use FatesInterfaceTypesMod,only : bc_in_type
   use FatesInterfaceTypesMod,only : bc_out_type
 
