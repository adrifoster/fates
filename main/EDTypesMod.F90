module EDTypesMod

  use FatesConstantsMod,     only : r8 => fates_r8
  use FatesConstantsMod,     only : ifalse
  use FatesConstantsMod,     only : itrue
  use FatesGlobals,          only : fates_log
  use shr_infnan_mod,        only : nan => shr_infnan_nan, assignment(=)
  use FatesHydraulicsMemMod, only : ed_cohort_hydr_type
  use FatesHydraulicsMemMod, only : ed_site_hydr_type
  use PRTGenericMod,         only : prt_vartypes
  use PRTGenericMod,         only : leaf_organ, fnrt_organ, sapw_organ
  use PRTGenericMod,         only : repro_organ, store_organ, struct_organ
  use PRTGenericMod,         only : all_carbon_elements
  use FatesConstantsMod,     only : n_anthro_disturbance_categories

  implicit none
  private               ! By default everything is private
  save

  ! Make public necessary subroutines and functions
  public :: val_check_ed_vars
  public :: dump_site
  public :: dump_patch
  public :: dump_cohort
  public :: dump_cohort_hydr

  integer, parameter, public :: maxPatchesPerSite  = 14   ! maximum number of patches to live on a site
  integer, parameter, public :: maxPatchesPerSite_by_disttype(n_anthro_disturbance_categories)  = &
                                                     (/ 10, 4 /)  !!! MUST SUM TO maxPatchesPerSite !!!
  integer, parameter, public :: maxCohortsPerPatch = 100  ! maximum number of cohorts per patch
  
  integer, parameter, public :: nclmax = 2                ! Maximum number of canopy layers
  integer, parameter, public :: ican_upper = 1            ! Nominal index for the upper canopy
  integer, parameter, public :: ican_ustory = 2           ! Nominal index for diagnostics that refer
                                                          ! to understory layers (all layers that
                                                          ! are not the top canopy layer)

  integer, parameter, public :: nlevleaf = 30             ! number of leaf layers in canopy layer
  integer, parameter, public :: maxpft = 15               ! maximum number of PFTs allowed
                                                          ! the parameter file may determine that fewer
                                                          ! are used, but this helps allocate scratch
                                                          ! space and output arrays.
                                                  
  integer, parameter, public :: max_nleafage = 4          ! This is the maximum number of leaf age pools, 
                                                          ! used for allocating scratch space

  ! -------------------------------------------------------------------------------------
  ! Radiation parameters
  ! These should be part of the radiation module, but since we only have one option
  ! this is ok for now. (RGK 04-2018)
  ! -------------------------------------------------------------------------------------


  integer, parameter, public :: n_rad_stream_types = 2    ! The number of radiation streams used (direct/diffuse)
 
<<<<<<< HEAD
  integer, parameter, public :: idirect   = 1             ! This is the array index for direct radiation
  integer, parameter, public :: idiffuse  = 2             ! This is the array index for diffuse radiation
=======
  integer, parameter :: idirect   = 1             ! This is the array index for direct radiation
  integer, parameter :: idiffuse  = 2             ! This is the array index for diffuse radiation
>>>>>>> f1d4bc5c


  ! TODO: we use this cp_maxSWb only because we have a static array q(size=2) of
  ! land-ice abledo for vis and nir.  This should be a parameter, which would
  ! get us on track to start using multi-spectral or hyper-spectral (RGK 02-2017)

  integer, parameter, public :: maxSWb = 2      ! maximum number of broad-bands in the
                                                ! shortwave spectrum cp_numSWb <= cp_maxSWb
                                                ! this is just for scratch-array purposes
                                                ! if cp_numSWb is larger than this value
                                                ! simply bump this number up as needed

  integer, parameter, public :: ivis = 1        ! This is the array index for short-wave
                                                ! radiation in the visible spectrum, as expected
                                                ! in boundary condition files and parameter
                                                ! files.  This will be compared with 
                                                ! the HLM's expectation in FatesInterfaceMod
  integer, parameter, public :: inir = 2        ! This is the array index for short-wave
                                                ! radiation in the near-infrared spectrum, as expected
                                                ! in boundary condition files and parameter
                                                ! files.  This will be compared with 
                                                ! the HLM's expectation in FatesInterfaceMod

  integer, parameter, public :: ipar = ivis     ! The photosynthetically active band
                                                ! can be approximated to be equal to the visible band


  integer, parameter, public :: leaves_on  = 2  ! Flag specifying that a deciduous plant has leaves
                                                ! and should be allocating to them as well
  integer, parameter, public :: leaves_off = 1  ! Flag specifying that a deciduous plant has dropped
                                                ! its leaves and should not be trying to allocate
                                                ! towards any growth.

  ! Flag to turn on/off salinity effects on the effective "btran"
  ! btran stress function.

  logical, parameter, public :: do_fates_salinity = .false.


  ! This is the community level amount of spread expected in nearly-bare-ground
  ! and inventory starting modes.
  ! These are used to initialize only. These values will scale between
  ! the PFT defined maximum and minimum crown area scaing parameters.
  !
  ! A value of 1 indicates that
  ! plants should have crown areas at maximum spread for their size and PFT.
  ! A value of 0 means that they have the least amount of spread for their
  ! size and PFT.
  
  real(r8), parameter, public :: init_spread_near_bare_ground = 1.0_r8
  real(r8), parameter, public :: init_spread_inventory        = 0.0_r8


  ! MODEL PARAMETERS
  real(r8), parameter, public :: AREA                 = 10000.0_r8 ! Notional area of simulated forest m2
  real(r8), parameter, public :: AREA_INV             = 1.0e-4_r8  ! Inverse of the notion area (faster math)

  integer, parameter, public :: numWaterMem           = 10         ! watermemory saved as site level var

  ! BIOLOGY/BIOGEOCHEMISTRY        
  integer , parameter, public :: num_vegtemp_mem      = 10         ! Window of time over which we track temp for cold sensecence (days)
  real(r8), parameter, public :: dinc_ed              = 1.0_r8     ! size of VAI bins (LAI+SAI)  [CHANGE THIS NAME WITH NEXT INTERFACE
                                                           ! UPDATE]
  integer , parameter, public :: N_DIST_TYPES         = 3          ! Disturbance Modes 1) tree-fall, 2) fire, 3) logging
  integer , parameter, public :: dtype_ifall          = 1          ! index for naturally occuring tree-fall generated event
  integer , parameter, public :: dtype_ifire          = 2          ! index for fire generated disturbance event
  integer , parameter, public :: dtype_ilog           = 3          ! index for logging generated disturbance event


  ! Phenology status flag definitions (cold type is cstat, dry type is dstat)

  integer, parameter :: phen_cstat_nevercold = 0        ! This (location/plant) has not experienced a cold period over a large number
                                                        ! of days, leaves are dropped and flagged as non-cold region
  integer, parameter :: phen_cstat_iscold    = 1        ! This (location/plant) is in a cold-state where leaves should have fallen
  integer, parameter :: phen_cstat_notcold   = 2        ! This site is in a warm-state where leaves are allowed to flush

  integer, parameter :: phen_dstat_timeoff   = 0       ! Leaves off due to time exceedance (drought phenology)
  integer, parameter :: phen_dstat_moistoff  = 1       ! Leaves off due to moisture avail  (drought phenology)
  integer, parameter :: phen_dstat_moiston   = 2       ! Leaves on due to moisture avail   (drought phenology)
  integer, parameter :: phen_dstat_timeon    = 3       ! Leaves on due to time exceedance  (drought phenology)


  ! SPITFIRE     
<<<<<<< HEAD
  integer,  parameter, public :: NCWD                 = 4          ! number of coarse woody debris pools (twig,s branch,l branch, trunk)
  integer , parameter, public :: NFSC                 = NCWD+2     ! number fuel size classes  (4 cwd size classes, leaf litter, and grass)
  integer,  parameter, public :: lg_sf                = 6          ! array index of live grass pool for spitfire
  integer,  parameter, public :: dl_sf                = 1          ! array index of dead leaf pool for spitfire (dead grass and dead leaves)
  integer,  parameter, public :: tw_sf                = 2          ! array index of twig pool for spitfire
  integer,  parameter, public :: tr_sf                = 5          ! array index of dead trunk pool for spitfire
  integer,  parameter, public :: lb_sf                = 4          ! array index of large branch pool for spitfire 
  real(r8), parameter, public :: fire_threshold       = 50.0_r8    ! threshold for fires that spread or go out. KWm-2 (Pyne 1986)
=======
  integer,  parameter :: NCWD                 = 4          ! number of coarse woody debris pools (twig,s branch,l branch, trunk)
  integer , parameter :: NFSC                 = NCWD+2     ! number fuel size classes  (4 cwd size classes, leaf litter, and grass)
  integer,  parameter :: tw_sf                = 1          ! array index of twig pool for spitfire
  integer,  parameter :: lb_sf                = 3          ! array index of large branch pool for spitfire
  integer,  parameter :: tr_sf                = 4          ! array index of dead trunk pool for spitfire
  integer,  parameter :: dl_sf                = 5          ! array index of dead leaf pool for spitfire (dead grass and dead leaves)
  integer,  parameter :: lg_sf                = 6          ! array index of live grass pool for spitfire

  real(r8), parameter :: fire_threshold       = 50.0_r8    ! threshold for fires that spread or go out. KWm-2 (Pyne 1986)
>>>>>>> f1d4bc5c

  ! PATCH FUSION 
  real(r8), parameter, public :: force_patchfuse_min_biomass = 0.005_r8   ! min biomass (kg / m2 patch area) below which to force-fuse patches
  integer , parameter, public :: N_DBH_BINS           = 6                 ! no. of dbh bins used when comparing patches
  real(r8), parameter, public :: patchfusion_dbhbin_loweredges(N_DBH_BINS) = &
       (/0._r8, 5._r8, 20._r8, 50._r8, 100._r8, 150._r8/)                 ! array of bin lower edges for comparing patches
  real(r8), parameter, public :: patch_fusion_tolerance_relaxation_increment = 1.1_r8 ! amount by which to increment patch fusion threshold
  real(r8), parameter, public :: max_age_of_second_oldest_patch = 200._r8 ! age in years above which to combine all patches

  ! COHORT FUSION
  real(r8), parameter, public :: HITEMAX              = 30.0_r8    ! max dbh value used in hgt profile comparison 
  integer , parameter, public :: N_HITE_BINS          = 60         ! no. of hite bins used to distribute LAI

  ! COHORT TERMINATION

  real(r8), parameter, public :: min_npm2       = 1.0E-7_r8               ! minimum cohort number density per m2 before termination
  real(r8), parameter, public :: min_patch_area = 0.01_r8                 ! smallest allowable patch area before termination
  real(r8), parameter, public :: min_patch_area_forced = 0.0001_r8        ! patch termination will not fuse the youngest patch
                                                                          ! if the area is less than min_patch_area.
                                                                          ! however, it is allowed to fuse the youngest patch
                                                                          ! if the fusion area is less than min_patch_area_forced

  real(r8), parameter, public :: min_nppatch    = min_npm2*min_patch_area ! minimum number of cohorts per patch (min_npm2*min_patch_area)
  real(r8), parameter, public :: min_n_safemath = 1.0E-12_r8              ! in some cases, we want to immediately remove super small
                                                                          ! number densities of cohorts to prevent FPEs

  character*4 yearchar                    

  ! special mode to cause PFTs to create seed mass of all currently-existing PFTs
  logical, parameter, public :: homogenize_seed_pfts  = .false.

  
  ! Leaf age class initialization schemes
  integer, parameter, public :: nan_leaf_aclass = 0     ! initialize leaf age classes as undefined
                                                        ! (used when copying)
  integer, parameter, public :: equal_leaf_aclass = 1   ! initialize leaf age classes equal
                                                        ! (used for inventory initialization)
  integer, parameter, public :: first_leaf_aclass = 2   ! initialize leaf age classes as all in
                                                        ! youngest class (used for recruitment)


  !************************************
  !** COHORT type structure          **
  !************************************
  type, public :: ed_cohort_type

     ! POINTERS
     type (ed_cohort_type) , pointer :: taller   => null()       ! pointer to next tallest cohort     
     type (ed_cohort_type) , pointer :: shorter  => null()       ! pointer to next shorter cohort     
     type (ed_patch_type)  , pointer :: patchptr => null()       ! pointer to patch that cohort is in


     
     ! Multi-species, multi-organ Plant Reactive Transport (PRT)
     ! Contains carbon and nutrient state variables for various plant organs

     class(prt_vartypes), pointer :: prt

     ! VEGETATION STRUCTURE
     integer  ::  pft                                    ! pft number
     real(r8) ::  n                                      ! number of individuals in cohort per 'area' (10000m2 default)
     real(r8) ::  dbh                                    ! dbh: cm
     real(r8) ::  hite                                   ! height: meters
     integer  ::  indexnumber                            ! unique number for each cohort. (within clump?)
     real(r8) ::  laimemory                              ! target leaf biomass- set from previous year: kGC per indiv
     integer  ::  canopy_layer                           ! canopy status of cohort (1 = canopy, 2 = understorey, etc.)
     real(r8) ::  canopy_layer_yesterday                 ! recent canopy status of cohort
                                                         ! (1 = canopy, 2 = understorey, etc.)  
                                                         ! real to be conservative during fusion
     real(r8) ::  lai                                    ! leaf area index of cohort: m2 leaf area of entire cohort per m2 of canopy area of a patch
     real(r8) ::  sai                                    ! stem area index of cohort: m2 leaf area of entire cohort per m2 of canopy area of a patch
     real(r8) ::  g_sb_laweight                          ! Total conductance (stomata+boundary layer) of the cohort, weighted by its leaf area [m/s]*[m2]
     real(r8) ::  canopy_trim                            ! What is the fraction of the maximum leaf biomass that we are targeting? :-
     real(r8) ::  leaf_cost                              ! How much does it cost to maintain leaves: kgC/m2/year-1
     real(r8) ::  excl_weight                            ! How much of this cohort is demoted each year, as a proportion of all cohorts:-
     real(r8) ::  prom_weight                            ! How much of this cohort is promoted each year, as a proportion of all cohorts:-
     integer  ::  nv                                     ! Number of leaf layers: -
     integer  ::  status_coh                             ! growth status of plant  (2 = leaves on , 1 = leaves off)
     real(r8) ::  c_area                                 ! areal extent of canopy (m2)
     real(r8) ::  treelai                                ! lai of an individual within cohort leaf area (m2) / crown area (m2)
     real(r8) ::  treesai                                ! stem area index of an indiv. within cohort: stem area (m2) / crown area (m2)
     logical  ::  isnew                                  ! flag to signify a new cohort, new cohorts have not experienced
                                                         ! npp or mortality and should therefore not be fused or averaged
     integer  ::  size_class                             ! An index that indicates which diameter size bin the cohort currently resides in
                                                         ! this is used for history output. We maintain this in the main cohort memory
                                                         ! because we don't want to continually re-calculate the cohort's position when
                                                         ! performing size diagnostics at high-frequency calls
     integer  ::  size_by_pft_class                      ! An index that indicates the cohorts position of the joint size-class x functional
                                                         ! type classification. We also maintain this in the main cohort memory
                                                         ! because we don't want to continually re-calculate the cohort's position when
                                                         ! performing size diagnostics at high-frequency calls
     integer ::  size_class_lasttimestep                 ! size class of the cohort at the end of the previous timestep (used for calculating growth flux)


     ! CARBON FLUXES 
     
     ! ----------------------------------------------------------------------------------
     ! NPP, GPP and RESP: Instantaneous, accumulated and accumulated-hold types.*
     ! 
     ! _tstep:    The instantaneous estimate that is calculated at each rapid plant biophysics
     !            time-step (ie photosynthesis, sub-hourly). (kgC/indiv/timestep)
     ! _acc:      The accumulation of the _tstep variable from the beginning to ending of
     !            the dynamics time-scale.  This variable is zero'd during initialization and
     !            after the dynamics call-sequence is completed.  (kgC/indiv/day)
     ! _acc_hold: While _acc is zero'd after the dynamics call sequence and then integrated, 
     !            _acc_hold "holds" the integrated value until the next time dynamics is 
     !            called. This is necessary for restarts. This variable also has units
     !            converted to a useful rate (kgC/indiv/yr)
     ! ----------------------------------------------------------------------------------

     real(r8) ::  gpp_tstep          ! Gross Primary Production (see above *)
     real(r8) ::  gpp_acc
     real(r8) ::  gpp_acc_hold

     real(r8) ::  npp_tstep          ! Net Primary Production (see above *)
     real(r8) ::  npp_acc
     real(r8) ::  npp_acc_hold

     real(r8) ::  resp_tstep         ! Autotrophic respiration (see above *)
     real(r8) ::  resp_acc
     real(r8) ::  resp_acc_hold
     
     ! carbon 13c discrimination
     real(r8) ::  c13disc_clm         ! carbon 13 discrimination in new synthesized carbon: part-per-mil, at each indiv/timestep
     real(r8) ::  c13disc_acc         ! carbon 13 discrimination in new synthesized carbon: part-per-mil, at each indiv/day, at the end of a day


     ! The following four biophysical rates are assumed to be
     ! at the canopy top, at reference temp 25C, and based on the 
     ! leaf age weighted average of the PFT parameterized values. The last
     ! condition is why it is dynamic and tied to the cohort

     real(r8) :: vcmax25top  ! Maximum carboxylation at the cohort's top 
                             ! at reference temperature (25C).
     real(r8) :: jmax25top   ! canopy top: maximum electron transport 
                             ! rate at 25C (umol electrons/m**2/s)
     real(r8) :: tpu25top    ! canopy top: triose phosphate utilization
                             ! rate at 25C (umol CO2/m**2/s)
     real(r8) :: kp25top     ! canopy top: initial slope of CO2 response
                             ! curve (C4 plants) at 25C



     real(r8) ::  ts_net_uptake(nlevleaf)              ! Net uptake of leaf layers: kgC/m2/timestep
     real(r8) ::  year_net_uptake(nlevleaf)            ! Net uptake of leaf layers: kgC/m2/year

     ! RESPIRATION COMPONENTS
     real(r8) ::  rdark                                  ! Dark respiration: kgC/indiv/s
     real(r8) ::  resp_g                                 ! Growth respiration:  kgC/indiv/timestep
     real(r8) ::  resp_m                                 ! Maintenance respiration:  kgC/indiv/timestep 
     real(r8) ::  livestem_mr                            ! Live stem        maintenance respiration: kgC/indiv/s
                                                         ! (Above ground)
     real(r8) ::  livecroot_mr                           ! Live stem        maintenance respiration: kgC/indiv/s
                                                         ! (below ground)
     real(r8) ::  froot_mr                               ! Live fine root   maintenance respiration: kgC/indiv/s

     ! ALLOCATION

     real(r8) ::  seed_prod                              ! reproduction seed and clonal: KgC/indiv/year


     !MORTALITY
     real(r8) ::  dmort                                  ! proportional mortality rate. (year-1)

     ! Mortality Rate Partitions
     real(r8) ::  bmort                                  ! background mortality rate        n/year
     real(r8) ::  cmort                                  ! carbon starvation mortality rate n/year
     real(r8) ::  hmort                                  ! hydraulic failure mortality rate n/year
     real(r8) ::  frmort                                 ! freezing mortality               n/year

      ! Logging Mortality Rate 
      ! Yi Xu & M. Huang
     real(r8) ::  lmort_direct                           ! directly logging rate            fraction /per logging activity
     real(r8) ::  lmort_collateral                       ! collaterally damaged rate        fraction /per logging activity
     real(r8) ::  lmort_infra                            ! mechanically damaged rate        fraction /per logging activity
     real(r8) ::  l_degrad                               ! rate of trees that are not killed but suffer from forest degradation
                                                         ! (i.e. they are moved to newly-anthro-disturbed secondary 
                                                         !  forest patch).  fraction /per logging activity

     ! NITROGEN POOLS      
     ! ----------------------------------------------------------------------------------
     ! Nitrogen pools are not prognostic in the current implementation.
     ! They are diagnosed during photosynthesis using a simple C2N parameter. Local values
     ! used in that routine.
     ! ----------------------------------------------------------------------------------

     ! GROWTH DERIVIATIVES
     real(r8) ::  dndt                                   ! time derivative of cohort size  : n/year
     real(r8) ::  dhdt                                   ! time derivative of height       : m/year
     real(r8) ::  ddbhdt                                 ! time derivative of dbh          : cm/year
     real(r8) ::  dbdeaddt                               ! time derivative of dead biomass         : KgC/year
     real(r8) ::  dbstoredt                              ! time derivative of stored biomass       : KgC/year

     ! FIRE
     real(r8) ::  fraction_crown_burned                  ! proportion of crown affected by fire:-
     real(r8) ::  cambial_mort                           ! probability that trees dies due to cambial char (conditional on the tree being subjected to the fire)
     real(r8) ::  crownfire_mort                         ! probability of tree post-fire mortality due to crown scorch (conditional on the tree being subjected to the fire)
     real(r8) ::  fire_mort                              ! post-fire mortality from cambial and crown damage assuming two are independent:-

     ! Hydraulics
     type(ed_cohort_hydr_type), pointer :: co_hydr       ! All cohort hydraulics data, see FatesHydraulicsMemMod.F90

  end type ed_cohort_type

  
     
     

  !************************************
  !** Patch type structure           **
  !************************************

  type, public :: ed_patch_type

     ! POINTERS
     type (ed_cohort_type), pointer :: tallest => null()           ! pointer to patch's tallest cohort    
     type (ed_cohort_type), pointer :: shortest => null()          ! pointer to patch's shortest cohort
     type (ed_patch_type),  pointer :: older => null()             ! pointer to next older patch   
     type (ed_patch_type),  pointer :: younger => null()           ! pointer to next younger patch      

     !INDICES
     integer  :: patchno                                           ! unique number given to each new patch created for tracking

     ! PATCH INFO
     real(r8) ::  age                                              ! average patch age: years                   
     integer  ::  age_class                                        ! age class of the patch for history binning purposes
     real(r8) ::  area                                             ! patch area: m2  
     integer  ::  countcohorts                                     ! Number of cohorts in patch
     integer  ::  ncl_p                                            ! Number of occupied canopy layers
     integer  ::  anthro_disturbance_label                         ! patch label for anthropogenic disturbance classification
     real(r8) ::  age_since_anthro_disturbance                     ! average age for secondary forest since last anthropogenic disturbance

     ! LEAF ORGANIZATION
     real(r8) ::  pft_agb_profile(maxpft,n_dbh_bins)            ! binned above ground biomass, for patch fusion: KgC/m2
     real(r8) ::  canopy_layer_tlai(nclmax)                     ! total leaf area index of each canopy layer
                                                                ! used to determine attenuation of parameters during
                                                                ! photosynthesis m2 veg / m2 of canopy area (patch without bare ground)
     real(r8) ::  total_canopy_area                             ! area that is covered by vegetation : m2
     real(r8) ::  total_tree_area                               ! area that is covered by woody vegetation : m2
     real(r8) ::  zstar                                         ! height of smallest canopy tree -- only meaningful in "strict PPA" mode

     real(r8) :: c_stomata                                      ! Mean stomatal conductance of all leaves in the patch   [umol/m2/s]
     real(r8) :: c_lblayer                                      ! Mean boundary layer conductance of all leaves in the patch [umol/m2/s]
      
                                                                ! UNITS for the ai profiles
                                                                ! [ m2 leaf / m2 contributing crown footprints]
     real(r8) ::  tlai_profile(nclmax,maxpft,nlevleaf)          ! total   leaf area in each canopy layer, pft, and leaf layer. 
     real(r8) ::  elai_profile(nclmax,maxpft,nlevleaf)          ! exposed leaf area in each canopy layer, pft, and leaf layer
     real(r8) ::  tsai_profile(nclmax,maxpft,nlevleaf)          ! total   stem area in each canopy layer, pft, and leaf layer
     real(r8) ::  esai_profile(nclmax,maxpft,nlevleaf)          ! exposed stem area in each canopy layer, pft, and leaf layer

     real(r8) ::  layer_height_profile(nclmax,maxpft,nlevleaf)
     real(r8) ::  canopy_area_profile(nclmax,maxpft,nlevleaf)   ! fraction of crown area per canopy area in each layer
                                                                ! they will sum to 1.0 in the fully closed canopy layers
                                                                ! but only in leaf-layers that contain contributions
                                                                ! from all cohorts that donate to canopy_area


     ! layer, pft, and leaf layer:-
     integer  ::  canopy_mask(nclmax,maxpft)                    ! is there any of this pft in this canopy layer?      
     integer  ::  nrad(nclmax,maxpft)                           ! number of exposed leaf layers for each canopy layer and pft
     integer  ::  ncan(nclmax,maxpft)                           ! number of total   leaf layers for each canopy layer and pft

     !RADIATION FLUXES      

     logical  ::  solar_zenith_flag                             ! integer flag specifying daylight (based on zenith angle)
     real(r8) ::  solar_zenith_angle                            ! solar zenith angle (radians)

     real(r8) ::  gnd_alb_dif(maxSWb)                           ! ground albedo for diffuse rad, both bands (fraction)
     real(r8) ::  gnd_alb_dir(maxSWb)                           ! ground albedo for direct rad, both bands (fraction)
     
     real(r8) ::  fabd_sun_z(nclmax,maxpft,nlevleaf)            ! sun fraction of direct light absorbed by each canopy 
     ! layer, pft, and leaf layer:-
     real(r8) ::  fabd_sha_z(nclmax,maxpft,nlevleaf)            ! shade fraction of direct light absorbed by each canopy 
     ! layer, pft, and leaf layer:-
     real(r8) ::  fabi_sun_z(nclmax,maxpft,nlevleaf)            ! sun fraction of indirect light absorbed by each canopy 
     ! layer, pft, and leaf layer:-
     real(r8) ::  fabi_sha_z(nclmax,maxpft,nlevleaf)            ! shade fraction of indirect light absorbed by each canopy 
     ! layer, pft, and leaf layer:-

     real(r8) ::  ed_laisun_z(nclmax,maxpft,nlevleaf)           ! amount of LAI in the sun   in each canopy layer, 
     ! pft, and leaf layer. m2/m2
     real(r8) ::  ed_laisha_z(nclmax,maxpft,nlevleaf)           ! amount of LAI in the shade in each canopy layer,
     real(r8) ::  ed_parsun_z(nclmax,maxpft,nlevleaf)           ! PAR absorbed  in the sun   in each canopy layer,
     real(r8) ::  ed_parsha_z(nclmax,maxpft,nlevleaf)           ! PAR absorbed  in the shade in each canopy layer,
     real(r8) ::  f_sun(nclmax,maxpft,nlevleaf)                 ! fraction of leaves in the sun in each canopy layer, pft, 

     ! radiation profiles for comparison against observations

     ! normalized direct photosynthetically active radiation profiles by 
     ! incident type (direct/diffuse at top of canopy),leaf,pft,leaf (unitless)
     real(r8) ::  nrmlzd_parprof_pft_dir_z(n_rad_stream_types,nclmax,maxpft,nlevleaf)  

     ! normalized diffuse photosynthetically active radiation profiles by 
     ! incident type (direct/diffuse at top of canopy),leaf,pft,leaf (unitless)
     real(r8) ::  nrmlzd_parprof_pft_dif_z(n_rad_stream_types,nclmax,maxpft,nlevleaf)  

     ! normalized direct photosynthetically active radiation profiles by 
     ! incident type (direct/diffuse at top of canopy),leaf,leaf (unitless) 
     real(r8) ::  nrmlzd_parprof_dir_z(n_rad_stream_types,nclmax,nlevleaf)         

     ! normalized diffuse photosynthetically active radiation profiles by 
     ! incident type (direct/diffuse at top of canopy),leaf,leaf (unitless) 
     real(r8) ::  nrmlzd_parprof_dif_z(n_rad_stream_types,nclmax,nlevleaf)
         
     real(r8) ::  parprof_pft_dir_z(nclmax,maxpft,nlevleaf)   ! direct-beam PAR profile through canopy, by canopy,PFT,leaf level (w/m2)
     real(r8) ::  parprof_pft_dif_z(nclmax,maxpft,nlevleaf)   ! diffuse     PAR profile through canopy, by canopy,PFT,leaf level (w/m2)
     real(r8) ::  parprof_dir_z(nclmax,nlevleaf)              ! direct-beam PAR profile through canopy, by canopy,leaf level (w/m2)
     real(r8) ::  parprof_dif_z(nclmax,nlevleaf)              ! diffuse     PAR profile through canopy, by canopy,leaf level (w/m2)

     ! and leaf layer. m2/m2
     real(r8),allocatable ::  tr_soil_dir(:)                              ! fraction of incoming direct  radiation that (cm_numSWb)
     ! is transmitted to the soil as direct
     real(r8),allocatable ::  tr_soil_dif(:)                              ! fraction of incoming diffuse radiation that 
     ! is transmitted to the soil as diffuse
     real(r8),allocatable ::  tr_soil_dir_dif(:)                          ! fraction of incoming direct  radiation that 
     ! is transmitted to the soil as diffuse
     real(r8),allocatable ::  fab(:)                                      ! fraction of incoming total   radiation that is absorbed by the canopy
     real(r8),allocatable ::  fabd(:)                                     ! fraction of incoming direct  radiation that is absorbed by the canopy
     real(r8),allocatable ::  fabi(:)                                     ! fraction of incoming diffuse radiation that is absorbed by the canopy
     real(r8),allocatable ::  sabs_dir(:)                                 ! fraction of incoming direct  radiation that is absorbed by the canopy
     real(r8),allocatable ::  sabs_dif(:)                                 ! fraction of incoming diffuse radiation that is absorbed by the canopy


     !SEED BANK
     real(r8) :: seeds_in(maxpft)                               ! seed production KgC/m2/year
     real(r8) :: seed_decay(maxpft)                             ! seed decay in KgC/m2/year
     real(r8) :: seed_germination(maxpft)                       ! germination rate of seed pool in KgC/m2/year

     ! PHOTOSYNTHESIS       

     real(r8) ::  psn_z(nclmax,maxpft,nlevleaf)               ! carbon assimilation in each canopy layer, pft, and leaf layer. umolC/m2/s

     ! ROOTS
     real(r8), allocatable ::  rootfr_ft(:,:)                      ! root fraction of each PFT in each soil layer:-
     real(r8), allocatable ::  rootr_ft(:,:)                       ! fraction of water taken from each PFT and soil layer:-
     real(r8) ::  btran_ft(maxpft)                              ! btran calculated seperately for each PFT:-
     real(r8) ::  bstress_sal_ft(maxpft)                        ! bstress from salinity calculated seperately for each PFT:-   
     

     ! DISTURBANCE 
     real(r8) ::  disturbance_rates(n_dist_types)                  ! disturbance rate from 1) mortality 
                                                                   !                       2) fire: fraction/day 
                                                                   !                       3) logging mortatliy
     real(r8) ::  disturbance_rate                                 ! larger effective disturbance rate: fraction/day
     real(r8) ::  fract_ldist_not_harvested                        ! fraction of logged area that is canopy trees that weren't harvested

     ! LITTER AND COARSE WOODY DEBRIS 
     ! Pools of litter (non respiring) 
     real(r8) ::  cwd_ag(ncwd)                                     ! above ground coarse wood debris litter that does not respire. KgC/m2
     real(r8) ::  cwd_bg(ncwd)                                     ! below ground coarse wood debris litter that does not respire. KgC/m2
     real(r8) ::  leaf_litter(maxpft)                           ! above ground leaf litter that does not respire. KgC/m2
     real(r8) ::  root_litter(maxpft)                           ! below ground fine root litter that does not respire. KgC/m2

     ! Fluxes of litter (non respiring) 
     real(r8) :: fragmentation_scaler                              ! Scale rate of litter fragmentation. 0 to 1.
     real(r8) :: cwd_ag_in(ncwd)                                   ! Flux into CWD_AG from turnover and mortality KgC/m2/y
     real(r8) :: cwd_bg_in(ncwd)                                   ! Flux into cwd_bg from root turnover and mortality KgC/m2/y
     real(r8) :: cwd_ag_out(ncwd)                                  ! Flux out of AG CWD into AG litter KgC/m2/y
     real(r8) :: cwd_bg_out(ncwd)                                  ! Flux out of BG CWD into BG litter KgC/m2/


     real(r8) :: leaf_litter_in(maxpft)                         ! Flux in  to AG leaf litter from leaf turnover and mortality KgC/m2/y
     real(r8) :: leaf_litter_out(maxpft)                        ! Flux out of AG leaf litter from fragmentation KgC/m2/y
     real(r8) :: root_litter_in(maxpft)                         ! Flux in  to BG root litter from leaf turnover and mortality KgC/m2/y
     real(r8) :: root_litter_out(maxpft)                        ! Flux out of BG root from fragmentation KgC/m2/y

     ! Derivatives of litter (non respiring) 
     real(r8) ::  dcwd_AG_dt(ncwd)                                 ! rate of change of above ground CWD in each size class: KgC/m2/year. 
     real(r8) ::  dcwd_BG_dt(ncwd)                                 ! rate of change of below ground CWD in each size class: KgC/m2/year. 
     real(r8) ::  dleaf_litter_dt(maxpft)                       ! rate of change of leaf litter in each size class: KgC/m2/year. 
     real(r8) ::  droot_litter_dt(maxpft)                       ! rate of change of root litter in each size class: KgC/m2/year. 

     real(r8) ::  repro(maxpft)                                 ! allocation to reproduction per PFT : KgC/m2

     !FUEL CHARECTERISTICS
     real(r8) ::  sum_fuel                                         ! total ground fuel related to ros (omits 1000hr fuels): KgC/m2
     real(r8) ::  fuel_frac(nfsc)                                  ! fraction of each litter class in the ros_fuel:-.  
     real(r8) ::  livegrass                                        ! total aboveground grass biomass in patch.  KgC/m2
     real(r8) ::  fuel_bulkd                                       ! average fuel bulk density of the ground fuel 
                                                                   ! (incl. live grasses. omits 1000hr fuels). KgC/m3
     real(r8) ::  fuel_sav                                         ! average surface area to volume ratio of the ground fuel 
                                                                   ! (incl. live grasses. omits 1000hr fuels).
     real(r8) ::  fuel_mef                                         ! average moisture of extinction factor 
                                                                   ! of the ground fuel (incl. live grasses. omits 1000hr fuels).
     real(r8) ::  fuel_eff_moist                                   ! effective avearage fuel moisture content of the ground fuel 
                                                                   ! (incl. live grasses. omits 1000hr fuels)
     real(r8) ::  litter_moisture(nfsc)

     ! FIRE SPREAD
     real(r8) ::  ros_front                                        ! rate of forward  spread of fire: m/min
     real(r8) ::  ros_back                                         ! rate of backward spread of fire: m/min
     real(r8) ::  effect_wspeed                                    ! windspeed modified by fraction of relative grass and tree cover: m/min
     real(r8) ::  tau_l                                            ! Duration of lethal heating: mins
     real(r8) ::  fi                                               ! average fire intensity of flaming front:  kj/m/s or kw/m
     integer  ::  fire                                             ! Is there a fire? 1=yes 0=no
     real(r8) ::  fd                                               ! fire duration: mins
     real(r8) ::  nf                                               ! number of fires initiated daily: n/gridcell/day
     real(r8) ::  sh                                               ! average scorch height: m 

     ! FIRE EFFECTS     
     real(r8) ::  ab                                               ! area burnt:  m2/day
     real(r8) ::  frac_burnt                                       ! fraction burnt: frac gridcell/day  
     real(r8) ::  tfc_ros                                          ! total fuel consumed - no trunks.  KgC/m2/day
     real(r8) ::  burnt_frac_litter(nfsc)                          ! fraction of each litter pool burned:-


     ! PLANT HYDRAULICS   (not currently used in hydraulics RGK 03-2018)  
     ! type(ed_patch_hydr_type) , pointer :: pa_hydr              ! All patch hydraulics data, see FatesHydraulicsMemMod.F90


  end type ed_patch_type

  
  !************************************
  !** Resources management type      **
  ! YX
  !************************************
  type, public :: ed_resources_management_type
    
     real(r8) ::  trunk_product_site                       ! Actual  trunk product at site level KgC/site

     !debug variables
     real(r8) ::  delta_litter_stock
     real(r8) ::  delta_biomass_stock
     real(r8) ::  delta_individual
  
  end type ed_resources_management_type



  !************************************
  !** Site type structure           **
  !************************************

  type, public :: ed_site_type
     
     ! POINTERS  
     type (ed_patch_type), pointer :: oldest_patch => null()   ! pointer to oldest patch at the site  
     type (ed_patch_type), pointer :: youngest_patch => null() ! pointer to yngest patch at the site
     
     ! Resource management
     type (ed_resources_management_type) :: resources_management ! resources_management at the site 



     ! INDICES 
     real(r8) ::  lat                                          ! latitude:  degrees 
     real(r8) ::  lon                                          ! longitude: degrees 

     ! CARBON BALANCE       
     real(r8) :: flux_in                                      ! for carbon balance purpose. C coming into biomass pool:  KgC/site
     real(r8) :: flux_out                                     ! for carbon balance purpose. C leaving ED pools  KgC/site
     real(r8) :: old_stock                                    ! for accounting purposes, remember biomass stock from last time:  KgC/site
     real(r8) :: npp                                          ! used for calculating NEP and NBP during BGC summarization phase
     real(r8) :: nep                                          ! Net ecosystem production, i.e. fast-timescale carbon balance that 
                                                              ! does not include disturbance [gC/m2/s]
     real(r8) :: nbp                                          ! Net biosphere production, i.e. slow-timescale carbon balance that 
                                                              ! integrates to total carbon change [gC/m2/s]
     real(r8) :: tot_seed_rain_flux                           ! [gC/m2/s] total flux of carbon from seed rain
     real(r8) :: fire_c_to_atm                                ! total fire carbon loss to atmosphere [gC/m2/s]
     real(r8) :: ed_litter_stock                              ! litter in [gC/m2]
     real(r8) :: cwd_stock                                    ! coarse woody debris [gC/m2]
     real(r8) :: biomass_stock                                ! total biomass at the column level in [gC / m2]
     real(r8) :: totfatesc                                    ! Total FATES carbon at the site, including vegetation, CWD, seeds, 
                                                              ! and FATES portion of litter [gC/m2] 
     real(r8) :: totbgcc                                      ! Total BGC carbon at the site, including litter, and soil pools [gC/m2] 
     real(r8) :: totecosysc                                   ! Total ecosystem C at the site, including vegetation, 
                                                              ! CWD, litter (from HLM and FATES), and soil pools [gC/m2]

     real(r8) :: totfatesc_old                                ! Total FATES C at the site from last call to balance check [gC/m2]
     real(r8) :: totbgcc_old                                  ! Total BGC C at the site from last call to balance check [gC/m2] 
     real(r8) :: totecosysc_old                               ! Total ecosystem C at the site from last call to balance check [gC/m2]
     
     real(r8) :: fates_to_bgc_this_ts                         ! total flux of carbon from FATES to BGC models on current timestep [gC/m2/s] 
     real(r8) :: fates_to_bgc_last_ts                         ! total flux of carbon from FATES to BGC models on previous timestep [gC/m2/s] 

     real(r8) :: cbal_err_fates                               ! [gC/m2/s]  total carbon balance error for FATES processes
     real(r8) :: cbal_err_bgc                                 ! [gC/m2/s]  total carbon balance error for BGC (HLM) processes
     real(r8) :: cbal_err_tot                                 ! [gC/m2/s]  total carbon balance error for all land processes

     real(r8) :: nep_timeintegrated                           ! Net ecosystem production accumulated over model time-steps [gC/m2]
     real(r8) :: hr_timeintegrated                            ! Heterotrophic respiration accumulated over model time-steps [gC/m2]
     real(r8) :: npp_timeintegrated                           ! Net primary production accumulated over model time-steps [gC/m2]
     real(r8) :: nbp_integrated                               ! Net biosphere production accumulated over model time-steps [gC/m2]


     ! PHENOLOGY 
     real(r8) ::  grow_deg_days                                ! Phenology growing degree days

     integer  ::  cstatus                                      ! are leaves in this pixel on or off for cold decid
                                                               ! 0 = this site has not experienced a cold period over at least
                                                               !     400 days, leaves are dropped and flagged as non-cold region
                                                               ! 1 = this site is in a cold-state where leaves should have fallen
                                                               ! 2 = this site is in a warm-state where leaves are allowed to flush
     integer  ::  dstatus                                      ! are leaves in this pixel on or off for drought decid
                                                               ! 0 = leaves off due to time exceedance
                                                               ! 1 = leaves off due to moisture avail
                                                               ! 2 = leaves on due to moisture avail
                                                               ! 3 = leaves on due to time exceedance
     integer  ::  nchilldays                                   ! num chilling days: (for botta gdd trheshold calculation)
     integer  ::  ncolddays                                    ! num cold days: (must exceed threshold to drop leaves)
     real(r8) ::  vegtemp_memory(num_vegtemp_mem)              ! record of last 10 days temperature for senescence model. deg C
     integer  ::  cleafondate                                  ! model date (day integer) of leaf on (cold):-
     integer  ::  cleafoffdate                                 ! model date (day integer) of leaf off (cold):-
     integer  ::  dleafondate                                  ! model date (day integer) of leaf on drought:-
     integer  ::  dleafoffdate                                 ! model date (day integer) of leaf off drought:-

     real(r8) ::  water_memory(numWaterMem)                             ! last 10 days of soil moisture memory...

     !SEED BANK
     real(r8) :: seed_bank(maxpft)                              ! seed pool in KgC/m2
     real(r8) :: dseed_dt(maxpft)                               ! change in seed pool in KgC/m2/year
     real(r8) :: seed_rain_flux(maxpft)                         ! flux of seeds from exterior KgC/m2/year (needed for C balance purposes)

     ! FIRE
     real(r8) ::  wind                                         ! daily wind in m/min for Spitfire units 
     real(r8) ::  acc_ni                                       ! daily nesterov index accumulating over time.
     real(r8) ::  fdi                                          ! daily probability an ignition event will start a fire
     real(r8) ::  frac_burnt                                   ! fraction of soil burnt in this day.
     real(r8) ::  total_burn_flux_to_atm                       ! total carbon burnt to the atmosphere in this day. KgC/site
     real(r8) ::  cwd_ag_burned(ncwd)
     real(r8) ::  leaf_litter_burned(maxpft)

     ! PLANT HYDRAULICS
     type(ed_site_hydr_type), pointer :: si_hydr
     
     ! DIAGNOSTICS
     ! TERMINATION, RECRUITMENT, DEMOTION, and DISTURBANCE
     
     real(r8), allocatable :: term_nindivs_canopy(:,:) ! number of canopy individuals that were in cohorts which 
                                                       ! were terminated this timestep, on size x pft
     real(r8), allocatable :: term_nindivs_ustory(:,:) ! number of understory individuals that were in cohorts which 
                                                       ! were terminated this timestep, on size x pft
     real(r8) :: term_carbonflux_canopy                ! carbon flux from live to dead pools associated 
                                                       ! with termination mortality, per canopy level
     real(r8) :: term_carbonflux_ustory                ! carbon flux from live to dead pools associated 
                                                       ! with termination mortality, per canopy level
     
     real(r8) :: recruitment_rate(1:maxpft)            ! number of individuals that were recruited into new cohorts
     real(r8), allocatable :: demotion_rate(:)         ! rate of individuals demoted from canopy to understory per FATES timestep
     real(r8) :: demotion_carbonflux                             ! biomass of demoted individuals from canopy to understory [kgC/ha/day]
     real(r8), allocatable :: promotion_rate(:)                  ! rate of individuals promoted from understory to canopy per FATES timestep
     real(r8) :: promotion_carbonflux                            ! biomass of promoted individuals from understory to canopy [kgC/ha/day]
     real(r8), allocatable :: imort_rate(:,:)                    ! rate of individuals killed due to impact mortality per year.  on size x pft array
     real(r8) :: imort_carbonflux                                ! biomass of individuals killed due to impact mortality per year. [kgC/ha/day]

     real(r8), allocatable :: fmort_rate_canopy(:,:)             ! rate of canopy individuals killed due to fire mortality per year.  
                                                                 ! on size x pft array  (1:nlevsclass,1:numpft)
     real(r8), allocatable :: fmort_rate_ustory(:,:)             ! rate of understory individuals killed due to fire mortality per year.  
                                                                 ! on size x pft array  (1:nlevsclass,1:numpft)
     real(r8) :: fmort_carbonflux_canopy                         ! biomass of canopy indivs killed due to fire per year. [gC/m2/sec]
     real(r8) :: fmort_carbonflux_ustory                         ! biomass of understory indivs killed due to fire per year [gC/m2/sec] 
     real(r8), allocatable :: fmort_rate_cambial(:,:)            ! rate of individuals killed due to fire mortality 
                                                                 ! from cambial damage per year.  on size x pft array
     real(r8), allocatable :: fmort_rate_crown(:,:)              ! rate of individuals killed due to fire mortality 
                                                                 ! from crown damage per year.  on size x pft array

     real(r8), allocatable :: growthflux_fusion(:,:)             ! rate of individuals moving into a given size class bin 
                                                                 ! due to fusion in a given day. on size x pft array 


     ! some diagnostic-only (i.e. not resolved by ODE solver) flux of carbon to CWD and litter pools from termination and canopy mortality
     real(r8) :: CWD_AG_diagnostic_input_carbonflux(1:ncwd)       ! diagnostic flux to AG CWD [kg C / m2 / yr]
     real(r8) :: CWD_BG_diagnostic_input_carbonflux(1:ncwd)       ! diagnostic flux to BG CWD [kg C / m2 / yr]
     real(r8) :: leaf_litter_diagnostic_input_carbonflux(1:maxpft) ! diagnostic flux to AG litter [kg C / m2 / yr]
     real(r8) :: root_litter_diagnostic_input_carbonflux(1:maxpft) ! diagnostic flux to BG litter [kg C / m2 / yr]

     ! Canopy Spread
     real(r8) ::  spread                                          ! dynamic canopy allometric term [unitless]
     
  end type ed_site_type


  contains
   
  ! =====================================================================================

  subroutine val_check_ed_vars(currentPatch,var_aliases,return_code)

     ! ----------------------------------------------------------------------------------
     ! Perform numerical checks on variables of interest.
     ! The input string is of the form:  'VAR1_NAME:VAR2_NAME:VAR3_NAME'
     ! ----------------------------------------------------------------------------------


     use FatesUtilsMod,only : check_hlm_list
     use FatesUtilsMod,only : check_var_real

     ! Arguments
     type(ed_patch_type),intent(in), target :: currentPatch
     character(len=*),intent(in)            :: var_aliases
     integer,intent(out)                    :: return_code ! return 0 for all fine
                                                           ! return 1 if a nan detected
                                                           ! return 10+ if an overflow
                                                           ! return 100% if an underflow
     ! Locals
     type(ed_cohort_type), pointer          :: currentCohort

     
     ! Check through a registry of variables to check
     
     if ( check_hlm_list(trim(var_aliases),'co_n') ) then

        currentCohort => currentPatch%shortest
        do while(associated(currentCohort))
           call check_var_real(currentCohort%n,'cohort%n',return_code)
           if(.not.(return_code.eq.0)) then
              call dump_patch(currentPatch)
              call dump_cohort(currentCohort)
              return
           end if
           currentCohort => currentCohort%taller
        end do
     end if
     
     if ( check_hlm_list(trim(var_aliases),'co_dbh') ) then

        currentCohort => currentPatch%shortest
        do while(associated(currentCohort))        
           call check_var_real(currentCohort%dbh,'cohort%dbh',return_code)
           if(.not.(return_code.eq.0)) then
              call dump_patch(currentPatch)
              call dump_cohort(currentCohort)
              return
           end if
           currentCohort => currentCohort%taller
        end do
     end if

     if ( check_hlm_list(trim(var_aliases),'pa_area') ) then

        call check_var_real(currentPatch%area,'patch%area',return_code)
        if(.not.(return_code.eq.0)) then
           call dump_patch(currentPatch)
           return
        end if
     end if
     


     return
  end subroutine val_check_ed_vars

  ! =====================================================================================

  subroutine dump_site(csite) 

     type(ed_site_type),intent(in),target :: csite


     ! EDTypes is 

     write(fates_log(),*) '----------------------------------------'
     write(fates_log(),*) ' Site Coordinates                       '
     write(fates_log(),*) '----------------------------------------'
     write(fates_log(),*) 'latitude                    = ', csite%lat
     write(fates_log(),*) 'longitude                   = ', csite%lon
     write(fates_log(),*) '----------------------------------------'
     return

  end subroutine dump_site

  ! =====================================================================================


  subroutine dump_patch(cpatch)

     type(ed_patch_type),intent(in),target :: cpatch

     write(fates_log(),*) '----------------------------------------'
     write(fates_log(),*) ' Dumping Patch Information              '
     write(fates_log(),*) ' (omitting arrays)                      '
     write(fates_log(),*) '----------------------------------------'
     write(fates_log(),*) 'pa%patchno            = ',cpatch%patchno
     write(fates_log(),*) 'pa%age                = ',cpatch%age
     write(fates_log(),*) 'pa%age_class          = ',cpatch%age_class
     write(fates_log(),*) 'pa%area               = ',cpatch%area
     write(fates_log(),*) 'pa%countcohorts       = ',cpatch%countcohorts
     write(fates_log(),*) 'pa%ncl_p              = ',cpatch%ncl_p
     write(fates_log(),*) 'pa%total_canopy_area  = ',cpatch%total_canopy_area
     write(fates_log(),*) 'pa%total_tree_area    = ',cpatch%total_tree_area
     write(fates_log(),*) 'pa%zstar              = ',cpatch%zstar
     write(fates_log(),*) 'pa%solar_zenith_flag  = ',cpatch%solar_zenith_flag
     write(fates_log(),*) 'pa%solar_zenith_angle = ',cpatch%solar_zenith_angle
     write(fates_log(),*) 'pa%gnd_alb_dif        = ',cpatch%gnd_alb_dif(:)
     write(fates_log(),*) 'pa%gnd_alb_dir        = ',cpatch%gnd_alb_dir(:)
     write(fates_log(),*) 'pa%c_stomata          = ',cpatch%c_stomata
     write(fates_log(),*) 'pa%c_lblayer          = ',cpatch%c_lblayer
     write(fates_log(),*) 'pa%disturbance_rate   = ',cpatch%disturbance_rate
     write(fates_log(),*) '----------------------------------------'
     return

  end subroutine dump_patch

  ! =====================================================================================
  
  subroutine dump_cohort(ccohort)


     type(ed_cohort_type),intent(in),target :: ccohort
     
     write(fates_log(),*) '----------------------------------------'
     write(fates_log(),*) ' Dumping Cohort Information             '
     write(fates_log(),*) '----------------------------------------'
     write(fates_log(),*) 'co%pft                    = ', ccohort%pft
     write(fates_log(),*) 'co%n                      = ', ccohort%n                         
     write(fates_log(),*) 'co%dbh                    = ', ccohort%dbh                                        
     write(fates_log(),*) 'co%hite                   = ', ccohort%hite
     write(fates_log(),*) 'co%laimemory              = ', ccohort%laimemory
     
     write(fates_log(),*) 'leaf carbon               = ', ccohort%prt%GetState(leaf_organ,all_carbon_elements) 
     write(fates_log(),*) 'fineroot carbon           = ', ccohort%prt%GetState(fnrt_organ,all_carbon_elements) 
     write(fates_log(),*) 'sapwood carbon            = ', ccohort%prt%GetState(sapw_organ,all_carbon_elements) 
     write(fates_log(),*) 'structural (dead) carbon  = ', ccohort%prt%GetState(struct_organ,all_carbon_elements) 
     write(fates_log(),*) 'storage carbon            = ', ccohort%prt%GetState(store_organ,all_carbon_elements) 
     write(fates_log(),*) 'reproductive carbon       = ', ccohort%prt%GetState(repro_organ,all_carbon_elements) 

     write(fates_log(),*) 'co%lai                    = ', ccohort%lai                         
     write(fates_log(),*) 'co%sai                    = ', ccohort%sai  
     write(fates_log(),*) 'co%g_sb_laweight          = ', ccohort%g_sb_laweight
     write(fates_log(),*) 'co%leaf_cost              = ', ccohort%leaf_cost
     write(fates_log(),*) 'co%canopy_layer           = ', ccohort%canopy_layer
     write(fates_log(),*) 'co%canopy_layer_yesterday = ', ccohort%canopy_layer_yesterday
     write(fates_log(),*) 'co%nv                     = ', ccohort%nv
     write(fates_log(),*) 'co%status_coh             = ', ccohort%status_coh
     write(fates_log(),*) 'co%canopy_trim            = ', ccohort%canopy_trim
     write(fates_log(),*) 'co%excl_weight            = ', ccohort%excl_weight               
     write(fates_log(),*) 'co%prom_weight            = ', ccohort%prom_weight               
     write(fates_log(),*) 'co%size_class             = ', ccohort%size_class
     write(fates_log(),*) 'co%size_by_pft_class      = ', ccohort%size_by_pft_class
     write(fates_log(),*) 'co%gpp_acc_hold           = ', ccohort%gpp_acc_hold
     write(fates_log(),*) 'co%gpp_acc                = ', ccohort%gpp_acc
     write(fates_log(),*) 'co%gpp_tstep              = ', ccohort%gpp_tstep
     write(fates_log(),*) 'co%npp_acc_hold           = ', ccohort%npp_acc_hold
     write(fates_log(),*) 'co%npp_tstep              = ', ccohort%npp_tstep
     write(fates_log(),*) 'co%npp_acc                = ', ccohort%npp_acc
     write(fates_log(),*) 'co%resp_tstep             = ', ccohort%resp_tstep
     write(fates_log(),*) 'co%resp_acc               = ', ccohort%resp_acc
     write(fates_log(),*) 'co%resp_acc_hold          = ', ccohort%resp_acc_hold
     write(fates_log(),*) 'co%rdark                  = ', ccohort%rdark
     write(fates_log(),*) 'co%resp_m                 = ', ccohort%resp_m
     write(fates_log(),*) 'co%resp_g                 = ', ccohort%resp_g
     write(fates_log(),*) 'co%livestem_mr            = ', ccohort%livestem_mr
     write(fates_log(),*) 'co%livecroot_mr           = ', ccohort%livecroot_mr
     write(fates_log(),*) 'co%froot_mr               = ', ccohort%froot_mr
     write(fates_log(),*) 'co%dmort                  = ', ccohort%dmort
     write(fates_log(),*) 'co%seed_prod              = ', ccohort%seed_prod
     write(fates_log(),*) 'co%treelai                = ', ccohort%treelai
     write(fates_log(),*) 'co%treesai                = ', ccohort%treesai
     write(fates_log(),*) 'co%c_area                 = ', ccohort%c_area
     write(fates_log(),*) 'co%cmort                  = ', ccohort%cmort
     write(fates_log(),*) 'co%bmort                  = ', ccohort%bmort
     write(fates_log(),*) 'co%hmort                  = ', ccohort%hmort
     write(fates_log(),*) 'co%frmort                 = ', ccohort%frmort
     write(fates_log(),*) 'co%isnew                  = ', ccohort%isnew
     write(fates_log(),*) 'co%dndt                   = ', ccohort%dndt
     write(fates_log(),*) 'co%dhdt                   = ', ccohort%dhdt
     write(fates_log(),*) 'co%ddbhdt                 = ', ccohort%ddbhdt
     write(fates_log(),*) 'co%dbdeaddt               = ', ccohort%dbdeaddt
     write(fates_log(),*) 'co%dbstoredt              = ', ccohort%dbstoredt
     write(fates_log(),*) 'co%fraction_crown_burned  = ', ccohort%fraction_crown_burned
     write(fates_log(),*) 'co%fire_mort              = ', ccohort%fire_mort
     write(fates_log(),*) 'co%crownfire_mort         = ', ccohort%crownfire_mort
     write(fates_log(),*) 'co%cambial_mort           = ', ccohort%cambial_mort
     write(fates_log(),*) 'co%size_class             = ', ccohort%size_class
     write(fates_log(),*) 'co%size_by_pft_class      = ', ccohort%size_by_pft_class
     if (associated(ccohort%co_hydr) ) then
        call dump_cohort_hydr(ccohort)
     endif 
     write(fates_log(),*) '----------------------------------------'
     return
  end subroutine dump_cohort

  ! =====================================================================================
  
  subroutine dump_cohort_hydr(ccohort)


     type(ed_cohort_type),intent(in),target :: ccohort
     type(ed_cohort_hydr_type), pointer :: ccohort_hydr
     ccohort_hydr => ccohort%co_hydr
     
     write(fates_log(),*) '--------------------------------------------'
     write(fates_log(),*) ' Dumping Cohort Plant Hydraulic Information '
     write(fates_log(),*) 'ccohort_hydr%th_aroot(:) = ', ccohort_hydr%th_aroot(:)
     write(fates_log(),*) 'ccohort_hydr%v_aroot_layer_init(:) = ', ccohort_hydr%v_aroot_layer_init(:)
     write(fates_log(),*) 'ccohort_hydr%v_aroot_layer(:) = ', ccohort_hydr%v_aroot_layer(:)
     write(fates_log(),*) '--------------------------------------------'
     return
  end subroutine dump_cohort_hydr

end module EDTypesMod<|MERGE_RESOLUTION|>--- conflicted
+++ resolved
@@ -53,13 +53,8 @@
 
   integer, parameter, public :: n_rad_stream_types = 2    ! The number of radiation streams used (direct/diffuse)
  
-<<<<<<< HEAD
   integer, parameter, public :: idirect   = 1             ! This is the array index for direct radiation
   integer, parameter, public :: idiffuse  = 2             ! This is the array index for diffuse radiation
-=======
-  integer, parameter :: idirect   = 1             ! This is the array index for direct radiation
-  integer, parameter :: idiffuse  = 2             ! This is the array index for diffuse radiation
->>>>>>> f1d4bc5c
 
 
   ! TODO: we use this cp_maxSWb only because we have a static array q(size=2) of
@@ -131,38 +126,27 @@
 
   ! Phenology status flag definitions (cold type is cstat, dry type is dstat)
 
-  integer, parameter :: phen_cstat_nevercold = 0        ! This (location/plant) has not experienced a cold period over a large number
+  integer, parameter, public :: phen_cstat_nevercold = 0        ! This (location/plant) has not experienced a cold period over a large number
                                                         ! of days, leaves are dropped and flagged as non-cold region
-  integer, parameter :: phen_cstat_iscold    = 1        ! This (location/plant) is in a cold-state where leaves should have fallen
-  integer, parameter :: phen_cstat_notcold   = 2        ! This site is in a warm-state where leaves are allowed to flush
-
-  integer, parameter :: phen_dstat_timeoff   = 0       ! Leaves off due to time exceedance (drought phenology)
-  integer, parameter :: phen_dstat_moistoff  = 1       ! Leaves off due to moisture avail  (drought phenology)
-  integer, parameter :: phen_dstat_moiston   = 2       ! Leaves on due to moisture avail   (drought phenology)
-  integer, parameter :: phen_dstat_timeon    = 3       ! Leaves on due to time exceedance  (drought phenology)
+  integer, parameter, public :: phen_cstat_iscold    = 1        ! This (location/plant) is in a cold-state where leaves should have fallen
+  integer, parameter, public :: phen_cstat_notcold   = 2        ! This site is in a warm-state where leaves are allowed to flush
+
+  integer, parameter, public :: phen_dstat_timeoff   = 0       ! Leaves off due to time exceedance (drought phenology)
+  integer, parameter, public :: phen_dstat_moistoff  = 1       ! Leaves off due to moisture avail  (drought phenology)
+  integer, parameter, public :: phen_dstat_moiston   = 2       ! Leaves on due to moisture avail   (drought phenology)
+  integer, parameter, public :: phen_dstat_timeon    = 3       ! Leaves on due to time exceedance  (drought phenology)
 
 
   ! SPITFIRE     
-<<<<<<< HEAD
   integer,  parameter, public :: NCWD                 = 4          ! number of coarse woody debris pools (twig,s branch,l branch, trunk)
   integer , parameter, public :: NFSC                 = NCWD+2     ! number fuel size classes  (4 cwd size classes, leaf litter, and grass)
+  integer,  parameter, public :: tw_sf                = 1          ! array index of twig pool for spitfire
+  integer,  parameter, public :: lb_sf                = 3          ! array index of large branch pool for spitfire
+  integer,  parameter, public :: tr_sf                = 4          ! array index of dead trunk pool for spitfire
+  integer,  parameter, public :: dl_sf                = 5          ! array index of dead leaf pool for spitfire (dead grass and dead leaves)
   integer,  parameter, public :: lg_sf                = 6          ! array index of live grass pool for spitfire
-  integer,  parameter, public :: dl_sf                = 1          ! array index of dead leaf pool for spitfire (dead grass and dead leaves)
-  integer,  parameter, public :: tw_sf                = 2          ! array index of twig pool for spitfire
-  integer,  parameter, public :: tr_sf                = 5          ! array index of dead trunk pool for spitfire
-  integer,  parameter, public :: lb_sf                = 4          ! array index of large branch pool for spitfire 
+
   real(r8), parameter, public :: fire_threshold       = 50.0_r8    ! threshold for fires that spread or go out. KWm-2 (Pyne 1986)
-=======
-  integer,  parameter :: NCWD                 = 4          ! number of coarse woody debris pools (twig,s branch,l branch, trunk)
-  integer , parameter :: NFSC                 = NCWD+2     ! number fuel size classes  (4 cwd size classes, leaf litter, and grass)
-  integer,  parameter :: tw_sf                = 1          ! array index of twig pool for spitfire
-  integer,  parameter :: lb_sf                = 3          ! array index of large branch pool for spitfire
-  integer,  parameter :: tr_sf                = 4          ! array index of dead trunk pool for spitfire
-  integer,  parameter :: dl_sf                = 5          ! array index of dead leaf pool for spitfire (dead grass and dead leaves)
-  integer,  parameter :: lg_sf                = 6          ! array index of live grass pool for spitfire
-
-  real(r8), parameter :: fire_threshold       = 50.0_r8    ! threshold for fires that spread or go out. KWm-2 (Pyne 1986)
->>>>>>> f1d4bc5c
 
   ! PATCH FUSION 
   real(r8), parameter, public :: force_patchfuse_min_biomass = 0.005_r8   ! min biomass (kg / m2 patch area) below which to force-fuse patches
