--- conflicted
+++ resolved
@@ -105,18 +105,14 @@
 
 
   ! MODEL PARAMETERS
-<<<<<<< HEAD
-  real(r8), parameter :: area                 = 10000.0_r8 ! Notional area of simulated forest m2
-  real(r8), parameter :: area_inv             = 1.0e-4_r8  ! Inverse of the notion area (faster math)
-=======
-  real(r8), parameter, public :: AREA                 = 10000.0_r8 ! Notional area of simulated forest m2
-  real(r8), parameter, public :: AREA_INV             = 1.0e-4_r8  ! Inverse of the notion area (faster math)
->>>>>>> 6232bb3f
-
-  integer, parameter, public :: numWaterMem           = 10         ! watermemory saved as site level var
-
-  integer, parameter :: numlevsoil_max        = 30         ! This is scratch space used for static arrays
-                                                           ! The actual number of soil layers should not exceed this
+
+  real(r8), parameter, public :: area                 = 10000.0_r8 ! Notional area of simulated forest m2
+  real(r8), parameter, public :: area_inv             = 1.0e-4_r8  ! Inverse of the notion area (faster math)
+
+  integer, parameter, public  :: numWaterMem          = 10         ! watermemory saved as site level var
+
+  integer, parameter, public  :: numlevsoil_max       = 30         ! This is scratch space used for static arrays
+                                                                   ! The actual number of soil layers should not exceed this
 
 
   ! BIOLOGY/BIOGEOCHEMISTRY        
@@ -142,22 +138,13 @@
 
 
   ! SPITFIRE     
-<<<<<<< HEAD
-  integer , parameter :: NFSC                 = NCWD+2     ! number fuel size classes  (4 cwd size classes, leaf litter, and grass)
-  integer,  parameter :: tw_sf                = 1          ! array index of twig pool for spitfire
-  integer,  parameter :: lb_sf                = 3          ! array index of large branch pool for spitfire
-  integer,  parameter :: tr_sf                = 4          ! array index of dead trunk pool for spitfire
-  integer,  parameter :: dl_sf                = 5          ! array index of dead leaf pool for spitfire (dead grass and dead leaves)
-  integer,  parameter :: lg_sf                = 6          ! array index of live grass pool for spitfire
-=======
-  integer,  parameter, public :: NCWD                 = 4          ! number of coarse woody debris pools (twig,s branch,l branch, trunk)
-  integer , parameter, public :: NFSC                 = NCWD+2     ! number fuel size classes  (4 cwd size classes, leaf litter, and grass)
+
+  integer,  parameter, public :: NFSC                 = NCWD+2     ! number fuel size classes  (4 cwd size classes, leaf litter, and grass)
   integer,  parameter, public :: tw_sf                = 1          ! array index of twig pool for spitfire
   integer,  parameter, public :: lb_sf                = 3          ! array index of large branch pool for spitfire
   integer,  parameter, public :: tr_sf                = 4          ! array index of dead trunk pool for spitfire
   integer,  parameter, public :: dl_sf                = 5          ! array index of dead leaf pool for spitfire (dead grass and dead leaves)
   integer,  parameter, public :: lg_sf                = 6          ! array index of live grass pool for spitfire
->>>>>>> 6232bb3f
 
   real(r8), parameter, public :: fire_threshold       = 50.0_r8    ! threshold for fires that spread or go out. KWm-2 (Pyne 1986)
 
@@ -201,21 +188,17 @@
                                                         ! youngest class (used for recruitment)
 
 
-<<<<<<< HEAD
-  integer              :: num_elements          ! This is the number of elements in this simulation
-                                                ! e.g. (C,N,P,K, etc)
-  integer, allocatable :: element_list(:)       ! This vector holds the element ids that are found
-                                                ! in PRTGenericMod.F90. examples are carbon12_element
-                                                ! nitrogen_element, etc.
-
-  integer :: element_pos(num_organ_types)       ! This is the reverse lookup
-                                                ! for element types. Pick an element
-                                                ! global index, and it gives you
-                                                ! the position in the element_list
-
-
-=======
->>>>>>> 6232bb3f
+  integer, public              :: num_elements          ! This is the number of elements in this simulation
+                                                        ! e.g. (C,N,P,K, etc)
+  integer, allocatable, public :: element_list(:)       ! This vector holds the element ids that are found
+                                                        ! in PRTGenericMod.F90. examples are carbon12_element
+                                                        ! nitrogen_element, etc.
+
+  integer, public :: element_pos(num_organ_types)       ! This is the reverse lookup
+                                                        ! for element types. Pick an element
+                                                        ! global index, and it gives you
+                                                        ! the position in the element_list
+
   !************************************
   !** COHORT type structure          **
   !************************************
@@ -577,7 +560,7 @@
 
   ! =====================================================================================
 
-  type site_fluxdiags_type
+  type, public :: site_fluxdiags_type
 
      ! ----------------------------------------------------------------------------------
      ! Diagnostics for fluxes into the litter pool from plants
@@ -597,11 +580,11 @@
 
      procedure :: ZeroFluxDiags
      
- end type site_fluxdiags_type
+  end type site_fluxdiags_type
 
   ! ====================================================================================
 
-  type site_massbal_type
+  type, public ::  site_massbal_type
 
      ! ----------------------------------------------------------------------------------
      ! This type is used for accounting purposes to ensure that we are not
@@ -612,38 +595,9 @@
      ! This set of mass checks are for INCREMENTAL checks during the dynamics step.
      ! ----------------------------------------------------------------------------------
      
-     real(r8) :: old_stock ! remember biomass stock from last time  [Kg/site]
-
-     ! ----------------------------------------------------------------------------------
-     ! This type is used purely for accounting purposes to ensure that we are not
-     ! loosing or creating mass from one timestep to the next.
-     ! This type is supposed to be allocated for each element we simulate 
-     ! (e.g. carbon12_element, etc)
-     ! Note that the unit of "site", is nominally equivalent to 1 hectare
-     ! 
-     ! This set of checks is performed for fates and the bgc model and is a more
-     ! encompasing test performed at the end of the day.
-     ! ----------------------------------------------------------------------------------
-
-     real(r8) :: err_fates      ! Total mass balance error for FATES processes     [kg/site]
-
-!     real(r8) :: err_bgc        ! Total mass balance error for BGC (HLM) processes [kg/site]
-!     real(r8) :: err_tot        ! Total mass balance error for all land processes  [kg/site]
-
-!     real(r8) :: stock_fates     ! Total FATES mass at the site during current balance check     [kg/site]
-!     real(r8) :: stock_bgc       ! Total BGC mass at the site during current balance check       [kg/site] 
-     
-!     real(r8) :: old_stock_fates     ! Total FATES mass at the site from last call to balance check     [kg/site]
-!     real(r8) :: old_stock_bgc       ! Total BGC mass at the site from last call to balance check       [kg/site] 
-
-!     real(r8) :: flux_fates_to_bgc   ! Total mass flux from fates to BGC                                  [kg/site/day]
-!     real(r8) :: flux_fates_to_hd    ! Total mass flux from fates to Human Dimension model (wood harvest) [kg/site/day]
-!     real(r8) :: flux_fates_to_atm   ! Total mass flux from fates to the atmosphere                       [kg/site/day]
-!     real(r8) :: flux_fates_to_usr   ! Total mass flux from fates to arbitrary user source/sink
-!                                     ! (i.e. this contains user external defined seed-rain)               [kg/site/day]
-     
-!     real(r8) :: flux_fates_to_bgc_last   ! Total mass flux out of fates to all externals    
-!                                          ! (bgc model, atm, human-dimension,etc)                  [kg/site/day]
+     real(r8) :: old_stock    ! remember biomass stock from last time  [Kg/site]
+     real(r8) :: err_fates    ! Total mass balance error for FATES processes     [kg/site]
+
 
      ! ----------------------------------------------------------------------------------
      ! Group 3: Components of the total site level mass fluxes
@@ -679,7 +633,7 @@
      procedure :: ZeroMassBalState
      procedure :: ZeroMassBalFlux
      
- end type site_massbal_type
+  end type site_massbal_type
 
 
 
