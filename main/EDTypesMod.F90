--- conflicted
+++ resolved
@@ -23,16 +23,11 @@
 
   ! for setting number of patches per gridcell and number of cohorts per patch
   ! for I/O and converting to a vector
-<<<<<<< HEAD
-
-  integer, parameter :: numPatchesPerGridCell = 20         !
-  integer, parameter :: numCohortsPerPatch    = 40         !
-  integer, parameter :: cohorts_per_gcell     = 800        ! This is the max number of individual items one can store per 
-=======
+
   integer, parameter :: numPatchesPerGridCell = 10          !
   integer, parameter :: numCohortsPerPatch    = 160         !
   integer, parameter :: cohorts_per_gcell     = 1600        ! This is the max number of individual items one can store per 
->>>>>>> 7e8a242b
+
                                                            ! each grid cell and effects the striding in the ED restart 
                                                            ! data as some fields are arrays where each array is
                                                            ! associated with one cohort
