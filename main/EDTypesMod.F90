--- conflicted
+++ resolved
@@ -744,10 +744,6 @@
      write(fates_log(),*) 'co%woody_turnover         = ', ccohort%woody_turnover
      write(fates_log(),*) 'co%cmort                  = ', ccohort%cmort
      write(fates_log(),*) 'co%bmort                  = ', ccohort%bmort
-<<<<<<< HEAD
-     write(fates_log(),*) 'co%imort                  = ', ccohort%imort
-=======
->>>>>>> a00482e8
      write(fates_log(),*) 'co%fmort                  = ', ccohort%fmort
      write(fates_log(),*) 'co%hmort                  = ', ccohort%hmort
      write(fates_log(),*) 'co%isnew                  = ', ccohort%isnew
