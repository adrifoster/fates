module EDTypesMod

  use FatesConstantsMod,     only : r8 => fates_r8
  use FatesConstantsMod,     only : ifalse
  use FatesConstantsMod,     only : itrue
  use FatesGlobals,          only : fates_log
  use FatesHydraulicsMemMod, only : ed_cohort_hydr_type
  use FatesHydraulicsMemMod, only : ed_site_hydr_type
  use PRTGenericMod,         only : prt_vartypes
  use PRTGenericMod,         only : leaf_organ, fnrt_organ, sapw_organ
  use PRTGenericMod,         only : repro_organ, store_organ, struct_organ
  use PRTGenericMod,         only : num_organ_types
  use PRTGenericMod,         only : num_elements
  use PRTGenericMod,         only : element_list
  use PRTGenericMod,         only : num_element_types
  use PRTGenericMod,         only : carbon12_element
  use FatesLitterMod,        only : litter_type
  use FatesLitterMod,        only : ncwd
  use FatesConstantsMod,     only : n_anthro_disturbance_categories
  use FatesConstantsMod,     only : days_per_year
  use FatesRunningMeanMod,   only : rmean_type,rmean_arr_type
  use FatesConstantsMod,     only : fates_unset_r8
  use FatesInterfaceTypesMod,only : bc_in_type
  use FatesInterfaceTypesMod,only : bc_out_type
  
  implicit none
  private               ! By default everything is private
  save

  integer, parameter, public :: nclmax = 2                ! Maximum number of canopy layers
  integer, parameter, public :: ican_upper = 1            ! Nominal index for the upper canopy
  integer, parameter, public :: ican_ustory = 2           ! Nominal index for diagnostics that refer
                                                          ! to understory layers (all layers that
                                                          ! are not the top canopy layer)

  integer, parameter, public :: maxpft = 16               ! maximum number of PFTs allowed
                                                          ! the parameter file may determine that fewer
                                                          ! are used, but this helps allocate scratch
                                                          ! space and output arrays.
                                                  
  real(r8), parameter, public :: init_recruit_trim = 0.8_r8    ! This is the initial trimming value that
                                                               ! new recruits start with

  ! -------------------------------------------------------------------------------------
  ! Radiation parameters
  ! These should be part of the radiation module, but since we only have one option
  ! this is ok for now. (RGK 04-2018)
  ! -------------------------------------------------------------------------------------


  integer, parameter, public :: n_rad_stream_types = 2    ! The number of radiation streams used (direct/diffuse)
 
  integer, parameter, public :: idirect   = 1             ! This is the array index for direct radiation
  integer, parameter, public :: idiffuse  = 2             ! This is the array index for diffuse radiation

  ! parameters that govern the VAI (LAI+SAI) bins used in radiative transfer code
  integer, parameter, public :: nlevleaf = 30             ! number of leaf+stem layers in canopy layer
  real(r8), public :: dinc_vai(nlevleaf)   = fates_unset_r8 ! VAI bin widths array
  real(r8), public :: dlower_vai(nlevleaf) = fates_unset_r8 ! lower edges of VAI bins

  ! TODO: we use this cp_maxSWb only because we have a static array q(size=2) of
  ! land-ice abledo for vis and nir.  This should be a parameter, which would
  ! get us on track to start using multi-spectral or hyper-spectral (RGK 02-2017)

  integer, parameter, public :: maxSWb = 2      ! maximum number of broad-bands in the
                                                ! shortwave spectrum cp_numSWb <= cp_maxSWb
                                                ! this is just for scratch-array purposes
                                                ! if cp_numSWb is larger than this value
                                                ! simply bump this number up as needed

  integer, parameter, public :: ivis = 1        ! This is the array index for short-wave
                                                ! radiation in the visible spectrum, as expected
                                                ! in boundary condition files and parameter
                                                ! files.  This will be compared with 
                                                ! the HLM's expectation in FatesInterfaceMod
  integer, parameter, public :: inir = 2        ! This is the array index for short-wave
                                                ! radiation in the near-infrared spectrum, as expected
                                                ! in boundary condition files and parameter
                                                ! files.  This will be compared with 
                                                ! the HLM's expectation in FatesInterfaceMod

  integer, parameter, public :: ipar = ivis     ! The photosynthetically active band
                                                ! can be approximated to be equal to the visible band


  integer, parameter, public :: leaves_on  = 2  ! Flag specifying that a deciduous plant has leaves
                                                ! and should be allocating to them as well
  integer, parameter, public :: leaves_off = 1  ! Flag specifying that a deciduous plant has dropped
                                                ! its leaves and should not be trying to allocate
                                                ! towards any growth.

  ! Flag to turn on/off salinity effects on the effective "btran"
  ! btran stress function.

  logical, parameter, public :: do_fates_salinity = .false.


  ! This is the community level amount of spread expected in nearly-bare-ground
  ! and inventory starting modes.
  ! These are used to initialize only. These values will scale between
  ! the PFT defined maximum and minimum crown area scaing parameters.
  !
  ! A value of 1 indicates that
  ! plants should have crown areas at maximum spread for their size and PFT.
  ! A value of 0 means that they have the least amount of spread for their
  ! size and PFT.
  
  real(r8), parameter, public :: init_spread_near_bare_ground = 1.0_r8
  real(r8), parameter, public :: init_spread_inventory        = 0.0_r8


  ! MODEL PARAMETERS

  real(r8), parameter, public :: area                 = 10000.0_r8 ! Notional area of simulated forest m2
  real(r8), parameter, public :: area_inv             = 1.0e-4_r8  ! Inverse of the notion area (faster math)

  integer, parameter, public  :: numWaterMem          = 10         ! watermemory saved as site level var

  integer, parameter, public  :: numlevsoil_max       = 30         ! This is scratch space used for static arrays
                                                                   ! The actual number of soil layers should not exceed this


  ! BIOLOGY/BIOGEOCHEMISTRY        
  integer , parameter, public :: num_vegtemp_mem      = 10         ! Window of time over which we track temp for cold sensecence (days)
  integer , parameter, public :: N_DIST_TYPES         = 3          ! Disturbance Modes 1) tree-fall, 2) fire, 3) logging
  integer , parameter, public :: dtype_ifall          = 1          ! index for naturally occuring tree-fall generated event
  integer , parameter, public :: dtype_ifire          = 2          ! index for fire generated disturbance event
  integer , parameter, public :: dtype_ilog           = 3          ! index for logging generated disturbance event

  ! Phenology status flag definitions (cold type is cstat, dry type is dstat)

  integer, parameter, public :: phen_cstat_nevercold = 0        ! This (location/plant) has not experienced a cold period over a large number
                                                        ! of days, leaves are dropped and flagged as non-cold region
  integer, parameter, public :: phen_cstat_iscold    = 1        ! This (location/plant) is in a cold-state where leaves should have fallen
  integer, parameter, public :: phen_cstat_notcold   = 2        ! This site is in a warm-state where leaves are allowed to flush

  integer, parameter, public :: phen_dstat_timeoff   = 0       ! Leaves off due to time exceedance (drought phenology)
  integer, parameter, public :: phen_dstat_moistoff  = 1       ! Leaves off due to moisture avail  (drought phenology)
  integer, parameter, public :: phen_dstat_moiston   = 2       ! Leaves on due to moisture avail   (drought phenology)
  integer, parameter, public :: phen_dstat_timeon    = 3       ! Leaves on due to time exceedance  (drought phenology)


  ! SPITFIRE     

  integer,  parameter, public :: NFSC                 = NCWD+2     ! number fuel size classes  (4 cwd size classes, leaf litter, and grass)
  integer,  parameter, public :: tw_sf                = 1          ! array index of twig pool for spitfire
  integer,  parameter, public :: lb_sf                = 3          ! array index of large branch pool for spitfire
  integer,  parameter, public :: tr_sf                = 4          ! array index of dead trunk pool for spitfire
  integer,  parameter, public :: dl_sf                = 5          ! array index of dead leaf pool for spitfire (dead grass and dead leaves)
  integer,  parameter, public :: lg_sf                = 6          ! array index of live grass pool for spitfire

  ! PATCH FUSION 
  real(r8), parameter, public :: force_patchfuse_min_biomass = 0.005_r8   ! min biomass (kg / m2 patch area) below which to force-fuse patches
  integer , parameter, public :: N_DBH_BINS           = 6                 ! no. of dbh bins used when comparing patches
  real(r8), parameter, public :: patchfusion_dbhbin_loweredges(N_DBH_BINS) = &
       (/0._r8, 5._r8, 20._r8, 50._r8, 100._r8, 150._r8/)                 ! array of bin lower edges for comparing patches
  real(r8), parameter, public :: patch_fusion_tolerance_relaxation_increment = 1.1_r8 ! amount by which to increment patch fusion threshold
  real(r8), parameter, public :: max_age_of_second_oldest_patch = 200._r8 ! age in years above which to combine all patches

  ! COHORT FUSION
  real(r8), parameter, public :: HITEMAX              = 30.0_r8    ! max dbh value used in hgt profile comparison 
  integer , parameter, public :: N_HITE_BINS          = 60         ! no. of hite bins used to distribute LAI

  ! COHORT TERMINATION

  real(r8), parameter, public :: min_npm2       = 1.0E-7_r8               ! minimum cohort number density per m2 before termination
  real(r8), parameter, public :: min_patch_area = 0.01_r8                 ! smallest allowable patch area before termination
  real(r8), parameter, public :: min_patch_area_forced = 0.0001_r8        ! patch termination will not fuse the youngest patch
                                                                          ! if the area is less than min_patch_area.
                                                                          ! however, it is allowed to fuse the youngest patch
                                                                          ! if the fusion area is less than min_patch_area_forced

  real(r8), parameter, public :: min_nppatch    = min_npm2*min_patch_area ! minimum number of cohorts per patch (min_npm2*min_patch_area)
  real(r8), parameter, public :: min_n_safemath = 1.0E-12_r8              ! in some cases, we want to immediately remove super small
                                                                          ! number densities of cohorts to prevent FPEs

  ! special mode to cause PFTs to create seed mass of all currently-existing PFTs
  logical, parameter, public :: homogenize_seed_pfts  = .false.

  
  ! Global identifier of how nutrients interact with the host land model
  ! either they are fully coupled, or they generate uptake rates synthetically
  ! in prescribed mode. In the latter, there is both NO mass removed from the HLM's soil
  ! BGC N and P pools, and there is also none removed.

  integer, public :: n_uptake_mode
  integer, public :: p_uptake_mode


  !************************************
  !** COHORT type structure          **
  !************************************
  type, public :: ed_cohort_type

     ! POINTERS
     type (ed_cohort_type) , pointer :: taller   => null()       ! pointer to next tallest cohort     
     type (ed_cohort_type) , pointer :: shorter  => null()       ! pointer to next shorter cohort     
     type (ed_patch_type)  , pointer :: patchptr => null()       ! pointer to patch that cohort is in


     
     ! Multi-species, multi-organ Plant Reactive Transport (PRT)
     ! Contains carbon and nutrient state variables for various plant organs

     class(prt_vartypes), pointer :: prt

     real(r8) :: l2fr                                    ! leaf to fineroot biomass ratio (this is constant
                                                         !      in carbon only simulationss, and is set by the
                                                         !      allom_l2fr_min parameter.  In nutrient
                                                         !      enabled simulations, this is dynamic, will
                                                         !      vary between allom_l2fr_min and allom_l2fr_max
                                                         !      parameters, with a tendency driven by
                                                         !      nutrient storage) [kg root / kg leaf]
     
     

     
     
     ! VEGETATION STRUCTURE
     integer  ::  pft                                    ! pft number
     real(r8) ::  n                                      ! number of individuals in cohort per 'area' (10000m2 default)
     real(r8) ::  dbh                                    ! dbh: cm
     real(r8) ::  coage                                  ! cohort age in years
     real(r8) ::  hite                                   ! height: meters
     integer  ::  indexnumber                            ! unique number for each cohort. (within clump?)
     integer  ::  canopy_layer                           ! canopy status of cohort (1 = canopy, 2 = understorey, etc.)
     integer  ::  crowndamage                            ! crown damage class of the cohort [1: undamaged, >1: damaged]
     real(r8) ::  canopy_layer_yesterday                 ! recent canopy status of cohort
                                                         ! (1 = canopy, 2 = understorey, etc.)  
                                                         ! real to be conservative during fusion
     real(r8) ::  g_sb_laweight                          ! Total conductance (stomata+boundary layer) of the cohort, weighted by its leaf area [m/s]*[m2]
     real(r8) ::  canopy_trim                            ! What is the fraction of the maximum leaf biomass that we are targeting? :-
     real(r8) ::  leaf_cost                              ! How much does it cost to maintain leaves: kgC/m2/year-1
     real(r8) ::  excl_weight                            ! How much of this cohort is demoted each year, as a proportion of all cohorts:-
     real(r8) ::  prom_weight                            ! How much of this cohort is promoted each year, as a proportion of all cohorts:-
     integer  ::  nv                                     ! Number of leaf layers: -
     integer  ::  status_coh                             ! growth status of plant  (2 = leaves on , 1 = leaves off)
     real(r8) ::  c_area                                 ! areal extent of canopy (m2)
     real(r8) ::  treelai                                ! lai of an individual within cohort leaf area (m2) / crown area (m2)
     real(r8) ::  treesai                                ! stem area index of an indiv. within cohort: stem area (m2) / crown area (m2)
     logical  ::  isnew                                  ! flag to signify a new cohort, new cohorts have not experienced
                                                         ! npp or mortality and should therefore not be fused or averaged
     integer  ::  size_class                             ! An index that indicates which diameter size bin the cohort currently resides in
                                                         ! this is used for history output. We maintain this in the main cohort memory
                                                         ! because we don't want to continually re-calculate the cohort's position when
                                                         ! performing size diagnostics at high-frequency calls
     integer  ::  coage_class                            ! An index that indicates which age bin the cohort currently resides in 
                                                         ! used for history output.
     integer  ::  size_by_pft_class                      ! An index that indicates the cohorts position of the joint size-class x functional
                                                         ! type classification. We also maintain this in the main cohort memory
                                                         ! because we don't want to continually re-calculate the cohort's position when
                                                         ! performing size diagnostics at high-frequency calls
     integer  ::  coage_by_pft_class                     ! An index that indicates the cohorts position of the join cohort age class x PFT 
     integer ::  size_class_lasttimestep                 ! size class of the cohort at the last time step

     ! CARBON FLUXES 
     
     ! ----------------------------------------------------------------------------------
     ! NPP, GPP and RESP: Instantaneous, accumulated and accumulated-hold types.*
     ! 
     ! _tstep:    The instantaneous estimate that is calculated at each rapid plant biophysics
     !            time-step (ie photosynthesis, sub-hourly). (kgC/indiv/timestep)
     ! _acc:      The accumulation of the _tstep variable from the beginning to ending of
     !            the dynamics time-scale.  This variable is zero'd during initialization and
     !            after the dynamics call-sequence is completed.  (kgC/indiv/day)
     ! _acc_hold: While _acc is zero'd after the dynamics call sequence and then integrated, 
     !            _acc_hold "holds" the integrated value until the next time dynamics is 
     !            called. This is necessary for restarts. This variable also has units
     !            converted to a useful rate (kgC/indiv/yr)
     ! ----------------------------------------------------------------------------------

     real(r8) ::  gpp_tstep          ! Gross Primary Production (see above *)
     real(r8) ::  gpp_acc
     real(r8) ::  gpp_acc_hold

     real(r8) ::  npp_tstep          ! Net Primary Production (see above *)
     real(r8) ::  npp_acc
     real(r8) ::  npp_acc_hold

     real(r8) ::  resp_tstep         ! Autotrophic respiration (see above *)
     real(r8) ::  resp_acc
     real(r8) ::  resp_acc_hold
     
     ! carbon 13c discrimination
     real(r8) ::  c13disc_clm         ! carbon 13 discrimination in new synthesized carbon: part-per-mil, at each indiv/timestep
     real(r8) ::  c13disc_acc         ! carbon 13 discrimination in new synthesized carbon: part-per-mil, at each indiv/day, at the end of a day


     ! Used for CNP
     integer  :: cnp_limiter ! Which element is limiting growth? ! 0=none,1=C,2=N,3=P
     real(r8) :: cx_int      ! The time integration of the log of the relative carbon storage over relative nutrient
     real(r8) :: ema_dcxdt   ! The derivative of the log of the relative carbon storage over relative nutrient
     real(r8) :: cx0         ! The value on the previous time-step of log of the relative carbon
                             ! storage over relative nutrient
     real(r8) :: nc_repro    ! The NC ratio of a new recruit, used also for defining reproductive stoich
     real(r8) :: pc_repro    ! The PC ratio of a new recruit
     
     ! Nutrient Fluxes (if N, P, etc. are turned on)

     real(r8) :: daily_nh4_uptake ! integrated daily uptake of mineralized ammonium through competitive acquisition in soil [kg N / plant/ day]
     real(r8) :: daily_no3_uptake ! integrated daily uptake of mineralized nitrate through competitive acquisition in soil [kg N / plant/ day]

     real(r8) :: sym_nfix_daily   ! Accumulated symbiotic N fixation from the roots [kgN/indiv/day]
     real(r8) :: sym_nfix_tstep   ! Symbiotic N fixation from the roots for the time-step[kgN/indiv/tstep]
     
     real(r8) :: daily_n_gain     ! sum of fixation and uptake of mineralized nh4/no3 in solution as well as symbiotic fixation
     real(r8) :: daily_p_gain     ! integrated daily uptake of mineralized P through competitive acquisition in soil [kg P / plant/ day]

     real(r8) :: daily_c_efflux   ! daily mean efflux of excess carbon from roots into labile pool [kg C/plant/day]
     real(r8) :: daily_n_efflux   ! daily mean efflux of excess nitrogen from roots into labile pool [kg N/plant/day]
     real(r8) :: daily_p_efflux   ! daily mean efflux of excess phophorus from roots into labile pool [kg P/plant/day]

     real(r8) :: daily_n_demand ! The daily amount of N demanded by the plant [kgN/plant/day]
     real(r8) :: daily_p_demand ! The daily amount of P demanded by the plant [kgN/plant/day]


     ! The following four biophysical rates are assumed to be
     ! at the canopy top, at reference temp 25C, and based on the 
     ! leaf age weighted average of the PFT parameterized values. The last
     ! condition is why it is dynamic and tied to the cohort

     real(r8) :: vcmax25top  ! Maximum carboxylation at the cohort's top 
                             ! at reference temperature (25C).
     real(r8) :: jmax25top   ! canopy top: maximum electron transport 
                             ! rate at 25C (umol electrons/m**2/s)
     real(r8) :: tpu25top    ! canopy top: triose phosphate utilization
                             ! rate at 25C (umol CO2/m**2/s)
     real(r8) :: kp25top     ! canopy top: initial slope of CO2 response
                             ! curve (C4 plants) at 25C



     real(r8) ::  ts_net_uptake(nlevleaf)              ! Net uptake of leaf layers: kgC/m2/timestep
     real(r8) ::  year_net_uptake(nlevleaf)            ! Net uptake of leaf layers: kgC/m2/year


     ! RESPIRATION COMPONENTS
     real(r8) ::  rdark                                  ! Dark respiration: kgC/indiv/s

     real(r8) ::  resp_g_tstep                           ! Growth respiration:  kgC/indiv/timestep
     real(r8) ::  resp_m                                 ! Maintenance respiration:  kgC/indiv/timestep 
     real(r8) ::  resp_m_unreduced                       ! Diagnostic-only unreduced maintenance respiration:  kgC/indiv/timestep 
     real(r8) ::  resp_excess                            ! Respiration of excess carbon kgC/indiv/day
     real(r8) ::  livestem_mr                            ! Live stem        maintenance respiration: kgC/indiv/s
                                                         ! (Above ground)
     real(r8) ::  livecroot_mr                           ! Live stem        maintenance respiration: kgC/indiv/s
                                                         ! (below ground)
     real(r8) ::  froot_mr                               ! Live fine root   maintenance respiration: kgC/indiv/s

     !DAMAGE
     real(r8) :: branch_frac                             ! Fraction of aboveground woody biomass in branches
     
     !MORTALITY
     real(r8) ::  dmort                                  ! proportional mortality rate. (year-1)

     ! Mortality Rate Partitions
     real(r8) ::  bmort                                  ! background mortality rate        n/year
     real(r8) ::  cmort                                  ! carbon starvation mortality rate n/year
     real(r8) ::  hmort                                  ! hydraulic failure mortality rate n/year
     real(r8) ::  frmort                                 ! freezing mortality               n/year
     real(r8) ::  smort                                  ! senesence mortality              n/year
     real(r8) ::  asmort                                 ! age senescence mortality         n/year
     real(r8) ::  dgmort                                  ! damage mortality                 n/year
     
      ! Logging Mortality Rate 
      ! Yi Xu & M. Huang
     real(r8) ::  lmort_direct                           ! directly logging rate            fraction /per logging activity
     real(r8) ::  lmort_collateral                       ! collaterally damaged rate        fraction /per logging activity
     real(r8) ::  lmort_infra                            ! mechanically damaged rate        fraction /per logging activity
     real(r8) ::  l_degrad                               ! rate of trees that are not killed but suffer from forest degradation
                                                         ! (i.e. they are moved to newly-anthro-disturbed secondary 
                                                         !  forest patch).  fraction /per logging activity

     real(r8) :: seed_prod                               ! diagnostic seed production rate [kgC/plant/day]

     ! NITROGEN POOLS      
     ! ----------------------------------------------------------------------------------
     ! Nitrogen pools are not prognostic in the current implementation.
     ! They are diagnosed during photosynthesis using a simple C2N parameter. Local values
     ! used in that routine.
     ! ----------------------------------------------------------------------------------

     ! GROWTH DERIVIATIVES
     real(r8) ::  dndt                                   ! time derivative of cohort size  : n/year
     real(r8) ::  dhdt                                   ! time derivative of height       : m/year
     real(r8) ::  ddbhdt                                 ! time derivative of dbh          : cm/year
     real(r8) ::  dbdeaddt                               ! time derivative of dead biomass         : KgC/year

     

     
     ! FIRE
     real(r8) ::  fraction_crown_burned                  ! proportion of crown affected by fire:-
     real(r8) ::  cambial_mort                           ! probability that trees dies due to cambial char 
                                                         ! (conditional on the tree being subjected to the fire)
     real(r8) ::  crownfire_mort                         ! probability of tree post-fire mortality 
                                                         ! due to crown scorch (conditional on the tree being subjected to the fire)
     real(r8) ::  fire_mort                              ! post-fire mortality from cambial and crown damage assuming two are independent:-

     ! Hydraulics
     type(ed_cohort_hydr_type), pointer :: co_hydr       ! All cohort hydraulics data, see FatesHydraulicsMemMod.F90


     ! Running means

     ! (keeping this in-code as an example)
     !class(rmean_type), pointer :: tveg_lpa              ! exponential moving average of leaf temperature at the
                                                          ! leaf photosynthetic acclimation time-scale [K]

     
  end type ed_cohort_type

  !************************************
  !** Patch type structure           **
  !************************************

  type, public :: ed_patch_type

     ! POINTERS
     type (ed_cohort_type), pointer :: tallest => null()           ! pointer to patch's tallest cohort    
     type (ed_cohort_type), pointer :: shortest => null()          ! pointer to patch's shortest cohort
     type (ed_patch_type),  pointer :: older => null()             ! pointer to next older patch   
     type (ed_patch_type),  pointer :: younger => null()           ! pointer to next younger patch      

     !INDICES
     integer  :: patchno                                           ! unique number given to each new patch created for tracking

     ! PATCH INFO
     real(r8) ::  age                                              ! average patch age: years                   
     integer  ::  age_class                                        ! age class of the patch for history binning purposes
     real(r8) ::  area                                             ! patch area: m2  
     integer  ::  countcohorts                                     ! Number of cohorts in patch
     integer  ::  ncl_p                                            ! Number of occupied canopy layers
     integer  ::  anthro_disturbance_label                         ! patch label for anthropogenic disturbance classification
     real(r8) ::  age_since_anthro_disturbance                     ! average age for secondary forest since last anthropogenic disturbance


     ! Running means
     !class(rmean_type), pointer :: t2m                          ! Place-holder for 2m air temperature (variable window-size)
     class(rmean_type), pointer :: tveg24                        ! 24-hour mean vegetation temperature (K)
     class(rmean_type), pointer :: tveg_lpa                      ! Running mean of vegetation temperature at the
                                                                 ! leaf photosynthesis acclimation timescale [K]
<<<<<<< HEAD
     
     class(rmean_type), pointer :: seedling_layer_par24          ! 24-hour mean of photosynthetically active radiation
                                                                 ! at the seedling layer (w-m2) 

     class(rmean_arr_type), pointer :: sdlng_emerg_smp(:)           
                                                                 ! Running mean of soil matric potential at the seedling
                                                                 ! rooting depth at the h2o seedling emergence 
                                                                 ! timescale (see sdlng_emerg_h2o_timescale parameter) 
     class(rmean_type), pointer :: sdlng_mort_par                ! Running mean of photosythetically active radiation
                                                                 ! at the seedling layer and at the par-based seedling  
                                                                 ! mortality timescale (sdlng_mort_par_timescale)
     class(rmean_arr_type), pointer :: sdlng_mdd(:)                  ! Running mean of moisture deficit days
                                                                 ! at the seedling layer and at the mdd-based seedling  
                                                                 ! mortality timescale (sdlng_mdd_timescale) 
                                                                 ! (sdlng2sap_par_timescale)
     class(rmean_type), pointer :: sdlng2sap_par                 ! Running mean of photosythetically active radiation
                                                                 ! at the seedling layer and at the par-based seedling  
                                                                 ! to sapling transition timescale 
                                                                 ! (sdlng2sap_par_timescale)

     integer  ::  nocomp_pft_label                               ! where nocomp is active, use this label for patch ID.   
=======
     class(rmean_type), pointer :: tveg_longterm                ! Long-Term Running mean of vegetation temperature at the
                                                                 ! leaf photosynthesis acclimation timescale [K] (i.e T_home)

     integer  ::  nocomp_pft_label                               ! Where nocomp is active, use this label for patch ID.
                                                                 ! Each patch ID corresponds to a pft number since each
                                                                 ! patch has only one pft.  Bareground patches are given
                                                                 ! a zero integer as a label.
                                                                 ! If nocomp is not active this is set to unset.
                                                                 ! This is set in create_patch as an argument
                                                                 ! to that procedure.

>>>>>>> 5bb6e3e6

     ! LEAF ORGANIZATION
     real(r8) ::  pft_agb_profile(maxpft,n_dbh_bins)            ! binned above ground biomass, for patch fusion: KgC/m2
     real(r8) ::  canopy_layer_tlai(nclmax)                     ! total leaf area index of each canopy layer
                                                                ! used to determine attenuation of parameters during
                                                                ! photosynthesis m2 veg / m2 of canopy area (patch without bare ground)
     real(r8) ::  total_canopy_area                             ! area that is covered by vegetation : m2
     real(r8) ::  total_tree_area                               ! area that is covered by woody vegetation : m2
     real(r8) ::  zstar                                         ! height of smallest canopy tree -- only meaningful in "strict PPA" mode

     real(r8) :: c_stomata                                      ! Mean stomatal conductance of all leaves in the patch   [umol/m2/s]
     real(r8) :: c_lblayer                                      ! Mean boundary layer conductance of all leaves in the patch [umol/m2/s]
      
                                                                ! UNITS for the ai profiles
                                                                ! [ m2 leaf / m2 contributing crown footprints]
     real(r8) ::  tlai_profile(nclmax,maxpft,nlevleaf)          ! total   leaf area in each canopy layer, pft, and leaf layer. 
     real(r8) ::  elai_profile(nclmax,maxpft,nlevleaf)          ! exposed leaf area in each canopy layer, pft, and leaf layer
     real(r8) ::  tsai_profile(nclmax,maxpft,nlevleaf)          ! total   stem area in each canopy layer, pft, and leaf layer
     real(r8) ::  esai_profile(nclmax,maxpft,nlevleaf)          ! exposed stem area in each canopy layer, pft, and leaf layer
     real(r8) ::  radiation_error                               ! radiation error (w/m2)
     real(r8) ::  layer_height_profile(nclmax,maxpft,nlevleaf)
     real(r8) ::  canopy_area_profile(nclmax,maxpft,nlevleaf)   ! fraction of crown area per canopy area in each layer
                                                                ! they will sum to 1.0 in the fully closed canopy layers
                                                                ! but only in leaf-layers that contain contributions
                                                                ! from all cohorts that donate to canopy_area


     ! layer, pft, and leaf layer:-
     integer  ::  canopy_mask(nclmax,maxpft)                    ! is there any of this pft in this canopy layer?      
     integer  ::  nrad(nclmax,maxpft)                           ! number of exposed leaf layers for each canopy layer and pft
     integer  ::  ncan(nclmax,maxpft)                           ! number of total   leaf layers for each canopy layer and pft

     !RADIATION FLUXES      
     real(r8) :: fcansno                                        ! Fraction of canopy covered in snow

     logical  ::  solar_zenith_flag                             ! integer flag specifying daylight (based on zenith angle)
     real(r8) ::  solar_zenith_angle                            ! solar zenith angle (radians)

     real(r8) ::  gnd_alb_dif(maxSWb)                           ! ground albedo for diffuse rad, both bands (fraction)
     real(r8) ::  gnd_alb_dir(maxSWb)                           ! ground albedo for direct rad, both bands (fraction)
     
     real(r8) ::  fabd_sun_z(nclmax,maxpft,nlevleaf)            ! sun fraction of direct light absorbed by each canopy 
     ! layer, pft, and leaf layer:-
     real(r8) ::  fabd_sha_z(nclmax,maxpft,nlevleaf)            ! shade fraction of direct light absorbed by each canopy 
     ! layer, pft, and leaf layer:-
     real(r8) ::  fabi_sun_z(nclmax,maxpft,nlevleaf)            ! sun fraction of indirect light absorbed by each canopy 
     ! layer, pft, and leaf layer:-
     real(r8) ::  fabi_sha_z(nclmax,maxpft,nlevleaf)            ! shade fraction of indirect light absorbed by each canopy 
     ! layer, pft, and leaf layer:-

     real(r8) ::  ed_laisun_z(nclmax,maxpft,nlevleaf)           ! amount of LAI in the sun   in each canopy layer, 
     ! pft, and leaf layer. m2/m2
     real(r8) ::  ed_laisha_z(nclmax,maxpft,nlevleaf)           ! amount of LAI in the shade in each canopy layer,
     real(r8) ::  ed_parsun_z(nclmax,maxpft,nlevleaf)           ! PAR absorbed  in the sun   in each canopy layer,
     real(r8) ::  ed_parsha_z(nclmax,maxpft,nlevleaf)           ! PAR absorbed  in the shade in each canopy layer,
     real(r8) ::  f_sun(nclmax,maxpft,nlevleaf)                 ! fraction of leaves in the sun in each canopy layer, pft, 

     ! radiation profiles for comparison against observations

     ! normalized direct photosynthetically active radiation profiles by 
     ! incident type (direct/diffuse at top of canopy),leaf,pft,leaf (unitless)
     real(r8) ::  nrmlzd_parprof_pft_dir_z(n_rad_stream_types,nclmax,maxpft,nlevleaf)  

     ! normalized diffuse photosynthetically active radiation profiles by 
     ! incident type (direct/diffuse at top of canopy),leaf,pft,leaf (unitless)
     real(r8) ::  nrmlzd_parprof_pft_dif_z(n_rad_stream_types,nclmax,maxpft,nlevleaf)  

     ! normalized direct photosynthetically active radiation profiles by 
     ! incident type (direct/diffuse at top of canopy),leaf,leaf (unitless) 
     real(r8) ::  nrmlzd_parprof_dir_z(n_rad_stream_types,nclmax,nlevleaf)         

     ! normalized diffuse photosynthetically active radiation profiles by 
     ! incident type (direct/diffuse at top of canopy),leaf,leaf (unitless) 
     real(r8) ::  nrmlzd_parprof_dif_z(n_rad_stream_types,nclmax,nlevleaf)
         
     real(r8) ::  parprof_pft_dir_z(nclmax,maxpft,nlevleaf)   ! direct-beam PAR profile through canopy, by canopy,PFT,leaf level (w/m2)
     real(r8) ::  parprof_pft_dif_z(nclmax,maxpft,nlevleaf)   ! diffuse     PAR profile through canopy, by canopy,PFT,leaf level (w/m2)
     real(r8) ::  parprof_dir_z(nclmax,nlevleaf)              ! direct-beam PAR profile through canopy, by canopy,leaf level (w/m2)
     real(r8) ::  parprof_dif_z(nclmax,nlevleaf)              ! diffuse     PAR profile through canopy, by canopy,leaf level (w/m2)

     ! and leaf layer. m2/m2
     real(r8),allocatable ::  tr_soil_dir(:)                              ! fraction of incoming direct  radiation that (cm_numSWb)
     ! is transmitted to the soil as direct
     real(r8),allocatable ::  tr_soil_dif(:)                              ! fraction of incoming diffuse radiation that 
     ! is transmitted to the soil as diffuse
     real(r8),allocatable ::  tr_soil_dir_dif(:)                          ! fraction of incoming direct  radiation that 
     ! is transmitted to the soil as diffuse
     real(r8),allocatable ::  fab(:)                                      ! fraction of incoming total   radiation that is absorbed by the canopy
     real(r8),allocatable ::  fabd(:)                                     ! fraction of incoming direct  radiation that is absorbed by the canopy
     real(r8),allocatable ::  fabi(:)                                     ! fraction of incoming diffuse radiation that is absorbed by the canopy
     real(r8),allocatable ::  sabs_dir(:)                                 ! fraction of incoming direct  radiation that is absorbed by the canopy
     real(r8),allocatable ::  sabs_dif(:)                                 ! fraction of incoming diffuse radiation that is absorbed by the canopy


     ! PHOTOSYNTHESIS       

     real(r8) ::  psn_z(nclmax,maxpft,nlevleaf)               ! carbon assimilation in each canopy layer, pft, and leaf layer. umolC/m2/s

     ! ROOTS
     real(r8) ::  btran_ft(maxpft)                ! btran calculated seperately for each PFT:-
     real(r8) ::  bstress_sal_ft(maxpft)          ! bstress from salinity calculated seperately for each PFT:-   


     ! These two variables are only used for external seed rain currently.
     real(r8) :: nitr_repro_stoich(maxpft)        ! The NC ratio of a new recruit in this patch
     real(r8) :: phos_repro_stoich(maxpft)        ! The PC ratio of a new recruit in this patch

     
     ! DISTURBANCE 
     real(r8) ::  disturbance_rates(n_dist_types)                  ! disturbance rate from 1) mortality 
                                                                   !                       2) fire: fraction/day 
                                                                   !                       3) logging mortatliy
     real(r8) ::  fract_ldist_not_harvested                        ! fraction of logged area that is canopy trees that weren't harvested


     ! Litter and Coarse Woody Debris

     type(litter_type), pointer :: litter(:)  ! Litter (leaf,fnrt,CWD and seeds) for different elements

     real(r8),allocatable :: fragmentation_scaler(:)            ! Scale rate of litter fragmentation based on soil layer. 0 to 1.

     !FUEL CHARECTERISTICS
     real(r8) ::  sum_fuel                                         ! total ground fuel related to ros (omits 1000hr fuels): KgC/m2
     real(r8) ::  fuel_frac(nfsc)                                  ! fraction of each litter class in the ros_fuel:-.  
     real(r8) ::  livegrass                                        ! total aboveground grass biomass in patch.  KgC/m2
     real(r8) ::  fuel_bulkd                                       ! average fuel bulk density of the ground fuel. kgBiomass/m3
                                                                   ! (incl. live grasses. omits 1000hr fuels). KgC/m3
     real(r8) ::  fuel_sav                                         ! average surface area to volume ratio of the ground fuel. cm-1
                                                                   ! (incl. live grasses. omits 1000hr fuels).
     real(r8) ::  fuel_mef                                         ! average moisture of extinction factor 
                                                                   ! of the ground fuel (incl. live grasses. omits 1000hr fuels).
     real(r8) ::  fuel_eff_moist                                   ! effective avearage fuel moisture content of the ground fuel 
                                                                   ! (incl. live grasses. omits 1000hr fuels)
     real(r8) ::  litter_moisture(nfsc)

     ! FIRE SPREAD
     real(r8) ::  ros_front                                        ! rate of forward  spread of fire: m/min
     real(r8) ::  ros_back                                         ! rate of backward spread of fire: m/min
     real(r8) ::  effect_wspeed                                    ! windspeed modified by fraction of relative grass and tree cover: m/min
     real(r8) ::  tau_l                                            ! Duration of lethal heating: mins
     real(r8) ::  fi                                               ! average fire intensity of flaming front:  kj/m/s or kw/m
     integer  ::  fire                                             ! Is there a fire? 1=yes 0=no
     real(r8) ::  fd                                               ! fire duration: mins

     ! FIRE EFFECTS     
     real(r8) ::  scorch_ht(maxpft)                                ! scorch height: m 
     real(r8) ::  frac_burnt                                       ! fraction burnt: frac patch/day  
     real(r8) ::  tfc_ros                                          ! total intensity-relevant fuel consumed - no trunks.  KgC/m2 of burned ground/day
     real(r8) ::  burnt_frac_litter(nfsc)                          ! fraction of each litter pool burned, conditional on it being burned


     ! PLANT HYDRAULICS   (not currently used in hydraulics RGK 03-2018)  
     ! type(ed_patch_hydr_type) , pointer :: pa_hydr              ! All patch hydraulics data, see FatesHydraulicsMemMod.F90


  end type ed_patch_type

  
  !************************************
  !** Resources management type      **
  ! YX
  !************************************
  type, public :: ed_resources_management_type
    
     real(r8) ::  trunk_product_site                       ! Actual  trunk product at site level KgC/site
     real(r8) ::  harvest_debt                             ! the amount of kgC per site that did not successfully harvested 
     real(r8) ::  harvest_debt_sec                         ! the amount of kgC per site from secondary patches that did
                                                           ! not successfully harvested

     !debug variables
     real(r8) ::  delta_litter_stock                       ! kgC/site = kgC/ha
     real(r8) ::  delta_biomass_stock                      ! kgC/site
     real(r8) ::  delta_individual                         ! 
  
  end type ed_resources_management_type

  ! =====================================================================================

  type, public :: site_fluxdiags_type

     ! ----------------------------------------------------------------------------------
     ! Diagnostics for fluxes into the litter pool from plants
     ! these fluxes are the total from 
     ! (1) turnover from living plants
     ! (2) mass transfer from non-disturbance inducing mortality events
     ! (3) mass transfer from disturbance inducing mortality events
     ! [kg / ha / day]
     ! ---------------------------------------------------------------------------------

     real(r8) :: cwd_ag_input(1:ncwd)               
     real(r8) :: cwd_bg_input(1:ncwd)               
     real(r8),allocatable :: leaf_litter_input(:)
     real(r8),allocatable :: root_litter_input(:)
     
   contains

     procedure :: ZeroFluxDiags
     
  end type site_fluxdiags_type

  ! ====================================================================================

  type, public ::  site_massbal_type

     ! ----------------------------------------------------------------------------------
     ! This type is used for accounting purposes to ensure that we are not
     ! loosing or creating mass. This type is supposed to be allocated for each element 
     ! we simulate (e.g. carbon12_element, etc)
     ! Note that the unit of "site", is nominally equivalent to 1 hectare
     !
     ! This set of mass checks are for INCREMENTAL checks during the dynamics step.
     ! ----------------------------------------------------------------------------------
     
     real(r8) :: old_stock    ! remember biomass stock from last time  [Kg/site]
     real(r8) :: err_fates    ! Total mass balance error for FATES processes     [kg/site]


     ! ----------------------------------------------------------------------------------
     ! Group 3: Components of the total site level mass fluxes
     ! ----------------------------------------------------------------------------------

     real(r8) :: gpp_acc          ! Accumulated gross primary productivity [kg/site/day]
     real(r8) :: aresp_acc        ! Accumulated autotrophic respiration [kg/site/day]

     real(r8) :: net_root_uptake  ! Net uptake of carbon or nutrients through the roots [kg/site/day]
                                  ! could include exudation, and for N this also includes symbiotic
                                  ! fixation

     real(r8) :: seed_in          ! Total mass of external seed rain into fates site [kg/site/day]
                                  ! This is from external grid-cells or from user parameterization
                                  ! (user param seed rain, or dispersal model)
     real(r8) :: seed_out         ! Total mass of seeds exported outside of fates site [kg/site/day]
                                  ! (this is not used currently, placeholder, rgk feb-2019)

     real(r8) :: frag_out         ! Litter and coarse woody debris fragmentation flux [kg/site/day]

     real(r8) :: wood_product          ! Total mass exported as wood product [kg/site/day]
     real(r8) :: burn_flux_to_atm      ! Total mass burned and exported to the atmosphere [kg/site/day]

     real(r8) :: flux_generic_in       ! Used for prescribed or artificial input fluxes
                                       ! and initialization [kg/site/day]
     real(r8) :: flux_generic_out      ! Used for prescribed or artificial output fluxes
                                       ! for instance when prescribed physiology is on
     real(r8) :: patch_resize_err      ! This is the amount of mass gained (or loss when negative)
                                       ! due to re-sizing patches when area math starts to lose
                                       ! precision

   contains

     procedure :: ZeroMassBalState
     procedure :: ZeroMassBalFlux
     
  end type site_massbal_type
  

  !************************************
  !** Site type structure           **
  !************************************

  type, public :: ed_site_type
     
     ! POINTERS  
     type (ed_patch_type), pointer :: oldest_patch => null()   ! pointer to oldest patch at the site  
     type (ed_patch_type), pointer :: youngest_patch => null() ! pointer to yngest patch at the site
     
     ! Resource management
     type (ed_resources_management_type) :: resources_management ! resources_management at the site 

     ! If this simulation uses shared memory then the sites need to know what machine
     ! index they are on. This index is (currently) only used to identify the sites
     ! position in history output fields
     !integer :: clump_id 

     ! Global index of this site in the history output file
     integer :: h_gid
     
     ! INDICES 
     real(r8) ::  lat                                          ! latitude:  degrees 
     real(r8) ::  lon                                          ! longitude: degrees 

     ! Fixed Biogeography mode inputs
     real(r8), allocatable :: area_PFT(:)                      ! Area allocated to individual PFTs    
     integer, allocatable  :: use_this_pft(:)                  ! Is area_PFT > 0 ? (1=yes, 0=no)

     ! Total area of patches in each age bin [m2]
     real(r8), allocatable :: area_by_age(:)

     ! Nutrient relevant 
     real(r8), allocatable :: rec_l2fr(:,:) ! A running mean of the l2fr's for the newly
                                            ! recruited, pft x canopy_layer
     real(r8) :: ema_npp                    ! An exponential moving average of NPP [gC/m2/year]
                                            ! The lengthscale is hard-coded "ema_npp_tcale"
                                            ! in FatesSoilBGCFluxMod. Used solely to inform bc_out%ema_npp
                                            ! which is used for fixation

     
     
     ! SP mode target PFT level variables
     real(r8), allocatable :: sp_tlai(:)                      ! target TLAI per FATES pft
     real(r8), allocatable :: sp_tsai(:)                      ! target TSAI per FATES pft
     real(r8), allocatable :: sp_htop(:)                      ! target HTOP per FATES pft
     
     ! Mass Balance (allocation for each element)

     type(site_massbal_type), pointer :: mass_balance(:)

     ! Flux diagnostics (allocation for each element)

     type(site_fluxdiags_type), pointer :: flux_diags(:)

     ! PHENOLOGY 
     real(r8) ::  grow_deg_days                                ! Phenology growing degree days
     real(r8) ::  snow_depth                                   ! site-level snow depth (used for ELAI/TLAI calcs)

     integer  ::  cstatus                                      ! are leaves in this pixel on or off for cold decid
                                                               ! 0 = this site has not experienced a cold period over at least
                                                               !     400 days, leaves are dropped and flagged as non-cold region
                                                               ! 1 = this site is in a cold-state where leaves should have fallen
                                                               ! 2 = this site is in a warm-state where leaves are allowed to flush
     integer  ::  dstatus                                      ! are leaves in this pixel on or off for drought decid
                                                               ! 0 = leaves off due to time exceedance
                                                               ! 1 = leaves off due to moisture avail
                                                               ! 2 = leaves on due to moisture avail
                                                               ! 3 = leaves on due to time exceedance
     integer  ::  nchilldays                                   ! num chilling days: (for botta gdd trheshold calculation)
     integer  ::  ncolddays                                    ! num cold days: (must exceed threshold to drop leaves)
     real(r8) ::  vegtemp_memory(num_vegtemp_mem)              ! record of last 10 days temperature for senescence model. deg C
     integer  ::  cleafondate                                  ! model date (day integer) of leaf on (cold):-
     integer  ::  cleafoffdate                                 ! model date (day integer) of leaf off (cold):-
     integer  ::  dleafondate                                  ! model date (day integer) of leaf on drought:-
     integer  ::  dleafoffdate                                 ! model date (day integer) of leaf off drought:-
     integer  ::  phen_model_date                              ! current model date (day integer)
                                                               ! this date stays continuous when
                                                               ! in runs that are restarted, regardless of
                                                               ! the conditions of restart

     real(r8) ::  water_memory(numWaterMem)                             ! last 10 days of soil moisture memory...


     ! FIRE
     real(r8) ::  wind                                         ! daily wind in m/min for Spitfire units 
     real(r8) ::  acc_ni                                       ! daily nesterov index accumulating over time.
     real(r8) ::  fdi                                          ! daily probability an ignition event will start a fire
     real(r8) ::  NF                                           ! daily ignitions in km2
     real(r8) ::  NF_successful                                ! daily ignitions in km2 that actually lead to fire

     ! PLANT HYDRAULICS
     type(ed_site_hydr_type), pointer :: si_hydr

     ! Soil Layering

     integer :: nlevsoil                      ! Number of soil layers in this site
     real(r8), allocatable :: zi_soil(:)      ! interface level below a "z" level (m)
                                              ! this contains a zero index for surface.
     real(r8), allocatable :: dz_soil(:)      ! layer thickness (m)
     real(r8), allocatable :: z_soil(:)       ! layer depth (m)
     real(r8), allocatable :: rootfrac_scr(:) ! This is just allocated scratch space to hold
                                              ! root fractions. Since root fractions may be dependent
                                              ! on cohort properties, and we do not want to store this infromation
                                              ! on each cohort, we do not keep root fractions in
                                              ! memory, and instead calculate them on demand.
                                              ! This array is allocated over the number of soil
                                              ! layers for each site, and save allocating deallocating.
                                              ! NOTE: THIS SCRATCH SPACE WOULD NOT BE THREAD-SAFE
                                              ! IF WE FORK ON PATCHES


     ! Mineralized nutrient flux from veg to the soil, via multiple mechanisms
     ! inluding symbiotic fixation, or other 

     !real(r8) :: allocatable :: minn_flux_out  ! kg/ha/day
     !real(r8) :: allocatable :: minp_flux_out  ! kg/ha/day

     
     ! DIAGNOSTICS

     ! TERMINATION, RECRUITMENT, DEMOTION, and DISTURBANCE
     
     real(r8) :: term_crownarea_canopy                 ! crownarea from termination mortality, per canopy level
     real(r8) :: term_crownarea_ustory                 ! crownarea from termination mortality, per canopy level    
 
     real(r8) :: imort_crownarea                       ! crownarea of individuals killed due to impact mortality per year. [m2 day]

     real(r8) :: fmort_crownarea_canopy                ! crownarea of canopy indivs killed due to fire per year. [m2/sec]
     real(r8) :: fmort_crownarea_ustory                ! crownarea of understory indivs killed due to fire per year [m2/sec] 

     real(r8), allocatable :: term_nindivs_canopy(:,:) ! number of canopy individuals that were in cohorts which 
                                                       ! were terminated this timestep, on size x pft
     real(r8), allocatable :: term_nindivs_ustory(:,:) ! number of understory individuals that were in cohorts which 
                                                       ! were terminated this timestep, on size x pft

     real(r8), allocatable :: term_carbonflux_canopy(:)  ! carbon flux from live to dead pools associated 
                                                         ! with termination mortality, per canopy level
     real(r8), allocatable :: term_carbonflux_ustory(:)  ! carbon flux from live to dead pools associated 
                                                         ! with termination mortality, per canopy level    
     real(r8), allocatable :: imort_carbonflux(:)        ! biomass of individuals killed due to impact mortality per year. [kgC/ha/day]
     real(r8), allocatable :: fmort_carbonflux_canopy(:) ! biomass of canopy indivs killed due to fire per year. [gC/m2/sec]
     real(r8), allocatable :: fmort_carbonflux_ustory(:) ! biomass of understory indivs killed due to fire per year [gC/m2/sec] 

     real(r8), allocatable :: term_abg_flux(:,:)          ! aboveground biomass lost due to termination mortality x size x pft
     real(r8), allocatable :: imort_abg_flux(:,:)         ! aboveground biomass lost due to impact mortality x size x pft
     real(r8), allocatable :: fmort_abg_flux(:,:)         ! aboveground biomass lost due to fire mortality x size x pft


     real(r8) :: demotion_carbonflux                     ! biomass of demoted individuals from canopy to understory [kgC/ha/day]
     real(r8) :: promotion_carbonflux                    ! biomass of promoted individuals from understory to canopy [kgC/ha/day]
     real(r8) :: recruitment_rate(1:maxpft)              ! number of individuals that were recruited into new cohorts
     real(r8), allocatable :: demotion_rate(:)           ! rate of individuals demoted from canopy to understory per FATES timestep
     real(r8), allocatable :: promotion_rate(:)          ! rate of individuals promoted from understory to canopy per FATES timestep
     real(r8), allocatable :: imort_rate(:,:)            ! rate of individuals killed due to impact mortality per year.  on size x pft array
     

     real(r8), allocatable :: fmort_rate_canopy(:,:)     ! rate of canopy individuals killed due to fire mortality per year.  
                                                         ! on size x pft array  (1:nlevsclass,1:numpft)
     real(r8), allocatable :: fmort_rate_ustory(:,:)     ! rate of understory individuals killed due to fire mortality per year.  
                                                         ! on size x pft array  (1:nlevsclass,1:numpft)
    
     real(r8), allocatable :: fmort_rate_cambial(:,:)    ! rate of individuals killed due to fire mortality 
                                                         ! from cambial damage per year.  on size x pft array
     real(r8), allocatable :: fmort_rate_crown(:,:)      ! rate of individuals killed due to fire mortality 
                                                         ! from crown damage per year.  on size x pft array

     real(r8), allocatable :: imort_rate_damage(:,:,:)     ! number of individuals per damage class that die from impact mortality
     real(r8), allocatable :: term_nindivs_canopy_damage(:,:,:) ! number of individuals per damage class that die from termination mortality - canopy
     real(r8), allocatable :: term_nindivs_ustory_damage(:,:,:) ! number of individuals per damage class that die from termination mortality - canopy
     real(r8), allocatable :: fmort_rate_canopy_damage(:,:,:) ! number of individuals per damage class that die from fire - canopy
     real(r8), allocatable :: fmort_rate_ustory_damage(:,:,:) ! number of individuals per damage class that die from fire - ustory
     real(r8), allocatable :: fmort_cflux_canopy_damage(:,:) ! cflux per damage class that die from fire - canopy
     real(r8), allocatable :: fmort_cflux_ustory_damage(:,:) ! cflux per damage class that die from fire - ustory
     real(r8), allocatable :: imort_cflux_damage(:,:)         ! carbon flux from impact mortality by damage class
     real(r8), allocatable :: term_cflux_canopy_damage(:,:)          ! carbon flux from termination mortality by damage class
     real(r8), allocatable :: term_cflux_ustory_damage(:,:)          ! carbon flux from termination mortality by damage class

     real(r8), allocatable :: growthflux_fusion(:,:)     ! rate of individuals moving into a given size class bin
                                                         ! due to fusion in a given day. on size x pft array 


     real(r8)              :: crownarea_canopy_damage                 ! crown area of canopy that is damaged annually  
     real(r8)              :: crownarea_ustory_damage                 ! crown area of understory that is damaged annually
     
     ! Canopy Spread
     real(r8) ::  spread                                          ! dynamic canopy allometric term [unitless]

     ! site-level variables to keep track of the disturbance rates, both actual and "potential"
     real(r8) :: disturbance_rates_primary_to_primary(N_DIST_TYPES)      ! actual disturbance rates from primary patches to primary patches [m2/m2/day]
     real(r8) :: disturbance_rates_primary_to_secondary(N_DIST_TYPES)    ! actual disturbance rates from primary patches to secondary patches [m2/m2/day]
     real(r8) :: disturbance_rates_secondary_to_secondary(N_DIST_TYPES)  ! actual disturbance rates from secondary patches to secondary patches [m2/m2/day]
     real(r8) :: potential_disturbance_rates(N_DIST_TYPES)               ! "potential" disturb rates (i.e. prior to the "which is most" logic) [m2/m2/day]
     real(r8) :: primary_land_patchfusion_error                          ! error term in total area of primary patches associated with patch fusion [m2/m2/day]
     
  end type ed_site_type

  ! Make public necessary subroutines and functions
  public :: val_check_ed_vars
  public :: dump_site
  public :: dump_patch
  public :: dump_cohort
  public :: dump_cohort_hydr
  public :: CanUpperUnder  
  contains

    ! =====================================================================================

    function CanUpperUnder(ccohort) result(can_position)

      ! This simple function is used to determine if a
      ! cohort's crown position is in the upper portion (ie the canopy)
      ! or the understory.  This differentiation is only used for
      ! diagnostic purposes.  Functionally, the model uses
      ! the canopy layer position, which may have more than two layers
      ! at any given time. Utlimately, every plant that is not in the
      ! top layer (canopy), is considered understory.

      type(ed_cohort_type) :: ccohort   ! Current cohort of interest
      integer :: can_position
      
      if(ccohort%canopy_layer == 1)then
         can_position = ican_upper
      else
         can_position = ican_ustory
      end if
      
    end function CanUpperUnder
      
    ! =====================================================================================

    subroutine ZeroFluxDiags(this)
      
      class(site_fluxdiags_type) :: this
      
      this%cwd_ag_input(:)      = 0._r8
      this%cwd_bg_input(:)      = 0._r8
      this%leaf_litter_input(:) = 0._r8
      this%root_litter_input(:) = 0._r8
      
      return
    end subroutine ZeroFluxDiags

    ! =====================================================================================
    
    subroutine ZeroMassBalState(this)
      
      class(site_massbal_type) :: this
      
      this%old_stock = 0._r8
      this%err_fates = 0._r8
      
      return
    end subroutine ZeroMassBalState
    
    subroutine ZeroMassBalFlux(this)
      
      class(site_massbal_type) :: this

      this%gpp_acc           = 0._r8
      this%aresp_acc         = 0._r8
      this%net_root_uptake   = 0._r8
      this%seed_in           = 0._r8
      this%seed_out          = 0._r8
      this%frag_out          = 0._r8
      this%wood_product      = 0._r8
      this%burn_flux_to_atm  = 0._r8
      this%flux_generic_in   = 0._r8
      this%flux_generic_out  = 0._r8
      this%patch_resize_err  = 0._r8

      return
  end subroutine ZeroMassBalFlux

   
  ! =====================================================================================

  subroutine val_check_ed_vars(currentPatch,var_aliases,return_code)

     ! ----------------------------------------------------------------------------------
     ! Perform numerical checks on variables of interest.
     ! The input string is of the form:  'VAR1_NAME:VAR2_NAME:VAR3_NAME'
     ! ----------------------------------------------------------------------------------


     use FatesUtilsMod,only : check_hlm_list
     use FatesUtilsMod,only : check_var_real

     ! Arguments
     type(ed_patch_type),intent(in), target :: currentPatch
     character(len=*),intent(in)            :: var_aliases
     integer,intent(out)                    :: return_code ! return 0 for all fine
                                                           ! return 1 if a nan detected
                                                           ! return 10+ if an overflow
                                                           ! return 100% if an underflow
     ! Locals
     type(ed_cohort_type), pointer          :: currentCohort

     
     ! Check through a registry of variables to check
     
     if ( check_hlm_list(trim(var_aliases),'co_n') ) then

        currentCohort => currentPatch%shortest
        do while(associated(currentCohort))
           call check_var_real(currentCohort%n,'cohort%n',return_code)
           if(.not.(return_code.eq.0)) then
              call dump_patch(currentPatch)
              call dump_cohort(currentCohort)
              return
           end if
           currentCohort => currentCohort%taller
        end do
     end if
     
     if ( check_hlm_list(trim(var_aliases),'co_dbh') ) then

        currentCohort => currentPatch%shortest
        do while(associated(currentCohort))        
           call check_var_real(currentCohort%dbh,'cohort%dbh',return_code)
           if(.not.(return_code.eq.0)) then
              call dump_patch(currentPatch)
              call dump_cohort(currentCohort)
              return
           end if
           currentCohort => currentCohort%taller
        end do
     end if

     if ( check_hlm_list(trim(var_aliases),'pa_area') ) then

        call check_var_real(currentPatch%area,'patch%area',return_code)
        if(.not.(return_code.eq.0)) then
           call dump_patch(currentPatch)
           return
        end if
     end if
     


     return
  end subroutine val_check_ed_vars

  ! =====================================================================================

  subroutine dump_site(csite) 

     type(ed_site_type),intent(in),target :: csite


     ! EDTypes is 

     write(fates_log(),*) '----------------------------------------'
     write(fates_log(),*) ' Site Coordinates                       '
     write(fates_log(),*) '----------------------------------------'
     write(fates_log(),*) 'latitude                    = ', csite%lat
     write(fates_log(),*) 'longitude                   = ', csite%lon
     write(fates_log(),*) '----------------------------------------'
     return

  end subroutine dump_site

  ! =====================================================================================


  subroutine dump_patch(cpatch)

     type(ed_patch_type),intent(in),target :: cpatch

     ! locals
     integer :: el  ! element loop counting index

     write(fates_log(),*) '----------------------------------------'
     write(fates_log(),*) ' Dumping Patch Information              '
     write(fates_log(),*) ' (omitting arrays)                      '
     write(fates_log(),*) '----------------------------------------'
     write(fates_log(),*) 'pa%patchno            = ',cpatch%patchno
     write(fates_log(),*) 'pa%age                = ',cpatch%age
     write(fates_log(),*) 'pa%age_class          = ',cpatch%age_class
     write(fates_log(),*) 'pa%area               = ',cpatch%area
     write(fates_log(),*) 'pa%countcohorts       = ',cpatch%countcohorts
     write(fates_log(),*) 'pa%ncl_p              = ',cpatch%ncl_p
     write(fates_log(),*) 'pa%total_canopy_area  = ',cpatch%total_canopy_area
     write(fates_log(),*) 'pa%total_tree_area    = ',cpatch%total_tree_area
     write(fates_log(),*) 'pa%zstar              = ',cpatch%zstar
     write(fates_log(),*) 'pa%solar_zenith_flag  = ',cpatch%solar_zenith_flag
     write(fates_log(),*) 'pa%solar_zenith_angle = ',cpatch%solar_zenith_angle
     write(fates_log(),*) 'pa%gnd_alb_dif        = ',cpatch%gnd_alb_dif(:)
     write(fates_log(),*) 'pa%gnd_alb_dir        = ',cpatch%gnd_alb_dir(:)
     write(fates_log(),*) 'pa%c_stomata          = ',cpatch%c_stomata
     write(fates_log(),*) 'pa%c_lblayer          = ',cpatch%c_lblayer
     write(fates_log(),*) 'pa%disturbance_rates  = ',cpatch%disturbance_rates(:)
     write(fates_log(),*) 'pa%anthro_disturbance_label = ',cpatch%anthro_disturbance_label
     write(fates_log(),*) '----------------------------------------'
     do el = 1,num_elements
        write(fates_log(),*) 'element id: ',element_list(el)
        write(fates_log(),*) 'seed mass: ',sum(cpatch%litter(el)%seed)
        write(fates_log(),*) 'seed germ mass: ',sum(cpatch%litter(el)%seed_germ)
        write(fates_log(),*) 'leaf fines(pft): ',sum(cpatch%litter(el)%leaf_fines)
        write(fates_log(),*) 'root fines(pft,sl): ',sum(cpatch%litter(el)%root_fines)
        write(fates_log(),*) 'ag_cwd(c): ',sum(cpatch%litter(el)%ag_cwd)
        write(fates_log(),*) 'bg_cwd(c,sl): ',sum(cpatch%litter(el)%bg_cwd)
     end do

     return

  end subroutine dump_patch

  ! =====================================================================================
  
  subroutine dump_cohort(ccohort)


     type(ed_cohort_type),intent(in),target :: ccohort
     
     write(fates_log(),*) '----------------------------------------'
     write(fates_log(),*) ' Dumping Cohort Information             '
     write(fates_log(),*) '----------------------------------------'
     write(fates_log(),*) 'co%pft                    = ', ccohort%pft
     write(fates_log(),*) 'co%n                      = ', ccohort%n                         
     write(fates_log(),*) 'co%dbh                    = ', ccohort%dbh                                        
     write(fates_log(),*) 'co%hite                   = ', ccohort%hite
     write(fates_log(),*) 'co%crowndamage            = ', ccohort%crowndamage
     write(fates_log(),*) 'co%coage                  = ', ccohort%coage
     write(fates_log(),*) 'co%l2fr                   = ', ccohort%l2fr
     write(fates_log(),*) 'leaf carbon               = ', ccohort%prt%GetState(leaf_organ,carbon12_element) 
     write(fates_log(),*) 'fineroot carbon           = ', ccohort%prt%GetState(fnrt_organ,carbon12_element) 
     write(fates_log(),*) 'sapwood carbon            = ', ccohort%prt%GetState(sapw_organ,carbon12_element) 
     write(fates_log(),*) 'structural (dead) carbon  = ', ccohort%prt%GetState(struct_organ,carbon12_element) 
     write(fates_log(),*) 'storage carbon            = ', ccohort%prt%GetState(store_organ,carbon12_element) 
     write(fates_log(),*) 'reproductive carbon       = ', ccohort%prt%GetState(repro_organ,carbon12_element) 
     write(fates_log(),*) 'co%g_sb_laweight          = ', ccohort%g_sb_laweight
     write(fates_log(),*) 'co%leaf_cost              = ', ccohort%leaf_cost
     write(fates_log(),*) 'co%canopy_layer           = ', ccohort%canopy_layer
     write(fates_log(),*) 'co%canopy_layer_yesterday = ', ccohort%canopy_layer_yesterday
     write(fates_log(),*) 'co%nv                     = ', ccohort%nv
     write(fates_log(),*) 'co%status_coh             = ', ccohort%status_coh
     write(fates_log(),*) 'co%canopy_trim            = ', ccohort%canopy_trim
     write(fates_log(),*) 'co%excl_weight            = ', ccohort%excl_weight               
     write(fates_log(),*) 'co%prom_weight            = ', ccohort%prom_weight               
     write(fates_log(),*) 'co%size_class             = ', ccohort%size_class
     write(fates_log(),*) 'co%size_by_pft_class      = ', ccohort%size_by_pft_class
     write(fates_log(),*) 'co%coage_class            = ', ccohort%coage_class
     write(fates_log(),*) 'co%coage_by_pft_class     = ', ccohort%coage_by_pft_class
     write(fates_log(),*) 'co%gpp_acc_hold           = ', ccohort%gpp_acc_hold
     write(fates_log(),*) 'co%gpp_acc                = ', ccohort%gpp_acc
     write(fates_log(),*) 'co%gpp_tstep              = ', ccohort%gpp_tstep
     write(fates_log(),*) 'co%npp_acc_hold           = ', ccohort%npp_acc_hold
     write(fates_log(),*) 'co%npp_tstep              = ', ccohort%npp_tstep
     write(fates_log(),*) 'co%npp_acc                = ', ccohort%npp_acc
     write(fates_log(),*) 'co%resp_tstep             = ', ccohort%resp_tstep
     write(fates_log(),*) 'co%resp_acc               = ', ccohort%resp_acc
     write(fates_log(),*) 'co%resp_acc_hold          = ', ccohort%resp_acc_hold
     write(fates_log(),*) 'co%rdark                  = ', ccohort%rdark
     write(fates_log(),*) 'co%resp_m                 = ', ccohort%resp_m
     write(fates_log(),*) 'co%resp_g_tstep           = ', ccohort%resp_g_tstep
     write(fates_log(),*) 'co%livestem_mr            = ', ccohort%livestem_mr
     write(fates_log(),*) 'co%livecroot_mr           = ', ccohort%livecroot_mr
     write(fates_log(),*) 'co%froot_mr               = ', ccohort%froot_mr
     write(fates_log(),*) 'co%dgmort                 = ', ccohort%dgmort
     write(fates_log(),*) 'co%treelai                = ', ccohort%treelai
     write(fates_log(),*) 'co%treesai                = ', ccohort%treesai
     write(fates_log(),*) 'co%c_area                 = ', ccohort%c_area
     write(fates_log(),*) 'co%cmort                  = ', ccohort%cmort
     write(fates_log(),*) 'co%bmort                  = ', ccohort%bmort
     write(fates_log(),*) 'co%smort                  = ', ccohort%smort
     write(fates_log(),*) 'co%asmort                 = ', ccohort%asmort
     write(fates_log(),*) 'co%dgmort                 = ', ccohort%dgmort
     write(fates_log(),*) 'co%hmort                  = ', ccohort%hmort
     write(fates_log(),*) 'co%frmort                 = ', ccohort%frmort
     write(fates_log(),*) 'co%asmort                 = ', ccohort%asmort
     write(fates_log(),*) 'co%lmort_direct           = ', ccohort%lmort_direct
     write(fates_log(),*) 'co%lmort_collateral       = ', ccohort%lmort_collateral
     write(fates_log(),*) 'co%lmort_infra            = ', ccohort%lmort_infra
     write(fates_log(),*) 'co%isnew                  = ', ccohort%isnew
     write(fates_log(),*) 'co%dndt                   = ', ccohort%dndt
     write(fates_log(),*) 'co%dhdt                   = ', ccohort%dhdt
     write(fates_log(),*) 'co%ddbhdt                 = ', ccohort%ddbhdt
     write(fates_log(),*) 'co%dbdeaddt               = ', ccohort%dbdeaddt
     write(fates_log(),*) 'co%fraction_crown_burned  = ', ccohort%fraction_crown_burned
     write(fates_log(),*) 'co%fire_mort              = ', ccohort%fire_mort
     write(fates_log(),*) 'co%crownfire_mort         = ', ccohort%crownfire_mort
     write(fates_log(),*) 'co%cambial_mort           = ', ccohort%cambial_mort
     write(fates_log(),*) 'co%size_class             = ', ccohort%size_class
     write(fates_log(),*) 'co%size_by_pft_class      = ', ccohort%size_by_pft_class

     if (associated(ccohort%co_hydr) ) then
        call dump_cohort_hydr(ccohort)
     endif 
     write(fates_log(),*) '----------------------------------------'
     return
  end subroutine dump_cohort

  ! =====================================================================================
  
  subroutine dump_cohort_hydr(ccohort)


     type(ed_cohort_type),intent(in),target :: ccohort
     type(ed_cohort_hydr_type), pointer :: ccohort_hydr
     ccohort_hydr => ccohort%co_hydr
     
     write(fates_log(),*) '--------------------------------------------'
     write(fates_log(),*) ' Dumping Cohort Plant Hydraulic Information '
     write(fates_log(),*) 'ccohort_hydr%th_aroot(:) = ', ccohort_hydr%th_aroot(:)
     write(fates_log(),*) 'ccohort_hydr%v_aroot_layer_init(:) = ', ccohort_hydr%v_aroot_layer_init(:)
     write(fates_log(),*) 'ccohort_hydr%v_aroot_layer(:) = ', ccohort_hydr%v_aroot_layer(:)
     write(fates_log(),*) '--------------------------------------------'
     return
  end subroutine dump_cohort_hydr

end module EDTypesMod<|MERGE_RESOLUTION|>--- conflicted
+++ resolved
@@ -440,7 +440,17 @@
      class(rmean_type), pointer :: tveg24                        ! 24-hour mean vegetation temperature (K)
      class(rmean_type), pointer :: tveg_lpa                      ! Running mean of vegetation temperature at the
                                                                  ! leaf photosynthesis acclimation timescale [K]
-<<<<<<< HEAD
+
+     class(rmean_type), pointer :: tveg_longterm                 ! Long-Term Running mean of vegetation temperature at the
+                                                                 ! leaf photosynthesis acclimation timescale [K] (i.e T_home)
+
+     integer  ::  nocomp_pft_label                               ! Where nocomp is active, use this label for patch ID.
+                                                                 ! Each patch ID corresponds to a pft number since each
+                                                                 ! patch has only one pft.  Bareground patches are given
+                                                                 ! a zero integer as a label.
+                                                                 ! If nocomp is not active this is set to unset.
+                                                                 ! This is set in create_patch as an argument
+                                                                 ! to that procedure.
      
      class(rmean_type), pointer :: seedling_layer_par24          ! 24-hour mean of photosynthetically active radiation
                                                                  ! at the seedling layer (w-m2) 
@@ -462,19 +472,6 @@
                                                                  ! (sdlng2sap_par_timescale)
 
      integer  ::  nocomp_pft_label                               ! where nocomp is active, use this label for patch ID.   
-=======
-     class(rmean_type), pointer :: tveg_longterm                ! Long-Term Running mean of vegetation temperature at the
-                                                                 ! leaf photosynthesis acclimation timescale [K] (i.e T_home)
-
-     integer  ::  nocomp_pft_label                               ! Where nocomp is active, use this label for patch ID.
-                                                                 ! Each patch ID corresponds to a pft number since each
-                                                                 ! patch has only one pft.  Bareground patches are given
-                                                                 ! a zero integer as a label.
-                                                                 ! If nocomp is not active this is set to unset.
-                                                                 ! This is set in create_patch as an argument
-                                                                 ! to that procedure.
-
->>>>>>> 5bb6e3e6
 
      ! LEAF ORGANIZATION
      real(r8) ::  pft_agb_profile(maxpft,n_dbh_bins)            ! binned above ground biomass, for patch fusion: KgC/m2
