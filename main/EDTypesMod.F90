--- conflicted
+++ resolved
@@ -481,11 +481,7 @@
 
   ! Make public necessary subroutines and functions
   public :: dump_site
-<<<<<<< HEAD
-  public :: CalculateTreeGrassArea
-=======
   public :: CalculateTreeGrassAreaSite
->>>>>>> e06e0dfc
 
   contains
       
@@ -542,11 +538,7 @@
    
   ! =====================================================================================
 
-<<<<<<< HEAD
-  subroutine CalculateTreeGrassArea(csite, tree_fraction, grass_fraction, bare_fraction)
-=======
   subroutine CalculateTreeGrassAreaSite(csite, tree_fraction, grass_fraction, bare_fraction)
->>>>>>> e06e0dfc
     !
     !  DESCRIPTION:
     !  Calculates total grass, tree, and bare fractions for a site
@@ -579,11 +571,7 @@
     grass_fraction = min(grass_fraction, 1.0_r8 - tree_fraction)
     bare_fraction = 1.0_r8 - tree_fraction - grass_fraction
 
-<<<<<<< HEAD
-  end subroutine CalculateTreeGrassArea
-=======
   end subroutine CalculateTreeGrassAreaSite
->>>>>>> e06e0dfc
 
   !---------------------------------------------------------------------------------------
 
