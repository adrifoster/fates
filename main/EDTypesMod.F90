module EDTypesMod

  use FatesConstantsMod , only : r8 => fates_r8
  use shr_infnan_mod, only : nan => shr_infnan_nan, assignment(=)

  use FatesHydraulicsMemMod, only : ed_cohort_hydr_type
  use FatesHydraulicsMemMod, only : ed_patch_hydr_type
  use FatesHydraulicsMemMod, only : ed_site_hydr_type

  implicit none
  save

  integer, parameter :: maxPatchesPerSite  = 10   ! maximum number of patches to live on a site
<<<<<<< HEAD

=======
  integer, parameter :: maxCohortsPerPatch = 160  ! maximum number of cohorts per patch
>>>>>>> 0115fbc0
  integer, parameter :: nclmax = 2                ! Maximum number of canopy layers
  integer, parameter :: ican_upper = 1            ! Nominal index for the upper canopy
  integer, parameter :: ican_ustory = 2           ! Nominal index for understory in two-canopy system

  integer, parameter :: nlevleaf = 40             ! number of leaf layers in canopy layer
  integer, parameter :: maxpft = 10               ! maximum number of PFTs allowed
                                                  ! the parameter file may determine that fewer
                                                  ! are used, but this helps allocate scratch
                                                  ! space and output arrays.
 
<<<<<<< HEAD
  integer, parameter :: numpft_ed = 3             ! number of PFTs used in ED. 

  integer, parameter :: maxCohortsPerPatch = nclmax * numpft_ed * nlevleaf  ! maximum number of cohorts to live on a patch
=======
>>>>>>> 0115fbc0

  ! TODO: we use this cp_maxSWb only because we have a static array q(size=2) of
  ! land-ice abledo for vis and nir.  This should be a parameter, which would
  ! get us on track to start using multi-spectral or hyper-spectral (RGK 02-2017)
  integer, parameter :: maxSWb = 2      ! maximum number of broad-bands in the
                                        ! shortwave spectrum cp_numSWb <= cp_maxSWb
                                        ! this is just for scratch-array purposes
                                        ! if cp_numSWb is larger than this value
                                        ! simply bump this number up as needed

  integer, parameter :: ivis = 1        ! This is the array index for short-wave
                                        ! radiation in the visible spectrum, as expected
                                        ! in boundary condition files and parameter
                                        ! files.  This will be compared with 
                                        ! the HLM's expectation in FatesInterfaceMod
  integer, parameter :: inir = 2        ! This is the array index for short-wave
                                        ! radiation in the near-infrared spectrum, as expected
                                        ! in boundary condition files and parameter
                                        ! files.  This will be compared with 
                                        ! the HLM's expectation in FatesInterfaceMod

  ! Switches that turn on/off ED dynamics process (names are self explanatory)
  ! IMPORTANT NOTE!!! THESE SWITCHES ARE EXPERIMENTAL.  
  ! THEY SHOULD CORRECTLY TURN OFF OR ON THE PROCESS, BUT.. THERE ARE VARIOUS 
  ! ASPECTS REGARDING DIAGNOSING RATES AND HOW THEY ARE REPORTED WHEN THESE 
  ! PROCESSES ARE OFF THAT NEED TO BE DISCUSSED AND CONSIDERED.
  ! TO-DO: THESE SHOULD BE PARAMETERS IN THE FILE OR NAMELIST - ADDING THESE
  ! WAS OUTSIDE THE SCOPE OF THE VERY LARGE CHANGESET WHERE THESE WERE FIRST
  ! INTRODUCED (RGK 03-2017)
  logical, parameter :: do_ed_phenology = .true.


  ! MODEL PARAMETERS
  real(r8), parameter :: AREA                 = 10000.0_r8 ! Notional area of simulated forest m2
  real(r8), parameter :: AREA_INV             = 1.0e-4_r8  ! Inverse of the notion area (faster math)

  integer, parameter :: numWaterMem           = 10         ! watermemory saved as site level var

  ! BIOLOGY/BIOGEOCHEMISTRY        
  integer , parameter :: external_recruitment = 0          ! external recruitment flag 1=yes  
  integer , parameter :: SENES                = 10         ! Window of time over which we track temp for cold sensecence (days)
  real(r8), parameter :: DINC_ED              = 1.0_r8     ! size of LAI bins. 
  !integer , parameter :: N_DIST_TYPES         = 2          ! number of disturbance types (mortality, fire)
  integer , parameter :: N_DIST_TYPES         = 3           ! add selective logging disturbance

  ! SPITFIRE     
  integer,  parameter :: NCWD                 = 4          ! number of coarse woody debris pools (twig,s branch,l branch, trunk)
  integer , parameter :: NFSC                 = NCWD+2     ! number fuel size classes  (4 cwd size classes, leaf litter, and grass)
  integer,  parameter :: lg_sf                = 6          ! array index of live grass pool for spitfire
  integer,  parameter :: dl_sf                = 1          ! array index of dead leaf pool for spitfire (dead grass and dead leaves)
  integer,  parameter :: tw_sf                = 2          ! array index of twig pool for spitfire
  integer,  parameter :: tr_sf                = 5          ! array index of dead trunk pool for spitfire
  integer,  parameter :: lb_sf                = 4          ! array index of large branch pool for spitfire 
  real(r8), parameter :: fire_threshold       = 50.0_r8    ! threshold for fires that spread or go out. KWm-2 (Pyne 1986)

  ! PATCH FUSION 
  real(r8), parameter :: NTOL                 = 0.05_r8    ! min plant density for hgt bin to be used in height profile comparisons 
  real(r8), parameter :: HITEMAX              = 30.0_r8    ! max dbh value used in hgt profile comparison 
  real(r8), parameter :: DBHMAX               = 150.0_r8   ! max dbh value used in hgt profile comparison 
  integer , parameter :: N_HITE_BINS          = 60         ! no. of hite bins used to distribute LAI
  integer , parameter :: N_DBH_BINS           = 5          ! no. of dbh bins used when comparing patches


  real(r8), parameter :: min_npm2       = 1.0E-8_r8  ! minimum cohort number density per m2 before termination
  real(r8), parameter :: min_patch_area = 0.001_r8   ! smallest allowable patch area before termination
  real(r8), parameter :: min_nppatch    = 1.0E-11_r8 ! minimum number of cohorts per patch (min_npm2*min_patch_area)
  real(r8), parameter :: min_n_safemath = 1.0E-15_r8 ! in some cases, we want to immediately remove super small
                                                     ! number densities of cohorts to prevent FPEs

  character*4 yearchar                    

  ! special mode to cause PFTs to create seed mass of all currently-existing PFTs
  logical, parameter :: homogenize_seed_pfts  = .false.

  !the lower limit of the size classes of ED cohorts
  !0-10,10-20...
  integer, parameter :: nlevsclass_ed = 13    ! Number of dbh size classes for size structure analysis
                                              ! |0-1,1-2,2-3,3-4,4-5,5-10,10-20,20-30,30-40,40-50,50-60,60-70,70-80,80-90,90-100,100+|
!  real(r8), parameter, dimension(16) ::  sclass_ed  = (/0.0_r8,1.0_r8,2.0_r8,3.0_r8,4.0_r8,5.0_r8,10.0_r8,20.0_r8,30.0_r8,40.0_r8, &
!                                                       50.0_r8,60.0_r8,70.0_r8,80.0_r8,90.0_r8,100.0_r8/)

  real(r8), parameter, dimension(nlevsclass_ed) ::  sclass_ed  = (/0.0_r8,5.0_r8,10.0_r8,15.0_r8,20.0_r8,30.0_r8,40.0_r8, &
                                                       50.0_r8,60.0_r8,70.0_r8,80.0_r8,90.0_r8,100.0_r8/)

  integer, parameter :: nlevage_ed = 7  ! Number of patch-age classes for age structured analyses
  real(r8), parameter, dimension(nlevage_ed) ::  ageclass_ed  = (/0.0_r8,1.0_r8,2._r8,5.0_r8,10.0_r8,20.0_r8,50.0_r8/)
  

 !  integer, parameter :: nlevsclass_ed = 17
 !  real(r8), parameter, dimension(17) ::  sclass_ed  = (/0.1_r8, 5.0_r8,10.0_r8,15.0_r8,20.0_r8,25.0_r8, & 
 !                                                       30.0_r8,35.0_r8,40.0_r8,45.0_r8,50.0_r8,55.0_r8, &
 !                                                       60.0_r8,65.0_r8,70.0_r8,75.0_r8,80.0_r8/)

  integer, parameter :: nlevmclass_ed = 5      ! nlev "mortality" classes in ED
                                               ! Number of ways to die
                                               ! (background,hydraulic,carbon,impact,fire)

  character(len = 10), parameter,dimension(nlevmclass_ed) :: char_list = &
       (/"background","hydraulic ","carbon    ","impact    ","fire      "/)



<<<<<<< HEAD

  ! -------------------------------------------------------------------------------------
  ! These vectors are used for history output mapping
  ! CLM/ALM have limited support for multi-dimensional history output arrays.
  ! FATES structure and composition is multi-dimensional, so we end up "multi-plexing"
  ! multiple dimensions into one dimension.  These new dimensions need definitions,
  ! mapping to component dimensions, and definitions for those component dimensions as
  ! well.
  ! -------------------------------------------------------------------------------------

  real(r8) ,allocatable :: fates_hdim_levsclass(:)       ! plant size class lower bound dimension
  integer , allocatable :: fates_hdim_pfmap_levscpf(:)   ! map of pfts into size-class x pft dimension
  integer , allocatable :: fates_hdim_scmap_levscpf(:)   ! map of size-class into size-class x pft dimension
  real(r8), allocatable :: fates_hdim_levage(:)          ! patch age lower bound dimension
  integer , allocatable :: fates_hdim_levpft(:)          ! plant pft dimension
  integer , allocatable :: fates_hdim_levfuel(:)         ! fire fuel class dimension
  integer , allocatable :: fates_hdim_levcwdsc(:)        ! cwd class dimension
  integer , allocatable :: fates_hdim_levcan(:)          ! canopy-layer dimension 
  integer , allocatable :: fates_hdim_canmap_levcnlf(:)  ! canopy-layer map into the canopy-layer x leaf-layer dimension
  integer , allocatable :: fates_hdim_lfmap_levcnlf(:)   ! leaf-layer map into the canopy-layer x leaf-layer dimension
  integer , allocatable :: fates_hdim_canmap_levcnlfpf(:) ! canopy-layer map into the canopy-layer x pft x leaf-layer dimension
  integer , allocatable :: fates_hdim_lfmap_levcnlfpf(:)  ! leaf-layer map into the canopy-layer x pft x leaf-layer dimension
  integer , allocatable :: fates_hdim_pftmap_levcnlfpf(:) ! pft map into the canopy-layer x pft x leaf-layer dimension
  integer , allocatable :: fates_hdim_scmap_levscag(:)   ! map of size-class into size-class x patch age dimension
  integer , allocatable :: fates_hdim_agmap_levscag(:)   ! map of patch-age into size-class x patch age dimension
=======
>>>>>>> 0115fbc0

  !************************************
  !** COHORT type structure          **
  !************************************
  type ed_cohort_type

     ! POINTERS
     type (ed_cohort_type) , pointer :: taller   => null()       ! pointer to next tallest cohort     
     type (ed_cohort_type) , pointer :: shorter  => null()       ! pointer to next shorter cohort     
     type (ed_patch_type)  , pointer :: patchptr => null()       ! pointer to patch that cohort is in
     type (ed_site_type)   , pointer :: siteptr  => null()       ! pointer to site that cohort is in

     ! VEGETATION STRUCTURE
     integer  ::  pft                                    ! pft number
     real(r8) ::  n                                      ! number of individuals in cohort per 'area' (10000m2 default)
     real(r8) ::  dbh                                    ! dbh: cm
     real(r8) ::  hite                                   ! height: meters
     integer  ::  indexnumber                            ! unique number for each cohort. (within clump?)
     real(r8) ::  balive                                 ! total living biomass: kGC per indiv
     real(r8) ::  bdead                                  ! dead biomass:  kGC per indiv
     real(r8) ::  bstore                                 ! stored carbon: kGC per indiv
     real(r8) ::  laimemory                              ! target leaf biomass- set from previous year: kGC per indiv
     integer  ::  canopy_layer                           ! canopy status of cohort (1 = canopy, 2 = understorey, etc.)
     real(r8) ::  canopy_layer_yesterday                 ! recent canopy status of cohort (1 = canopy, 2 = understorey, etc.)  real to be conservative during fusion
     real(r8) ::  b                                      ! total biomass: kGC per indiv
     real(r8) ::  bsw                                    ! sapwood in stem and roots: kGC per indiv
     real(r8) ::  bl                                     ! leaf biomass: kGC per indiv
     real(r8) ::  br                                     ! fine root biomass: kGC per indiv
     real(r8) ::  lai                                    ! leaf area index of cohort   m2/m2
     real(r8) ::  sai                                    ! stem area index of cohort   m2/m2
     real(r8) ::  gscan                                  ! Stomatal resistance of cohort. 
     real(r8) ::  canopy_trim                            ! What is the fraction of the maximum leaf biomass that we are targeting? :-
     real(r8) ::  leaf_cost                              ! How much does it cost to maintain leaves: kgC/m2/year-1
     real(r8) ::  excl_weight                            ! How much of this cohort is demoted each year, as a proportion of all cohorts:-
     real(r8) ::  prom_weight                            ! How much of this cohort is promoted each year, as a proportion of all cohorts:-
     integer  ::  nv                                     ! Number of leaf layers: -
     integer  ::  status_coh                             ! growth status of plant  (2 = leaves on , 1 = leaves off)
     real(r8) ::  c_area                                 ! areal extent of canopy (m2)
     real(r8) ::  treelai                                ! lai of tree (total leaf area (m2) / canopy area (m2)
     real(r8) ::  treesai                                ! stem area index of tree (total stem area (m2) / canopy area (m2)
     logical  ::  isnew                                  ! flag to signify a new cohort, new cohorts have not experienced
                                                         ! npp or mortality and should therefore not be fused or averaged
     integer  ::  size_class                             ! An index that indicates which diameter size bin the cohort currently resides in
                                                         ! this is used for history output. We maintain this in the main cohort memory
                                                         ! because we don't want to continually re-calculate the cohort's position when
                                                         ! performing size diagnostics at high-frequency calls
     integer  ::  size_by_pft_class                      ! An index that indicates the cohorts position of the joint size-class x functional
                                                         ! type classification. We also maintain this in the main cohort memory
                                                         ! because we don't want to continually re-calculate the cohort's position when
                                                         ! performing size diagnostics at high-frequency calls


     ! CARBON FLUXES 
     
     ! ----------------------------------------------------------------------------------
     ! NPP, GPP and RESP: Instantaneous, accumulated and accumulated-hold types.*
     ! 
     ! _tstep:    The instantaneous estimate that is calculated at each rapid plant biophysics
     !            time-step (ie photosynthesis, sub-hourly). (kgC/indiv/timestep)
     ! _acc:      The accumulation of the _tstep variable from the beginning to ending of
     !            the dynamics time-scale.  This variable is zero'd during initialization and
     !            after the dynamics call-sequence is completed.  (kgC/indiv/day)
     ! _acc_hold: While _acc is zero'd after the dynamics call sequence and then integrated, 
     !            _acc_hold "holds" the integrated value until the next time dynamics is 
     !            called. This is necessary for restarts. This variable also has units
     !            converted to a useful rate (kgC/indiv/yr)
     ! ----------------------------------------------------------------------------------

     real(r8) ::  gpp_tstep          ! Gross Primary Production (see above *)
     real(r8) ::  gpp_acc
     real(r8) ::  gpp_acc_hold

     real(r8) ::  npp_tstep          ! Net Primary Production (see above *)
     real(r8) ::  npp_acc
     real(r8) ::  npp_acc_hold

     real(r8) ::  resp_tstep         ! Autotrophic respiration (see above *)
     real(r8) ::  resp_acc
     real(r8) ::  resp_acc_hold

     ! Net Primary Production Partitions

     real(r8) ::  npp_leaf                               ! NPP into leaves (includes replacement of turnover):  KgC/indiv/year
     real(r8) ::  npp_froot                              ! NPP into fine roots (includes replacement of turnover):  KgC/indiv/year

     real(r8) ::  npp_bsw                                ! NPP into sapwood: KgC/indiv/year
     real(r8) ::  npp_bdead                              ! NPP into deadwood (structure):  KgC/indiv/year
     real(r8) ::  npp_bseed                              ! NPP into seeds: KgC/indiv/year
     real(r8) ::  npp_store                              ! NPP into storage: KgC/indiv/year

     real(r8) ::  ts_net_uptake(nlevleaf)              ! Net uptake of leaf layers: kgC/m2/s
     real(r8) ::  year_net_uptake(nlevleaf)            ! Net uptake of leaf layers: kgC/m2/year

     ! RESPIRATION COMPONENTS
     real(r8) ::  rdark                                  ! Dark respiration: kgC/indiv/s
     real(r8) ::  resp_g                                 ! Growth respiration:  kgC/indiv/timestep
     real(r8) ::  resp_m                                 ! Maintenance respiration:  kgC/indiv/timestep 
     real(r8) ::  livestem_mr                            ! Live stem        maintenance respiration: kgC/indiv/s
                                                         ! (Above ground)
     real(r8) ::  livecroot_mr                           ! Live stem        maintenance respiration: kgC/indiv/s
                                                         ! (below ground)
     real(r8) ::  froot_mr                               ! Live fine root   maintenance respiration: kgC/indiv/s

     ! ALLOCATION
     real(r8) ::  md                                     ! plant maintenance demand: kgC/indiv/year
     real(r8) ::  leaf_md                                ! leaf  maintenance demand: kgC/indiv/year
     real(r8) ::  root_md                                ! root  maintenance demand: kgC/indiv/year
     real(r8) ::  carbon_balance                         ! carbon remaining for growth and storage: kg/indiv/year
     real(r8) ::  seed_prod                              ! reproduction seed and clonal: KgC/indiv/year
     real(r8) ::  leaf_litter                            ! leaf litter from phenology: KgC/m2
     real(r8) ::  woody_turnover                         ! amount of wood lost each day: kgC/indiv/year. Currently set to zero.

     !MORTALITY
     real(r8) ::  dmort                                  ! proportional mortality rate. (year-1)

     ! Mortality Rate Partitions
     real(r8) ::  bmort                                  ! background mortality rate        n/year
     real(r8) ::  cmort                                  ! carbon starvation mortality rate n/year
     real(r8) ::  hmort                                  ! hydraulic failure mortality rate n/year
     real(r8) ::  imort                                  ! mortality from impacts by others n/year
     real(r8) ::  fmort                                  ! fire mortality                   n/year

      ! Logging Mortality Rate 
	 ! Yi Xu
     real(r8) ::  lmort_logging                          ! directly logging rate            %/per logging activity
     real(r8) ::  lmort_collateral                       ! collaterally damaged rate        %/per logging activity
     real(r8) ::  lmort_infra							 ! mechanically damaged rate        %/per logging activity
	      

     ! NITROGEN POOLS      
     ! ----------------------------------------------------------------------------------
     ! Nitrogen pools are not prognostic in the current implementation.
     ! They are diagnosed during photosynthesis using a simple C2N parameter. Local values
     ! used in that routine.
     ! ----------------------------------------------------------------------------------

     ! GROWTH DERIVIATIVES
     real(r8) ::  dndt                                   ! time derivative of cohort size  : n/year
     real(r8) ::  dhdt                                   ! time derivative of height       : m/year
     real(r8) ::  ddbhdt                                 ! time derivative of dbh          : cm/year
     real(r8) ::  dbalivedt                              ! time derivative of total living biomass : KgC/year
     real(r8) ::  dbdeaddt                               ! time derivative of dead biomass         : KgC/year
     real(r8) ::  dbstoredt                              ! time derivative of stored biomass       : KgC/year
     real(r8) ::  storage_flux                           ! flux from npp into bstore               : KgC/year

     ! FIRE
     real(r8) ::  cfa                                    ! proportion of crown affected by fire:-
     real(r8) ::  cambial_mort                           ! probability that trees dies due to cambial char:-
     real(r8) ::  crownfire_mort                         ! probability of tree post-fire mortality due to crown scorch:-
     real(r8) ::  fire_mort                              ! post-fire mortality from cambial and crown damage assuming two are independent:-

     ! Hydraulics
     type(ed_cohort_hydr_type), pointer :: co_hydr       ! All cohort hydraulics data, see FatesHydraulicsMemMod.F90


  end type ed_cohort_type

  !************************************
  !** Patch type structure           **
  !************************************

  type ed_patch_type

     ! POINTERS
     type (ed_cohort_type), pointer :: tallest => null()           ! pointer to patch's tallest cohort    
     type (ed_cohort_type), pointer :: shortest => null()          ! pointer to patch's shortest cohort
     type (ed_patch_type),  pointer :: older => null()             ! pointer to next older patch   
     type (ed_patch_type),  pointer :: younger => null()           ! pointer to next younger patch      
     type (ed_site_type),   pointer :: siteptr => null()           ! pointer to the site that the patch is in

     !INDICES
     integer  :: patchno                                           ! unique number given to each new patch created for tracking

     ! PATCH INFO
     real(r8) ::  age                                              ! average patch age: years                   
     integer  ::  age_class                                        ! age class of the patch for history binning purposes
     real(r8) ::  area                                             ! patch area: m2  
     integer  ::  countcohorts                                     ! Number of cohorts in patch
     integer  ::  ncl_p                                            ! Number of occupied canopy layers

     ! LEAF ORGANIZATION
     real(r8) ::  spread(nclmax)                                   ! dynamic ratio of dbh to canopy area: cm/m2
     real(r8) ::  pft_agb_profile(maxpft,n_dbh_bins)            ! binned above ground biomass, for patch fusion: KgC/m2
     real(r8) ::  canopy_layer_lai(nclmax)                         ! lai that is shading this canopy layer: m2/m2 
     real(r8) ::  total_canopy_area                                ! area that is covered by vegetation : m2
     real(r8) ::  total_tree_area                                  ! area that is covered by woody vegetation : m2
     real(r8) ::  canopy_area                                      ! area that is covered by vegetation : m2 (is this different to total_canopy_area?
     real(r8) ::  bare_frac_area                                   ! bare soil in this patch expressed as a fraction of the total soil surface.
     real(r8) ::  lai                                              ! leaf area index of patch
     real(r8) ::  zstar                                            ! height of smallest canopy tree -- only meaningful in "strict PPA" mode

     real(r8) ::  tlai_profile(nclmax,maxpft,nlevleaf)        ! total   leaf area in each canopy layer, pft, and leaf layer. m2/m2
     real(r8) ::  elai_profile(nclmax,maxpft,nlevleaf)        ! exposed leaf area in each canopy layer, pft, and leaf layer. m2/m2
     real(r8) ::  tsai_profile(nclmax,maxpft,nlevleaf)        ! total   stem area in each canopy layer, pft, and leaf layer. m2/m2
     real(r8) ::  esai_profile(nclmax,maxpft,nlevleaf)        ! exposed stem area in each canopy layer, pft, and leaf layer. m2/m2
     real(r8) ::  layer_height_profile(nclmax,maxpft,nlevleaf)
     real(r8) ::  canopy_area_profile(nclmax,maxpft,nlevleaf) ! fraction of canopy in each canopy 
     ! layer, pft, and leaf layer:-
     integer  ::  present(nclmax,maxpft)                        ! is there any of this pft in this canopy layer?      
     integer  ::  nrad(nclmax,maxpft)                           ! number of exposed leaf layers for each canopy layer and pft
     integer  ::  ncan(nclmax,maxpft)                           ! number of total   leaf layers for each canopy layer and pft

     !RADIATION FLUXES      
     real(r8) ::  fabd_sun_z(nclmax,maxpft,nlevleaf)          ! sun fraction of direct light absorbed by each canopy 
     ! layer, pft, and leaf layer:-
     real(r8) ::  fabd_sha_z(nclmax,maxpft,nlevleaf)          ! shade fraction of direct light absorbed by each canopy 
     ! layer, pft, and leaf layer:-
     real(r8) ::  fabi_sun_z(nclmax,maxpft,nlevleaf)          ! sun fraction of indirect light absorbed by each canopy 
     ! layer, pft, and leaf layer:-
     real(r8) ::  fabi_sha_z(nclmax,maxpft,nlevleaf)          ! shade fraction of indirect light absorbed by each canopy 
     ! layer, pft, and leaf layer:-

     real(r8) ::  ed_laisun_z(nclmax,maxpft,nlevleaf)         ! amount of LAI in the sun   in each canopy layer, 
     ! pft, and leaf layer. m2/m2
     real(r8) ::  ed_laisha_z(nclmax,maxpft,nlevleaf)         ! amount of LAI in the shade in each canopy layer,
     real(r8) ::  ed_parsun_z(nclmax,maxpft,nlevleaf)         ! PAR absorbed  in the sun   in each canopy layer,
     real(r8) ::  ed_parsha_z(nclmax,maxpft,nlevleaf)         ! PAR absorbed  in the shade in each canopy layer,
     real(r8) ::  f_sun(nclmax,maxpft,nlevleaf)               ! fraction of leaves in the sun in each canopy layer, pft, 

     ! and leaf layer. m2/m2
     real(r8),allocatable ::  tr_soil_dir(:)                              ! fraction of incoming direct  radiation that (cm_numSWb)
     ! is transmitted to the soil as direct
     real(r8),allocatable ::  tr_soil_dif(:)                              ! fraction of incoming diffuse radiation that 
     ! is transmitted to the soil as diffuse
     real(r8),allocatable ::  tr_soil_dir_dif(:)                          ! fraction of incoming direct  radiation that 
     ! is transmitted to the soil as diffuse
     real(r8),allocatable ::  fab(:)                                      ! fraction of incoming total   radiation that is absorbed by the canopy
     real(r8),allocatable ::  fabd(:)                                     ! fraction of incoming direct  radiation that is absorbed by the canopy
     real(r8),allocatable ::  fabi(:)                                     ! fraction of incoming diffuse radiation that is absorbed by the canopy
     real(r8),allocatable ::  sabs_dir(:)                                 ! fraction of incoming direct  radiation that is absorbed by the canopy
     real(r8),allocatable ::  sabs_dif(:)                                 ! fraction of incoming diffuse radiation that is absorbed by the canopy


     !SEED BANK
     real(r8) :: seeds_in(maxpft)                               ! seed production KgC/m2/year
     real(r8) :: seed_decay(maxpft)                             ! seed decay in KgC/m2/year
     real(r8) :: seed_germination(maxpft)                       ! germination rate of seed pool in KgC/m2/year

     ! PHOTOSYNTHESIS       

     real(r8) ::  psn_z(nclmax,maxpft,nlevleaf)               ! carbon assimilation in each canopy layer, pft, and leaf layer. umolC/m2/s
!     real(r8) ::  gpp                                              ! total patch gpp: KgC/m2/year
!     real(r8) ::  npp                                              ! total patch npp: KgC/m2/year   

     ! ROOTS
     real(r8), allocatable ::  rootfr_ft(:,:)                      ! root fraction of each PFT in each soil layer:-
     real(r8), allocatable ::  rootr_ft(:,:)                       ! fraction of water taken from each PFT and soil layer:-
     real(r8) ::  btran_ft(maxpft)                              ! btran calculated seperately for each PFT:-   

     ! DISTURBANCE 
     real(r8) ::  disturbance_rates(n_dist_types)                  ! disturbance rate from 1) mortality , 2) fire: fraction/day 3) logging mortatliy
     real(r8) ::  disturbance_rate                                 ! larger effective disturbance rate: fraction/day

     ! LITTER AND COARSE WOODY DEBRIS 
     ! Pools of litter (non respiring) 
     real(r8) ::  cwd_ag(ncwd)                                     ! above ground coarse wood debris litter that does not respire. KgC/m2
     real(r8) ::  cwd_bg(ncwd)                                     ! below ground coarse wood debris litter that does not respire. KgC/m2
     real(r8) ::  leaf_litter(maxpft)                           ! above ground leaf litter that does not respire. KgC/m2
     real(r8) ::  root_litter(maxpft)                           ! below ground fine root litter that does not respire. KgC/m2

     ! Fluxes of litter (non respiring) 
     real(r8) :: fragmentation_scaler                              ! Scale rate of litter fragmentation. 0 to 1.
     real(r8) :: cwd_ag_in(ncwd)                                   ! Flux into CWD_AG from turnover and mortality KgC/m2/y
     real(r8) :: cwd_bg_in(ncwd)                                   ! Flux into cwd_bg from root turnover and mortality KgC/m2/y
     real(r8) :: cwd_ag_out(ncwd)                                  ! Flux out of AG CWD into AG litter KgC/m2/y
     real(r8) :: cwd_bg_out(ncwd)                                  ! Flux out of BG CWD into BG litter KgC/m2/


     real(r8) :: leaf_litter_in(maxpft)                         ! Flux in  to AG leaf litter from leaf turnover and mortality KgC/m2/y
     real(r8) :: leaf_litter_out(maxpft)                        ! Flux out of AG leaf litter from fragmentation KgC/m2/y
     real(r8) :: root_litter_in(maxpft)                         ! Flux in  to BG root litter from leaf turnover and mortality KgC/m2/y
     real(r8) :: root_litter_out(maxpft)                        ! Flux out of BG root from fragmentation KgC/m2/y

     ! Derivatives of litter (non respiring) 
     real(r8) ::  dcwd_AG_dt(ncwd)                                 ! rate of change of above ground CWD in each size class: KgC/m2/year. 
     real(r8) ::  dcwd_BG_dt(ncwd)                                 ! rate of change of below ground CWD in each size class: KgC/m2/year. 
     real(r8) ::  dleaf_litter_dt(maxpft)                       ! rate of change of leaf litter in each size class: KgC/m2/year. 
     real(r8) ::  droot_litter_dt(maxpft)                       ! rate of change of root litter in each size class: KgC/m2/year. 

     real(r8) ::  repro(maxpft)                                 ! allocation to reproduction per PFT : KgC/m2

     !FUEL CHARECTERISTICS
     real(r8) ::  sum_fuel                                         ! total ground fuel related to ros (omits 1000hr fuels): KgC/m2
     real(r8) ::  fuel_frac(nfsc)                                  ! fraction of each litter class in the ros_fuel:-.  
     real(r8) ::  livegrass                                        ! total aboveground grass biomass in patch.  KgC/m2
     real(r8) ::  fuel_bulkd                                       ! average fuel bulk density of the ground fuel 
                                                                   ! (incl. live grasses. omits 1000hr fuels). KgC/m3
     real(r8) ::  fuel_sav                                         ! average surface area to volume ratio of the ground fuel 
                                                                   ! (incl. live grasses. omits 1000hr fuels).
     real(r8) ::  fuel_mef                                         ! average moisture of extinction factor 
                                                                   ! of the ground fuel (incl. live grasses. omits 1000hr fuels).
     real(r8) ::  fuel_eff_moist                                   ! effective avearage fuel moisture content of the ground fuel 
                                                                   ! (incl. live grasses. omits 1000hr fuels)
     real(r8) ::  litter_moisture(nfsc)

     ! FIRE SPREAD
     real(r8) ::  ros_front                                        ! rate of forward  spread of fire: m/min
     real(r8) ::  ros_back                                         ! rate of backward spread of fire: m/min
     real(r8) ::  effect_wspeed                                    ! windspeed modified by fraction of relative grass and tree cover: m/min
     real(r8) ::  tau_l                                            ! Duration of lethal heating: mins
     real(r8) ::  fi                                               ! average fire intensity of flaming front:  kj/m/s or kw/m
     integer  ::  fire                                             ! Is there a fire? 1=yes 0=no
     real(r8) ::  fd                                               ! fire duration: mins
     real(r8) ::  nf                                               ! number of fires initiated daily: n/gridcell/day
     real(r8) ::  sh                                               ! average scorch height: m 

     ! FIRE EFFECTS     
     real(r8) ::  ab                                               ! area burnt:  m2/day
     real(r8) ::  frac_burnt                                       ! fraction burnt: frac gridcell/day  
     real(r8) ::  tfc_ros                                          ! total fuel consumed - no trunks.  KgC/m2/day
     real(r8) ::  burnt_frac_litter(nfsc)                          ! fraction of each litter pool burned:-


     ! PLANT HYDRAULICS     
     type(ed_patch_hydr_type) , pointer :: pa_hydr                 ! All patch hydraulics data, see FatesHydraulicsMemMod.F90

     ! LOGGING EFFECTS
	 
     integer  ::  logging                                            ! 1=logging; 0=no logging
     integer  ::  after_spawn_patch                                  ! 1=after spawn patch; 0=before spawn patch
     real(r8) ::  trunk_product					     ! kGC/m2
	
   contains

  end type ed_patch_type

  
  !************************************
  !** Resources management type      **
  ! YX
  !************************************
  type ed_resources_management_type
    
     real(r8) ::  minimum_diameter_logging = 50.0_r8 			! min diameter for logged trees    cm 

     real(r8) ::  logging_ratio = 0.33_r8                               ! ratio between collaterally logging and directly logging 
       
     real(r8) ::  fraction_trees_logged = 0.15_r8                       ! directly logging rate            %/per logging activity
 
     real(r8) ::  logging_collatoral_mortality_rate        ! collaterally damaged rate        %/per logging activity
     real(r8) ::  logging_infrastructure_mortality_rate    ! mechanically damaged rate        %/per logging activity

     real(r8) ::  trunk_product_site                       ! Actual  trunk product at site level KgC/site

     !debug variables
     real(r8) ::  delta_litter_stock
     real(r8) ::  delta_biomass_stock
     real(r8) ::  delta_individual
  
  end type ed_resources_management_type



  !************************************
  !** Site type structure           **
  !************************************

  type ed_site_type
     
     ! POINTERS  
     type (ed_patch_type), pointer :: oldest_patch => null()   ! pointer to oldest patch at the site  
     type (ed_patch_type), pointer :: youngest_patch => null() ! pointer to yngest patch at the site
     
     ! Resource management
     type (ed_resources_management_type) :: resouces_management ! resouces_management at the site 



     ! INDICES 
     real(r8) ::  lat                                          ! latitude:  degrees 
     real(r8) ::  lon                                          ! longitude: degrees 

     ! CARBON BALANCE       
     real(r8) :: flux_in                                      ! for carbon balance purpose. C coming into biomass pool:  KgC/site
     real(r8) :: flux_out                                     ! for carbon balance purpose. C leaving ED pools  KgC/site
     real(r8) :: old_stock                                    ! for accounting purposes, remember biomass stock from last time:  KgC/site
     real(r8) :: npp                                          ! used for calculating NEP and NBP during BGC summarization phase
     real(r8) :: nep                                          ! Net ecosystem production, i.e. fast-timescale carbon balance that 
                                                              ! does not include disturbance [gC/m2/s]
     real(r8) :: nbp                                          ! Net biosphere production, i.e. slow-timescale carbon balance that 
                                                              ! integrates to total carbon change [gC/m2/s]
     real(r8) :: tot_seed_rain_flux                           ! [gC/m2/s] total flux of carbon from seed rain
     real(r8) :: fire_c_to_atm                                ! total fire carbon loss to atmosphere [gC/m2/s]
     real(r8) :: ed_litter_stock                              ! litter in [gC/m2]
     real(r8) :: cwd_stock                                    ! coarse woody debris [gC/m2]
     real(r8) :: biomass_stock                                ! total biomass at the column level in [gC / m2]
     real(r8) :: totfatesc                                    ! Total FATES carbon at the site, including vegetation, CWD, seeds, 
                                                              ! and FATES portion of litter [gC/m2] 
     real(r8) :: totbgcc                                      ! Total BGC carbon at the site, including litter, and soil pools [gC/m2] 
     real(r8) :: totecosysc                                   ! Total ecosystem C at the site, including vegetation, 
                                                              ! CWD, litter (from HLM and FATES), and soil pools [gC/m2]

     real(r8) :: totfatesc_old                                ! Total FATES C at the site from last call to balance check [gC/m2]
     real(r8) :: totbgcc_old                                  ! Total BGC C at the site from last call to balance check [gC/m2] 
     real(r8) :: totecosysc_old                               ! Total ecosystem C at the site from last call to balance check [gC/m2]
     
     real(r8) :: fates_to_bgc_this_ts                         ! total flux of carbon from FATES to BGC models on current timestep [gC/m2/s] 
     real(r8) :: fates_to_bgc_last_ts                         ! total flux of carbon from FATES to BGC models on previous timestep [gC/m2/s] 

     real(r8) :: cbal_err_fates                               ! [gC/m2/s]  total carbon balance error for FATES processes
     real(r8) :: cbal_err_bgc                                 ! [gC/m2/s]  total carbon balance error for BGC (HLM) processes
     real(r8) :: cbal_err_tot                                 ! [gC/m2/s]  total carbon balance error for all land processes

     real(r8) :: nep_timeintegrated                           ! Net ecosystem production accumulated over model time-steps [gC/m2]
     real(r8) :: hr_timeintegrated                            ! Heterotrophic respiration accumulated over model time-steps [gC/m2]
     real(r8) :: npp_timeintegrated                           ! Net primary production accumulated over model time-steps [gC/m2]
     real(r8) :: nbp_integrated                               ! Net biosphere production accumulated over model time-steps [gC/m2]


     ! DISTURBANCE
     real(r8) ::  disturbance_mortality                        ! site level disturbance rates from mortality.
     real(r8) ::  disturbance_fire                             ! site level disturbance rates from fire.  
     integer  ::  dist_type                                    ! disturbance dist_type id.
     real(r8) ::  disturbance_rate                             ! site total dist rate

     !YX , 3/2017
     real(r8) ::  disturbance_logging                          ! site level disturbance rates from logging 

     ! PHENOLOGY 
     real(r8) ::  ED_GDD_site                                  ! ED Phenology growing degree days.
     integer  ::  status                                       ! are leaves in this pixel on or off for cold decid
     integer  ::  dstatus                                      ! are leaves in this pixel on or off for drought decid
     real(r8) ::  ncd                                          ! no chilling days:-
     real(r8) ::  last_n_days(senes)                           ! record of last 10 days temperature for senescence model. deg C
     integer  ::  leafondate                                   ! doy of leaf on:-
     integer  ::  leafoffdate                                  ! doy of leaf off:-
     integer  ::  dleafondate                                  ! doy of leaf on drought:-
     integer  ::  dleafoffdate                                 ! doy of leaf on drought:-
     real(r8) ::  water_memory(numWaterMem)                             ! last 10 days of soil moisture memory...

     !SEED BANK
     real(r8) :: seed_bank(maxpft)                              ! seed pool in KgC/m2/year
     real(r8) :: dseed_dt(maxpft)
     real(r8) :: seed_rain_flux(maxpft)                         ! flux of seeds from exterior KgC/m2/year (needed for C balance purposes)

     ! FIRE
     real(r8) ::  wind                                         ! daily wind in m/min for Spitfire units 
     real(r8) ::  acc_ni                                       ! daily nesterov index accumulating over time.
     real(r8) ::  fdi                                          ! daily probability an ignition event will start a fire
     real(r8) ::  frac_burnt                                   ! fraction of soil burnt in this day.
     real(r8) ::  total_burn_flux_to_atm                       ! total carbon burnt to the atmosphere in this day. KgC/site
     real(r8) ::  cwd_ag_burned(ncwd)
     real(r8) ::  leaf_litter_burned(maxpft)

     ! PLANT HYDRAULICS
     type(ed_site_hydr_type), pointer :: si_hydr
        
     ! TERMINATION, RECRUITMENT, DEMOTION, and DISTURBANCE

     real(r8) :: terminated_nindivs(1:nlevsclass_ed,1:maxpft,2) ! number of individuals that were in cohorts which were terminated this timestep, on size x pft x canopy array. 
     real(r8) :: termination_carbonflux(2)                     ! carbon flux from live to dead pools associated with termination mortality, per canopy level
     real(r8) :: recruitment_rate(1:maxpft)                     ! number of individuals that were recruited into new cohorts
     real(r8) :: demotion_rate(1:nlevsclass_ed)                ! rate of individuals demoted from canopy to understory per FATES timestep
     real(r8) :: demotion_carbonflux                           ! biomass of demoted individuals from canopy to understory [kgC/ha/day]
     real(r8) :: promotion_rate(1:nlevsclass_ed)               ! rate of individuals promoted from understory to canopy per FATES timestep
     real(r8) :: promotion_carbonflux                          ! biomass of promoted individuals from understory to canopy [kgC/ha/day]

     ! some diagnostic-only (i.e. not resolved by ODE solver) flux of carbon to CWD and litter pools from termination and canopy mortality
     real(r8) :: CWD_AG_diagnostic_input_carbonflux(1:ncwd)       ! diagnostic flux to AG CWD [kg C / m2 / yr]
     real(r8) :: CWD_BG_diagnostic_input_carbonflux(1:ncwd)       ! diagnostic flux to BG CWD [kg C / m2 / yr]
     real(r8) :: leaf_litter_diagnostic_input_carbonflux(1:maxpft) ! diagnostic flux to AG litter [kg C / m2 / yr]
     real(r8) :: root_litter_diagnostic_input_carbonflux(1:maxpft) ! diagnostic flux to BG litter [kg C / m2 / yr]

  end type ed_site_type

<<<<<<< HEAD


  public :: ed_hist_scpfmaps

=======
>>>>>>> 0115fbc0
contains

  ! =====================================================================================
  
  function get_age_class_index(age) result( patch_age_class ) 

     real(r8), intent(in) :: age
     
     integer :: patch_age_class

     patch_age_class = count(age-ageclass_ed.ge.0.0_r8)

  end function get_age_class_index

  ! =====================================================================================

  function get_sizeage_class_index(dbh,age) result(size_by_age_class)
     
     ! Arguments
     real(r8),intent(in) :: dbh
     real(r8),intent(in) :: age

     integer             :: size_class
     integer             :: age_class
     integer             :: size_by_age_class
     
     size_class        = get_size_class_index(dbh)

     age_class         = get_age_class_index(age)
     
     size_by_age_class = (age_class-1)*nlevsclass_ed + size_class

  end function get_sizeage_class_index

  ! =====================================================================================

  subroutine sizetype_class_index(dbh,pft,size_class,size_by_pft_class)
    
    ! Arguments
    real(r8),intent(in) :: dbh
    integer,intent(in)  :: pft
    integer,intent(out) :: size_class
    integer,intent(out) :: size_by_pft_class
    
    size_class        = get_size_class_index(dbh)
    
    size_by_pft_class = (pft-1)*nlevsclass_ed+size_class

    return
 end subroutine sizetype_class_index

  ! =====================================================================================

  function get_size_class_index(dbh) result(cohort_size_class)

     real(r8), intent(in) :: dbh
     
     integer :: cohort_size_class
     
     cohort_size_class = count(dbh-sclass_ed.ge.0.0_r8)
     
  end function get_size_class_index
   
end module EDTypesMod<|MERGE_RESOLUTION|>--- conflicted
+++ resolved
@@ -11,11 +11,8 @@
   save
 
   integer, parameter :: maxPatchesPerSite  = 10   ! maximum number of patches to live on a site
-<<<<<<< HEAD
-
-=======
   integer, parameter :: maxCohortsPerPatch = 160  ! maximum number of cohorts per patch
->>>>>>> 0115fbc0
+
   integer, parameter :: nclmax = 2                ! Maximum number of canopy layers
   integer, parameter :: ican_upper = 1            ! Nominal index for the upper canopy
   integer, parameter :: ican_ustory = 2           ! Nominal index for understory in two-canopy system
@@ -26,12 +23,6 @@
                                                   ! are used, but this helps allocate scratch
                                                   ! space and output arrays.
  
-<<<<<<< HEAD
-  integer, parameter :: numpft_ed = 3             ! number of PFTs used in ED. 
-
-  integer, parameter :: maxCohortsPerPatch = nclmax * numpft_ed * nlevleaf  ! maximum number of cohorts to live on a patch
-=======
->>>>>>> 0115fbc0
 
   ! TODO: we use this cp_maxSWb only because we have a static array q(size=2) of
   ! land-ice abledo for vis and nir.  This should be a parameter, which would
@@ -132,36 +123,6 @@
   character(len = 10), parameter,dimension(nlevmclass_ed) :: char_list = &
        (/"background","hydraulic ","carbon    ","impact    ","fire      "/)
 
-
-
-<<<<<<< HEAD
-
-  ! -------------------------------------------------------------------------------------
-  ! These vectors are used for history output mapping
-  ! CLM/ALM have limited support for multi-dimensional history output arrays.
-  ! FATES structure and composition is multi-dimensional, so we end up "multi-plexing"
-  ! multiple dimensions into one dimension.  These new dimensions need definitions,
-  ! mapping to component dimensions, and definitions for those component dimensions as
-  ! well.
-  ! -------------------------------------------------------------------------------------
-
-  real(r8) ,allocatable :: fates_hdim_levsclass(:)       ! plant size class lower bound dimension
-  integer , allocatable :: fates_hdim_pfmap_levscpf(:)   ! map of pfts into size-class x pft dimension
-  integer , allocatable :: fates_hdim_scmap_levscpf(:)   ! map of size-class into size-class x pft dimension
-  real(r8), allocatable :: fates_hdim_levage(:)          ! patch age lower bound dimension
-  integer , allocatable :: fates_hdim_levpft(:)          ! plant pft dimension
-  integer , allocatable :: fates_hdim_levfuel(:)         ! fire fuel class dimension
-  integer , allocatable :: fates_hdim_levcwdsc(:)        ! cwd class dimension
-  integer , allocatable :: fates_hdim_levcan(:)          ! canopy-layer dimension 
-  integer , allocatable :: fates_hdim_canmap_levcnlf(:)  ! canopy-layer map into the canopy-layer x leaf-layer dimension
-  integer , allocatable :: fates_hdim_lfmap_levcnlf(:)   ! leaf-layer map into the canopy-layer x leaf-layer dimension
-  integer , allocatable :: fates_hdim_canmap_levcnlfpf(:) ! canopy-layer map into the canopy-layer x pft x leaf-layer dimension
-  integer , allocatable :: fates_hdim_lfmap_levcnlfpf(:)  ! leaf-layer map into the canopy-layer x pft x leaf-layer dimension
-  integer , allocatable :: fates_hdim_pftmap_levcnlfpf(:) ! pft map into the canopy-layer x pft x leaf-layer dimension
-  integer , allocatable :: fates_hdim_scmap_levscag(:)   ! map of size-class into size-class x patch age dimension
-  integer , allocatable :: fates_hdim_agmap_levscag(:)   ! map of patch-age into size-class x patch age dimension
-=======
->>>>>>> 0115fbc0
 
   !************************************
   !** COHORT type structure          **
@@ -627,13 +588,6 @@
 
   end type ed_site_type
 
-<<<<<<< HEAD
-
-
-  public :: ed_hist_scpfmaps
-
-=======
->>>>>>> 0115fbc0
 contains
 
   ! =====================================================================================
