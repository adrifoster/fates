module EDTypesMod

  use FatesConstantsMod , only : r8 => fates_r8
  use shr_infnan_mod, only : nan => shr_infnan_nan, assignment(=)

  use FatesHydraulicsMemMod, only : ed_cohort_hydr_type
  use FatesHydraulicsMemMod, only : ed_patch_hydr_type
  use FatesHydraulicsMemMod, only : ed_site_hydr_type

  implicit none
  save

  integer, parameter :: maxPatchesPerSite  = 10   ! maximum number of patches to live on a site
  integer, parameter :: maxCohortsPerPatch = 160  ! maximum number of cohorts per patch
  integer, parameter :: nclmax = 2                ! Maximum number of canopy layers
  integer, parameter :: ican_upper = 1            ! Nominal index for the upper canopy
  integer, parameter :: ican_ustory = 2           ! Nominal index for understory in two-canopy system

  integer, parameter :: nlevleaf = 40             ! number of leaf layers in canopy layer
  integer, parameter :: maxpft = 10               ! maximum number of PFTs allowed
                                                  ! the parameter file may determine that fewer
                                                  ! are used, but this helps allocate scratch
                                                  ! space and output arrays.
 

  ! TODO: we use this cp_maxSWb only because we have a static array q(size=2) of
  ! land-ice abledo for vis and nir.  This should be a parameter, which would
  ! get us on track to start using multi-spectral or hyper-spectral (RGK 02-2017)
  integer, parameter :: maxSWb = 2      ! maximum number of broad-bands in the
                                        ! shortwave spectrum cp_numSWb <= cp_maxSWb
                                        ! this is just for scratch-array purposes
                                        ! if cp_numSWb is larger than this value
                                        ! simply bump this number up as needed

  integer, parameter :: ivis = 1        ! This is the array index for short-wave
                                        ! radiation in the visible spectrum, as expected
                                        ! in boundary condition files and parameter
                                        ! files.  This will be compared with 
                                        ! the HLM's expectation in FatesInterfaceMod
  integer, parameter :: inir = 2        ! This is the array index for short-wave
                                        ! radiation in the near-infrared spectrum, as expected
                                        ! in boundary condition files and parameter
                                        ! files.  This will be compared with 
                                        ! the HLM's expectation in FatesInterfaceMod

<<<<<<< HEAD
  ! Module switches (this will be read in one day)
  ! This variable only exists now to serve as a place holder
  !!!!!!!!!! THIS SHOULD NOT BE SET TO TRUE !!!!!!!!!!!!!!!!!
  logical,parameter :: use_fates_plant_hydro = .true.
  

=======
>>>>>>> 0115fbc0
  ! Switches that turn on/off ED dynamics process (names are self explanatory)
  ! IMPORTANT NOTE!!! THESE SWITCHES ARE EXPERIMENTAL.  
  ! THEY SHOULD CORRECTLY TURN OFF OR ON THE PROCESS, BUT.. THERE ARE VARIOUS 
  ! ASPECTS REGARDING DIAGNOSING RATES AND HOW THEY ARE REPORTED WHEN THESE 
  ! PROCESSES ARE OFF THAT NEED TO BE DISCUSSED AND CONSIDERED.
  ! TO-DO: THESE SHOULD BE PARAMETERS IN THE FILE OR NAMELIST - ADDING THESE
  ! WAS OUTSIDE THE SCOPE OF THE VERY LARGE CHANGESET WHERE THESE WERE FIRST
  ! INTRODUCED (RGK 03-2017)
<<<<<<< HEAD
  logical, parameter :: do_ed_phenology = .false.
  logical, parameter :: do_ed_dynamics = .false.
 
=======
  logical, parameter :: do_ed_phenology = .true.

>>>>>>> 0115fbc0

  ! MODEL PARAMETERS
  real(r8), parameter :: AREA                 = 10000.0_r8 ! Notional area of simulated forest m2
  real(r8), parameter :: AREA_INV             = 1.0e-4_r8  ! Inverse of the notion area (faster math)

  integer, parameter :: numWaterMem           = 10         ! watermemory saved as site level var

  ! BIOLOGY/BIOGEOCHEMISTRY        
  integer , parameter :: external_recruitment = 0          ! external recruitment flag 1=yes  
  integer , parameter :: SENES                = 10         ! Window of time over which we track temp for cold sensecence (days)
  real(r8), parameter :: DINC_ED              = 1.0_r8     ! size of LAI bins. 
  integer , parameter :: N_DIST_TYPES         = 2          ! number of disturbance types (mortality, fire)
  

  ! SPITFIRE     
  integer,  parameter :: NCWD                 = 4          ! number of coarse woody debris pools (twig,s branch,l branch, trunk)
  integer , parameter :: NFSC                 = NCWD+2     ! number fuel size classes  (4 cwd size classes, leaf litter, and grass)
  integer,  parameter :: lg_sf                = 6          ! array index of live grass pool for spitfire
  integer,  parameter :: dl_sf                = 1          ! array index of dead leaf pool for spitfire (dead grass and dead leaves)
  integer,  parameter :: tw_sf                = 2          ! array index of twig pool for spitfire
  integer,  parameter :: tr_sf                = 5          ! array index of dead trunk pool for spitfire
  integer,  parameter :: lb_sf                = 4          ! array index of large branch pool for spitfire 
  real(r8), parameter :: fire_threshold       = 50.0_r8    ! threshold for fires that spread or go out. KWm-2 (Pyne 1986)

  ! PATCH FUSION 
  real(r8), parameter :: NTOL                 = 0.05_r8    ! min plant density for hgt bin to be used in height profile comparisons 
  real(r8), parameter :: HITEMAX              = 30.0_r8    ! max dbh value used in hgt profile comparison 
  real(r8), parameter :: DBHMAX               = 150.0_r8   ! max dbh value used in hgt profile comparison 
  integer , parameter :: N_HITE_BINS          = 60         ! no. of hite bins used to distribute LAI
  integer , parameter :: N_DBH_BINS           = 5          ! no. of dbh bins used when comparing patches


  real(r8), parameter :: min_npm2       = 1.0E-8_r8  ! minimum cohort number density per m2 before termination
  real(r8), parameter :: min_patch_area = 0.001_r8   ! smallest allowable patch area before termination
  real(r8), parameter :: min_nppatch    = 1.0E-11_r8 ! minimum number of cohorts per patch (min_npm2*min_patch_area)
  real(r8), parameter :: min_n_safemath = 1.0E-15_r8 ! in some cases, we want to immediately remove super small
                                                     ! number densities of cohorts to prevent FPEs

  character*4 yearchar                    

  ! special mode to cause PFTs to create seed mass of all currently-existing PFTs
  logical, parameter :: homogenize_seed_pfts  = .false.

  !the lower limit of the size classes of ED cohorts
  !0-10,10-20...
  integer, parameter :: nlevsclass_ed = 13    ! Number of dbh size classes for size structure analysis
                                              ! |0-1,1-2,2-3,3-4,4-5,5-10,10-20,20-30,30-40,40-50,50-60,60-70,70-80,80-90,90-100,100+|
!  real(r8), parameter, dimension(16) ::  sclass_ed  = (/0.0_r8,1.0_r8,2.0_r8,3.0_r8,4.0_r8,5.0_r8,10.0_r8,20.0_r8,30.0_r8,40.0_r8, &
!                                                       50.0_r8,60.0_r8,70.0_r8,80.0_r8,90.0_r8,100.0_r8/)

  real(r8), parameter, dimension(nlevsclass_ed) ::  sclass_ed  = (/0.0_r8,5.0_r8,10.0_r8,15.0_r8,20.0_r8,30.0_r8,40.0_r8, &
                                                       50.0_r8,60.0_r8,70.0_r8,80.0_r8,90.0_r8,100.0_r8/)

  integer, parameter :: nlevage_ed = 7  ! Number of patch-age classes for age structured analyses
  real(r8), parameter, dimension(nlevage_ed) ::  ageclass_ed  = (/0.0_r8,1.0_r8,2._r8,5.0_r8,10.0_r8,20.0_r8,50.0_r8/)
  

 !  integer, parameter :: nlevsclass_ed = 17
 !  real(r8), parameter, dimension(17) ::  sclass_ed  = (/0.1_r8, 5.0_r8,10.0_r8,15.0_r8,20.0_r8,25.0_r8, & 
 !                                                       30.0_r8,35.0_r8,40.0_r8,45.0_r8,50.0_r8,55.0_r8, &
 !                                                       60.0_r8,65.0_r8,70.0_r8,75.0_r8,80.0_r8/)

  integer, parameter :: nlevmclass_ed = 5      ! nlev "mortality" classes in ED
                                               ! Number of ways to die
                                               ! (background,hydraulic,carbon,impact,fire)

  character(len = 10), parameter,dimension(nlevmclass_ed) :: char_list = &
       (/"background","hydraulic ","carbon    ","impact    ","fire      "/)




  !************************************
  !** COHORT type structure          **
  !************************************
  type ed_cohort_type

     ! POINTERS
     type (ed_cohort_type) , pointer :: taller   => null()       ! pointer to next tallest cohort     
     type (ed_cohort_type) , pointer :: shorter  => null()       ! pointer to next shorter cohort     
     type (ed_patch_type)  , pointer :: patchptr => null()       ! pointer to patch that cohort is in
     type (ed_site_type)   , pointer :: siteptr  => null()       ! pointer to site that cohort is in

     ! VEGETATION STRUCTURE
     integer  ::  pft                                    ! pft number
     real(r8) ::  n                                      ! number of individuals in cohort per 'area' (10000m2 default)
     real(r8) ::  dbh                                    ! dbh: cm
     real(r8) ::  hite                                   ! height: meters
     integer  ::  indexnumber                            ! unique number for each cohort. (within clump?)
     real(r8) ::  balive                                 ! total living biomass: kGC per indiv
     real(r8) ::  bdead                                  ! dead biomass:  kGC per indiv
     real(r8) ::  bstore                                 ! stored carbon: kGC per indiv
     real(r8) ::  laimemory                              ! target leaf biomass- set from previous year: kGC per indiv
     integer  ::  canopy_layer                           ! canopy status of cohort (1 = canopy, 2 = understorey, etc.)
     real(r8) ::  canopy_layer_yesterday                 ! recent canopy status of cohort (1 = canopy, 2 = understorey, etc.)  real to be conservative during fusion
     real(r8) ::  b                                      ! total biomass: kGC per indiv
     real(r8) ::  bsw                                    ! sapwood in stem and roots: kGC per indiv
     real(r8) ::  bl                                     ! leaf biomass: kGC per indiv
     real(r8) ::  br                                     ! fine root biomass: kGC per indiv
     real(r8) ::  lai                                    ! leaf area index of cohort   m2/m2
     real(r8) ::  sai                                    ! stem area index of cohort   m2/m2
     real(r8) ::  gscan                                  ! Stomatal resistance of cohort. 
     real(r8) ::  canopy_trim                            ! What is the fraction of the maximum leaf biomass that we are targeting? :-
     real(r8) ::  leaf_cost                              ! How much does it cost to maintain leaves: kgC/m2/year-1
     real(r8) ::  excl_weight                            ! How much of this cohort is demoted each year, as a proportion of all cohorts:-
     real(r8) ::  prom_weight                            ! How much of this cohort is promoted each year, as a proportion of all cohorts:-
     integer  ::  nv                                     ! Number of leaf layers: -
     integer  ::  status_coh                             ! growth status of plant  (2 = leaves on , 1 = leaves off)
     real(r8) ::  c_area                                 ! areal extent of canopy (m2)
     real(r8) ::  treelai                                ! lai of tree (total leaf area (m2) / canopy area (m2)
     real(r8) ::  treesai                                ! stem area index of tree (total stem area (m2) / canopy area (m2)
     logical  ::  isnew                                  ! flag to signify a new cohort, new cohorts have not experienced
                                                         ! npp or mortality and should therefore not be fused or averaged
     integer  ::  size_class                             ! An index that indicates which diameter size bin the cohort currently resides in
                                                         ! this is used for history output. We maintain this in the main cohort memory
                                                         ! because we don't want to continually re-calculate the cohort's position when
                                                         ! performing size diagnostics at high-frequency calls
     integer  ::  size_by_pft_class                      ! An index that indicates the cohorts position of the joint size-class x functional
                                                         ! type classification. We also maintain this in the main cohort memory
                                                         ! because we don't want to continually re-calculate the cohort's position when
                                                         ! performing size diagnostics at high-frequency calls


     ! CARBON FLUXES 
     
     ! ----------------------------------------------------------------------------------
     ! NPP, GPP and RESP: Instantaneous, accumulated and accumulated-hold types.*
     ! 
     ! _tstep:    The instantaneous estimate that is calculated at each rapid plant biophysics
     !            time-step (ie photosynthesis, sub-hourly). (kgC/indiv/timestep)
     ! _acc:      The accumulation of the _tstep variable from the beginning to ending of
     !            the dynamics time-scale.  This variable is zero'd during initialization and
     !            after the dynamics call-sequence is completed.  (kgC/indiv/day)
     ! _acc_hold: While _acc is zero'd after the dynamics call sequence and then integrated, 
     !            _acc_hold "holds" the integrated value until the next time dynamics is 
     !            called. This is necessary for restarts. This variable also has units
     !            converted to a useful rate (kgC/indiv/yr)
     ! ----------------------------------------------------------------------------------

     real(r8) ::  gpp_tstep          ! Gross Primary Production (see above *)
     real(r8) ::  gpp_acc
     real(r8) ::  gpp_acc_hold

     real(r8) ::  npp_tstep          ! Net Primary Production (see above *)
     real(r8) ::  npp_acc
     real(r8) ::  npp_acc_hold

     real(r8) ::  resp_tstep         ! Autotrophic respiration (see above *)
     real(r8) ::  resp_acc
     real(r8) ::  resp_acc_hold

     ! Net Primary Production Partitions

     real(r8) ::  npp_leaf                               ! NPP into leaves (includes replacement of turnover):  KgC/indiv/year
     real(r8) ::  npp_froot                              ! NPP into fine roots (includes replacement of turnover):  KgC/indiv/year

     real(r8) ::  npp_bsw                                ! NPP into sapwood: KgC/indiv/year
     real(r8) ::  npp_bdead                              ! NPP into deadwood (structure):  KgC/indiv/year
     real(r8) ::  npp_bseed                              ! NPP into seeds: KgC/indiv/year
     real(r8) ::  npp_store                              ! NPP into storage: KgC/indiv/year

     real(r8) ::  ts_net_uptake(nlevleaf)              ! Net uptake of leaf layers: kgC/m2/s
     real(r8) ::  year_net_uptake(nlevleaf)            ! Net uptake of leaf layers: kgC/m2/year

     ! RESPIRATION COMPONENTS
     real(r8) ::  rdark                                  ! Dark respiration: kgC/indiv/s
     real(r8) ::  resp_g                                 ! Growth respiration:  kgC/indiv/timestep
     real(r8) ::  resp_m                                 ! Maintenance respiration:  kgC/indiv/timestep 
     real(r8) ::  livestem_mr                            ! Live stem        maintenance respiration: kgC/indiv/s
                                                         ! (Above ground)
     real(r8) ::  livecroot_mr                           ! Live stem        maintenance respiration: kgC/indiv/s
                                                         ! (below ground)
     real(r8) ::  froot_mr                               ! Live fine root   maintenance respiration: kgC/indiv/s

     ! ALLOCATION
     real(r8) ::  md                                     ! plant maintenance demand: kgC/indiv/year
     real(r8) ::  leaf_md                                ! leaf  maintenance demand: kgC/indiv/year
     real(r8) ::  root_md                                ! root  maintenance demand: kgC/indiv/year
     real(r8) ::  carbon_balance                         ! carbon remaining for growth and storage: kg/indiv/year
     real(r8) ::  seed_prod                              ! reproduction seed and clonal: KgC/indiv/year
     real(r8) ::  leaf_litter                            ! leaf litter from phenology: KgC/m2
     real(r8) ::  woody_turnover                         ! amount of wood lost each day: kgC/indiv/year. Currently set to zero.

     !MORTALITY
     real(r8) ::  dmort                                  ! proportional mortality rate. (year-1)

     ! Mortality Rate Partitions
     real(r8) ::  bmort                                  ! background mortality rate        n/year
     real(r8) ::  cmort                                  ! carbon starvation mortality rate n/year
     real(r8) ::  hmort                                  ! hydraulic failure mortality rate n/year
     real(r8) ::  imort                                  ! mortality from impacts by others n/year
     real(r8) ::  fmort                                  ! fire mortality                   n/year

     ! NITROGEN POOLS      
     ! ----------------------------------------------------------------------------------
     ! Nitrogen pools are not prognostic in the current implementation.
     ! They are diagnosed during photosynthesis using a simple C2N parameter. Local values
     ! used in that routine.
     ! ----------------------------------------------------------------------------------

     ! GROWTH DERIVIATIVES
     real(r8) ::  dndt                                   ! time derivative of cohort size  : n/year
     real(r8) ::  dhdt                                   ! time derivative of height       : m/year
     real(r8) ::  ddbhdt                                 ! time derivative of dbh          : cm/year
     real(r8) ::  dbalivedt                              ! time derivative of total living biomass : KgC/year
     real(r8) ::  dbdeaddt                               ! time derivative of dead biomass         : KgC/year
     real(r8) ::  dbstoredt                              ! time derivative of stored biomass       : KgC/year
     real(r8) ::  storage_flux                           ! flux from npp into bstore               : KgC/year

     ! FIRE
     real(r8) ::  cfa                                    ! proportion of crown affected by fire:-
     real(r8) ::  cambial_mort                           ! probability that trees dies due to cambial char:-
     real(r8) ::  crownfire_mort                         ! probability of tree post-fire mortality due to crown scorch:-
     real(r8) ::  fire_mort                              ! post-fire mortality from cambial and crown damage assuming two are independent:-

     ! Hydraulics
     type(ed_cohort_hydr_type), pointer :: co_hydr       ! All cohort hydraulics data, see FatesHydraulicsMemMod.F90


  end type ed_cohort_type

  !************************************
  !** Patch type structure           **
  !************************************

  type ed_patch_type

     ! POINTERS
     type (ed_cohort_type), pointer :: tallest => null()           ! pointer to patch's tallest cohort    
     type (ed_cohort_type), pointer :: shortest => null()          ! pointer to patch's shortest cohort
     type (ed_patch_type),  pointer :: older => null()             ! pointer to next older patch   
     type (ed_patch_type),  pointer :: younger => null()           ! pointer to next younger patch      
     type (ed_site_type),   pointer :: siteptr => null()           ! pointer to the site that the patch is in

     !INDICES
     integer  :: patchno                                           ! unique number given to each new patch created for tracking

     ! PATCH INFO
     real(r8) ::  age                                              ! average patch age: years                   
     integer  ::  age_class                                        ! age class of the patch for history binning purposes
     real(r8) ::  area                                             ! patch area: m2  
     integer  ::  countcohorts                                     ! Number of cohorts in patch
     integer  ::  ncl_p                                            ! Number of occupied canopy layers

     ! LEAF ORGANIZATION
     real(r8) ::  spread(nclmax)                                   ! dynamic ratio of dbh to canopy area: cm/m2
     real(r8) ::  pft_agb_profile(maxpft,n_dbh_bins)            ! binned above ground biomass, for patch fusion: KgC/m2
     real(r8) ::  canopy_layer_lai(nclmax)                         ! lai that is shading this canopy layer: m2/m2 
     real(r8) ::  total_canopy_area                                ! area that is covered by vegetation : m2
     real(r8) ::  total_tree_area                                  ! area that is covered by woody vegetation : m2
     real(r8) ::  canopy_area                                      ! area that is covered by vegetation : m2 (is this different to total_canopy_area?
     real(r8) ::  bare_frac_area                                   ! bare soil in this patch expressed as a fraction of the total soil surface.
     real(r8) ::  lai                                              ! leaf area index of patch
     real(r8) ::  zstar                                            ! height of smallest canopy tree -- only meaningful in "strict PPA" mode

     real(r8) ::  tlai_profile(nclmax,maxpft,nlevleaf)        ! total   leaf area in each canopy layer, pft, and leaf layer. m2/m2
     real(r8) ::  elai_profile(nclmax,maxpft,nlevleaf)        ! exposed leaf area in each canopy layer, pft, and leaf layer. m2/m2
     real(r8) ::  tsai_profile(nclmax,maxpft,nlevleaf)        ! total   stem area in each canopy layer, pft, and leaf layer. m2/m2
     real(r8) ::  esai_profile(nclmax,maxpft,nlevleaf)        ! exposed stem area in each canopy layer, pft, and leaf layer. m2/m2
     real(r8) ::  layer_height_profile(nclmax,maxpft,nlevleaf)
     real(r8) ::  canopy_area_profile(nclmax,maxpft,nlevleaf) ! fraction of canopy in each canopy 
     ! layer, pft, and leaf layer:-
     integer  ::  present(nclmax,maxpft)                        ! is there any of this pft in this canopy layer?      
     integer  ::  nrad(nclmax,maxpft)                           ! number of exposed leaf layers for each canopy layer and pft
     integer  ::  ncan(nclmax,maxpft)                           ! number of total   leaf layers for each canopy layer and pft

     !RADIATION FLUXES      
     real(r8) ::  fabd_sun_z(nclmax,maxpft,nlevleaf)          ! sun fraction of direct light absorbed by each canopy 
     ! layer, pft, and leaf layer:-
     real(r8) ::  fabd_sha_z(nclmax,maxpft,nlevleaf)          ! shade fraction of direct light absorbed by each canopy 
     ! layer, pft, and leaf layer:-
     real(r8) ::  fabi_sun_z(nclmax,maxpft,nlevleaf)          ! sun fraction of indirect light absorbed by each canopy 
     ! layer, pft, and leaf layer:-
     real(r8) ::  fabi_sha_z(nclmax,maxpft,nlevleaf)          ! shade fraction of indirect light absorbed by each canopy 
     ! layer, pft, and leaf layer:-

     real(r8) ::  ed_laisun_z(nclmax,maxpft,nlevleaf)         ! amount of LAI in the sun   in each canopy layer, 
     ! pft, and leaf layer. m2/m2
     real(r8) ::  ed_laisha_z(nclmax,maxpft,nlevleaf)         ! amount of LAI in the shade in each canopy layer,
     real(r8) ::  ed_parsun_z(nclmax,maxpft,nlevleaf)         ! PAR absorbed  in the sun   in each canopy layer,
     real(r8) ::  ed_parsha_z(nclmax,maxpft,nlevleaf)         ! PAR absorbed  in the shade in each canopy layer,
     real(r8) ::  f_sun(nclmax,maxpft,nlevleaf)               ! fraction of leaves in the sun in each canopy layer, pft, 

     ! and leaf layer. m2/m2
     real(r8),allocatable ::  tr_soil_dir(:)                              ! fraction of incoming direct  radiation that (cm_numSWb)
     ! is transmitted to the soil as direct
     real(r8),allocatable ::  tr_soil_dif(:)                              ! fraction of incoming diffuse radiation that 
     ! is transmitted to the soil as diffuse
     real(r8),allocatable ::  tr_soil_dir_dif(:)                          ! fraction of incoming direct  radiation that 
     ! is transmitted to the soil as diffuse
     real(r8),allocatable ::  fab(:)                                      ! fraction of incoming total   radiation that is absorbed by the canopy
     real(r8),allocatable ::  fabd(:)                                     ! fraction of incoming direct  radiation that is absorbed by the canopy
     real(r8),allocatable ::  fabi(:)                                     ! fraction of incoming diffuse radiation that is absorbed by the canopy
     real(r8),allocatable ::  sabs_dir(:)                                 ! fraction of incoming direct  radiation that is absorbed by the canopy
     real(r8),allocatable ::  sabs_dif(:)                                 ! fraction of incoming diffuse radiation that is absorbed by the canopy


     !SEED BANK
     real(r8) :: seeds_in(maxpft)                               ! seed production KgC/m2/year
     real(r8) :: seed_decay(maxpft)                             ! seed decay in KgC/m2/year
     real(r8) :: seed_germination(maxpft)                       ! germination rate of seed pool in KgC/m2/year

     ! PHOTOSYNTHESIS       

     real(r8) ::  psn_z(nclmax,maxpft,nlevleaf)               ! carbon assimilation in each canopy layer, pft, and leaf layer. umolC/m2/s
!     real(r8) ::  gpp                                              ! total patch gpp: KgC/m2/year
!     real(r8) ::  npp                                              ! total patch npp: KgC/m2/year   

     ! ROOTS
     real(r8), allocatable ::  rootfr_ft(:,:)                      ! root fraction of each PFT in each soil layer:-
     real(r8), allocatable ::  rootr_ft(:,:)                       ! fraction of water taken from each PFT and soil layer:-
     real(r8) ::  btran_ft(maxpft)                              ! btran calculated seperately for each PFT:-   

     ! DISTURBANCE 
     real(r8) ::  disturbance_rates(n_dist_types)                  ! disturbance rate from 1) mortality and 2) fire: fraction/day
     real(r8) ::  disturbance_rate                                 ! larger effective disturbance rate: fraction/day

     ! LITTER AND COARSE WOODY DEBRIS 
     ! Pools of litter (non respiring) 
     real(r8) ::  cwd_ag(ncwd)                                     ! above ground coarse wood debris litter that does not respire. KgC/m2
     real(r8) ::  cwd_bg(ncwd)                                     ! below ground coarse wood debris litter that does not respire. KgC/m2
     real(r8) ::  leaf_litter(maxpft)                           ! above ground leaf litter that does not respire. KgC/m2
     real(r8) ::  root_litter(maxpft)                           ! below ground fine root litter that does not respire. KgC/m2

     ! Fluxes of litter (non respiring) 
     real(r8) :: fragmentation_scaler                              ! Scale rate of litter fragmentation. 0 to 1.
     real(r8) :: cwd_ag_in(ncwd)                                   ! Flux into CWD_AG from turnover and mortality KgC/m2/y
     real(r8) :: cwd_bg_in(ncwd)                                   ! Flux into cwd_bg from root turnover and mortality KgC/m2/y
     real(r8) :: cwd_ag_out(ncwd)                                  ! Flux out of AG CWD into AG litter KgC/m2/y
     real(r8) :: cwd_bg_out(ncwd)                                  ! Flux out of BG CWD into BG litter KgC/m2/


     real(r8) :: leaf_litter_in(maxpft)                         ! Flux in  to AG leaf litter from leaf turnover and mortality KgC/m2/y
     real(r8) :: leaf_litter_out(maxpft)                        ! Flux out of AG leaf litter from fragmentation KgC/m2/y
     real(r8) :: root_litter_in(maxpft)                         ! Flux in  to BG root litter from leaf turnover and mortality KgC/m2/y
     real(r8) :: root_litter_out(maxpft)                        ! Flux out of BG root from fragmentation KgC/m2/y

     ! Derivatives of litter (non respiring) 
     real(r8) ::  dcwd_AG_dt(ncwd)                                 ! rate of change of above ground CWD in each size class: KgC/m2/year. 
     real(r8) ::  dcwd_BG_dt(ncwd)                                 ! rate of change of below ground CWD in each size class: KgC/m2/year. 
     real(r8) ::  dleaf_litter_dt(maxpft)                       ! rate of change of leaf litter in each size class: KgC/m2/year. 
     real(r8) ::  droot_litter_dt(maxpft)                       ! rate of change of root litter in each size class: KgC/m2/year. 

     real(r8) ::  repro(maxpft)                                 ! allocation to reproduction per PFT : KgC/m2

     !FUEL CHARECTERISTICS
     real(r8) ::  sum_fuel                                         ! total ground fuel related to ros (omits 1000hr fuels): KgC/m2
     real(r8) ::  fuel_frac(nfsc)                                  ! fraction of each litter class in the ros_fuel:-.  
     real(r8) ::  livegrass                                        ! total aboveground grass biomass in patch.  KgC/m2
     real(r8) ::  fuel_bulkd                                       ! average fuel bulk density of the ground fuel 
                                                                   ! (incl. live grasses. omits 1000hr fuels). KgC/m3
     real(r8) ::  fuel_sav                                         ! average surface area to volume ratio of the ground fuel 
                                                                   ! (incl. live grasses. omits 1000hr fuels).
     real(r8) ::  fuel_mef                                         ! average moisture of extinction factor 
                                                                   ! of the ground fuel (incl. live grasses. omits 1000hr fuels).
     real(r8) ::  fuel_eff_moist                                   ! effective avearage fuel moisture content of the ground fuel 
                                                                   ! (incl. live grasses. omits 1000hr fuels)
     real(r8) ::  litter_moisture(nfsc)

     ! FIRE SPREAD
     real(r8) ::  ros_front                                        ! rate of forward  spread of fire: m/min
     real(r8) ::  ros_back                                         ! rate of backward spread of fire: m/min
     real(r8) ::  effect_wspeed                                    ! windspeed modified by fraction of relative grass and tree cover: m/min
     real(r8) ::  tau_l                                            ! Duration of lethal heating: mins
     real(r8) ::  fi                                               ! average fire intensity of flaming front:  kj/m/s or kw/m
     integer  ::  fire                                             ! Is there a fire? 1=yes 0=no
     real(r8) ::  fd                                               ! fire duration: mins
     real(r8) ::  nf                                               ! number of fires initiated daily: n/gridcell/day
     real(r8) ::  sh                                               ! average scorch height: m 

     ! FIRE EFFECTS     
     real(r8) ::  ab                                               ! area burnt:  m2/day
     real(r8) ::  frac_burnt                                       ! fraction burnt: frac gridcell/day  
     real(r8) ::  tfc_ros                                          ! total fuel consumed - no trunks.  KgC/m2/day
     real(r8) ::  burnt_frac_litter(nfsc)                          ! fraction of each litter pool burned:-

     ! PLANT HYDRAULICS     
     type(ed_patch_hydr_type) , pointer :: pa_hydr                 ! All patch hydraulics data, see FatesHydraulicsMemMod.F90

   contains

  end type ed_patch_type

  !************************************
  !** Site type structure           **
  !************************************

  type ed_site_type

     ! POINTERS  
     type (ed_patch_type), pointer :: oldest_patch => null()   ! pointer to oldest patch at the site  
     type (ed_patch_type), pointer :: youngest_patch => null() ! pointer to yngest patch at the site

     ! INDICES 
     real(r8) ::  lat                                          ! latitude:  degrees 
     real(r8) ::  lon                                          ! longitude: degrees 

     ! CARBON BALANCE       
     real(r8) :: flux_in                                      ! for carbon balance purpose. C coming into biomass pool:  KgC/site
     real(r8) :: flux_out                                     ! for carbon balance purpose. C leaving ED pools  KgC/site
     real(r8) :: old_stock                                    ! for accounting purposes, remember biomass stock from last time:  KgC/site
     real(r8) :: npp                                          ! used for calculating NEP and NBP during BGC summarization phase
     real(r8) :: nep                                          ! Net ecosystem production, i.e. fast-timescale carbon balance that 
                                                              ! does not include disturbance [gC/m2/s]
     real(r8) :: nbp                                          ! Net biosphere production, i.e. slow-timescale carbon balance that 
                                                              ! integrates to total carbon change [gC/m2/s]
     real(r8) :: tot_seed_rain_flux                           ! [gC/m2/s] total flux of carbon from seed rain
     real(r8) :: fire_c_to_atm                                ! total fire carbon loss to atmosphere [gC/m2/s]
     real(r8) :: ed_litter_stock                              ! litter in [gC/m2]
     real(r8) :: cwd_stock                                    ! coarse woody debris [gC/m2]
     real(r8) :: biomass_stock                                ! total biomass at the column level in [gC / m2]
     real(r8) :: totfatesc                                    ! Total FATES carbon at the site, including vegetation, CWD, seeds, 
                                                              ! and FATES portion of litter [gC/m2] 
     real(r8) :: totbgcc                                      ! Total BGC carbon at the site, including litter, and soil pools [gC/m2] 
     real(r8) :: totecosysc                                   ! Total ecosystem C at the site, including vegetation, 
                                                              ! CWD, litter (from HLM and FATES), and soil pools [gC/m2]

     real(r8) :: totfatesc_old                                ! Total FATES C at the site from last call to balance check [gC/m2]
     real(r8) :: totbgcc_old                                  ! Total BGC C at the site from last call to balance check [gC/m2] 
     real(r8) :: totecosysc_old                               ! Total ecosystem C at the site from last call to balance check [gC/m2]
     
     real(r8) :: fates_to_bgc_this_ts                         ! total flux of carbon from FATES to BGC models on current timestep [gC/m2/s] 
     real(r8) :: fates_to_bgc_last_ts                         ! total flux of carbon from FATES to BGC models on previous timestep [gC/m2/s] 

     real(r8) :: cbal_err_fates                               ! [gC/m2/s]  total carbon balance error for FATES processes
     real(r8) :: cbal_err_bgc                                 ! [gC/m2/s]  total carbon balance error for BGC (HLM) processes
     real(r8) :: cbal_err_tot                                 ! [gC/m2/s]  total carbon balance error for all land processes

     real(r8) :: nep_timeintegrated                           ! Net ecosystem production accumulated over model time-steps [gC/m2]
     real(r8) :: hr_timeintegrated                            ! Heterotrophic respiration accumulated over model time-steps [gC/m2]
     real(r8) :: npp_timeintegrated                           ! Net primary production accumulated over model time-steps [gC/m2]
     real(r8) :: nbp_integrated                               ! Net biosphere production accumulated over model time-steps [gC/m2]


     ! DISTURBANCE
     real(r8) ::  disturbance_mortality                        ! site level disturbance rates from mortality.
     real(r8) ::  disturbance_fire                             ! site level disturbance rates from fire.  
     integer  ::  dist_type                                    ! disturbance dist_type id.
     real(r8) ::  disturbance_rate                             ! site total dist rate

     ! PHENOLOGY 
     real(r8) ::  ED_GDD_site                                  ! ED Phenology growing degree days.
     integer  ::  status                                       ! are leaves in this pixel on or off for cold decid
     integer  ::  dstatus                                      ! are leaves in this pixel on or off for drought decid
     real(r8) ::  ncd                                          ! no chilling days:-
     real(r8) ::  last_n_days(senes)                           ! record of last 10 days temperature for senescence model. deg C
     integer  ::  leafondate                                   ! doy of leaf on:-
     integer  ::  leafoffdate                                  ! doy of leaf off:-
     integer  ::  dleafondate                                  ! doy of leaf on drought:-
     integer  ::  dleafoffdate                                 ! doy of leaf on drought:-
     real(r8) ::  water_memory(numWaterMem)                             ! last 10 days of soil moisture memory...

     !SEED BANK
     real(r8) :: seed_bank(maxpft)                              ! seed pool in KgC/m2/year
     real(r8) :: dseed_dt(maxpft)
     real(r8) :: seed_rain_flux(maxpft)                         ! flux of seeds from exterior KgC/m2/year (needed for C balance purposes)

     ! FIRE
     real(r8) ::  wind                                         ! daily wind in m/min for Spitfire units 
     real(r8) ::  acc_ni                                       ! daily nesterov index accumulating over time.
     real(r8) ::  fdi                                          ! daily probability an ignition event will start a fire
     real(r8) ::  frac_burnt                                   ! fraction of soil burnt in this day.
     real(r8) ::  total_burn_flux_to_atm                       ! total carbon burnt to the atmosphere in this day. KgC/site
     real(r8) ::  cwd_ag_burned(ncwd)
     real(r8) ::  leaf_litter_burned(maxpft)

     ! PLANT HYDRAULICS
     type(ed_site_hydr_type), pointer :: si_hydr
        
     ! TERMINATION, RECRUITMENT, DEMOTION, and DISTURBANCE

     real(r8) :: terminated_nindivs(1:nlevsclass_ed,1:maxpft,2) ! number of individuals that were in cohorts which were terminated this timestep, on size x pft x canopy array. 
     real(r8) :: termination_carbonflux(2)                     ! carbon flux from live to dead pools associated with termination mortality, per canopy level
     real(r8) :: recruitment_rate(1:maxpft)                     ! number of individuals that were recruited into new cohorts
     real(r8) :: demotion_rate(1:nlevsclass_ed)                ! rate of individuals demoted from canopy to understory per FATES timestep
     real(r8) :: demotion_carbonflux                           ! biomass of demoted individuals from canopy to understory [kgC/ha/day]
     real(r8) :: promotion_rate(1:nlevsclass_ed)               ! rate of individuals promoted from understory to canopy per FATES timestep
     real(r8) :: promotion_carbonflux                          ! biomass of promoted individuals from understory to canopy [kgC/ha/day]

     ! some diagnostic-only (i.e. not resolved by ODE solver) flux of carbon to CWD and litter pools from termination and canopy mortality
     real(r8) :: CWD_AG_diagnostic_input_carbonflux(1:ncwd)       ! diagnostic flux to AG CWD [kg C / m2 / yr]
     real(r8) :: CWD_BG_diagnostic_input_carbonflux(1:ncwd)       ! diagnostic flux to BG CWD [kg C / m2 / yr]
     real(r8) :: leaf_litter_diagnostic_input_carbonflux(1:maxpft) ! diagnostic flux to AG litter [kg C / m2 / yr]
     real(r8) :: root_litter_diagnostic_input_carbonflux(1:maxpft) ! diagnostic flux to BG litter [kg C / m2 / yr]

  end type ed_site_type

contains

  ! =====================================================================================
  
  function get_age_class_index(age) result( patch_age_class ) 

     real(r8), intent(in) :: age
     
     integer :: patch_age_class

     patch_age_class = count(age-ageclass_ed.ge.0.0_r8)

  end function get_age_class_index

  ! =====================================================================================

  function get_sizeage_class_index(dbh,age) result(size_by_age_class)
     
     ! Arguments
     real(r8),intent(in) :: dbh
     real(r8),intent(in) :: age

     integer             :: size_class
     integer             :: age_class
     integer             :: size_by_age_class
     
     size_class        = get_size_class_index(dbh)

     age_class         = get_age_class_index(age)
     
     size_by_age_class = (age_class-1)*nlevsclass_ed + size_class

  end function get_sizeage_class_index

  ! =====================================================================================

  subroutine sizetype_class_index(dbh,pft,size_class,size_by_pft_class)
    
    ! Arguments
    real(r8),intent(in) :: dbh
    integer,intent(in)  :: pft
    integer,intent(out) :: size_class
    integer,intent(out) :: size_by_pft_class
    
    size_class        = get_size_class_index(dbh)
    
    size_by_pft_class = (pft-1)*nlevsclass_ed+size_class

    return
 end subroutine sizetype_class_index

  ! =====================================================================================

  function get_size_class_index(dbh) result(cohort_size_class)

     real(r8), intent(in) :: dbh
     
     integer :: cohort_size_class
     
     cohort_size_class = count(dbh-sclass_ed.ge.0.0_r8)
     
  end function get_size_class_index
   
end module EDTypesMod<|MERGE_RESOLUTION|>--- conflicted
+++ resolved
@@ -43,15 +43,6 @@
                                         ! files.  This will be compared with 
                                         ! the HLM's expectation in FatesInterfaceMod
 
-<<<<<<< HEAD
-  ! Module switches (this will be read in one day)
-  ! This variable only exists now to serve as a place holder
-  !!!!!!!!!! THIS SHOULD NOT BE SET TO TRUE !!!!!!!!!!!!!!!!!
-  logical,parameter :: use_fates_plant_hydro = .true.
-  
-
-=======
->>>>>>> 0115fbc0
   ! Switches that turn on/off ED dynamics process (names are self explanatory)
   ! IMPORTANT NOTE!!! THESE SWITCHES ARE EXPERIMENTAL.  
   ! THEY SHOULD CORRECTLY TURN OFF OR ON THE PROCESS, BUT.. THERE ARE VARIOUS 
@@ -60,14 +51,8 @@
   ! TO-DO: THESE SHOULD BE PARAMETERS IN THE FILE OR NAMELIST - ADDING THESE
   ! WAS OUTSIDE THE SCOPE OF THE VERY LARGE CHANGESET WHERE THESE WERE FIRST
   ! INTRODUCED (RGK 03-2017)
-<<<<<<< HEAD
-  logical, parameter :: do_ed_phenology = .false.
-  logical, parameter :: do_ed_dynamics = .false.
- 
-=======
   logical, parameter :: do_ed_phenology = .true.
 
->>>>>>> 0115fbc0
 
   ! MODEL PARAMETERS
   real(r8), parameter :: AREA                 = 10000.0_r8 ! Notional area of simulated forest m2
