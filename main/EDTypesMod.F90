module EDTypesMod

  use FatesConstantsMod,     only : r8 => fates_r8
  use FatesConstantsMod,     only : ifalse
  use FatesConstantsMod,     only : itrue
  use FatesGlobals,          only : fates_log
  use FatesHydraulicsMemMod, only : ed_cohort_hydr_type
  use FatesHydraulicsMemMod, only : ed_site_hydr_type
  use PRTGenericMod,         only : prt_vartypes
  use PRTGenericMod,         only : leaf_organ, fnrt_organ, sapw_organ
  use PRTGenericMod,         only : repro_organ, store_organ, struct_organ
  use PRTGenericMod,         only : all_carbon_elements
  use PRTGenericMod,         only : num_organ_types
  use PRTGenericMod,         only : num_elements
  use PRTGenericMod,         only : element_list
  use PRTGenericMod,         only : num_element_types
  use FatesLitterMod,        only : litter_type
  use FatesLitterMod,        only : ncwd
  use FatesConstantsMod,     only : n_anthro_disturbance_categories
  use FatesConstantsMod,     only : days_per_year
  use FatesRunningMeanMod,   only : rmean_type,rmean_arr_type
  use FatesInterfaceTypesMod,only : bc_in_type
  use FatesInterfaceTypesMod,only : bc_out_type

  
  implicit none
  private               ! By default everything is private
  save

  integer, parameter, public :: maxPatchesPerSite  = 14   ! maximum number of patches to live on a site
  integer, parameter, public :: maxPatchesPerSite_by_disttype(n_anthro_disturbance_categories)  = &
                                                     (/ 10, 4 /)  !!! MUST SUM TO maxPatchesPerSite !!!
  integer,  public :: maxCohortsPerPatch = 100            ! maximum number of cohorts per patch
  
  integer, parameter, public :: nclmax = 2                ! Maximum number of canopy layers
  integer, parameter, public :: ican_upper = 1            ! Nominal index for the upper canopy
  integer, parameter, public :: ican_ustory = 2           ! Nominal index for diagnostics that refer
                                                          ! to understory layers (all layers that
                                                          ! are not the top canopy layer)

  integer, parameter, public :: nlevleaf = 30             ! number of leaf layers in canopy layer
  integer, parameter, public :: maxpft = 16               ! maximum number of PFTs allowed
                                                          ! the parameter file may determine that fewer
                                                          ! are used, but this helps allocate scratch
                                                          ! space and output arrays.
                                                  
  
  real(r8), parameter, public :: init_recruit_trim = 0.8_r8    ! This is the initial trimming value that
                                                               ! new recruits start with

  ! -------------------------------------------------------------------------------------
  ! Radiation parameters
  ! These should be part of the radiation module, but since we only have one option
  ! this is ok for now. (RGK 04-2018)
  ! -------------------------------------------------------------------------------------


  integer, parameter, public :: n_rad_stream_types = 2    ! The number of radiation streams used (direct/diffuse)
 
  integer, parameter, public :: idirect   = 1             ! This is the array index for direct radiation
  integer, parameter, public :: idiffuse  = 2             ! This is the array index for diffuse radiation


  ! TODO: we use this cp_maxSWb only because we have a static array q(size=2) of
  ! land-ice abledo for vis and nir.  This should be a parameter, which would
  ! get us on track to start using multi-spectral or hyper-spectral (RGK 02-2017)

  integer, parameter, public :: maxSWb = 2      ! maximum number of broad-bands in the
                                                ! shortwave spectrum cp_numSWb <= cp_maxSWb
                                                ! this is just for scratch-array purposes
                                                ! if cp_numSWb is larger than this value
                                                ! simply bump this number up as needed

  integer, parameter, public :: ivis = 1        ! This is the array index for short-wave
                                                ! radiation in the visible spectrum, as expected
                                                ! in boundary condition files and parameter
                                                ! files.  This will be compared with 
                                                ! the HLM's expectation in FatesInterfaceMod
  integer, parameter, public :: inir = 2        ! This is the array index for short-wave
                                                ! radiation in the near-infrared spectrum, as expected
                                                ! in boundary condition files and parameter
                                                ! files.  This will be compared with 
                                                ! the HLM's expectation in FatesInterfaceMod

  integer, parameter, public :: ipar = ivis     ! The photosynthetically active band
                                                ! can be approximated to be equal to the visible band


  integer, parameter, public :: leaves_on  = 2  ! Flag specifying that a deciduous plant has leaves
                                                ! and should be allocating to them as well
  integer, parameter, public :: leaves_off = 1  ! Flag specifying that a deciduous plant has dropped
                                                ! its leaves and should not be trying to allocate
                                                ! towards any growth.

  ! Flag to turn on/off salinity effects on the effective "btran"
  ! btran stress function.

  logical, parameter, public :: do_fates_salinity = .false.


  ! This is the community level amount of spread expected in nearly-bare-ground
  ! and inventory starting modes.
  ! These are used to initialize only. These values will scale between
  ! the PFT defined maximum and minimum crown area scaing parameters.
  !
  ! A value of 1 indicates that
  ! plants should have crown areas at maximum spread for their size and PFT.
  ! A value of 0 means that they have the least amount of spread for their
  ! size and PFT.
  
  real(r8), parameter, public :: init_spread_near_bare_ground = 1.0_r8
  real(r8), parameter, public :: init_spread_inventory        = 0.0_r8


  ! MODEL PARAMETERS

  real(r8), parameter, public :: area                 = 10000.0_r8 ! Notional area of simulated forest m2
  real(r8), parameter, public :: area_inv             = 1.0e-4_r8  ! Inverse of the notion area (faster math)

  integer, parameter, public  :: numWaterMem          = 10         ! watermemory saved as site level var

  integer, parameter, public  :: numlevsoil_max       = 30         ! This is scratch space used for static arrays
                                                                   ! The actual number of soil layers should not exceed this


  ! BIOLOGY/BIOGEOCHEMISTRY        
  integer , parameter, public :: num_vegtemp_mem      = 10         ! Window of time over which we track temp for cold sensecence (days)
  real(r8), parameter, public :: dinc_ed              = 1.0_r8     ! size of VAI bins (LAI+SAI)  [CHANGE THIS NAME WITH NEXT INTERFACE
                                                           ! UPDATE]
  integer , parameter, public :: N_DIST_TYPES         = 3          ! Disturbance Modes 1) tree-fall, 2) fire, 3) logging
  integer , parameter, public :: dtype_ifall          = 1          ! index for naturally occuring tree-fall generated event
  integer , parameter, public :: dtype_ifire          = 2          ! index for fire generated disturbance event
  integer , parameter, public :: dtype_ilog           = 3          ! index for logging generated disturbance event

  ! Phenology status flag definitions (cold type is cstat, dry type is dstat)

  integer, parameter, public :: phen_cstat_nevercold = 0        ! This (location/plant) has not experienced a cold period over a large number
                                                        ! of days, leaves are dropped and flagged as non-cold region
  integer, parameter, public :: phen_cstat_iscold    = 1        ! This (location/plant) is in a cold-state where leaves should have fallen
  integer, parameter, public :: phen_cstat_notcold   = 2        ! This site is in a warm-state where leaves are allowed to flush

  integer, parameter, public :: phen_dstat_timeoff   = 0       ! Leaves off due to time exceedance (drought phenology)
  integer, parameter, public :: phen_dstat_moistoff  = 1       ! Leaves off due to moisture avail  (drought phenology)
  integer, parameter, public :: phen_dstat_moiston   = 2       ! Leaves on due to moisture avail   (drought phenology)
  integer, parameter, public :: phen_dstat_timeon    = 3       ! Leaves on due to time exceedance  (drought phenology)


  ! SPITFIRE     

  integer,  parameter, public :: NFSC                 = NCWD+2     ! number fuel size classes  (4 cwd size classes, leaf litter, and grass)
  integer,  parameter, public :: tw_sf                = 1          ! array index of twig pool for spitfire
  integer,  parameter, public :: lb_sf                = 3          ! array index of large branch pool for spitfire
  integer,  parameter, public :: tr_sf                = 4          ! array index of dead trunk pool for spitfire
  integer,  parameter, public :: dl_sf                = 5          ! array index of dead leaf pool for spitfire (dead grass and dead leaves)
  integer,  parameter, public :: lg_sf                = 6          ! array index of live grass pool for spitfire

  ! PATCH FUSION 
  real(r8), parameter, public :: force_patchfuse_min_biomass = 0.005_r8   ! min biomass (kg / m2 patch area) below which to force-fuse patches
  integer , parameter, public :: N_DBH_BINS           = 6                 ! no. of dbh bins used when comparing patches
  real(r8), parameter, public :: patchfusion_dbhbin_loweredges(N_DBH_BINS) = &
       (/0._r8, 5._r8, 20._r8, 50._r8, 100._r8, 150._r8/)                 ! array of bin lower edges for comparing patches
  real(r8), parameter, public :: patch_fusion_tolerance_relaxation_increment = 1.1_r8 ! amount by which to increment patch fusion threshold
  real(r8), parameter, public :: max_age_of_second_oldest_patch = 200._r8 ! age in years above which to combine all patches

  ! COHORT FUSION
  real(r8), parameter, public :: HITEMAX              = 30.0_r8    ! max dbh value used in hgt profile comparison 
  integer , parameter, public :: N_HITE_BINS          = 60         ! no. of hite bins used to distribute LAI

  ! COHORT TERMINATION

  real(r8), parameter, public :: min_npm2       = 1.0E-7_r8               ! minimum cohort number density per m2 before termination
  real(r8), parameter, public :: min_patch_area = 0.01_r8                 ! smallest allowable patch area before termination
  real(r8), parameter, public :: min_patch_area_forced = 0.0001_r8        ! patch termination will not fuse the youngest patch
                                                                          ! if the area is less than min_patch_area.
                                                                          ! however, it is allowed to fuse the youngest patch
                                                                          ! if the fusion area is less than min_patch_area_forced

  real(r8), parameter, public :: min_nppatch    = min_npm2*min_patch_area ! minimum number of cohorts per patch (min_npm2*min_patch_area)
  real(r8), parameter, public :: min_n_safemath = 1.0E-12_r8              ! in some cases, we want to immediately remove super small
                                                                          ! number densities of cohorts to prevent FPEs

  character*4 yearchar                    

  ! special mode to cause PFTs to create seed mass of all currently-existing PFTs
  logical, parameter, public :: homogenize_seed_pfts  = .false.

  
  ! Global identifier of how nutrients interact with the host land model
  ! either they are fully coupled, or they generate uptake rates synthetically
  ! in prescribed mode. In the latter, there is both NO mass removed from the HLM's soil
  ! BGC N and P pools, and there is also none removed.

  integer, public :: n_uptake_mode
  integer, public :: p_uptake_mode

  !************************************
  !** COHORT type structure          **
  !************************************
  type, public :: ed_cohort_type

     ! POINTERS
     type (ed_cohort_type) , pointer :: taller   => null()       ! pointer to next tallest cohort     
     type (ed_cohort_type) , pointer :: shorter  => null()       ! pointer to next shorter cohort     
     type (ed_patch_type)  , pointer :: patchptr => null()       ! pointer to patch that cohort is in


     
     ! Multi-species, multi-organ Plant Reactive Transport (PRT)
     ! Contains carbon and nutrient state variables for various plant organs

     class(prt_vartypes), pointer :: prt

     ! VEGETATION STRUCTURE
     integer  ::  pft                                    ! pft number
     real(r8) ::  n                                      ! number of individuals in cohort per 'area' (10000m2 default)
     real(r8) ::  dbh                                    ! dbh: cm
     real(r8) ::  coage                                  ! cohort age in years
     real(r8) ::  hite                                   ! height: meters
     integer  ::  indexnumber                            ! unique number for each cohort. (within clump?)
     real(r8) ::  laimemory                              ! target leaf biomass- set from previous year: kGC per indiv
     real(r8) ::  sapwmemory                             ! target sapwood biomass- set from previous year: kGC per indiv
     real(r8) ::  structmemory                           ! target structural biomass- set from previous year: kGC per indiv
     integer  ::  canopy_layer                           ! canopy status of cohort (1 = canopy, 2 = understorey, etc.)
     real(r8) ::  canopy_layer_yesterday                 ! recent canopy status of cohort
                                                         ! (1 = canopy, 2 = understorey, etc.)  
                                                         ! real to be conservative during fusion

     real(r8) ::  lai                                    ! leaf area index of cohort: m2 leaf area of entire cohort per m2 of canopy area of a patch
     real(r8) ::  sai                                    ! stem area index of cohort: m2 leaf area of entire cohort per m2 of canopy area of a patch
     real(r8) ::  g_sb_laweight                          ! Total conductance (stomata+boundary layer) of the cohort, weighted by its leaf area [m/s]*[m2]
     real(r8) ::  canopy_trim                            ! What is the fraction of the maximum leaf biomass that we are targeting? :-
     real(r8) ::  leaf_cost                              ! How much does it cost to maintain leaves: kgC/m2/year-1
     real(r8) ::  excl_weight                            ! How much of this cohort is demoted each year, as a proportion of all cohorts:-
     real(r8) ::  prom_weight                            ! How much of this cohort is promoted each year, as a proportion of all cohorts:-
     integer  ::  nv                                     ! Number of leaf layers: -
     integer  ::  status_coh                             ! growth status of plant  (2 = leaves on , 1 = leaves off)
     real(r8) ::  c_area                                 ! areal extent of canopy (m2)
     real(r8) ::  treelai                                ! lai of an individual within cohort leaf area (m2) / crown area (m2)
     real(r8) ::  treesai                                ! stem area index of an indiv. within cohort: stem area (m2) / crown area (m2)
     logical  ::  isnew                                  ! flag to signify a new cohort, new cohorts have not experienced
                                                         ! npp or mortality and should therefore not be fused or averaged
     integer  ::  size_class                             ! An index that indicates which diameter size bin the cohort currently resides in
                                                         ! this is used for history output. We maintain this in the main cohort memory
                                                         ! because we don't want to continually re-calculate the cohort's position when
                                                         ! performing size diagnostics at high-frequency calls
     integer  ::  coage_class                            ! An index that indicates which age bin the cohort currently resides in 
                                                         ! used for history output.
     integer  ::  size_by_pft_class                      ! An index that indicates the cohorts position of the joint size-class x functional
                                                         ! type classification. We also maintain this in the main cohort memory
                                                         ! because we don't want to continually re-calculate the cohort's position when
                                                         ! performing size diagnostics at high-frequency calls
     integer  ::  coage_by_pft_class                     ! An index that indicates the cohorts position of the join cohort age class x PFT 
     integer ::  size_class_lasttimestep                 ! size class of the cohort at the last time step

     ! CARBON FLUXES 
     
     ! ----------------------------------------------------------------------------------
     ! NPP, GPP and RESP: Instantaneous, accumulated and accumulated-hold types.*
     ! 
     ! _tstep:    The instantaneous estimate that is calculated at each rapid plant biophysics
     !            time-step (ie photosynthesis, sub-hourly). (kgC/indiv/timestep)
     ! _acc:      The accumulation of the _tstep variable from the beginning to ending of
     !            the dynamics time-scale.  This variable is zero'd during initialization and
     !            after the dynamics call-sequence is completed.  (kgC/indiv/day)
     ! _acc_hold: While _acc is zero'd after the dynamics call sequence and then integrated, 
     !            _acc_hold "holds" the integrated value until the next time dynamics is 
     !            called. This is necessary for restarts. This variable also has units
     !            converted to a useful rate (kgC/indiv/yr)
     ! ----------------------------------------------------------------------------------

     real(r8) ::  gpp_tstep          ! Gross Primary Production (see above *)
     real(r8) ::  gpp_acc
     real(r8) ::  gpp_acc_hold

     real(r8) ::  npp_tstep          ! Net Primary Production (see above *)
     real(r8) ::  npp_acc
     real(r8) ::  npp_acc_hold

     real(r8) ::  resp_tstep         ! Autotrophic respiration (see above *)
     real(r8) ::  resp_acc
     real(r8) ::  resp_acc_hold
     
     ! carbon 13c discrimination
     real(r8) ::  c13disc_clm         ! carbon 13 discrimination in new synthesized carbon: part-per-mil, at each indiv/timestep
     real(r8) ::  c13disc_acc         ! carbon 13 discrimination in new synthesized carbon: part-per-mil, at each indiv/day, at the end of a day

     ! Nutrient Fluxes (if N, P, etc. are turned on)

     real(r8) :: daily_nh4_uptake ! integrated daily uptake of mineralized ammonium through competitive acquisition in soil [kg N / plant/ day]
     real(r8) :: daily_no3_uptake ! integrated daily uptake of mineralized nitrate through competitive acquisition in soil [kg N / plant/ day]
     real(r8) :: daily_p_uptake   ! integrated daily uptake of mineralized P through competitive acquisition in soil [kg P / plant/ day]

     real(r8) :: daily_c_efflux   ! daily mean efflux of excess carbon from roots into labile pool [kg C/plant/day]
     real(r8) :: daily_n_efflux   ! daily mean efflux of excess nitrogen from roots into labile pool [kg N/plant/day]
     real(r8) :: daily_p_efflux   ! daily mean efflux of excess phophorus from roots into labile pool [kg P/plant/day]

     real(r8) :: daily_n_need     ! Generic Nitrogen need of the plant, (hypothesis dependent) [kgN/plant/day]
     real(r8) :: daily_p_need     ! Generic Phosphorus need of the plant, (hypothesis dependent) [kgN/plant/day]


     ! These two variables may use the previous "need" variables, by applying a smoothing function.
     ! These variables are used in two scenarios. 1) They work with the prescribed uptake fraction
     ! in un-coupled mode, and 2) They are the plant's demand subbmitted to the Relative-Demand
     ! type soil BGC scheme.
     
     real(r8) :: daily_n_demand ! The daily amount of N demanded by the plant [kgN]
     real(r8) :: daily_p_demand ! The daily amount of P demanded by the plant [kgN]

     
     ! The following four biophysical rates are assumed to be
     ! at the canopy top, at reference temp 25C, and based on the 
     ! leaf age weighted average of the PFT parameterized values. The last
     ! condition is why it is dynamic and tied to the cohort

     real(r8) :: vcmax25top  ! Maximum carboxylation at the cohort's top 
                             ! at reference temperature (25C).
     real(r8) :: jmax25top   ! canopy top: maximum electron transport 
                             ! rate at 25C (umol electrons/m**2/s)
     real(r8) :: tpu25top    ! canopy top: triose phosphate utilization
                             ! rate at 25C (umol CO2/m**2/s)
     real(r8) :: kp25top     ! canopy top: initial slope of CO2 response
                             ! curve (C4 plants) at 25C



     real(r8) ::  ts_net_uptake(nlevleaf)              ! Net uptake of leaf layers: kgC/m2/timestep
     real(r8) ::  year_net_uptake(nlevleaf)            ! Net uptake of leaf layers: kgC/m2/year

     ! RESPIRATION COMPONENTS
     real(r8) ::  rdark                                  ! Dark respiration: kgC/indiv/s

     real(r8) ::  resp_g_tstep                           ! Growth respiration:  kgC/indiv/timestep
     real(r8) ::  resp_m                                 ! Maintenance respiration:  kgC/indiv/timestep 
     real(r8) ::  resp_m_def                             ! Optional: (NOT IMPLEMENTED YET)
                                                         ! It may be possible to not respire at desired rate
                                                         ! because of low carbon stores, and thus build
                                                         ! up a deficit. This tracks that deficit. kgC/indiv
     real(r8) ::  livestem_mr                            ! Live stem        maintenance respiration: kgC/indiv/s
                                                         ! (Above ground)
     real(r8) ::  livecroot_mr                           ! Live stem        maintenance respiration: kgC/indiv/s
                                                         ! (below ground)
     real(r8) ::  froot_mr                               ! Live fine root   maintenance respiration: kgC/indiv/s

     !MORTALITY
     real(r8) ::  dmort                                  ! proportional mortality rate. (year-1)

     ! Mortality Rate Partitions
     real(r8) ::  bmort                                  ! background mortality rate        n/year
     real(r8) ::  cmort                                  ! carbon starvation mortality rate n/year
     real(r8) ::  hmort                                  ! hydraulic failure mortality rate n/year
     real(r8) ::  frmort                                 ! freezing mortality               n/year
     real(r8) ::  smort                                  ! senesence mortality              n/year
     real(r8) ::  asmort                                 ! age senescence mortality         n/year
     
      ! Logging Mortality Rate 
      ! Yi Xu & M. Huang
     real(r8) ::  lmort_direct                           ! directly logging rate            fraction /per logging activity
     real(r8) ::  lmort_collateral                       ! collaterally damaged rate        fraction /per logging activity
     real(r8) ::  lmort_infra                            ! mechanically damaged rate        fraction /per logging activity
     real(r8) ::  l_degrad                               ! rate of trees that are not killed but suffer from forest degradation
                                                         ! (i.e. they are moved to newly-anthro-disturbed secondary 
                                                         !  forest patch).  fraction /per logging activity

     real(r8) :: seed_prod                               ! diagnostic seed production rate [kgC/plant/day]

     ! NITROGEN POOLS      
     ! ----------------------------------------------------------------------------------
     ! Nitrogen pools are not prognostic in the current implementation.
     ! They are diagnosed during photosynthesis using a simple C2N parameter. Local values
     ! used in that routine.
     ! ----------------------------------------------------------------------------------

     ! GROWTH DERIVIATIVES
     real(r8) ::  dndt                                   ! time derivative of cohort size  : n/year
     real(r8) ::  dhdt                                   ! time derivative of height       : m/year
     real(r8) ::  ddbhdt                                 ! time derivative of dbh          : cm/year
     real(r8) ::  dbdeaddt                               ! time derivative of dead biomass         : KgC/year

     ! FIRE
     real(r8) ::  fraction_crown_burned                  ! proportion of crown affected by fire:-
     real(r8) ::  cambial_mort                           ! probability that trees dies due to cambial char 
                                                         ! (conditional on the tree being subjected to the fire)
     real(r8) ::  crownfire_mort                         ! probability of tree post-fire mortality 
                                                         ! due to crown scorch (conditional on the tree being subjected to the fire)
     real(r8) ::  fire_mort                              ! post-fire mortality from cambial and crown damage assuming two are independent:-

     ! Hydraulics
     type(ed_cohort_hydr_type), pointer :: co_hydr       ! All cohort hydraulics data, see FatesHydraulicsMemMod.F90


     ! Running means

     ! (keeping this in-code as an example)
     !class(rmean_type), pointer :: tveg_lpa              ! exponential moving average of leaf temperature at the
                                                          ! leaf photosynthetic acclimation time-scale [K]

     
  end type ed_cohort_type

  !************************************
  !** Patch type structure           **
  !************************************

  type, public :: ed_patch_type

     ! POINTERS
     type (ed_cohort_type), pointer :: tallest => null()           ! pointer to patch's tallest cohort    
     type (ed_cohort_type), pointer :: shortest => null()          ! pointer to patch's shortest cohort
     type (ed_patch_type),  pointer :: older => null()             ! pointer to next older patch   
     type (ed_patch_type),  pointer :: younger => null()           ! pointer to next younger patch      

     !INDICES
     integer  :: patchno                                           ! unique number given to each new patch created for tracking

     ! PATCH INFO
     real(r8) ::  age                                              ! average patch age: years                   
     integer  ::  age_class                                        ! age class of the patch for history binning purposes
     real(r8) ::  area                                             ! patch area: m2  
     integer  ::  countcohorts                                     ! Number of cohorts in patch
     integer  ::  ncl_p                                            ! Number of occupied canopy layers
     integer  ::  anthro_disturbance_label                         ! patch label for anthropogenic disturbance classification
     real(r8) ::  age_since_anthro_disturbance                     ! average age for secondary forest since last anthropogenic disturbance


     ! Running means
     !class(rmean_type), pointer :: t2m                          ! Place-holder for 2m air temperature (variable window-size)
     class(rmean_type), pointer :: tveg24                        ! 24-hour mean vegetation temperature (K)
     class(rmean_type), pointer :: tveg_lpa                      ! Running mean of vegetation temperature at the
                                                                 ! leaf photosynthesis acclimation timescale [K]
<<<<<<< HEAD
     
     class(rmean_type), pointer :: seedling_layer_par24          ! 24-hour mean of photosynthetically active radiation
                                                                 ! at the seedling layer (w-m2) 

     class(rmean_arr_type), pointer :: sdlng_emerg_smp(:)           
                                                                 ! Running mean of soil matric potential at the seedling
                                                                 ! rooting depth at the h2o seedling emergence 
                                                                 ! timescale (see sdlng_emerg_h2o_timescale parameter) 
     class(rmean_type), pointer :: sdlng_mort_par                ! Running mean of photosythetically active radiation
                                                                 ! at the seedling layer and at the par-based seedling  
                                                                 ! mortality timescale (sdlng_mort_par_timescale)
     class(rmean_arr_type), pointer :: sdlng_mdd(:)                  ! Running mean of moisture deficit days
                                                                 ! at the seedling layer and at the mdd-based seedling  
                                                                 ! mortality timescale (sdlng_mdd_timescale) 
                                                                 ! (sdlng2sap_par_timescale)
     class(rmean_type), pointer :: sdlng2sap_par                 ! Running mean of photosythetically active radiation
                                                                 ! at the seedling layer and at the par-based seedling  
                                                                 ! to sapling transition timescale 
                                                                 ! (sdlng2sap_par_timescale)

=======
     integer  ::  nocomp_pft_label                                 ! where nocomp is active, use this label for patch ID.   
>>>>>>> b2714927

     ! LEAF ORGANIZATION
     real(r8) ::  pft_agb_profile(maxpft,n_dbh_bins)            ! binned above ground biomass, for patch fusion: KgC/m2
     real(r8) ::  canopy_layer_tlai(nclmax)                     ! total leaf area index of each canopy layer
                                                                ! used to determine attenuation of parameters during
                                                                ! photosynthesis m2 veg / m2 of canopy area (patch without bare ground)
     real(r8) ::  total_canopy_area                             ! area that is covered by vegetation : m2
     real(r8) ::  total_tree_area                               ! area that is covered by woody vegetation : m2
     real(r8) ::  zstar                                         ! height of smallest canopy tree -- only meaningful in "strict PPA" mode

     real(r8) :: c_stomata                                      ! Mean stomatal conductance of all leaves in the patch   [umol/m2/s]
     real(r8) :: c_lblayer                                      ! Mean boundary layer conductance of all leaves in the patch [umol/m2/s]
      
                                                                ! UNITS for the ai profiles
                                                                ! [ m2 leaf / m2 contributing crown footprints]
     real(r8) ::  tlai_profile(nclmax,maxpft,nlevleaf)          ! total   leaf area in each canopy layer, pft, and leaf layer. 
     real(r8) ::  elai_profile(nclmax,maxpft,nlevleaf)          ! exposed leaf area in each canopy layer, pft, and leaf layer
     real(r8) ::  tsai_profile(nclmax,maxpft,nlevleaf)          ! total   stem area in each canopy layer, pft, and leaf layer
     real(r8) ::  esai_profile(nclmax,maxpft,nlevleaf)          ! exposed stem area in each canopy layer, pft, and leaf layer
     real(r8) ::  radiation_error                               ! radiation error (w/m2)
     real(r8) ::  layer_height_profile(nclmax,maxpft,nlevleaf)
     real(r8) ::  canopy_area_profile(nclmax,maxpft,nlevleaf)   ! fraction of crown area per canopy area in each layer
                                                                ! they will sum to 1.0 in the fully closed canopy layers
                                                                ! but only in leaf-layers that contain contributions
                                                                ! from all cohorts that donate to canopy_area


     ! layer, pft, and leaf layer:-
     integer  ::  canopy_mask(nclmax,maxpft)                    ! is there any of this pft in this canopy layer?      
     integer  ::  nrad(nclmax,maxpft)                           ! number of exposed leaf layers for each canopy layer and pft
     integer  ::  ncan(nclmax,maxpft)                           ! number of total   leaf layers for each canopy layer and pft

     !RADIATION FLUXES      
     real(r8) :: fcansno                                        ! Fraction of canopy covered in snow

     logical  ::  solar_zenith_flag                             ! integer flag specifying daylight (based on zenith angle)
     real(r8) ::  solar_zenith_angle                            ! solar zenith angle (radians)

     real(r8) ::  gnd_alb_dif(maxSWb)                           ! ground albedo for diffuse rad, both bands (fraction)
     real(r8) ::  gnd_alb_dir(maxSWb)                           ! ground albedo for direct rad, both bands (fraction)
     
     real(r8) ::  fabd_sun_z(nclmax,maxpft,nlevleaf)            ! sun fraction of direct light absorbed by each canopy 
     ! layer, pft, and leaf layer:-
     real(r8) ::  fabd_sha_z(nclmax,maxpft,nlevleaf)            ! shade fraction of direct light absorbed by each canopy 
     ! layer, pft, and leaf layer:-
     real(r8) ::  fabi_sun_z(nclmax,maxpft,nlevleaf)            ! sun fraction of indirect light absorbed by each canopy 
     ! layer, pft, and leaf layer:-
     real(r8) ::  fabi_sha_z(nclmax,maxpft,nlevleaf)            ! shade fraction of indirect light absorbed by each canopy 
     ! layer, pft, and leaf layer:-

     real(r8) ::  ed_laisun_z(nclmax,maxpft,nlevleaf)           ! amount of LAI in the sun   in each canopy layer, 
     ! pft, and leaf layer. m2/m2
     real(r8) ::  ed_laisha_z(nclmax,maxpft,nlevleaf)           ! amount of LAI in the shade in each canopy layer,
     real(r8) ::  ed_parsun_z(nclmax,maxpft,nlevleaf)           ! PAR absorbed  in the sun   in each canopy layer,
     real(r8) ::  ed_parsha_z(nclmax,maxpft,nlevleaf)           ! PAR absorbed  in the shade in each canopy layer,
     real(r8) ::  f_sun(nclmax,maxpft,nlevleaf)                 ! fraction of leaves in the sun in each canopy layer, pft, 

     ! radiation profiles for comparison against observations

     ! normalized direct photosynthetically active radiation profiles by 
     ! incident type (direct/diffuse at top of canopy),leaf,pft,leaf (unitless)
     real(r8) ::  nrmlzd_parprof_pft_dir_z(n_rad_stream_types,nclmax,maxpft,nlevleaf)  

     ! normalized diffuse photosynthetically active radiation profiles by 
     ! incident type (direct/diffuse at top of canopy),leaf,pft,leaf (unitless)
     real(r8) ::  nrmlzd_parprof_pft_dif_z(n_rad_stream_types,nclmax,maxpft,nlevleaf)  

     ! normalized direct photosynthetically active radiation profiles by 
     ! incident type (direct/diffuse at top of canopy),leaf,leaf (unitless) 
     real(r8) ::  nrmlzd_parprof_dir_z(n_rad_stream_types,nclmax,nlevleaf)         

     ! normalized diffuse photosynthetically active radiation profiles by 
     ! incident type (direct/diffuse at top of canopy),leaf,leaf (unitless) 
     real(r8) ::  nrmlzd_parprof_dif_z(n_rad_stream_types,nclmax,nlevleaf)
         
     real(r8) ::  parprof_pft_dir_z(nclmax,maxpft,nlevleaf)   ! direct-beam PAR profile through canopy, by canopy,PFT,leaf level (w/m2)
     real(r8) ::  parprof_pft_dif_z(nclmax,maxpft,nlevleaf)   ! diffuse     PAR profile through canopy, by canopy,PFT,leaf level (w/m2)
     real(r8) ::  parprof_dir_z(nclmax,nlevleaf)              ! direct-beam PAR profile through canopy, by canopy,leaf level (w/m2)
     real(r8) ::  parprof_dif_z(nclmax,nlevleaf)              ! diffuse     PAR profile through canopy, by canopy,leaf level (w/m2)

     ! and leaf layer. m2/m2
     real(r8),allocatable ::  tr_soil_dir(:)                              ! fraction of incoming direct  radiation that (cm_numSWb)
     ! is transmitted to the soil as direct
     real(r8),allocatable ::  tr_soil_dif(:)                              ! fraction of incoming diffuse radiation that 
     ! is transmitted to the soil as diffuse
     real(r8),allocatable ::  tr_soil_dir_dif(:)                          ! fraction of incoming direct  radiation that 
     ! is transmitted to the soil as diffuse
     real(r8),allocatable ::  fab(:)                                      ! fraction of incoming total   radiation that is absorbed by the canopy
     real(r8),allocatable ::  fabd(:)                                     ! fraction of incoming direct  radiation that is absorbed by the canopy
     real(r8),allocatable ::  fabi(:)                                     ! fraction of incoming diffuse radiation that is absorbed by the canopy
     real(r8),allocatable ::  sabs_dir(:)                                 ! fraction of incoming direct  radiation that is absorbed by the canopy
     real(r8),allocatable ::  sabs_dif(:)                                 ! fraction of incoming diffuse radiation that is absorbed by the canopy


     ! PHOTOSYNTHESIS       

     real(r8) ::  psn_z(nclmax,maxpft,nlevleaf)               ! carbon assimilation in each canopy layer, pft, and leaf layer. umolC/m2/s

     ! ROOTS
     real(r8) ::  btran_ft(maxpft)                              ! btran calculated seperately for each PFT:-
     real(r8) ::  bstress_sal_ft(maxpft)                        ! bstress from salinity calculated seperately for each PFT:-   
     

     ! DISTURBANCE 
     real(r8) ::  disturbance_rates(n_dist_types)                  ! disturbance rate from 1) mortality 
                                                                   !                       2) fire: fraction/day 
                                                                   !                       3) logging mortatliy
     real(r8) ::  disturbance_rate                                 ! larger effective disturbance rate: fraction/day
     integer  ::  disturbance_mode                                 ! index identifying which disturbance was applied
                                                                   ! can be one of: dtype_ifall, dtype_ilog or dtype_ifire
     real(r8) ::  fract_ldist_not_harvested                        ! fraction of logged area that is canopy trees that weren't harvested


     ! Litter and Coarse Woody Debris

     type(litter_type), pointer :: litter(:)  ! Litter (leaf,fnrt,CWD and seeds) for different elements

     real(r8),allocatable :: fragmentation_scaler(:)            ! Scale rate of litter fragmentation based on soil layer. 0 to 1.

     !FUEL CHARECTERISTICS
     real(r8) ::  sum_fuel                                         ! total ground fuel related to ros (omits 1000hr fuels): KgC/m2
     real(r8) ::  fuel_frac(nfsc)                                  ! fraction of each litter class in the ros_fuel:-.  
     real(r8) ::  livegrass                                        ! total aboveground grass biomass in patch.  KgC/m2
     real(r8) ::  fuel_bulkd                                       ! average fuel bulk density of the ground fuel. kgBiomass/m3
                                                                   ! (incl. live grasses. omits 1000hr fuels). KgC/m3
     real(r8) ::  fuel_sav                                         ! average surface area to volume ratio of the ground fuel. cm-1
                                                                   ! (incl. live grasses. omits 1000hr fuels).
     real(r8) ::  fuel_mef                                         ! average moisture of extinction factor 
                                                                   ! of the ground fuel (incl. live grasses. omits 1000hr fuels).
     real(r8) ::  fuel_eff_moist                                   ! effective avearage fuel moisture content of the ground fuel 
                                                                   ! (incl. live grasses. omits 1000hr fuels)
     real(r8) ::  litter_moisture(nfsc)

     ! FIRE SPREAD
     real(r8) ::  ros_front                                        ! rate of forward  spread of fire: m/min
     real(r8) ::  ros_back                                         ! rate of backward spread of fire: m/min
     real(r8) ::  effect_wspeed                                    ! windspeed modified by fraction of relative grass and tree cover: m/min
     real(r8) ::  tau_l                                            ! Duration of lethal heating: mins
     real(r8) ::  fi                                               ! average fire intensity of flaming front:  kj/m/s or kw/m
     integer  ::  fire                                             ! Is there a fire? 1=yes 0=no
     real(r8) ::  fd                                               ! fire duration: mins

     ! FIRE EFFECTS     
     real(r8) ::  scorch_ht(maxpft)                                ! scorch height: m 
     real(r8) ::  frac_burnt                                       ! fraction burnt: frac patch/day  
     real(r8) ::  tfc_ros                                          ! total intensity-relevant fuel consumed - no trunks.  KgC/m2 of burned ground/day
     real(r8) ::  burnt_frac_litter(nfsc)                          ! fraction of each litter pool burned, conditional on it being burned


     ! PLANT HYDRAULICS   (not currently used in hydraulics RGK 03-2018)  
     ! type(ed_patch_hydr_type) , pointer :: pa_hydr              ! All patch hydraulics data, see FatesHydraulicsMemMod.F90


  end type ed_patch_type

  
  !************************************
  !** Resources management type      **
  ! YX
  !************************************
  type, public :: ed_resources_management_type
    
     real(r8) ::  trunk_product_site                       ! Actual  trunk product at site level KgC/site

     !debug variables
     real(r8) ::  delta_litter_stock                       ! kgC/site = kgC/ha
     real(r8) ::  delta_biomass_stock                      ! kgC/site
     real(r8) ::  delta_individual                         ! 
  
  end type ed_resources_management_type

  ! =====================================================================================

  type, public :: site_fluxdiags_type

     ! ----------------------------------------------------------------------------------
     ! Diagnostics for fluxes into the litter pool from plants
     ! these fluxes are the total from 
     ! (1) turnover from living plants
     ! (2) mass transfer from non-disturbance inducing mortality events
     ! (3) mass transfer from disturbance inducing mortality events
     ! [kg / ha / day]
     ! ---------------------------------------------------------------------------------

     real(r8) :: cwd_ag_input(1:ncwd)               
     real(r8) :: cwd_bg_input(1:ncwd)               
     real(r8),allocatable :: leaf_litter_input(:)
     real(r8),allocatable :: root_litter_input(:)

     real(r8),allocatable :: nutrient_uptake_scpf(:)
     real(r8),allocatable :: nutrient_efflux_scpf(:)
     real(r8),allocatable :: nutrient_need_scpf(:)
     
   contains

     procedure :: ZeroFluxDiags
     
  end type site_fluxdiags_type

  ! ====================================================================================

  type, public ::  site_massbal_type

     ! ----------------------------------------------------------------------------------
     ! This type is used for accounting purposes to ensure that we are not
     ! loosing or creating mass. This type is supposed to be allocated for each element 
     ! we simulate (e.g. carbon12_element, etc)
     ! Note that the unit of "site", is nominally equivalent to 1 hectare
     !
     ! This set of mass checks are for INCREMENTAL checks during the dynamics step.
     ! ----------------------------------------------------------------------------------
     
     real(r8) :: old_stock    ! remember biomass stock from last time  [Kg/site]
     real(r8) :: err_fates    ! Total mass balance error for FATES processes     [kg/site]


     ! ----------------------------------------------------------------------------------
     ! Group 3: Components of the total site level mass fluxes
     ! ----------------------------------------------------------------------------------

     real(r8) :: gpp_acc          ! Accumulated gross primary productivity [kg/site/day]
     real(r8) :: aresp_acc        ! Accumulated autotrophic respiration [kg/site/day]

     real(r8) :: net_root_uptake  ! Net uptake of carbon or nutrients through the roots [kg/site/day]
                                  ! (if carbon most likely exudation, if even active)

     real(r8) :: seed_in          ! Total mass of external seed rain into fates site [kg/site/day]
                                  ! This is from external grid-cells or from user parameterization
                                  ! (user param seed rain, or dispersal model)
     real(r8) :: seed_out         ! Total mass of seeds exported outside of fates site [kg/site/day]
                                  ! (this is not used currently, placeholder, rgk feb-2019)

     real(r8) :: frag_out         ! Litter and coarse woody debris fragmentation flux [kg/site/day]

     real(r8) :: wood_product          ! Total mass exported as wood product [kg/site/day]
     real(r8) :: burn_flux_to_atm      ! Total mass burned and exported to the atmosphere [kg/site/day]

     real(r8) :: flux_generic_in       ! Used for prescribed or artificial input fluxes
                                       ! and initialization [kg/site/day]
     real(r8) :: flux_generic_out      ! Used for prescribed or artificial output fluxes
                                       ! for instance when prescribed physiology is on
     real(r8) :: patch_resize_err      ! This is the amount of mass gained (or loss when negative)
                                       ! due to re-sizing patches when area math starts to lose
                                       ! precision

   contains

     procedure :: ZeroMassBalState
     procedure :: ZeroMassBalFlux
     
  end type site_massbal_type
  

  !************************************
  !** Site type structure           **
  !************************************

  type, public :: ed_site_type
     
     ! POINTERS  
     type (ed_patch_type), pointer :: oldest_patch => null()   ! pointer to oldest patch at the site  
     type (ed_patch_type), pointer :: youngest_patch => null() ! pointer to yngest patch at the site
     
     ! Resource management
     type (ed_resources_management_type) :: resources_management ! resources_management at the site 

     ! If this simulation uses shared memory then the sites need to know what machine
     ! index they are on. This index is (currently) only used to identify the sites
     ! position in history output fields
     !integer :: clump_id 

     ! Global index of this site in the history output file
     integer :: h_gid
     
     ! INDICES 
     real(r8) ::  lat                                          ! latitude:  degrees 
     real(r8) ::  lon                                          ! longitude: degrees 

     ! Fixed Biogeography mode inputs
     real(r8), allocatable :: area_PFT(:)                      ! Area allocated to individual PFTs    
     integer, allocatable  :: use_this_pft(:)                  ! Is area_PFT > 0 ? (1=yes, 0=no)

     ! Total area of patches in each age bin [m2]
     real(r8), allocatable :: area_by_age(:)

     ! SP mode target PFT level variables
     real(r8), allocatable :: sp_tlai(:)                      ! target TLAI per FATES pft
     real(r8), allocatable :: sp_tsai(:)                      ! target TSAI per FATES pft
     real(r8), allocatable :: sp_htop(:)                      ! target HTOP per FATES pft
     
     ! Mass Balance (allocation for each element)

     type(site_massbal_type), pointer :: mass_balance(:)

     ! Flux diagnostics (allocation for each element)

     type(site_fluxdiags_type), pointer :: flux_diags(:)

     ! PHENOLOGY 
     real(r8) ::  grow_deg_days                                ! Phenology growing degree days
     real(r8) ::  snow_depth                                   ! site-level snow depth (used for ELAI/TLAI calcs)

     integer  ::  cstatus                                      ! are leaves in this pixel on or off for cold decid
                                                               ! 0 = this site has not experienced a cold period over at least
                                                               !     400 days, leaves are dropped and flagged as non-cold region
                                                               ! 1 = this site is in a cold-state where leaves should have fallen
                                                               ! 2 = this site is in a warm-state where leaves are allowed to flush
     integer  ::  dstatus                                      ! are leaves in this pixel on or off for drought decid
                                                               ! 0 = leaves off due to time exceedance
                                                               ! 1 = leaves off due to moisture avail
                                                               ! 2 = leaves on due to moisture avail
                                                               ! 3 = leaves on due to time exceedance
     integer  ::  nchilldays                                   ! num chilling days: (for botta gdd trheshold calculation)
     integer  ::  ncolddays                                    ! num cold days: (must exceed threshold to drop leaves)
     real(r8) ::  vegtemp_memory(num_vegtemp_mem)              ! record of last 10 days temperature for senescence model. deg C
     integer  ::  cleafondate                                  ! model date (day integer) of leaf on (cold):-
     integer  ::  cleafoffdate                                 ! model date (day integer) of leaf off (cold):-
     integer  ::  dleafondate                                  ! model date (day integer) of leaf on drought:-
     integer  ::  dleafoffdate                                 ! model date (day integer) of leaf off drought:-

     real(r8) ::  water_memory(numWaterMem)                             ! last 10 days of soil moisture memory...


     ! FIRE
     real(r8) ::  wind                                         ! daily wind in m/min for Spitfire units 
     real(r8) ::  acc_ni                                       ! daily nesterov index accumulating over time.
     real(r8) ::  fdi                                          ! daily probability an ignition event will start a fire
     real(r8) ::  NF                                           ! daily ignitions in km2
     real(r8) ::  NF_successful                                ! daily ignitions in km2 that actually lead to fire

     ! PLANT HYDRAULICS
     type(ed_site_hydr_type), pointer :: si_hydr

     ! Soil Layering

     integer :: nlevsoil                      ! Number of soil layers in this site
     real(r8), allocatable :: zi_soil(:)      ! interface level below a "z" level (m)
                                              ! this contains a zero index for surface.
     real(r8), allocatable :: dz_soil(:)      ! layer thickness (m)
     real(r8), allocatable :: z_soil(:)       ! layer depth (m)
     real(r8), allocatable :: rootfrac_scr(:) ! This is just allocated scratch space to hold
                                              ! root fractions. Since root fractions may be dependent
                                              ! on cohort properties, and we do not want to store this infromation
                                              ! on each cohort, we do not keep root fractions in
                                              ! memory, and instead calculate them on demand.
                                              ! This array is allocated over the number of soil
                                              ! layers for each site, and save allocating deallocating.
                                              ! NOTE: THIS SCRATCH SPACE WOULD NOT BE THREAD-SAFE
                                              ! IF WE FORK ON PATCHES


     ! Mineralized nutrient flux from veg to the soil, via multiple mechanisms
     ! inluding symbiotic fixation, or other 

     !real(r8) :: allocatable :: minn_flux_out  ! kg/ha/day
     !real(r8) :: allocatable :: minp_flux_out  ! kg/ha/day

     
     ! DIAGNOSTICS

     ! TERMINATION, RECRUITMENT, DEMOTION, and DISTURBANCE
     
     real(r8), allocatable :: term_nindivs_canopy(:,:) ! number of canopy individuals that were in cohorts which 
                                                       ! were terminated this timestep, on size x pft
     real(r8), allocatable :: term_nindivs_ustory(:,:) ! number of understory individuals that were in cohorts which 
                                                       ! were terminated this timestep, on size x pft
 
     real(r8) :: term_carbonflux_canopy                ! carbon flux from live to dead pools associated 
                                                       ! with termination mortality, per canopy level
     real(r8) :: term_carbonflux_ustory                ! carbon flux from live to dead pools associated 
                                                       ! with termination mortality, per canopy level    
     real(r8) :: demotion_carbonflux                             ! biomass of demoted individuals from canopy to understory [kgC/ha/day]
     real(r8) :: promotion_carbonflux                            ! biomass of promoted individuals from understory to canopy [kgC/ha/day]
     real(r8) :: imort_carbonflux                                ! biomass of individuals killed due to impact mortality per year. [kgC/ha/day]
     real(r8) :: fmort_carbonflux_canopy                         ! biomass of canopy indivs killed due to fire per year. [gC/m2/sec]
     real(r8) :: fmort_carbonflux_ustory                         ! biomass of understory indivs killed due to fire per year [gC/m2/sec] 

     real(r8) :: recruitment_rate(1:maxpft)            ! number of individuals that were recruited into new cohorts
     real(r8), allocatable :: demotion_rate(:)         ! rate of individuals demoted from canopy to understory per FATES timestep
    
     real(r8), allocatable :: promotion_rate(:)                  ! rate of individuals promoted from understory to canopy per FATES timestep
     
     real(r8), allocatable :: imort_rate(:,:)                    ! rate of individuals killed due to impact mortality per year.  on size x pft array
     

     real(r8), allocatable :: fmort_rate_canopy(:,:)             ! rate of canopy individuals killed due to fire mortality per year.  
                                                                 ! on size x pft array  (1:nlevsclass,1:numpft)
     real(r8), allocatable :: fmort_rate_ustory(:,:)             ! rate of understory individuals killed due to fire mortality per year.  
                                                                 ! on size x pft array  (1:nlevsclass,1:numpft)
    
     real(r8), allocatable :: fmort_rate_cambial(:,:)            ! rate of individuals killed due to fire mortality 
                                                                 ! from cambial damage per year.  on size x pft array
     real(r8), allocatable :: fmort_rate_crown(:,:)              ! rate of individuals killed due to fire mortality 
                                                                 ! from crown damage per year.  on size x pft array

     real(r8), allocatable :: growthflux_fusion(:,:)             ! rate of individuals moving into a given size class bin
     ! due to fusion in a given day. on size x pft array 



     ! Canopy Spread
     real(r8) ::  spread                                          ! dynamic canopy allometric term [unitless]

     ! site-level variables to keep track of the disturbance rates, both actual and "potential"
     real(r8) :: disturbance_rates_primary_to_primary(N_DIST_TYPES)      ! actual disturbance rates from primary patches to primary patches [m2/m2/day]
     real(r8) :: disturbance_rates_primary_to_secondary(N_DIST_TYPES)    ! actual disturbance rates from primary patches to secondary patches [m2/m2/day]
     real(r8) :: disturbance_rates_secondary_to_secondary(N_DIST_TYPES)  ! actual disturbance rates from secondary patches to secondary patches [m2/m2/day]
     real(r8) :: potential_disturbance_rates(N_DIST_TYPES)               ! "potential" disturb rates (i.e. prior to the "which is most" logic) [m2/m2/day]
     real(r8) :: primary_land_patchfusion_error                          ! error term in total area of primary patches associated with patch fusion [m2/m2/day]
     real(r8) :: harvest_carbon_flux                                     ! diagnostic site level flux of carbon as harvested plants [kg C / m2 / day]
     
  end type ed_site_type

  ! Make public necessary subroutines and functions
  public :: val_check_ed_vars
  public :: dump_site
  public :: dump_patch
  public :: dump_cohort
  public :: dump_cohort_hydr

  contains


    subroutine ZeroFluxDiags(this)
      
      class(site_fluxdiags_type) :: this
      
      this%cwd_ag_input(:)      = 0._r8
      this%cwd_bg_input(:)      = 0._r8
      this%leaf_litter_input(:) = 0._r8
      this%root_litter_input(:) = 0._r8
      this%nutrient_uptake_scpf(:) = 0._r8
      this%nutrient_efflux_scpf(:) = 0._r8
      this%nutrient_need_scpf(:)  = 0._r8
      
      return
    end subroutine ZeroFluxDiags

    ! =====================================================================================
    
    subroutine ZeroMassBalState(this)
      
      class(site_massbal_type) :: this
      
      this%old_stock = 0._r8
      this%err_fates = 0._r8
      
      return
    end subroutine ZeroMassBalState
    
    subroutine ZeroMassBalFlux(this)
      
      class(site_massbal_type) :: this

      this%gpp_acc           = 0._r8
      this%aresp_acc         = 0._r8
      this%net_root_uptake   = 0._r8
      this%seed_in           = 0._r8
      this%seed_out          = 0._r8
      this%frag_out          = 0._r8
      this%wood_product      = 0._r8
      this%burn_flux_to_atm  = 0._r8
      this%flux_generic_in   = 0._r8
      this%flux_generic_out  = 0._r8
      this%patch_resize_err  = 0._r8

      return
  end subroutine ZeroMassBalFlux

   
  ! =====================================================================================

  subroutine val_check_ed_vars(currentPatch,var_aliases,return_code)

     ! ----------------------------------------------------------------------------------
     ! Perform numerical checks on variables of interest.
     ! The input string is of the form:  'VAR1_NAME:VAR2_NAME:VAR3_NAME'
     ! ----------------------------------------------------------------------------------


     use FatesUtilsMod,only : check_hlm_list
     use FatesUtilsMod,only : check_var_real

     ! Arguments
     type(ed_patch_type),intent(in), target :: currentPatch
     character(len=*),intent(in)            :: var_aliases
     integer,intent(out)                    :: return_code ! return 0 for all fine
                                                           ! return 1 if a nan detected
                                                           ! return 10+ if an overflow
                                                           ! return 100% if an underflow
     ! Locals
     type(ed_cohort_type), pointer          :: currentCohort

     
     ! Check through a registry of variables to check
     
     if ( check_hlm_list(trim(var_aliases),'co_n') ) then

        currentCohort => currentPatch%shortest
        do while(associated(currentCohort))
           call check_var_real(currentCohort%n,'cohort%n',return_code)
           if(.not.(return_code.eq.0)) then
              call dump_patch(currentPatch)
              call dump_cohort(currentCohort)
              return
           end if
           currentCohort => currentCohort%taller
        end do
     end if
     
     if ( check_hlm_list(trim(var_aliases),'co_dbh') ) then

        currentCohort => currentPatch%shortest
        do while(associated(currentCohort))        
           call check_var_real(currentCohort%dbh,'cohort%dbh',return_code)
           if(.not.(return_code.eq.0)) then
              call dump_patch(currentPatch)
              call dump_cohort(currentCohort)
              return
           end if
           currentCohort => currentCohort%taller
        end do
     end if

     if ( check_hlm_list(trim(var_aliases),'pa_area') ) then

        call check_var_real(currentPatch%area,'patch%area',return_code)
        if(.not.(return_code.eq.0)) then
           call dump_patch(currentPatch)
           return
        end if
     end if
     


     return
  end subroutine val_check_ed_vars

  ! =====================================================================================

  subroutine dump_site(csite) 

     type(ed_site_type),intent(in),target :: csite


     ! EDTypes is 

     write(fates_log(),*) '----------------------------------------'
     write(fates_log(),*) ' Site Coordinates                       '
     write(fates_log(),*) '----------------------------------------'
     write(fates_log(),*) 'latitude                    = ', csite%lat
     write(fates_log(),*) 'longitude                   = ', csite%lon
     write(fates_log(),*) '----------------------------------------'
     return

  end subroutine dump_site

  ! =====================================================================================


  subroutine dump_patch(cpatch)

     type(ed_patch_type),intent(in),target :: cpatch

     ! locals
     integer :: el  ! element loop counting index

     write(fates_log(),*) '----------------------------------------'
     write(fates_log(),*) ' Dumping Patch Information              '
     write(fates_log(),*) ' (omitting arrays)                      '
     write(fates_log(),*) '----------------------------------------'
     write(fates_log(),*) 'pa%patchno            = ',cpatch%patchno
     write(fates_log(),*) 'pa%age                = ',cpatch%age
     write(fates_log(),*) 'pa%age_class          = ',cpatch%age_class
     write(fates_log(),*) 'pa%area               = ',cpatch%area
     write(fates_log(),*) 'pa%countcohorts       = ',cpatch%countcohorts
     write(fates_log(),*) 'pa%ncl_p              = ',cpatch%ncl_p
     write(fates_log(),*) 'pa%total_canopy_area  = ',cpatch%total_canopy_area
     write(fates_log(),*) 'pa%total_tree_area    = ',cpatch%total_tree_area
     write(fates_log(),*) 'pa%zstar              = ',cpatch%zstar
     write(fates_log(),*) 'pa%solar_zenith_flag  = ',cpatch%solar_zenith_flag
     write(fates_log(),*) 'pa%solar_zenith_angle = ',cpatch%solar_zenith_angle
     write(fates_log(),*) 'pa%gnd_alb_dif        = ',cpatch%gnd_alb_dif(:)
     write(fates_log(),*) 'pa%gnd_alb_dir        = ',cpatch%gnd_alb_dir(:)
     write(fates_log(),*) 'pa%c_stomata          = ',cpatch%c_stomata
     write(fates_log(),*) 'pa%c_lblayer          = ',cpatch%c_lblayer
     write(fates_log(),*) 'pa%disturbance_rate   = ',cpatch%disturbance_rate
     write(fates_log(),*) 'pa%disturbance_rates  = ',cpatch%disturbance_rates(:)
     write(fates_log(),*) 'pa%anthro_disturbance_label = ',cpatch%anthro_disturbance_label
     write(fates_log(),*) '----------------------------------------'
     do el = 1,num_elements
        write(fates_log(),*) 'element id: ',element_list(el)
        write(fates_log(),*) 'seed mass: ',sum(cpatch%litter(el)%seed)
        write(fates_log(),*) 'seed germ mass: ',sum(cpatch%litter(el)%seed_germ)
        write(fates_log(),*) 'leaf fines(pft): ',sum(cpatch%litter(el)%leaf_fines)
        write(fates_log(),*) 'root fines(pft,sl): ',sum(cpatch%litter(el)%root_fines)
        write(fates_log(),*) 'ag_cwd(c): ',sum(cpatch%litter(el)%ag_cwd)
        write(fates_log(),*) 'bg_cwd(c,sl): ',sum(cpatch%litter(el)%bg_cwd)
     end do

     return

  end subroutine dump_patch

  ! =====================================================================================
  
  subroutine dump_cohort(ccohort)


     type(ed_cohort_type),intent(in),target :: ccohort
     
     write(fates_log(),*) '----------------------------------------'
     write(fates_log(),*) ' Dumping Cohort Information             '
     write(fates_log(),*) '----------------------------------------'
     write(fates_log(),*) 'co%pft                    = ', ccohort%pft
     write(fates_log(),*) 'co%n                      = ', ccohort%n                         
     write(fates_log(),*) 'co%dbh                    = ', ccohort%dbh                                        
     write(fates_log(),*) 'co%hite                   = ', ccohort%hite
     write(fates_log(),*) 'co%coage                  = ', ccohort%coage
     write(fates_log(),*) 'co%laimemory              = ', ccohort%laimemory
     write(fates_log(),*) 'co%sapwmemory             = ', ccohort%sapwmemory
     write(fates_log(),*) 'co%structmemory           = ', ccohort%structmemory
     
     write(fates_log(),*) 'leaf carbon               = ', ccohort%prt%GetState(leaf_organ,all_carbon_elements) 
     write(fates_log(),*) 'fineroot carbon           = ', ccohort%prt%GetState(fnrt_organ,all_carbon_elements) 
     write(fates_log(),*) 'sapwood carbon            = ', ccohort%prt%GetState(sapw_organ,all_carbon_elements) 
     write(fates_log(),*) 'structural (dead) carbon  = ', ccohort%prt%GetState(struct_organ,all_carbon_elements) 
     write(fates_log(),*) 'storage carbon            = ', ccohort%prt%GetState(store_organ,all_carbon_elements) 
     write(fates_log(),*) 'reproductive carbon       = ', ccohort%prt%GetState(repro_organ,all_carbon_elements) 

     write(fates_log(),*) 'co%lai                    = ', ccohort%lai                         
     write(fates_log(),*) 'co%sai                    = ', ccohort%sai  
     write(fates_log(),*) 'co%g_sb_laweight          = ', ccohort%g_sb_laweight
     write(fates_log(),*) 'co%leaf_cost              = ', ccohort%leaf_cost
     write(fates_log(),*) 'co%canopy_layer           = ', ccohort%canopy_layer
     write(fates_log(),*) 'co%canopy_layer_yesterday = ', ccohort%canopy_layer_yesterday
     write(fates_log(),*) 'co%nv                     = ', ccohort%nv
     write(fates_log(),*) 'co%status_coh             = ', ccohort%status_coh
     write(fates_log(),*) 'co%canopy_trim            = ', ccohort%canopy_trim
     write(fates_log(),*) 'co%excl_weight            = ', ccohort%excl_weight               
     write(fates_log(),*) 'co%prom_weight            = ', ccohort%prom_weight               
     write(fates_log(),*) 'co%size_class             = ', ccohort%size_class
     write(fates_log(),*) 'co%size_by_pft_class      = ', ccohort%size_by_pft_class
     write(fates_log(),*) 'co%coage_class            = ', ccohort%coage_class
     write(fates_log(),*) 'co%coage_by_pft_class     = ', ccohort%coage_by_pft_class
     write(fates_log(),*) 'co%gpp_acc_hold           = ', ccohort%gpp_acc_hold
     write(fates_log(),*) 'co%gpp_acc                = ', ccohort%gpp_acc
     write(fates_log(),*) 'co%gpp_tstep              = ', ccohort%gpp_tstep
     write(fates_log(),*) 'co%npp_acc_hold           = ', ccohort%npp_acc_hold
     write(fates_log(),*) 'co%npp_tstep              = ', ccohort%npp_tstep
     write(fates_log(),*) 'co%npp_acc                = ', ccohort%npp_acc
     write(fates_log(),*) 'co%resp_tstep             = ', ccohort%resp_tstep
     write(fates_log(),*) 'co%resp_acc               = ', ccohort%resp_acc
     write(fates_log(),*) 'co%resp_acc_hold          = ', ccohort%resp_acc_hold
     write(fates_log(),*) 'co%rdark                  = ', ccohort%rdark
     write(fates_log(),*) 'co%resp_m                 = ', ccohort%resp_m
     write(fates_log(),*) 'co%resp_m_def             = ', ccohort%resp_m_def
     write(fates_log(),*) 'co%resp_g_tstep           = ', ccohort%resp_g_tstep
     write(fates_log(),*) 'co%livestem_mr            = ', ccohort%livestem_mr
     write(fates_log(),*) 'co%livecroot_mr           = ', ccohort%livecroot_mr
     write(fates_log(),*) 'co%froot_mr               = ', ccohort%froot_mr
     write(fates_log(),*) 'co%dmort                  = ', ccohort%dmort
     write(fates_log(),*) 'co%treelai                = ', ccohort%treelai
     write(fates_log(),*) 'co%treesai                = ', ccohort%treesai
     write(fates_log(),*) 'co%c_area                 = ', ccohort%c_area
     write(fates_log(),*) 'co%cmort                  = ', ccohort%cmort
     write(fates_log(),*) 'co%bmort                  = ', ccohort%bmort
     write(fates_log(),*) 'co%smort                  = ', ccohort%smort
     write(fates_log(),*) 'co%asmort                 = ', ccohort%asmort
     write(fates_log(),*) 'co%hmort                  = ', ccohort%hmort
     write(fates_log(),*) 'co%frmort                 = ', ccohort%frmort
     write(fates_log(),*) 'co%asmort                 = ', ccohort%asmort
     write(fates_log(),*) 'co%isnew                  = ', ccohort%isnew
     write(fates_log(),*) 'co%dndt                   = ', ccohort%dndt
     write(fates_log(),*) 'co%dhdt                   = ', ccohort%dhdt
     write(fates_log(),*) 'co%ddbhdt                 = ', ccohort%ddbhdt
     write(fates_log(),*) 'co%dbdeaddt               = ', ccohort%dbdeaddt
     write(fates_log(),*) 'co%fraction_crown_burned  = ', ccohort%fraction_crown_burned
     write(fates_log(),*) 'co%fire_mort              = ', ccohort%fire_mort
     write(fates_log(),*) 'co%crownfire_mort         = ', ccohort%crownfire_mort
     write(fates_log(),*) 'co%cambial_mort           = ', ccohort%cambial_mort
     write(fates_log(),*) 'co%size_class             = ', ccohort%size_class
     write(fates_log(),*) 'co%size_by_pft_class      = ', ccohort%size_by_pft_class
     if (associated(ccohort%co_hydr) ) then
        call dump_cohort_hydr(ccohort)
     endif 
     write(fates_log(),*) '----------------------------------------'
     return
  end subroutine dump_cohort

  ! =====================================================================================
  
  subroutine dump_cohort_hydr(ccohort)


     type(ed_cohort_type),intent(in),target :: ccohort
     type(ed_cohort_hydr_type), pointer :: ccohort_hydr
     ccohort_hydr => ccohort%co_hydr
     
     write(fates_log(),*) '--------------------------------------------'
     write(fates_log(),*) ' Dumping Cohort Plant Hydraulic Information '
     write(fates_log(),*) 'ccohort_hydr%th_aroot(:) = ', ccohort_hydr%th_aroot(:)
     write(fates_log(),*) 'ccohort_hydr%v_aroot_layer_init(:) = ', ccohort_hydr%v_aroot_layer_init(:)
     write(fates_log(),*) 'ccohort_hydr%v_aroot_layer(:) = ', ccohort_hydr%v_aroot_layer(:)
     write(fates_log(),*) '--------------------------------------------'
     return
  end subroutine dump_cohort_hydr

end module EDTypesMod<|MERGE_RESOLUTION|>--- conflicted
+++ resolved
@@ -427,7 +427,6 @@
      class(rmean_type), pointer :: tveg24                        ! 24-hour mean vegetation temperature (K)
      class(rmean_type), pointer :: tveg_lpa                      ! Running mean of vegetation temperature at the
                                                                  ! leaf photosynthesis acclimation timescale [K]
-<<<<<<< HEAD
      
      class(rmean_type), pointer :: seedling_layer_par24          ! 24-hour mean of photosynthetically active radiation
                                                                  ! at the seedling layer (w-m2) 
@@ -448,9 +447,7 @@
                                                                  ! to sapling transition timescale 
                                                                  ! (sdlng2sap_par_timescale)
 
-=======
      integer  ::  nocomp_pft_label                                 ! where nocomp is active, use this label for patch ID.   
->>>>>>> b2714927
 
      ! LEAF ORGANIZATION
      real(r8) ::  pft_agb_profile(maxpft,n_dbh_bins)            ! binned above ground biomass, for patch fusion: KgC/m2
