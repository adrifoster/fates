module EDTypesMod

  use FatesConstantsMod , only : r8 => fates_r8
  use shr_infnan_mod, only : nan => shr_infnan_nan, assignment(=)

  use FatesHydraulicsMemMod, only : ed_cohort_hydr_type
  use FatesHydraulicsMemMod, only : ed_patch_hydr_type
  use FatesHydraulicsMemMod, only : ed_site_hydr_type

  implicit none
  save

  integer, parameter :: maxPatchesPerSite  = 10   ! maximum number of patches to live on a site
<<<<<<< HEAD
  integer, parameter :: nclmax = 3                ! Maximum number of canopy layers
=======
  integer, parameter :: maxCohortsPerPatch = 160  ! maximum number of cohorts per patch
  integer, parameter :: nclmax = 2                ! Maximum number of canopy layers
>>>>>>> 0115fbc0
  integer, parameter :: ican_upper = 1            ! Nominal index for the upper canopy
  integer, parameter :: ican_ustory = 2           ! Nominal index for understory in two-canopy system

  integer, parameter :: nlevleaf = 40             ! number of leaf layers in canopy layer
  integer, parameter :: maxpft = 10               ! maximum number of PFTs allowed
                                                  ! the parameter file may determine that fewer
                                                  ! are used, but this helps allocate scratch
                                                  ! space and output arrays.
 

  ! TODO: we use this cp_maxSWb only because we have a static array q(size=2) of
  ! land-ice abledo for vis and nir.  This should be a parameter, which would
  ! get us on track to start using multi-spectral or hyper-spectral (RGK 02-2017)
  integer, parameter :: maxSWb = 2      ! maximum number of broad-bands in the
                                        ! shortwave spectrum cp_numSWb <= cp_maxSWb
                                        ! this is just for scratch-array purposes
                                        ! if cp_numSWb is larger than this value
                                        ! simply bump this number up as needed

  integer, parameter :: ivis = 1        ! This is the array index for short-wave
                                        ! radiation in the visible spectrum, as expected
                                        ! in boundary condition files and parameter
                                        ! files.  This will be compared with 
                                        ! the HLM's expectation in FatesInterfaceMod
  integer, parameter :: inir = 2        ! This is the array index for short-wave
                                        ! radiation in the near-infrared spectrum, as expected
                                        ! in boundary condition files and parameter
                                        ! files.  This will be compared with 
                                        ! the HLM's expectation in FatesInterfaceMod

  ! Switches that turn on/off ED dynamics process (names are self explanatory)
  ! IMPORTANT NOTE!!! THESE SWITCHES ARE EXPERIMENTAL.  
  ! THEY SHOULD CORRECTLY TURN OFF OR ON THE PROCESS, BUT.. THERE ARE VARIOUS 
  ! ASPECTS REGARDING DIAGNOSING RATES AND HOW THEY ARE REPORTED WHEN THESE 
  ! PROCESSES ARE OFF THAT NEED TO BE DISCUSSED AND CONSIDERED.
  ! TO-DO: THESE SHOULD BE PARAMETERS IN THE FILE OR NAMELIST - ADDING THESE
  ! WAS OUTSIDE THE SCOPE OF THE VERY LARGE CHANGESET WHERE THESE WERE FIRST
  ! INTRODUCED (RGK 03-2017)
  logical, parameter :: do_ed_phenology = .true.


  ! MODEL PARAMETERS
  real(r8), parameter :: AREA                 = 10000.0_r8 ! Notional area of simulated forest m2
  real(r8), parameter :: AREA_INV             = 1.0e-4_r8  ! Inverse of the notion area (faster math)

  integer, parameter :: numWaterMem           = 10         ! watermemory saved as site level var

  ! BIOLOGY/BIOGEOCHEMISTRY        
  integer , parameter :: external_recruitment = 0          ! external recruitment flag 1=yes  
  integer , parameter :: SENES                = 10         ! Window of time over which we track temp for cold sensecence (days)
  real(r8), parameter :: DINC_ED              = 1.0_r8     ! size of LAI bins. 
  integer , parameter :: N_DIST_TYPES         = 2          ! number of disturbance types (mortality, fire)
  

  ! SPITFIRE     
  integer,  parameter :: NCWD                 = 4          ! number of coarse woody debris pools (twig,s branch,l branch, trunk)
  integer , parameter :: NFSC                 = NCWD+2     ! number fuel size classes  (4 cwd size classes, leaf litter, and grass)
  integer,  parameter :: lg_sf                = 6          ! array index of live grass pool for spitfire
  integer,  parameter :: dl_sf                = 1          ! array index of dead leaf pool for spitfire (dead grass and dead leaves)
  integer,  parameter :: tw_sf                = 2          ! array index of twig pool for spitfire
  integer,  parameter :: tr_sf                = 5          ! array index of dead trunk pool for spitfire
  integer,  parameter :: lb_sf                = 4          ! array index of large branch pool for spitfire 
  real(r8), parameter :: fire_threshold       = 50.0_r8    ! threshold for fires that spread or go out. KWm-2 (Pyne 1986)

  ! PATCH FUSION 
  real(r8), parameter :: NTOL                 = 0.05_r8    ! min plant density for hgt bin to be used in height profile comparisons 
  real(r8), parameter :: HITEMAX              = 30.0_r8    ! max dbh value used in hgt profile comparison 
  real(r8), parameter :: DBHMAX               = 150.0_r8   ! max dbh value used in hgt profile comparison 
  integer , parameter :: N_HITE_BINS          = 60         ! no. of hite bins used to distribute LAI
  integer , parameter :: N_DBH_BINS           = 5          ! no. of dbh bins used when comparing patches


  real(r8), parameter :: min_npm2       = 1.0E-8_r8  ! minimum cohort number density per m2 before termination
  real(r8), parameter :: min_patch_area = 0.001_r8   ! smallest allowable patch area before termination
  real(r8), parameter :: min_nppatch    = 1.0E-11_r8 ! minimum number of cohorts per patch (min_npm2*min_patch_area)
  real(r8), parameter :: min_n_safemath = 1.0E-15_r8 ! in some cases, we want to immediately remove super small
                                                     ! number densities of cohorts to prevent FPEs

  character*4 yearchar                    

  ! special mode to cause PFTs to create seed mass of all currently-existing PFTs
  logical, parameter :: homogenize_seed_pfts  = .false.

  !the lower limit of the size classes of ED cohorts
  !0-10,10-20...
  ! integer, parameter :: nlevsclass_ed = 13    ! Number of dbh size classes for size structure analysis
  !                                             ! |0-1,1-2,2-3,3-4,4-5,5-10,10-20,20-30,30-40,40-50,50-60,60-70,70-80,80-90,90-100,100+|
!  real(r8), parameter, dimension(16) ::  sclass_ed  = (/0.0_r8,1.0_r8,2.0_r8,3.0_r8,4.0_r8,5.0_r8,10.0_r8,20.0_r8,30.0_r8,40.0_r8, &
!                                                       50.0_r8,60.0_r8,70.0_r8,80.0_r8,90.0_r8,100.0_r8/)

  ! real(r8), parameter, dimension(nlevsclass_ed) ::  sclass_ed  = (/0.0_r8,5.0_r8,10.0_r8,15.0_r8,20.0_r8,30.0_r8,40.0_r8, &
  !                                                      50.0_r8,60.0_r8,70.0_r8,80.0_r8,90.0_r8,100.0_r8/)

  ! exponential bins, starting at 1cm
  integer, parameter :: nlevsclass_ed = 26    ! Number of dbh size classes for size structure analysis
  real(r8), parameter, dimension(nlevsclass_ed) ::  sclass_ed  = (/0._r8, 1._r8, 1.22140276_r8, 1.4918247_r8, 1.8221188_r8, 2.22554093_r8, &
       2.71828183_r8, 3.32011692_r8, 4.05519997_r8, 4.95303242_r8, 6.04964746_r8, 7.3890561_r8, 9.0250135_r8, 11.02317638_r8, 13.46373804_r8, &
       16.44464677_r8, 20.08553692_r8, 24.5325302_r8, 29.96410005_r8, 36.59823444_r8, 44.70118449_r8, 54.59815003_r8, 66.68633104_r8, 81.45086866_r8, &
       99.48431564_r8, 121.51041752_r8/)

  integer, parameter :: nlevage_ed = 8  ! Number of patch-age classes for age structured analyses
  real(r8), parameter, dimension(nlevage_ed) ::  ageclass_ed  = (/0.0_r8,1.0_r8,2._r8,5.0_r8,10.0_r8,20.0_r8,50.0_r8,100._r8/)
  

 !  integer, parameter :: nlevsclass_ed = 17
 !  real(r8), parameter, dimension(17) ::  sclass_ed  = (/0.1_r8, 5.0_r8,10.0_r8,15.0_r8,20.0_r8,25.0_r8, & 
 !                                                       30.0_r8,35.0_r8,40.0_r8,45.0_r8,50.0_r8,55.0_r8, &
 !                                                       60.0_r8,65.0_r8,70.0_r8,75.0_r8,80.0_r8/)

  integer, parameter :: nlevmclass_ed = 5      ! nlev "mortality" classes in ED
                                               ! Number of ways to die
                                               ! (background,hydraulic,carbon,impact,fire)

  character(len = 10), parameter,dimension(nlevmclass_ed) :: char_list = &
       (/"background","hydraulic ","carbon    ","impact    ","fire      "/)




  !************************************
  !** COHORT type structure          **
  !************************************
  type ed_cohort_type

     ! POINTERS
     type (ed_cohort_type) , pointer :: taller   => null()       ! pointer to next tallest cohort     
     type (ed_cohort_type) , pointer :: shorter  => null()       ! pointer to next shorter cohort     
     type (ed_patch_type)  , pointer :: patchptr => null()       ! pointer to patch that cohort is in
     type (ed_site_type)   , pointer :: siteptr  => null()       ! pointer to site that cohort is in

     ! VEGETATION STRUCTURE
     integer  ::  pft                                    ! pft number
     real(r8) ::  n                                      ! number of individuals in cohort per 'area' (10000m2 default)
     real(r8) ::  dbh                                    ! dbh: cm
     real(r8) ::  hite                                   ! height: meters
     integer  ::  indexnumber                            ! unique number for each cohort. (within clump?)
     real(r8) ::  balive                                 ! total living biomass: kGC per indiv
     real(r8) ::  bdead                                  ! dead biomass:  kGC per indiv
     real(r8) ::  bstore                                 ! stored carbon: kGC per indiv
     real(r8) ::  laimemory                              ! target leaf biomass- set from previous year: kGC per indiv
     integer  ::  canopy_layer                           ! canopy status of cohort (1 = canopy, 2 = understorey, etc.)
     real(r8) ::  canopy_layer_yesterday                 ! recent canopy status of cohort (1 = canopy, 2 = understorey, etc.)  real to be conservative during fusion
     real(r8) ::  b                                      ! total biomass: kGC per indiv
     real(r8) ::  bsw                                    ! sapwood in stem and roots: kGC per indiv
     real(r8) ::  bl                                     ! leaf biomass: kGC per indiv
     real(r8) ::  br                                     ! fine root biomass: kGC per indiv
     real(r8) ::  lai                                    ! leaf area index of cohort   m2/m2
     real(r8) ::  sai                                    ! stem area index of cohort   m2/m2
     real(r8) ::  gscan                                  ! Stomatal resistance of cohort. 
     real(r8) ::  canopy_trim                            ! What is the fraction of the maximum leaf biomass that we are targeting? :-
     real(r8) ::  leaf_cost                              ! How much does it cost to maintain leaves: kgC/m2/year-1
     real(r8) ::  excl_weight                            ! How much of this cohort is demoted each year, as a proportion of all cohorts:-
     real(r8) ::  prom_weight                            ! How much of this cohort is promoted each year, as a proportion of all cohorts:-
     integer  ::  nv                                     ! Number of leaf layers: -
     integer  ::  status_coh                             ! growth status of plant  (2 = leaves on , 1 = leaves off)
     real(r8) ::  c_area                                 ! areal extent of canopy (m2)
     real(r8) ::  treelai                                ! lai of tree (total leaf area (m2) / canopy area (m2)
     real(r8) ::  treesai                                ! stem area index of tree (total stem area (m2) / canopy area (m2)
     logical  ::  isnew                                  ! flag to signify a new cohort, new cohorts have not experienced
                                                         ! npp or mortality and should therefore not be fused or averaged
     integer  ::  size_class                             ! An index that indicates which diameter size bin the cohort currently resides in
                                                         ! this is used for history output. We maintain this in the main cohort memory
                                                         ! because we don't want to continually re-calculate the cohort's position when
                                                         ! performing size diagnostics at high-frequency calls
     integer  ::  size_by_pft_class                      ! An index that indicates the cohorts position of the joint size-class x functional
                                                         ! type classification. We also maintain this in the main cohort memory
                                                         ! because we don't want to continually re-calculate the cohort's position when
                                                         ! performing size diagnostics at high-frequency calls


     ! CARBON FLUXES 
     
     ! ----------------------------------------------------------------------------------
     ! NPP, GPP and RESP: Instantaneous, accumulated and accumulated-hold types.*
     ! 
     ! _tstep:    The instantaneous estimate that is calculated at each rapid plant biophysics
     !            time-step (ie photosynthesis, sub-hourly). (kgC/indiv/timestep)
     ! _acc:      The accumulation of the _tstep variable from the beginning to ending of
     !            the dynamics time-scale.  This variable is zero'd during initialization and
     !            after the dynamics call-sequence is completed.  (kgC/indiv/day)
     ! _acc_hold: While _acc is zero'd after the dynamics call sequence and then integrated, 
     !            _acc_hold "holds" the integrated value until the next time dynamics is 
     !            called. This is necessary for restarts. This variable also has units
     !            converted to a useful rate (kgC/indiv/yr)
     ! ----------------------------------------------------------------------------------

     real(r8) ::  gpp_tstep          ! Gross Primary Production (see above *)
     real(r8) ::  gpp_acc
     real(r8) ::  gpp_acc_hold

     real(r8) ::  npp_tstep          ! Net Primary Production (see above *)
     real(r8) ::  npp_acc
     real(r8) ::  npp_acc_hold

     real(r8) ::  resp_tstep         ! Autotrophic respiration (see above *)
     real(r8) ::  resp_acc
     real(r8) ::  resp_acc_hold

     ! Net Primary Production Partitions

     real(r8) ::  npp_leaf                               ! NPP into leaves (includes replacement of turnover):  KgC/indiv/year
     real(r8) ::  npp_froot                              ! NPP into fine roots (includes replacement of turnover):  KgC/indiv/year

     real(r8) ::  npp_bsw                                ! NPP into sapwood: KgC/indiv/year
     real(r8) ::  npp_bdead                              ! NPP into deadwood (structure):  KgC/indiv/year
     real(r8) ::  npp_bseed                              ! NPP into seeds: KgC/indiv/year
     real(r8) ::  npp_store                              ! NPP into storage: KgC/indiv/year

     real(r8) ::  ts_net_uptake(nlevleaf)              ! Net uptake of leaf layers: kgC/m2/s
     real(r8) ::  year_net_uptake(nlevleaf)            ! Net uptake of leaf layers: kgC/m2/year

     ! RESPIRATION COMPONENTS
     real(r8) ::  rdark                                  ! Dark respiration: kgC/indiv/s
     real(r8) ::  resp_g                                 ! Growth respiration:  kgC/indiv/timestep
     real(r8) ::  resp_m                                 ! Maintenance respiration:  kgC/indiv/timestep 
     real(r8) ::  livestem_mr                            ! Live stem        maintenance respiration: kgC/indiv/s
                                                         ! (Above ground)
     real(r8) ::  livecroot_mr                           ! Live stem        maintenance respiration: kgC/indiv/s
                                                         ! (below ground)
     real(r8) ::  froot_mr                               ! Live fine root   maintenance respiration: kgC/indiv/s

     ! ALLOCATION
     real(r8) ::  md                                     ! plant maintenance demand: kgC/indiv/year
     real(r8) ::  leaf_md                                ! leaf  maintenance demand: kgC/indiv/year
     real(r8) ::  root_md                                ! root  maintenance demand: kgC/indiv/year
     real(r8) ::  carbon_balance                         ! carbon remaining for growth and storage: kg/indiv/year
     real(r8) ::  seed_prod                              ! reproduction seed and clonal: KgC/indiv/year
     real(r8) ::  leaf_litter                            ! leaf litter from phenology: KgC/m2
     real(r8) ::  woody_turnover                         ! amount of wood lost each day: kgC/indiv/year. Currently set to zero.

     !MORTALITY
     real(r8) ::  dmort                                  ! proportional mortality rate. (year-1)

     ! Mortality Rate Partitions
     real(r8) ::  bmort                                  ! background mortality rate        n/year
     real(r8) ::  cmort                                  ! carbon starvation mortality rate n/year
     real(r8) ::  hmort                                  ! hydraulic failure mortality rate n/year
     real(r8) ::  imort                                  ! mortality from impacts by others n/year
     real(r8) ::  fmort                                  ! fire mortality                   n/year

     ! NITROGEN POOLS      
     ! ----------------------------------------------------------------------------------
     ! Nitrogen pools are not prognostic in the current implementation.
     ! They are diagnosed during photosynthesis using a simple C2N parameter. Local values
     ! used in that routine.
     ! ----------------------------------------------------------------------------------

     ! GROWTH DERIVIATIVES
     real(r8) ::  dndt                                   ! time derivative of cohort size  : n/year
     real(r8) ::  dhdt                                   ! time derivative of height       : m/year
     real(r8) ::  ddbhdt                                 ! time derivative of dbh          : cm/year
     real(r8) ::  dbalivedt                              ! time derivative of total living biomass : KgC/year
     real(r8) ::  dbdeaddt                               ! time derivative of dead biomass         : KgC/year
     real(r8) ::  dbstoredt                              ! time derivative of stored biomass       : KgC/year
     real(r8) ::  storage_flux                           ! flux from npp into bstore               : KgC/year

     ! FIRE
     real(r8) ::  cfa                                    ! proportion of crown affected by fire:-
     real(r8) ::  cambial_mort                           ! probability that trees dies due to cambial char:-
     real(r8) ::  crownfire_mort                         ! probability of tree post-fire mortality due to crown scorch:-
     real(r8) ::  fire_mort                              ! post-fire mortality from cambial and crown damage assuming two are independent:-

     ! Hydraulics
     type(ed_cohort_hydr_type), pointer :: co_hydr       ! All cohort hydraulics data, see FatesHydraulicsMemMod.F90


  end type ed_cohort_type

  !************************************
  !** Patch type structure           **
  !************************************

  type ed_patch_type

     ! POINTERS
     type (ed_cohort_type), pointer :: tallest => null()           ! pointer to patch's tallest cohort    
     type (ed_cohort_type), pointer :: shortest => null()          ! pointer to patch's shortest cohort
     type (ed_patch_type),  pointer :: older => null()             ! pointer to next older patch   
     type (ed_patch_type),  pointer :: younger => null()           ! pointer to next younger patch      
     type (ed_site_type),   pointer :: siteptr => null()           ! pointer to the site that the patch is in

     !INDICES
     integer  :: patchno                                           ! unique number given to each new patch created for tracking

     ! PATCH INFO
     real(r8) ::  age                                              ! average patch age: years                   
     integer  ::  age_class                                        ! age class of the patch for history binning purposes
     real(r8) ::  area                                             ! patch area: m2  
     integer  ::  countcohorts                                     ! Number of cohorts in patch
     integer  ::  ncl_p                                            ! Number of occupied canopy layers

     ! LEAF ORGANIZATION
     real(r8) ::  spread(nclmax)                                   ! dynamic ratio of dbh to canopy area: cm/m2
     real(r8) ::  pft_agb_profile(maxpft,n_dbh_bins)            ! binned above ground biomass, for patch fusion: KgC/m2
     real(r8) ::  canopy_layer_lai(nclmax)                         ! lai that is shading this canopy layer: m2/m2 
     real(r8) ::  total_canopy_area                                ! area that is covered by vegetation : m2
     real(r8) ::  total_tree_area                                  ! area that is covered by woody vegetation : m2
     real(r8) ::  canopy_area                                      ! area that is covered by vegetation : m2 (is this different to total_canopy_area?
     real(r8) ::  bare_frac_area                                   ! bare soil in this patch expressed as a fraction of the total soil surface.
     real(r8) ::  lai                                              ! leaf area index of patch
     real(r8) ::  zstar                                            ! height of smallest canopy tree -- only meaningful in "strict PPA" mode

     real(r8) ::  tlai_profile(nclmax,maxpft,nlevleaf)        ! total   leaf area in each canopy layer, pft, and leaf layer. m2/m2
     real(r8) ::  elai_profile(nclmax,maxpft,nlevleaf)        ! exposed leaf area in each canopy layer, pft, and leaf layer. m2/m2
     real(r8) ::  tsai_profile(nclmax,maxpft,nlevleaf)        ! total   stem area in each canopy layer, pft, and leaf layer. m2/m2
     real(r8) ::  esai_profile(nclmax,maxpft,nlevleaf)        ! exposed stem area in each canopy layer, pft, and leaf layer. m2/m2
     real(r8) ::  layer_height_profile(nclmax,maxpft,nlevleaf)
     real(r8) ::  canopy_area_profile(nclmax,maxpft,nlevleaf) ! fraction of canopy in each canopy 
     ! layer, pft, and leaf layer:-
     integer  ::  present(nclmax,maxpft)                        ! is there any of this pft in this canopy layer?      
     integer  ::  nrad(nclmax,maxpft)                           ! number of exposed leaf layers for each canopy layer and pft
     integer  ::  ncan(nclmax,maxpft)                           ! number of total   leaf layers for each canopy layer and pft

     !RADIATION FLUXES      
     real(r8) ::  fabd_sun_z(nclmax,maxpft,nlevleaf)          ! sun fraction of direct light absorbed by each canopy 
     ! layer, pft, and leaf layer:-
     real(r8) ::  fabd_sha_z(nclmax,maxpft,nlevleaf)          ! shade fraction of direct light absorbed by each canopy 
     ! layer, pft, and leaf layer:-
     real(r8) ::  fabi_sun_z(nclmax,maxpft,nlevleaf)          ! sun fraction of indirect light absorbed by each canopy 
     ! layer, pft, and leaf layer:-
     real(r8) ::  fabi_sha_z(nclmax,maxpft,nlevleaf)          ! shade fraction of indirect light absorbed by each canopy 
     ! layer, pft, and leaf layer:-

     real(r8) ::  ed_laisun_z(nclmax,maxpft,nlevleaf)         ! amount of LAI in the sun   in each canopy layer, 
     ! pft, and leaf layer. m2/m2
     real(r8) ::  ed_laisha_z(nclmax,maxpft,nlevleaf)         ! amount of LAI in the shade in each canopy layer,
     real(r8) ::  ed_parsun_z(nclmax,maxpft,nlevleaf)         ! PAR absorbed  in the sun   in each canopy layer,
     real(r8) ::  ed_parsha_z(nclmax,maxpft,nlevleaf)         ! PAR absorbed  in the shade in each canopy layer,
     real(r8) ::  f_sun(nclmax,maxpft,nlevleaf)               ! fraction of leaves in the sun in each canopy layer, pft, 

     ! and leaf layer. m2/m2
     real(r8),allocatable ::  tr_soil_dir(:)                              ! fraction of incoming direct  radiation that (cm_numSWb)
     ! is transmitted to the soil as direct
     real(r8),allocatable ::  tr_soil_dif(:)                              ! fraction of incoming diffuse radiation that 
     ! is transmitted to the soil as diffuse
     real(r8),allocatable ::  tr_soil_dir_dif(:)                          ! fraction of incoming direct  radiation that 
     ! is transmitted to the soil as diffuse
     real(r8),allocatable ::  fab(:)                                      ! fraction of incoming total   radiation that is absorbed by the canopy
     real(r8),allocatable ::  fabd(:)                                     ! fraction of incoming direct  radiation that is absorbed by the canopy
     real(r8),allocatable ::  fabi(:)                                     ! fraction of incoming diffuse radiation that is absorbed by the canopy
     real(r8),allocatable ::  sabs_dir(:)                                 ! fraction of incoming direct  radiation that is absorbed by the canopy
     real(r8),allocatable ::  sabs_dif(:)                                 ! fraction of incoming diffuse radiation that is absorbed by the canopy


     !SEED BANK
     real(r8) :: seeds_in(maxpft)                               ! seed production KgC/m2/year
     real(r8) :: seed_decay(maxpft)                             ! seed decay in KgC/m2/year
     real(r8) :: seed_germination(maxpft)                       ! germination rate of seed pool in KgC/m2/year

     ! PHOTOSYNTHESIS       

     real(r8) ::  psn_z(nclmax,maxpft,nlevleaf)               ! carbon assimilation in each canopy layer, pft, and leaf layer. umolC/m2/s
!     real(r8) ::  gpp                                              ! total patch gpp: KgC/m2/year
!     real(r8) ::  npp                                              ! total patch npp: KgC/m2/year   

     ! ROOTS
     real(r8), allocatable ::  rootfr_ft(:,:)                      ! root fraction of each PFT in each soil layer:-
     real(r8), allocatable ::  rootr_ft(:,:)                       ! fraction of water taken from each PFT and soil layer:-
     real(r8) ::  btran_ft(maxpft)                              ! btran calculated seperately for each PFT:-   

     ! DISTURBANCE 
     real(r8) ::  disturbance_rates(n_dist_types)                  ! disturbance rate from 1) mortality and 2) fire: fraction/day
     real(r8) ::  disturbance_rate                                 ! larger effective disturbance rate: fraction/day

     ! LITTER AND COARSE WOODY DEBRIS 
     ! Pools of litter (non respiring) 
     real(r8) ::  cwd_ag(ncwd)                                     ! above ground coarse wood debris litter that does not respire. KgC/m2
     real(r8) ::  cwd_bg(ncwd)                                     ! below ground coarse wood debris litter that does not respire. KgC/m2
     real(r8) ::  leaf_litter(maxpft)                           ! above ground leaf litter that does not respire. KgC/m2
     real(r8) ::  root_litter(maxpft)                           ! below ground fine root litter that does not respire. KgC/m2

     ! Fluxes of litter (non respiring) 
     real(r8) :: fragmentation_scaler                              ! Scale rate of litter fragmentation. 0 to 1.
     real(r8) :: cwd_ag_in(ncwd)                                   ! Flux into CWD_AG from turnover and mortality KgC/m2/y
     real(r8) :: cwd_bg_in(ncwd)                                   ! Flux into cwd_bg from root turnover and mortality KgC/m2/y
     real(r8) :: cwd_ag_out(ncwd)                                  ! Flux out of AG CWD into AG litter KgC/m2/y
     real(r8) :: cwd_bg_out(ncwd)                                  ! Flux out of BG CWD into BG litter KgC/m2/


     real(r8) :: leaf_litter_in(maxpft)                         ! Flux in  to AG leaf litter from leaf turnover and mortality KgC/m2/y
     real(r8) :: leaf_litter_out(maxpft)                        ! Flux out of AG leaf litter from fragmentation KgC/m2/y
     real(r8) :: root_litter_in(maxpft)                         ! Flux in  to BG root litter from leaf turnover and mortality KgC/m2/y
     real(r8) :: root_litter_out(maxpft)                        ! Flux out of BG root from fragmentation KgC/m2/y

     ! Derivatives of litter (non respiring) 
     real(r8) ::  dcwd_AG_dt(ncwd)                                 ! rate of change of above ground CWD in each size class: KgC/m2/year. 
     real(r8) ::  dcwd_BG_dt(ncwd)                                 ! rate of change of below ground CWD in each size class: KgC/m2/year. 
     real(r8) ::  dleaf_litter_dt(maxpft)                       ! rate of change of leaf litter in each size class: KgC/m2/year. 
     real(r8) ::  droot_litter_dt(maxpft)                       ! rate of change of root litter in each size class: KgC/m2/year. 

     real(r8) ::  repro(maxpft)                                 ! allocation to reproduction per PFT : KgC/m2

     !FUEL CHARECTERISTICS
     real(r8) ::  sum_fuel                                         ! total ground fuel related to ros (omits 1000hr fuels): KgC/m2
     real(r8) ::  fuel_frac(nfsc)                                  ! fraction of each litter class in the ros_fuel:-.  
     real(r8) ::  livegrass                                        ! total aboveground grass biomass in patch.  KgC/m2
     real(r8) ::  fuel_bulkd                                       ! average fuel bulk density of the ground fuel 
                                                                   ! (incl. live grasses. omits 1000hr fuels). KgC/m3
     real(r8) ::  fuel_sav                                         ! average surface area to volume ratio of the ground fuel 
                                                                   ! (incl. live grasses. omits 1000hr fuels).
     real(r8) ::  fuel_mef                                         ! average moisture of extinction factor 
                                                                   ! of the ground fuel (incl. live grasses. omits 1000hr fuels).
     real(r8) ::  fuel_eff_moist                                   ! effective avearage fuel moisture content of the ground fuel 
                                                                   ! (incl. live grasses. omits 1000hr fuels)
     real(r8) ::  litter_moisture(nfsc)

     ! FIRE SPREAD
     real(r8) ::  ros_front                                        ! rate of forward  spread of fire: m/min
     real(r8) ::  ros_back                                         ! rate of backward spread of fire: m/min
     real(r8) ::  effect_wspeed                                    ! windspeed modified by fraction of relative grass and tree cover: m/min
     real(r8) ::  tau_l                                            ! Duration of lethal heating: mins
     real(r8) ::  fi                                               ! average fire intensity of flaming front:  kj/m/s or kw/m
     integer  ::  fire                                             ! Is there a fire? 1=yes 0=no
     real(r8) ::  fd                                               ! fire duration: mins
     real(r8) ::  nf                                               ! number of fires initiated daily: n/gridcell/day
     real(r8) ::  sh                                               ! average scorch height: m 

     ! FIRE EFFECTS     
     real(r8) ::  ab                                               ! area burnt:  m2/day
     real(r8) ::  frac_burnt                                       ! fraction burnt: frac gridcell/day  
     real(r8) ::  tfc_ros                                          ! total fuel consumed - no trunks.  KgC/m2/day
     real(r8) ::  burnt_frac_litter(nfsc)                          ! fraction of each litter pool burned:-

     ! PLANT HYDRAULICS     
     type(ed_patch_hydr_type) , pointer :: pa_hydr                 ! All patch hydraulics data, see FatesHydraulicsMemMod.F90

   contains

  end type ed_patch_type

  !************************************
  !** Site type structure           **
  !************************************

  type ed_site_type

     ! POINTERS  
     type (ed_patch_type), pointer :: oldest_patch => null()   ! pointer to oldest patch at the site  
     type (ed_patch_type), pointer :: youngest_patch => null() ! pointer to yngest patch at the site

     ! INDICES 
     real(r8) ::  lat                                          ! latitude:  degrees 
     real(r8) ::  lon                                          ! longitude: degrees 

     ! CARBON BALANCE       
     real(r8) :: flux_in                                      ! for carbon balance purpose. C coming into biomass pool:  KgC/site
     real(r8) :: flux_out                                     ! for carbon balance purpose. C leaving ED pools  KgC/site
     real(r8) :: old_stock                                    ! for accounting purposes, remember biomass stock from last time:  KgC/site
     real(r8) :: npp                                          ! used for calculating NEP and NBP during BGC summarization phase
     real(r8) :: nep                                          ! Net ecosystem production, i.e. fast-timescale carbon balance that 
                                                              ! does not include disturbance [gC/m2/s]
     real(r8) :: nbp                                          ! Net biosphere production, i.e. slow-timescale carbon balance that 
                                                              ! integrates to total carbon change [gC/m2/s]
     real(r8) :: tot_seed_rain_flux                           ! [gC/m2/s] total flux of carbon from seed rain
     real(r8) :: fire_c_to_atm                                ! total fire carbon loss to atmosphere [gC/m2/s]
     real(r8) :: ed_litter_stock                              ! litter in [gC/m2]
     real(r8) :: cwd_stock                                    ! coarse woody debris [gC/m2]
     real(r8) :: biomass_stock                                ! total biomass at the column level in [gC / m2]
     real(r8) :: totfatesc                                    ! Total FATES carbon at the site, including vegetation, CWD, seeds, 
                                                              ! and FATES portion of litter [gC/m2] 
     real(r8) :: totbgcc                                      ! Total BGC carbon at the site, including litter, and soil pools [gC/m2] 
     real(r8) :: totecosysc                                   ! Total ecosystem C at the site, including vegetation, 
                                                              ! CWD, litter (from HLM and FATES), and soil pools [gC/m2]

     real(r8) :: totfatesc_old                                ! Total FATES C at the site from last call to balance check [gC/m2]
     real(r8) :: totbgcc_old                                  ! Total BGC C at the site from last call to balance check [gC/m2] 
     real(r8) :: totecosysc_old                               ! Total ecosystem C at the site from last call to balance check [gC/m2]
     
     real(r8) :: fates_to_bgc_this_ts                         ! total flux of carbon from FATES to BGC models on current timestep [gC/m2/s] 
     real(r8) :: fates_to_bgc_last_ts                         ! total flux of carbon from FATES to BGC models on previous timestep [gC/m2/s] 

     real(r8) :: cbal_err_fates                               ! [gC/m2/s]  total carbon balance error for FATES processes
     real(r8) :: cbal_err_bgc                                 ! [gC/m2/s]  total carbon balance error for BGC (HLM) processes
     real(r8) :: cbal_err_tot                                 ! [gC/m2/s]  total carbon balance error for all land processes

     real(r8) :: nep_timeintegrated                           ! Net ecosystem production accumulated over model time-steps [gC/m2]
     real(r8) :: hr_timeintegrated                            ! Heterotrophic respiration accumulated over model time-steps [gC/m2]
     real(r8) :: npp_timeintegrated                           ! Net primary production accumulated over model time-steps [gC/m2]
     real(r8) :: nbp_integrated                               ! Net biosphere production accumulated over model time-steps [gC/m2]


     ! DISTURBANCE
     real(r8) ::  disturbance_mortality                        ! site level disturbance rates from mortality.
     real(r8) ::  disturbance_fire                             ! site level disturbance rates from fire.  
     integer  ::  dist_type                                    ! disturbance dist_type id.
     real(r8) ::  disturbance_rate                             ! site total dist rate

     ! PHENOLOGY 
     real(r8) ::  ED_GDD_site                                  ! ED Phenology growing degree days.
     integer  ::  status                                       ! are leaves in this pixel on or off for cold decid
     integer  ::  dstatus                                      ! are leaves in this pixel on or off for drought decid
     real(r8) ::  ncd                                          ! no chilling days:-
     real(r8) ::  last_n_days(senes)                           ! record of last 10 days temperature for senescence model. deg C
     integer  ::  leafondate                                   ! doy of leaf on:-
     integer  ::  leafoffdate                                  ! doy of leaf off:-
     integer  ::  dleafondate                                  ! doy of leaf on drought:-
     integer  ::  dleafoffdate                                 ! doy of leaf on drought:-
     real(r8) ::  water_memory(numWaterMem)                             ! last 10 days of soil moisture memory...

     !SEED BANK
     real(r8) :: seed_bank(maxpft)                              ! seed pool in KgC/m2/year
     real(r8) :: dseed_dt(maxpft)
     real(r8) :: seed_rain_flux(maxpft)                         ! flux of seeds from exterior KgC/m2/year (needed for C balance purposes)

     ! FIRE
     real(r8) ::  wind                                         ! daily wind in m/min for Spitfire units 
     real(r8) ::  acc_ni                                       ! daily nesterov index accumulating over time.
     real(r8) ::  fdi                                          ! daily probability an ignition event will start a fire
     real(r8) ::  frac_burnt                                   ! fraction of soil burnt in this day.
     real(r8) ::  total_burn_flux_to_atm                       ! total carbon burnt to the atmosphere in this day. KgC/site
     real(r8) ::  cwd_ag_burned(ncwd)
     real(r8) ::  leaf_litter_burned(maxpft)

     ! PLANT HYDRAULICS
     type(ed_site_hydr_type), pointer :: si_hydr
        
     ! TERMINATION, RECRUITMENT, DEMOTION, and DISTURBANCE

     real(r8) :: terminated_nindivs(1:nlevsclass_ed,1:maxpft,2) ! number of individuals that were in cohorts which were terminated this timestep, on size x pft x canopy array. 
     real(r8) :: termination_carbonflux(2)                     ! carbon flux from live to dead pools associated with termination mortality, per canopy level
     real(r8) :: recruitment_rate(1:maxpft)                     ! number of individuals that were recruited into new cohorts
     real(r8) :: demotion_rate(1:nlevsclass_ed)                ! rate of individuals demoted from canopy to understory per FATES timestep
     real(r8) :: demotion_carbonflux                           ! biomass of demoted individuals from canopy to understory [kgC/ha/day]
     real(r8) :: promotion_rate(1:nlevsclass_ed)               ! rate of individuals promoted from understory to canopy per FATES timestep
     real(r8) :: promotion_carbonflux                          ! biomass of promoted individuals from understory to canopy [kgC/ha/day]

     ! some diagnostic-only (i.e. not resolved by ODE solver) flux of carbon to CWD and litter pools from termination and canopy mortality
     real(r8) :: CWD_AG_diagnostic_input_carbonflux(1:ncwd)       ! diagnostic flux to AG CWD [kg C / m2 / yr]
     real(r8) :: CWD_BG_diagnostic_input_carbonflux(1:ncwd)       ! diagnostic flux to BG CWD [kg C / m2 / yr]
     real(r8) :: leaf_litter_diagnostic_input_carbonflux(1:maxpft) ! diagnostic flux to AG litter [kg C / m2 / yr]
     real(r8) :: root_litter_diagnostic_input_carbonflux(1:maxpft) ! diagnostic flux to BG litter [kg C / m2 / yr]

  end type ed_site_type

contains

  ! =====================================================================================
  
  function get_age_class_index(age) result( patch_age_class ) 

     real(r8), intent(in) :: age
     
     integer :: patch_age_class

     patch_age_class = count(age-ageclass_ed.ge.0.0_r8)

  end function get_age_class_index

  ! =====================================================================================

  function get_sizeage_class_index(dbh,age) result(size_by_age_class)
     
     ! Arguments
     real(r8),intent(in) :: dbh
     real(r8),intent(in) :: age

     integer             :: size_class
     integer             :: age_class
     integer             :: size_by_age_class
     
     size_class        = get_size_class_index(dbh)

     age_class         = get_age_class_index(age)
     
     size_by_age_class = (age_class-1)*nlevsclass_ed + size_class

  end function get_sizeage_class_index

  ! =====================================================================================

  subroutine sizetype_class_index(dbh,pft,size_class,size_by_pft_class)
    
    ! Arguments
    real(r8),intent(in) :: dbh
    integer,intent(in)  :: pft
    integer,intent(out) :: size_class
    integer,intent(out) :: size_by_pft_class
    
    size_class        = get_size_class_index(dbh)
    
    size_by_pft_class = (pft-1)*nlevsclass_ed+size_class

    return
 end subroutine sizetype_class_index

  ! =====================================================================================

  function get_size_class_index(dbh) result(cohort_size_class)

     real(r8), intent(in) :: dbh
     
     integer :: cohort_size_class
     
     cohort_size_class = count(dbh-sclass_ed.ge.0.0_r8)
     
  end function get_size_class_index
   
end module EDTypesMod<|MERGE_RESOLUTION|>--- conflicted
+++ resolved
@@ -11,12 +11,8 @@
   save
 
   integer, parameter :: maxPatchesPerSite  = 10   ! maximum number of patches to live on a site
-<<<<<<< HEAD
-  integer, parameter :: nclmax = 3                ! Maximum number of canopy layers
-=======
   integer, parameter :: maxCohortsPerPatch = 160  ! maximum number of cohorts per patch
   integer, parameter :: nclmax = 2                ! Maximum number of canopy layers
->>>>>>> 0115fbc0
   integer, parameter :: ican_upper = 1            ! Nominal index for the upper canopy
   integer, parameter :: ican_ustory = 2           ! Nominal index for understory in two-canopy system
 
