module EDTypesMod

  use FatesConstantsMod,     only : r8 => fates_r8
  use FatesConstantsMod,     only : ifalse
  use FatesConstantsMod,     only : itrue
  use FatesGlobals,          only : fates_log
  use FatesHydraulicsMemMod, only : ed_cohort_hydr_type
  use FatesHydraulicsMemMod, only : ed_site_hydr_type
  use PRTGenericMod,         only : prt_vartypes
  use PRTGenericMod,         only : leaf_organ, fnrt_organ, sapw_organ
  use PRTGenericMod,         only : repro_organ, store_organ, struct_organ
  use PRTGenericMod,         only : all_carbon_elements
  use PRTGenericMod,         only : num_organ_types
  use PRTGenericMod,         only : num_elements
  use PRTGenericMod,         only : element_list
  use PRTGenericMod,         only : num_element_types
  use FatesLitterMod,        only : litter_type
  use FatesLitterMod,        only : ncwd
  use FatesConstantsMod,     only : n_anthro_disturbance_categories
  use FatesConstantsMod,     only : days_per_year
  use FatesRunningMeanMod,   only : rmean_type
  use FatesInterfaceTypesMod,only : bc_in_type
  use FatesInterfaceTypesMod,only : bc_out_type
<<<<<<< HEAD
  use FatesInterfaceTypesMod,only : hlm_use_canopy_damage, hlm_use_understory_damage
=======

>>>>>>> 586cf0c3
  
  implicit none
  private               ! By default everything is private
  save

  integer, parameter, public :: maxPatchesPerSite  = 14   ! maximum number of patches to live on a site
  integer, parameter, public :: maxPatchesPerSite_by_disttype(n_anthro_disturbance_categories)  = &
                                                     (/ 10, 4 /)  !!! MUST SUM TO maxPatchesPerSite !!!
  integer,  public :: maxCohortsPerPatch = 100            ! maximum number of cohorts per patch
  
  integer, parameter, public :: nclmax = 2                ! Maximum number of canopy layers
  integer, parameter, public :: ican_upper = 1            ! Nominal index for the upper canopy
  integer, parameter, public :: ican_ustory = 2           ! Nominal index for diagnostics that refer
                                                          ! to understory layers (all layers that
                                                          ! are not the top canopy layer)

  
  integer, parameter, public :: nlevleaf = 30             ! number of leaf layers in canopy layer
  integer, parameter, public :: maxpft = 16               ! maximum number of PFTs allowed
                                                          ! the parameter file may determine that fewer
                                                          ! are used, but this helps allocate scratch
                                                          ! space and output arrays.
                                                  
  real(r8), parameter, public :: init_recruit_trim = 0.8_r8    ! This is the initial trimming value that
                                                               ! new recruits start with

  ! -------------------------------------------------------------------------------------
  ! Radiation parameters
  ! These should be part of the radiation module, but since we only have one option
  ! this is ok for now. (RGK 04-2018)
  ! -------------------------------------------------------------------------------------


  integer, parameter, public :: n_rad_stream_types = 2    ! The number of radiation streams used (direct/diffuse)
 
  integer, parameter, public :: idirect   = 1             ! This is the array index for direct radiation
  integer, parameter, public :: idiffuse  = 2             ! This is the array index for diffuse radiation


  ! TODO: we use this cp_maxSWb only because we have a static array q(size=2) of
  ! land-ice abledo for vis and nir.  This should be a parameter, which would
  ! get us on track to start using multi-spectral or hyper-spectral (RGK 02-2017)

  integer, parameter, public :: maxSWb = 2      ! maximum number of broad-bands in the
                                                ! shortwave spectrum cp_numSWb <= cp_maxSWb
                                                ! this is just for scratch-array purposes
                                                ! if cp_numSWb is larger than this value
                                                ! simply bump this number up as needed

  integer, parameter, public :: ivis = 1        ! This is the array index for short-wave
                                                ! radiation in the visible spectrum, as expected
                                                ! in boundary condition files and parameter
                                                ! files.  This will be compared with 
                                                ! the HLM's expectation in FatesInterfaceMod
  integer, parameter, public :: inir = 2        ! This is the array index for short-wave
                                                ! radiation in the near-infrared spectrum, as expected
                                                ! in boundary condition files and parameter
                                                ! files.  This will be compared with 
                                                ! the HLM's expectation in FatesInterfaceMod

  integer, parameter, public :: ipar = ivis     ! The photosynthetically active band
                                                ! can be approximated to be equal to the visible band


  integer, parameter, public :: leaves_on  = 2  ! Flag specifying that a deciduous plant has leaves
                                                ! and should be allocating to them as well
  integer, parameter, public :: leaves_off = 1  ! Flag specifying that a deciduous plant has dropped
                                                ! its leaves and should not be trying to allocate
                                                ! towards any growth.

  ! Flag to turn on/off salinity effects on the effective "btran"
  ! btran stress function.

  logical, parameter, public :: do_fates_salinity = .false.


  ! This is the community level amount of spread expected in nearly-bare-ground
  ! and inventory starting modes.
  ! These are used to initialize only. These values will scale between
  ! the PFT defined maximum and minimum crown area scaing parameters.
  !
  ! A value of 1 indicates that
  ! plants should have crown areas at maximum spread for their size and PFT.
  ! A value of 0 means that they have the least amount of spread for their
  ! size and PFT.
  
  real(r8), parameter, public :: init_spread_near_bare_ground = 1.0_r8
  real(r8), parameter, public :: init_spread_inventory        = 0.0_r8


  ! MODEL PARAMETERS

  real(r8), parameter, public :: area                 = 10000.0_r8 ! Notional area of simulated forest m2
  real(r8), parameter, public :: area_inv             = 1.0e-4_r8  ! Inverse of the notion area (faster math)

  integer, parameter, public  :: numWaterMem          = 10         ! watermemory saved as site level var

  integer, parameter, public  :: numlevsoil_max       = 30         ! This is scratch space used for static arrays
                                                                   ! The actual number of soil layers should not exceed this


  ! BIOLOGY/BIOGEOCHEMISTRY        
  integer , parameter, public :: num_vegtemp_mem      = 10         ! Window of time over which we track temp for cold sensecence (days)
  real(r8), parameter, public :: dinc_ed              = 1.0_r8     ! size of VAI bins (LAI+SAI)  [CHANGE THIS NAME WITH NEXT INTERFACE
                                                           ! UPDATE]
  integer , parameter, public :: N_DIST_TYPES         = 3          ! Disturbance Modes 1) tree-fall, 2) fire, 3) logging
  integer , parameter, public :: dtype_ifall          = 1          ! index for naturally occuring tree-fall generated event
  integer , parameter, public :: dtype_ifire          = 2          ! index for fire generated disturbance event
  integer , parameter, public :: dtype_ilog           = 3          ! index for logging generated disturbance event

  ! Phenology status flag definitions (cold type is cstat, dry type is dstat)

  integer, parameter, public :: phen_cstat_nevercold = 0        ! This (location/plant) has not experienced a cold period over a large number
                                                        ! of days, leaves are dropped and flagged as non-cold region
  integer, parameter, public :: phen_cstat_iscold    = 1        ! This (location/plant) is in a cold-state where leaves should have fallen
  integer, parameter, public :: phen_cstat_notcold   = 2        ! This site is in a warm-state where leaves are allowed to flush

  integer, parameter, public :: phen_dstat_timeoff   = 0       ! Leaves off due to time exceedance (drought phenology)
  integer, parameter, public :: phen_dstat_moistoff  = 1       ! Leaves off due to moisture avail  (drought phenology)
  integer, parameter, public :: phen_dstat_moiston   = 2       ! Leaves on due to moisture avail   (drought phenology)
  integer, parameter, public :: phen_dstat_timeon    = 3       ! Leaves on due to time exceedance  (drought phenology)


  ! SPITFIRE     

  integer,  parameter, public :: NFSC                 = NCWD+2     ! number fuel size classes  (4 cwd size classes, leaf litter, and grass)
  integer,  parameter, public :: tw_sf                = 1          ! array index of twig pool for spitfire
  integer,  parameter, public :: lb_sf                = 3          ! array index of large branch pool for spitfire
  integer,  parameter, public :: tr_sf                = 4          ! array index of dead trunk pool for spitfire
  integer,  parameter, public :: dl_sf                = 5          ! array index of dead leaf pool for spitfire (dead grass and dead leaves)
  integer,  parameter, public :: lg_sf                = 6          ! array index of live grass pool for spitfire

  ! PATCH FUSION 
  real(r8), parameter, public :: force_patchfuse_min_biomass = 0.005_r8   ! min biomass (kg / m2 patch area) below which to force-fuse patches
  integer , parameter, public :: N_DBH_BINS           = 6                 ! no. of dbh bins used when comparing patches
  real(r8), parameter, public :: patchfusion_dbhbin_loweredges(N_DBH_BINS) = &
       (/0._r8, 5._r8, 20._r8, 50._r8, 100._r8, 150._r8/)                 ! array of bin lower edges for comparing patches
  real(r8), parameter, public :: patch_fusion_tolerance_relaxation_increment = 1.1_r8 ! amount by which to increment patch fusion threshold
  real(r8), parameter, public :: max_age_of_second_oldest_patch = 200._r8 ! age in years above which to combine all patches

  ! COHORT FUSION
  real(r8), parameter, public :: HITEMAX              = 30.0_r8    ! max dbh value used in hgt profile comparison 
  integer , parameter, public :: N_HITE_BINS          = 60         ! no. of hite bins used to distribute LAI

  ! COHORT TERMINATION

  real(r8), parameter, public :: min_npm2       = 1.0E-7_r8               ! minimum cohort number density per m2 before termination
  real(r8), parameter, public :: min_patch_area = 0.01_r8                 ! smallest allowable patch area before termination
  real(r8), parameter, public :: min_patch_area_forced = 0.0001_r8        ! patch termination will not fuse the youngest patch
                                                                          ! if the area is less than min_patch_area.
                                                                          ! however, it is allowed to fuse the youngest patch
                                                                          ! if the fusion area is less than min_patch_area_forced

  real(r8), parameter, public :: min_nppatch    = min_npm2*min_patch_area ! minimum number of cohorts per patch (min_npm2*min_patch_area)
  real(r8), parameter, public :: min_n_safemath = 1.0E-12_r8              ! in some cases, we want to immediately remove super small
                                                                          ! number densities of cohorts to prevent FPEs

  character*4 yearchar                    

  ! special mode to cause PFTs to create seed mass of all currently-existing PFTs
  logical, parameter, public :: homogenize_seed_pfts  = .false.

  
  ! Global identifier of how nutrients interact with the host land model
  ! either they are fully coupled, or they generate uptake rates synthetically
  ! in prescribed mode. In the latter, there is both NO mass removed from the HLM's soil
  ! BGC N and P pools, and there is also none removed.

  integer, public :: n_uptake_mode
  integer, public :: p_uptake_mode

  !************************************
  !** COHORT type structure          **
  !************************************
  type, public :: ed_cohort_type

     ! POINTERS
     type (ed_cohort_type) , pointer :: taller   => null()       ! pointer to next tallest cohort     
     type (ed_cohort_type) , pointer :: shorter  => null()       ! pointer to next shorter cohort     
     type (ed_patch_type)  , pointer :: patchptr => null()       ! pointer to patch that cohort is in


     
     ! Multi-species, multi-organ Plant Reactive Transport (PRT)
     ! Contains carbon and nutrient state variables for various plant organs

     class(prt_vartypes), pointer :: prt

     ! VEGETATION STRUCTURE
     integer  ::  pft                                    ! pft number
     real(r8) ::  n                                      ! number of individuals in cohort per 'area' (10000m2 default)
     real(r8) ::  dbh                                    ! dbh: cm
     real(r8) ::  coage                                  ! cohort age in years
     real(r8) ::  hite                                   ! height: meters
     integer  ::  indexnumber                            ! unique number for each cohort. (within clump?)
     real(r8) ::  laimemory                              ! target leaf biomass- set from previous year: kGC per indiv
     real(r8) ::  sapwmemory                             ! target sapwood biomass- set from previous year: kGC per indiv
     real(r8) ::  structmemory                           ! target structural biomass- set from previous year: kGC per indiv
     integer  ::  canopy_layer                           ! canopy status of cohort (1 = canopy, 2 = understorey, etc.)
     integer  ::  crowndamage                            ! crown damage class of the cohort [1: undamaged, >1: damaged]
     real(r8) ::  canopy_layer_yesterday                 ! recent canopy status of cohort
                                                         ! (1 = canopy, 2 = understorey, etc.)  
                                                         ! real to be conservative during fusion

     real(r8) ::  lai                                    ! leaf area index of cohort: m2 leaf area of entire cohort per m2 of canopy area of a patch
     real(r8) ::  sai                                    ! stem area index of cohort: m2 leaf area of entire cohort per m2 of canopy area of a patch
     real(r8) ::  g_sb_laweight                          ! Total conductance (stomata+boundary layer) of the cohort, weighted by its leaf area [m/s]*[m2]
     real(r8) ::  canopy_trim                            ! What is the fraction of the maximum leaf biomass that we are targeting? :-
     real(r8) ::  leaf_cost                              ! How much does it cost to maintain leaves: kgC/m2/year-1
     real(r8) ::  excl_weight                            ! How much of this cohort is demoted each year, as a proportion of all cohorts:-
     real(r8) ::  prom_weight                            ! How much of this cohort is promoted each year, as a proportion of all cohorts:-
     integer  ::  nv                                     ! Number of leaf layers: -
     integer  ::  status_coh                             ! growth status of plant  (2 = leaves on , 1 = leaves off)
     real(r8) ::  c_area                                 ! areal extent of canopy (m2)
     real(r8) ::  treelai                                ! lai of an individual within cohort leaf area (m2) / crown area (m2)
     real(r8) ::  treesai                                ! stem area index of an indiv. within cohort: stem area (m2) / crown area (m2)
     logical  ::  isnew                                  ! flag to signify a new cohort, new cohorts have not experienced
                                                         ! npp or mortality and should therefore not be fused or averaged
     integer  ::  size_class                             ! An index that indicates which diameter size bin the cohort currently resides in
                                                         ! this is used for history output. We maintain this in the main cohort memory
                                                         ! because we don't want to continually re-calculate the cohort's position when
                                                         ! performing size diagnostics at high-frequency calls
     integer  ::  coage_class                            ! An index that indicates which age bin the cohort currently resides in 
                                                         ! used for history output.
     integer  ::  size_by_pft_class                      ! An index that indicates the cohorts position of the joint size-class x functional
                                                         ! type classification. We also maintain this in the main cohort memory
                                                         ! because we don't want to continually re-calculate the cohort's position when
                                                         ! performing size diagnostics at high-frequency calls
     integer  ::  coage_by_pft_class                     ! An index that indicates the cohorts position of the join cohort age class x PFT 
     integer ::  size_class_lasttimestep                 ! size class of the cohort at the last time step

     ! CARBON FLUXES 
     
     ! ----------------------------------------------------------------------------------
     ! NPP, GPP and RESP: Instantaneous, accumulated and accumulated-hold types.*
     ! 
     ! _tstep:    The instantaneous estimate that is calculated at each rapid plant biophysics
     !            time-step (ie photosynthesis, sub-hourly). (kgC/indiv/timestep)
     ! _acc:      The accumulation of the _tstep variable from the beginning to ending of
     !            the dynamics time-scale.  This variable is zero'd during initialization and
     !            after the dynamics call-sequence is completed.  (kgC/indiv/day)
     ! _acc_hold: While _acc is zero'd after the dynamics call sequence and then integrated, 
     !            _acc_hold "holds" the integrated value until the next time dynamics is 
     !            called. This is necessary for restarts. This variable also has units
     !            converted to a useful rate (kgC/indiv/yr)
     ! ----------------------------------------------------------------------------------

     real(r8) ::  gpp_tstep          ! Gross Primary Production (see above *)
     real(r8) ::  gpp_acc
     real(r8) ::  gpp_acc_hold

     real(r8) ::  npp_tstep          ! Net Primary Production (see above *)
     real(r8) ::  npp_acc
     real(r8) ::  npp_acc_hold

     real(r8) ::  resp_tstep         ! Autotrophic respiration (see above *)
     real(r8) ::  resp_acc
     real(r8) ::  resp_acc_hold
     
     ! carbon 13c discrimination
     real(r8) ::  c13disc_clm         ! carbon 13 discrimination in new synthesized carbon: part-per-mil, at each indiv/timestep
     real(r8) ::  c13disc_acc         ! carbon 13 discrimination in new synthesized carbon: part-per-mil, at each indiv/day, at the end of a day

     ! Nutrient Fluxes (if N, P, etc. are turned on)

     real(r8) :: daily_nh4_uptake ! integrated daily uptake of mineralized ammonium through competitive acquisition in soil [kg N / plant/ day]
     real(r8) :: daily_no3_uptake ! integrated daily uptake of mineralized nitrate through competitive acquisition in soil [kg N / plant/ day]
     real(r8) :: daily_p_uptake   ! integrated daily uptake of mineralized P through competitive acquisition in soil [kg P / plant/ day]

     real(r8) :: daily_c_efflux   ! daily mean efflux of excess carbon from roots into labile pool [kg C/plant/day]
     real(r8) :: daily_n_efflux   ! daily mean efflux of excess nitrogen from roots into labile pool [kg N/plant/day]
     real(r8) :: daily_p_efflux   ! daily mean efflux of excess phophorus from roots into labile pool [kg P/plant/day]

     real(r8) :: daily_n_need     ! Generic Nitrogen need of the plant, (hypothesis dependent) [kgN/plant/day]
     real(r8) :: daily_p_need     ! Generic Phosphorus need of the plant, (hypothesis dependent) [kgN/plant/day]


     ! These two variables may use the previous "need" variables, by applying a smoothing function.
     ! These variables are used in two scenarios. 1) They work with the prescribed uptake fraction
     ! in un-coupled mode, and 2) They are the plant's demand subbmitted to the Relative-Demand
     ! type soil BGC scheme.
     
     real(r8) :: daily_n_demand ! The daily amount of N demanded by the plant [kgN]
     real(r8) :: daily_p_demand ! The daily amount of P demanded by the plant [kgN]

     
     ! The following four biophysical rates are assumed to be
     ! at the canopy top, at reference temp 25C, and based on the 
     ! leaf age weighted average of the PFT parameterized values. The last
     ! condition is why it is dynamic and tied to the cohort

     real(r8) :: vcmax25top  ! Maximum carboxylation at the cohort's top 
                             ! at reference temperature (25C).
     real(r8) :: jmax25top   ! canopy top: maximum electron transport 
                             ! rate at 25C (umol electrons/m**2/s)
     real(r8) :: tpu25top    ! canopy top: triose phosphate utilization
                             ! rate at 25C (umol CO2/m**2/s)
     real(r8) :: kp25top     ! canopy top: initial slope of CO2 response
                             ! curve (C4 plants) at 25C



     real(r8) ::  ts_net_uptake(nlevleaf)              ! Net uptake of leaf layers: kgC/m2/timestep
     real(r8) ::  year_net_uptake(nlevleaf)            ! Net uptake of leaf layers: kgC/m2/year


     ! RESPIRATION COMPONENTS
     real(r8) ::  rdark                                  ! Dark respiration: kgC/indiv/s

     real(r8) ::  resp_g_tstep                           ! Growth respiration:  kgC/indiv/timestep
     real(r8) ::  resp_m                                 ! Maintenance respiration:  kgC/indiv/timestep 
     real(r8) ::  resp_m_def                             ! Optional: (NOT IMPLEMENTED YET)
                                                         ! It may be possible to not respire at desired rate
                                                         ! because of low carbon stores, and thus build
                                                         ! up a deficit. This tracks that deficit. kgC/indiv
     real(r8) ::  livestem_mr                            ! Live stem        maintenance respiration: kgC/indiv/s
                                                         ! (Above ground)
     real(r8) ::  livecroot_mr                           ! Live stem        maintenance respiration: kgC/indiv/s
                                                         ! (below ground)
     real(r8) ::  froot_mr                               ! Live fine root   maintenance respiration: kgC/indiv/s

     !DAMAGE
     real(r8) :: branch_frac                             ! Fraction of aboveground biomass in branches
     
     !MORTALITY
     real(r8) ::  dmort                                  ! proportional mortality rate. (year-1)

     ! Mortality Rate Partitions
     real(r8) ::  bmort                                  ! background mortality rate        n/year
     real(r8) ::  cmort                                  ! carbon starvation mortality rate n/year
     real(r8) ::  hmort                                  ! hydraulic failure mortality rate n/year
     real(r8) ::  frmort                                 ! freezing mortality               n/year
     real(r8) ::  smort                                  ! senesence mortality              n/year
     real(r8) ::  asmort                                 ! age senescence mortality         n/year
     real(r8) ::  dgmort                                  ! damage mortality                 n/year
     
      ! Logging Mortality Rate 
      ! Yi Xu & M. Huang
     real(r8) ::  lmort_direct                           ! directly logging rate            fraction /per logging activity
     real(r8) ::  lmort_collateral                       ! collaterally damaged rate        fraction /per logging activity
     real(r8) ::  lmort_infra                            ! mechanically damaged rate        fraction /per logging activity
     real(r8) ::  l_degrad                               ! rate of trees that are not killed but suffer from forest degradation
                                                         ! (i.e. they are moved to newly-anthro-disturbed secondary 
                                                         !  forest patch).  fraction /per logging activity

     real(r8) :: seed_prod                               ! diagnostic seed production rate [kgC/plant/day]

     ! NITROGEN POOLS      
     ! ----------------------------------------------------------------------------------
     ! Nitrogen pools are not prognostic in the current implementation.
     ! They are diagnosed during photosynthesis using a simple C2N parameter. Local values
     ! used in that routine.
     ! ----------------------------------------------------------------------------------

     ! GROWTH DERIVIATIVES
     real(r8) ::  dndt                                   ! time derivative of cohort size  : n/year
     real(r8) ::  dhdt                                   ! time derivative of height       : m/year
     real(r8) ::  ddbhdt                                 ! time derivative of dbh          : cm/year
     real(r8) ::  dbdeaddt                               ! time derivative of dead biomass         : KgC/year

     ! FIRE
     real(r8) ::  fraction_crown_burned                  ! proportion of crown affected by fire:-
     real(r8) ::  cambial_mort                           ! probability that trees dies due to cambial char 
                                                         ! (conditional on the tree being subjected to the fire)
     real(r8) ::  crownfire_mort                         ! probability of tree post-fire mortality 
                                                         ! due to crown scorch (conditional on the tree being subjected to the fire)
     real(r8) ::  fire_mort                              ! post-fire mortality from cambial and crown damage assuming two are independent:-

     ! Hydraulics
     type(ed_cohort_hydr_type), pointer :: co_hydr       ! All cohort hydraulics data, see FatesHydraulicsMemMod.F90


     ! Running means

     ! (keeping this in-code as an example)
     !class(rmean_type), pointer :: tveg_lpa              ! exponential moving average of leaf temperature at the
                                                          ! leaf photosynthetic acclimation time-scale [K]

     
  end type ed_cohort_type

  !************************************
  !** Patch type structure           **
  !************************************

  type, public :: ed_patch_type

     ! POINTERS
     type (ed_cohort_type), pointer :: tallest => null()           ! pointer to patch's tallest cohort    
     type (ed_cohort_type), pointer :: shortest => null()          ! pointer to patch's shortest cohort
     type (ed_patch_type),  pointer :: older => null()             ! pointer to next older patch   
     type (ed_patch_type),  pointer :: younger => null()           ! pointer to next younger patch      

     !INDICES
     integer  :: patchno                                           ! unique number given to each new patch created for tracking

     ! PATCH INFO
     real(r8) ::  age                                              ! average patch age: years                   
     integer  ::  age_class                                        ! age class of the patch for history binning purposes
     real(r8) ::  area                                             ! patch area: m2  
     integer  ::  countcohorts                                     ! Number of cohorts in patch
     integer  ::  ncl_p                                            ! Number of occupied canopy layers
     integer  ::  anthro_disturbance_label                         ! patch label for anthropogenic disturbance classification
     real(r8) ::  age_since_anthro_disturbance                     ! average age for secondary forest since last anthropogenic disturbance


     ! Running means
     !class(rmean_type), pointer :: t2m                          ! Place-holder for 2m air temperature (variable window-size)
     class(rmean_type), pointer :: tveg24                        ! 24-hour mean vegetation temperature (K)
     class(rmean_type), pointer :: tveg_lpa                      ! Running mean of vegetation temperature at the
                                                                 ! leaf photosynthesis acclimation timescale [K]
     integer  ::  nocomp_pft_label                                 ! where nocomp is active, use this label for patch ID.   

     ! LEAF ORGANIZATION
     real(r8) ::  pft_agb_profile(maxpft,n_dbh_bins)            ! binned above ground biomass, for patch fusion: KgC/m2
     real(r8) ::  canopy_layer_tlai(nclmax)                     ! total leaf area index of each canopy layer
                                                                ! used to determine attenuation of parameters during
                                                                ! photosynthesis m2 veg / m2 of canopy area (patch without bare ground)
     real(r8) ::  total_canopy_area                             ! area that is covered by vegetation : m2
     real(r8) ::  total_tree_area                               ! area that is covered by woody vegetation : m2
     real(r8) ::  zstar                                         ! height of smallest canopy tree -- only meaningful in "strict PPA" mode

     real(r8) :: c_stomata                                      ! Mean stomatal conductance of all leaves in the patch   [umol/m2/s]
     real(r8) :: c_lblayer                                      ! Mean boundary layer conductance of all leaves in the patch [umol/m2/s]
      
                                                                ! UNITS for the ai profiles
                                                                ! [ m2 leaf / m2 contributing crown footprints]
     real(r8) ::  tlai_profile(nclmax,maxpft,nlevleaf)          ! total   leaf area in each canopy layer, pft, and leaf layer. 
     real(r8) ::  elai_profile(nclmax,maxpft,nlevleaf)          ! exposed leaf area in each canopy layer, pft, and leaf layer
     real(r8) ::  tsai_profile(nclmax,maxpft,nlevleaf)          ! total   stem area in each canopy layer, pft, and leaf layer
     real(r8) ::  esai_profile(nclmax,maxpft,nlevleaf)          ! exposed stem area in each canopy layer, pft, and leaf layer
     real(r8) ::  radiation_error                               ! radiation error (w/m2)
     real(r8) ::  layer_height_profile(nclmax,maxpft,nlevleaf)
     real(r8) ::  canopy_area_profile(nclmax,maxpft,nlevleaf)   ! fraction of crown area per canopy area in each layer
                                                                ! they will sum to 1.0 in the fully closed canopy layers
                                                                ! but only in leaf-layers that contain contributions
                                                                ! from all cohorts that donate to canopy_area


     ! layer, pft, and leaf layer:-
     integer  ::  canopy_mask(nclmax,maxpft)                    ! is there any of this pft in this canopy layer?      
     integer  ::  nrad(nclmax,maxpft)                           ! number of exposed leaf layers for each canopy layer and pft
     integer  ::  ncan(nclmax,maxpft)                           ! number of total   leaf layers for each canopy layer and pft

     !RADIATION FLUXES      
     real(r8) :: fcansno                                        ! Fraction of canopy covered in snow

     logical  ::  solar_zenith_flag                             ! integer flag specifying daylight (based on zenith angle)
     real(r8) ::  solar_zenith_angle                            ! solar zenith angle (radians)

     real(r8) ::  gnd_alb_dif(maxSWb)                           ! ground albedo for diffuse rad, both bands (fraction)
     real(r8) ::  gnd_alb_dir(maxSWb)                           ! ground albedo for direct rad, both bands (fraction)
     
     real(r8) ::  fabd_sun_z(nclmax,maxpft,nlevleaf)            ! sun fraction of direct light absorbed by each canopy 
     ! layer, pft, and leaf layer:-
     real(r8) ::  fabd_sha_z(nclmax,maxpft,nlevleaf)            ! shade fraction of direct light absorbed by each canopy 
     ! layer, pft, and leaf layer:-
     real(r8) ::  fabi_sun_z(nclmax,maxpft,nlevleaf)            ! sun fraction of indirect light absorbed by each canopy 
     ! layer, pft, and leaf layer:-
     real(r8) ::  fabi_sha_z(nclmax,maxpft,nlevleaf)            ! shade fraction of indirect light absorbed by each canopy 
     ! layer, pft, and leaf layer:-

     real(r8) ::  ed_laisun_z(nclmax,maxpft,nlevleaf)           ! amount of LAI in the sun   in each canopy layer, 
     ! pft, and leaf layer. m2/m2
     real(r8) ::  ed_laisha_z(nclmax,maxpft,nlevleaf)           ! amount of LAI in the shade in each canopy layer,
     real(r8) ::  ed_parsun_z(nclmax,maxpft,nlevleaf)           ! PAR absorbed  in the sun   in each canopy layer,
     real(r8) ::  ed_parsha_z(nclmax,maxpft,nlevleaf)           ! PAR absorbed  in the shade in each canopy layer,
     real(r8) ::  f_sun(nclmax,maxpft,nlevleaf)                 ! fraction of leaves in the sun in each canopy layer, pft, 

     ! radiation profiles for comparison against observations

     ! normalized direct photosynthetically active radiation profiles by 
     ! incident type (direct/diffuse at top of canopy),leaf,pft,leaf (unitless)
     real(r8) ::  nrmlzd_parprof_pft_dir_z(n_rad_stream_types,nclmax,maxpft,nlevleaf)  

     ! normalized diffuse photosynthetically active radiation profiles by 
     ! incident type (direct/diffuse at top of canopy),leaf,pft,leaf (unitless)
     real(r8) ::  nrmlzd_parprof_pft_dif_z(n_rad_stream_types,nclmax,maxpft,nlevleaf)  

     ! normalized direct photosynthetically active radiation profiles by 
     ! incident type (direct/diffuse at top of canopy),leaf,leaf (unitless) 
     real(r8) ::  nrmlzd_parprof_dir_z(n_rad_stream_types,nclmax,nlevleaf)         

     ! normalized diffuse photosynthetically active radiation profiles by 
     ! incident type (direct/diffuse at top of canopy),leaf,leaf (unitless) 
     real(r8) ::  nrmlzd_parprof_dif_z(n_rad_stream_types,nclmax,nlevleaf)
         
     real(r8) ::  parprof_pft_dir_z(nclmax,maxpft,nlevleaf)   ! direct-beam PAR profile through canopy, by canopy,PFT,leaf level (w/m2)
     real(r8) ::  parprof_pft_dif_z(nclmax,maxpft,nlevleaf)   ! diffuse     PAR profile through canopy, by canopy,PFT,leaf level (w/m2)
     real(r8) ::  parprof_dir_z(nclmax,nlevleaf)              ! direct-beam PAR profile through canopy, by canopy,leaf level (w/m2)
     real(r8) ::  parprof_dif_z(nclmax,nlevleaf)              ! diffuse     PAR profile through canopy, by canopy,leaf level (w/m2)

     ! and leaf layer. m2/m2
     real(r8),allocatable ::  tr_soil_dir(:)                              ! fraction of incoming direct  radiation that (cm_numSWb)
     ! is transmitted to the soil as direct
     real(r8),allocatable ::  tr_soil_dif(:)                              ! fraction of incoming diffuse radiation that 
     ! is transmitted to the soil as diffuse
     real(r8),allocatable ::  tr_soil_dir_dif(:)                          ! fraction of incoming direct  radiation that 
     ! is transmitted to the soil as diffuse
     real(r8),allocatable ::  fab(:)                                      ! fraction of incoming total   radiation that is absorbed by the canopy
     real(r8),allocatable ::  fabd(:)                                     ! fraction of incoming direct  radiation that is absorbed by the canopy
     real(r8),allocatable ::  fabi(:)                                     ! fraction of incoming diffuse radiation that is absorbed by the canopy
     real(r8),allocatable ::  sabs_dir(:)                                 ! fraction of incoming direct  radiation that is absorbed by the canopy
     real(r8),allocatable ::  sabs_dif(:)                                 ! fraction of incoming diffuse radiation that is absorbed by the canopy


     ! PHOTOSYNTHESIS       

     real(r8) ::  psn_z(nclmax,maxpft,nlevleaf)               ! carbon assimilation in each canopy layer, pft, and leaf layer. umolC/m2/s

     ! ROOTS
     real(r8) ::  btran_ft(maxpft)                              ! btran calculated seperately for each PFT:-
     real(r8) ::  bstress_sal_ft(maxpft)                        ! bstress from salinity calculated seperately for each PFT:-   
     

     ! DISTURBANCE 
     real(r8) ::  disturbance_rates(n_dist_types)                  ! disturbance rate from 1) mortality 
                                                                   !                       2) fire: fraction/day 
                                                                   !                       3) logging mortatliy
     real(r8) ::  disturbance_rate                                 ! larger effective disturbance rate: fraction/day
     integer  ::  disturbance_mode                                 ! index identifying which disturbance was applied
                                                                   ! can be one of: dtype_ifall, dtype_ilog or dtype_ifire
     real(r8) ::  fract_ldist_not_harvested                        ! fraction of logged area that is canopy trees that weren't harvested


     ! Litter and Coarse Woody Debris

     type(litter_type), pointer :: litter(:)  ! Litter (leaf,fnrt,CWD and seeds) for different elements

     real(r8),allocatable :: fragmentation_scaler(:)            ! Scale rate of litter fragmentation based on soil layer. 0 to 1.

     !FUEL CHARECTERISTICS
     real(r8) ::  sum_fuel                                         ! total ground fuel related to ros (omits 1000hr fuels): KgC/m2
     real(r8) ::  fuel_frac(nfsc)                                  ! fraction of each litter class in the ros_fuel:-.  
     real(r8) ::  livegrass                                        ! total aboveground grass biomass in patch.  KgC/m2
     real(r8) ::  fuel_bulkd                                       ! average fuel bulk density of the ground fuel. kgBiomass/m3
                                                                   ! (incl. live grasses. omits 1000hr fuels). KgC/m3
     real(r8) ::  fuel_sav                                         ! average surface area to volume ratio of the ground fuel. cm-1
                                                                   ! (incl. live grasses. omits 1000hr fuels).
     real(r8) ::  fuel_mef                                         ! average moisture of extinction factor 
                                                                   ! of the ground fuel (incl. live grasses. omits 1000hr fuels).
     real(r8) ::  fuel_eff_moist                                   ! effective avearage fuel moisture content of the ground fuel 
                                                                   ! (incl. live grasses. omits 1000hr fuels)
     real(r8) ::  litter_moisture(nfsc)

     ! FIRE SPREAD
     real(r8) ::  ros_front                                        ! rate of forward  spread of fire: m/min
     real(r8) ::  ros_back                                         ! rate of backward spread of fire: m/min
     real(r8) ::  effect_wspeed                                    ! windspeed modified by fraction of relative grass and tree cover: m/min
     real(r8) ::  tau_l                                            ! Duration of lethal heating: mins
     real(r8) ::  fi                                               ! average fire intensity of flaming front:  kj/m/s or kw/m
     integer  ::  fire                                             ! Is there a fire? 1=yes 0=no
     real(r8) ::  fd                                               ! fire duration: mins

     ! FIRE EFFECTS     
     real(r8) ::  scorch_ht(maxpft)                                ! scorch height: m 
     real(r8) ::  frac_burnt                                       ! fraction burnt: frac patch/day  
     real(r8) ::  tfc_ros                                          ! total intensity-relevant fuel consumed - no trunks.  KgC/m2 of burned ground/day
     real(r8) ::  burnt_frac_litter(nfsc)                          ! fraction of each litter pool burned, conditional on it being burned


     ! PLANT HYDRAULICS   (not currently used in hydraulics RGK 03-2018)  
     ! type(ed_patch_hydr_type) , pointer :: pa_hydr              ! All patch hydraulics data, see FatesHydraulicsMemMod.F90


  end type ed_patch_type

  
  !************************************
  !** Resources management type      **
  ! YX
  !************************************
  type, public :: ed_resources_management_type
    
     real(r8) ::  trunk_product_site                       ! Actual  trunk product at site level KgC/site

     !debug variables
     real(r8) ::  delta_litter_stock                       ! kgC/site = kgC/ha
     real(r8) ::  delta_biomass_stock                      ! kgC/site
     real(r8) ::  delta_individual                         ! 
  
  end type ed_resources_management_type

  ! =====================================================================================

  type, public :: site_fluxdiags_type

     ! ----------------------------------------------------------------------------------
     ! Diagnostics for fluxes into the litter pool from plants
     ! these fluxes are the total from 
     ! (1) turnover from living plants
     ! (2) mass transfer from non-disturbance inducing mortality events
     ! (3) mass transfer from disturbance inducing mortality events
     ! [kg / ha / day]
     ! ---------------------------------------------------------------------------------

     real(r8) :: cwd_ag_input(1:ncwd)               
     real(r8) :: cwd_bg_input(1:ncwd)               
     real(r8),allocatable :: leaf_litter_input(:)
     real(r8),allocatable :: root_litter_input(:)

     real(r8),allocatable :: nutrient_uptake_scpf(:)
     real(r8),allocatable :: nutrient_efflux_scpf(:)
     real(r8),allocatable :: nutrient_need_scpf(:)
     
   contains

     procedure :: ZeroFluxDiags
     
  end type site_fluxdiags_type

  ! ====================================================================================

  type, public ::  site_massbal_type

     ! ----------------------------------------------------------------------------------
     ! This type is used for accounting purposes to ensure that we are not
     ! loosing or creating mass. This type is supposed to be allocated for each element 
     ! we simulate (e.g. carbon12_element, etc)
     ! Note that the unit of "site", is nominally equivalent to 1 hectare
     !
     ! This set of mass checks are for INCREMENTAL checks during the dynamics step.
     ! ----------------------------------------------------------------------------------
     
     real(r8) :: old_stock    ! remember biomass stock from last time  [Kg/site]
     real(r8) :: err_fates    ! Total mass balance error for FATES processes     [kg/site]


     ! ----------------------------------------------------------------------------------
     ! Group 3: Components of the total site level mass fluxes
     ! ----------------------------------------------------------------------------------

     real(r8) :: gpp_acc          ! Accumulated gross primary productivity [kg/site/day]
     real(r8) :: aresp_acc        ! Accumulated autotrophic respiration [kg/site/day]

     real(r8) :: net_root_uptake  ! Net uptake of carbon or nutrients through the roots [kg/site/day]
                                  ! (if carbon most likely exudation, if even active)

     real(r8) :: seed_in          ! Total mass of external seed rain into fates site [kg/site/day]
                                  ! This is from external grid-cells or from user parameterization
                                  ! (user param seed rain, or dispersal model)
     real(r8) :: seed_out         ! Total mass of seeds exported outside of fates site [kg/site/day]
                                  ! (this is not used currently, placeholder, rgk feb-2019)

     real(r8) :: frag_out         ! Litter and coarse woody debris fragmentation flux [kg/site/day]

     real(r8) :: wood_product          ! Total mass exported as wood product [kg/site/day]
     real(r8) :: burn_flux_to_atm      ! Total mass burned and exported to the atmosphere [kg/site/day]

     real(r8) :: flux_generic_in       ! Used for prescribed or artificial input fluxes
                                       ! and initialization [kg/site/day]
     real(r8) :: flux_generic_out      ! Used for prescribed or artificial output fluxes
                                       ! for instance when prescribed physiology is on
     real(r8) :: patch_resize_err      ! This is the amount of mass gained (or loss when negative)
                                       ! due to re-sizing patches when area math starts to lose
                                       ! precision

   contains

     procedure :: ZeroMassBalState
     procedure :: ZeroMassBalFlux
     
  end type site_massbal_type
  

  !************************************
  !** Site type structure           **
  !************************************

  type, public :: ed_site_type
     
     ! POINTERS  
     type (ed_patch_type), pointer :: oldest_patch => null()   ! pointer to oldest patch at the site  
     type (ed_patch_type), pointer :: youngest_patch => null() ! pointer to yngest patch at the site
     
     ! Resource management
     type (ed_resources_management_type) :: resources_management ! resources_management at the site 

     ! If this simulation uses shared memory then the sites need to know what machine
     ! index they are on. This index is (currently) only used to identify the sites
     ! position in history output fields
     !integer :: clump_id 

     ! Global index of this site in the history output file
     integer :: h_gid
     
     ! INDICES 
     real(r8) ::  lat                                          ! latitude:  degrees 
     real(r8) ::  lon                                          ! longitude: degrees 

     ! Fixed Biogeography mode inputs
     real(r8), allocatable :: area_PFT(:)                      ! Area allocated to individual PFTs    
     integer, allocatable  :: use_this_pft(:)                  ! Is area_PFT > 0 ? (1=yes, 0=no)

     ! Total area of patches in each age bin [m2]
     real(r8), allocatable :: area_by_age(:)

     ! SP mode target PFT level variables
     real(r8), allocatable :: sp_tlai(:)                      ! target TLAI per FATES pft
     real(r8), allocatable :: sp_tsai(:)                      ! target TSAI per FATES pft
     real(r8), allocatable :: sp_htop(:)                      ! target HTOP per FATES pft
     
     ! Mass Balance (allocation for each element)

     type(site_massbal_type), pointer :: mass_balance(:)

     ! Flux diagnostics (allocation for each element)

     type(site_fluxdiags_type), pointer :: flux_diags(:)

     ! PHENOLOGY 
     real(r8) ::  grow_deg_days                                ! Phenology growing degree days
     real(r8) ::  snow_depth                                   ! site-level snow depth (used for ELAI/TLAI calcs)

     integer  ::  cstatus                                      ! are leaves in this pixel on or off for cold decid
                                                               ! 0 = this site has not experienced a cold period over at least
                                                               !     400 days, leaves are dropped and flagged as non-cold region
                                                               ! 1 = this site is in a cold-state where leaves should have fallen
                                                               ! 2 = this site is in a warm-state where leaves are allowed to flush
     integer  ::  dstatus                                      ! are leaves in this pixel on or off for drought decid
                                                               ! 0 = leaves off due to time exceedance
                                                               ! 1 = leaves off due to moisture avail
                                                               ! 2 = leaves on due to moisture avail
                                                               ! 3 = leaves on due to time exceedance
     integer  ::  nchilldays                                   ! num chilling days: (for botta gdd trheshold calculation)
     integer  ::  ncolddays                                    ! num cold days: (must exceed threshold to drop leaves)
     real(r8) ::  vegtemp_memory(num_vegtemp_mem)              ! record of last 10 days temperature for senescence model. deg C
     integer  ::  cleafondate                                  ! model date (day integer) of leaf on (cold):-
     integer  ::  cleafoffdate                                 ! model date (day integer) of leaf off (cold):-
     integer  ::  dleafondate                                  ! model date (day integer) of leaf on drought:-
     integer  ::  dleafoffdate                                 ! model date (day integer) of leaf off drought:-

     real(r8) ::  water_memory(numWaterMem)                             ! last 10 days of soil moisture memory...


     ! FIRE
     real(r8) ::  wind                                         ! daily wind in m/min for Spitfire units 
     real(r8) ::  acc_ni                                       ! daily nesterov index accumulating over time.
     real(r8) ::  fdi                                          ! daily probability an ignition event will start a fire
     real(r8) ::  NF                                           ! daily ignitions in km2
     real(r8) ::  NF_successful                                ! daily ignitions in km2 that actually lead to fire

     ! PLANT HYDRAULICS
     type(ed_site_hydr_type), pointer :: si_hydr

     ! Soil Layering

     integer :: nlevsoil                      ! Number of soil layers in this site
     real(r8), allocatable :: zi_soil(:)      ! interface level below a "z" level (m)
                                              ! this contains a zero index for surface.
     real(r8), allocatable :: dz_soil(:)      ! layer thickness (m)
     real(r8), allocatable :: z_soil(:)       ! layer depth (m)
     real(r8), allocatable :: rootfrac_scr(:) ! This is just allocated scratch space to hold
                                              ! root fractions. Since root fractions may be dependent
                                              ! on cohort properties, and we do not want to store this infromation
                                              ! on each cohort, we do not keep root fractions in
                                              ! memory, and instead calculate them on demand.
                                              ! This array is allocated over the number of soil
                                              ! layers for each site, and save allocating deallocating.
                                              ! NOTE: THIS SCRATCH SPACE WOULD NOT BE THREAD-SAFE
                                              ! IF WE FORK ON PATCHES


     ! Mineralized nutrient flux from veg to the soil, via multiple mechanisms
     ! inluding symbiotic fixation, or other 

     !real(r8) :: allocatable :: minn_flux_out  ! kg/ha/day
     !real(r8) :: allocatable :: minp_flux_out  ! kg/ha/day

     
     ! DIAGNOSTICS

     ! TERMINATION, RECRUITMENT, DEMOTION, and DISTURBANCE
     
     real(r8), allocatable :: term_nindivs_canopy(:,:) ! number of canopy individuals that were in cohorts which 
                                                       ! were terminated this timestep, on size x pft
     real(r8), allocatable :: term_nindivs_ustory(:,:) ! number of understory individuals that were in cohorts which 
                                                       ! were terminated this timestep, on size x pft
 
     real(r8) :: term_carbonflux_canopy                ! carbon flux from live to dead pools associated 
                                                       ! with termination mortality, per canopy level
     real(r8) :: term_carbonflux_ustory                ! carbon flux from live to dead pools associated 
                                                       ! with termination mortality, per canopy level    

     real(r8) :: term_crownarea_canopy                ! crownarea from termination mortality, per canopy level
     real(r8) :: term_crownarea_ustory                ! crownarea from termination mortality, per canopy level    
 
     real(r8) :: demotion_carbonflux                             ! biomass of demoted individuals from canopy to understory [kgC/ha/day]
     real(r8) :: promotion_carbonflux                            ! biomass of promoted individuals from understory to canopy [kgC/ha/day]
     real(r8) :: imort_carbonflux                                ! biomass of individuals killed due to impact mortality per year. [kgC/ha/day]
     real(r8) :: imort_crownarea                                 ! crownarea of individuals killed due to impact mortality per year. [m2 day]

     real(r8) :: fmort_carbonflux_canopy                         ! biomass of canopy indivs killed due to fire per year. [gC/m2/sec]
     real(r8) :: fmort_carbonflux_ustory                         ! biomass of understory indivs killed due to fire per year [gC/m2/sec] 
     real(r8) :: fmort_crownarea_canopy                         ! crownarea of canopy indivs killed due to fire per year. [m2/sec]
     real(r8) :: fmort_crownarea_ustory                         ! crownarea of understory indivs killed due to fire per year [m2/sec] 

     real(r8) :: recruitment_rate(1:maxpft)            ! number of individuals that were recruited into new cohorts
     real(r8), allocatable :: demotion_rate(:)         ! rate of individuals demoted from canopy to understory per FATES timestep
    
     real(r8), allocatable :: promotion_rate(:)                  ! rate of individuals promoted from understory to canopy per FATES timestep
     
     real(r8), allocatable :: imort_rate(:,:)                    ! rate of individuals killed due to impact mortality per year.  on size x pft array
     

     real(r8), allocatable :: fmort_rate_canopy(:,:)             ! rate of canopy individuals killed due to fire mortality per year.  
                                                                 ! on size x pft array  (1:nlevsclass,1:numpft)
     real(r8), allocatable :: fmort_rate_ustory(:,:)             ! rate of understory individuals killed due to fire mortality per year.  
                                                                 ! on size x pft array  (1:nlevsclass,1:numpft)
    
     real(r8), allocatable :: fmort_rate_cambial(:,:)            ! rate of individuals killed due to fire mortality 
                                                                 ! from cambial damage per year.  on size x pft array
     real(r8), allocatable :: fmort_rate_crown(:,:)              ! rate of individuals killed due to fire mortality 
                                                                 ! from crown damage per year.  on size x pft array

     real(r8), allocatable :: growthflux_fusion(:,:)             ! rate of individuals moving into a given size class bin
     ! due to fusion in a given day. on size x pft array 

     ! Damage fluxes
     real(r8), allocatable :: damage_cflux(:,:)         ! carbon flux into each damage class each timestep
     real(r8), allocatable :: damage_rate(:,:)               ! number of individuals moving into a damage class
     real(r8), allocatable :: recovery_cflux(:,:)         ! carbon flux from recovery each timestep
     real(r8), allocatable :: recovery_rate(:,:)               ! number of individuals recovering each timesept
   
     real(r8), allocatable :: imort_rate_damage(:,:,:)     ! number of individuals per damage class that die from impact mortality
     real(r8), allocatable :: term_nindivs_canopy_damage(:,:,:) ! number of individuals per damage class that die from termination mortality - canopy
     real(r8), allocatable :: term_nindivs_ustory_damage(:,:,:) ! number of individuals per damage class that die from termination mortality - canopy
     real(r8), allocatable :: fmort_rate_canopy_damage(:,:,:) ! number of individuals per damage class that die from fire - canopy
     real(r8), allocatable :: fmort_rate_ustory_damage(:,:,:) ! number of individuals per damage class that die from fire - ustory
     real(r8), allocatable :: fmort_cflux_canopy_damage(:,:) ! cflux per damage class that die from fire - canopy
     real(r8), allocatable :: fmort_cflux_ustory_damage(:,:) ! cflux per damage class that die from fire - ustory
     real(r8), allocatable :: imort_cflux_damage(:,:)         ! carbon flux from impact mortality by damage class
     real(r8), allocatable :: term_cflux_canopy_damage(:,:)          ! carbon flux from termination mortality by damage class
     real(r8), allocatable :: term_cflux_ustory_damage(:,:)          ! carbon flux from termination mortality by damage class

     real(r8)              :: crownarea_canopy_damage                 ! crown area of canopy that is damaged annually  
     real(r8)              :: crownarea_ustory_damage                 ! crown area of understory that is damaged annually
     
     ! Canopy Spread
     real(r8) ::  spread                                          ! dynamic canopy allometric term [unitless]

     ! site-level variables to keep track of the disturbance rates, both actual and "potential"
     real(r8) :: disturbance_rates_primary_to_primary(N_DIST_TYPES)      ! actual disturbance rates from primary patches to primary patches [m2/m2/day]
     real(r8) :: disturbance_rates_primary_to_secondary(N_DIST_TYPES)    ! actual disturbance rates from primary patches to secondary patches [m2/m2/day]
     real(r8) :: disturbance_rates_secondary_to_secondary(N_DIST_TYPES)  ! actual disturbance rates from secondary patches to secondary patches [m2/m2/day]
     real(r8) :: potential_disturbance_rates(N_DIST_TYPES)               ! "potential" disturb rates (i.e. prior to the "which is most" logic) [m2/m2/day]
     real(r8) :: primary_land_patchfusion_error                          ! error term in total area of primary patches associated with patch fusion [m2/m2/day]
     real(r8) :: harvest_carbon_flux                                     ! diagnostic site level flux of carbon as harvested plants [kg C / m2 / day]
     
  end type ed_site_type

  ! Make public necessary subroutines and functions
  public :: val_check_ed_vars
  public :: dump_site
  public :: dump_patch
  public :: dump_cohort
  public :: dump_cohort_hydr

  contains


    subroutine ZeroFluxDiags(this)
      
      class(site_fluxdiags_type) :: this
      
      this%cwd_ag_input(:)      = 0._r8
      this%cwd_bg_input(:)      = 0._r8
      this%leaf_litter_input(:) = 0._r8
      this%root_litter_input(:) = 0._r8
      this%nutrient_uptake_scpf(:) = 0._r8
      this%nutrient_efflux_scpf(:) = 0._r8
      this%nutrient_need_scpf(:)  = 0._r8
      
      return
    end subroutine ZeroFluxDiags

    ! =====================================================================================
    
    subroutine ZeroMassBalState(this)
      
      class(site_massbal_type) :: this
      
      this%old_stock = 0._r8
      this%err_fates = 0._r8
      
      return
    end subroutine ZeroMassBalState
    
    subroutine ZeroMassBalFlux(this)
      
      class(site_massbal_type) :: this

      this%gpp_acc           = 0._r8
      this%aresp_acc         = 0._r8
      this%net_root_uptake   = 0._r8
      this%seed_in           = 0._r8
      this%seed_out          = 0._r8
      this%frag_out          = 0._r8
      this%wood_product      = 0._r8
      this%burn_flux_to_atm  = 0._r8
      this%flux_generic_in   = 0._r8
      this%flux_generic_out  = 0._r8
      this%patch_resize_err  = 0._r8

      return
  end subroutine ZeroMassBalFlux

   
  ! =====================================================================================

  subroutine val_check_ed_vars(currentPatch,var_aliases,return_code)

     ! ----------------------------------------------------------------------------------
     ! Perform numerical checks on variables of interest.
     ! The input string is of the form:  'VAR1_NAME:VAR2_NAME:VAR3_NAME'
     ! ----------------------------------------------------------------------------------


     use FatesUtilsMod,only : check_hlm_list
     use FatesUtilsMod,only : check_var_real

     ! Arguments
     type(ed_patch_type),intent(in), target :: currentPatch
     character(len=*),intent(in)            :: var_aliases
     integer,intent(out)                    :: return_code ! return 0 for all fine
                                                           ! return 1 if a nan detected
                                                           ! return 10+ if an overflow
                                                           ! return 100% if an underflow
     ! Locals
     type(ed_cohort_type), pointer          :: currentCohort

     
     ! Check through a registry of variables to check
     
     if ( check_hlm_list(trim(var_aliases),'co_n') ) then

        currentCohort => currentPatch%shortest
        do while(associated(currentCohort))
           call check_var_real(currentCohort%n,'cohort%n',return_code)
           if(.not.(return_code.eq.0)) then
              call dump_patch(currentPatch)
              call dump_cohort(currentCohort)
              return
           end if
           currentCohort => currentCohort%taller
        end do
     end if
     
     if ( check_hlm_list(trim(var_aliases),'co_dbh') ) then

        currentCohort => currentPatch%shortest
        do while(associated(currentCohort))        
           call check_var_real(currentCohort%dbh,'cohort%dbh',return_code)
           if(.not.(return_code.eq.0)) then
              call dump_patch(currentPatch)
              call dump_cohort(currentCohort)
              return
           end if
           currentCohort => currentCohort%taller
        end do
     end if

     if ( check_hlm_list(trim(var_aliases),'pa_area') ) then

        call check_var_real(currentPatch%area,'patch%area',return_code)
        if(.not.(return_code.eq.0)) then
           call dump_patch(currentPatch)
           return
        end if
     end if
     


     return
  end subroutine val_check_ed_vars

  ! =====================================================================================

  subroutine dump_site(csite) 

     type(ed_site_type),intent(in),target :: csite


     ! EDTypes is 

     write(fates_log(),*) '----------------------------------------'
     write(fates_log(),*) ' Site Coordinates                       '
     write(fates_log(),*) '----------------------------------------'
     write(fates_log(),*) 'latitude                    = ', csite%lat
     write(fates_log(),*) 'longitude                   = ', csite%lon
     write(fates_log(),*) '----------------------------------------'
     return

  end subroutine dump_site

  ! =====================================================================================


  subroutine dump_patch(cpatch)

     type(ed_patch_type),intent(in),target :: cpatch

     ! locals
     integer :: el  ! element loop counting index

     write(fates_log(),*) '----------------------------------------'
     write(fates_log(),*) ' Dumping Patch Information              '
     write(fates_log(),*) ' (omitting arrays)                      '
     write(fates_log(),*) '----------------------------------------'
     write(fates_log(),*) 'pa%patchno            = ',cpatch%patchno
     write(fates_log(),*) 'pa%age                = ',cpatch%age
     write(fates_log(),*) 'pa%age_class          = ',cpatch%age_class
     write(fates_log(),*) 'pa%area               = ',cpatch%area
     write(fates_log(),*) 'pa%countcohorts       = ',cpatch%countcohorts
     write(fates_log(),*) 'pa%ncl_p              = ',cpatch%ncl_p
     write(fates_log(),*) 'pa%total_canopy_area  = ',cpatch%total_canopy_area
     write(fates_log(),*) 'pa%total_tree_area    = ',cpatch%total_tree_area
     write(fates_log(),*) 'pa%zstar              = ',cpatch%zstar
     write(fates_log(),*) 'pa%solar_zenith_flag  = ',cpatch%solar_zenith_flag
     write(fates_log(),*) 'pa%solar_zenith_angle = ',cpatch%solar_zenith_angle
     write(fates_log(),*) 'pa%gnd_alb_dif        = ',cpatch%gnd_alb_dif(:)
     write(fates_log(),*) 'pa%gnd_alb_dir        = ',cpatch%gnd_alb_dir(:)
     write(fates_log(),*) 'pa%c_stomata          = ',cpatch%c_stomata
     write(fates_log(),*) 'pa%c_lblayer          = ',cpatch%c_lblayer
     write(fates_log(),*) 'pa%disturbance_rate   = ',cpatch%disturbance_rate
     write(fates_log(),*) 'pa%disturbance_rates  = ',cpatch%disturbance_rates(:)
     write(fates_log(),*) 'pa%anthro_disturbance_label = ',cpatch%anthro_disturbance_label
     write(fates_log(),*) '----------------------------------------'
     do el = 1,num_elements
        write(fates_log(),*) 'element id: ',element_list(el)
        write(fates_log(),*) 'seed mass: ',sum(cpatch%litter(el)%seed)
        write(fates_log(),*) 'seed germ mass: ',sum(cpatch%litter(el)%seed_germ)
        write(fates_log(),*) 'leaf fines(pft): ',sum(cpatch%litter(el)%leaf_fines)
        write(fates_log(),*) 'root fines(pft,sl): ',sum(cpatch%litter(el)%root_fines)
        write(fates_log(),*) 'ag_cwd(c): ',sum(cpatch%litter(el)%ag_cwd)
        write(fates_log(),*) 'bg_cwd(c,sl): ',sum(cpatch%litter(el)%bg_cwd)
     end do

     return

  end subroutine dump_patch

  ! =====================================================================================
  
  subroutine dump_cohort(ccohort)


     type(ed_cohort_type),intent(in),target :: ccohort
     
     write(fates_log(),*) '----------------------------------------'
     write(fates_log(),*) ' Dumping Cohort Information             '
     write(fates_log(),*) '----------------------------------------'
     write(fates_log(),*) 'co%pft                    = ', ccohort%pft
     write(fates_log(),*) 'co%n                      = ', ccohort%n                         
     write(fates_log(),*) 'co%dbh                    = ', ccohort%dbh                                        
     write(fates_log(),*) 'co%hite                   = ', ccohort%hite
     write(fates_log(),*) 'co%crowndamage            = ', ccohort%crowndamage
     write(fates_log(),*) 'co%coage                  = ', ccohort%coage
     write(fates_log(),*) 'co%laimemory              = ', ccohort%laimemory
     write(fates_log(),*) 'co%sapwmemory             = ', ccohort%sapwmemory
     write(fates_log(),*) 'co%structmemory           = ', ccohort%structmemory
     
     write(fates_log(),*) 'leaf carbon               = ', ccohort%prt%GetState(leaf_organ,all_carbon_elements) 
     write(fates_log(),*) 'fineroot carbon           = ', ccohort%prt%GetState(fnrt_organ,all_carbon_elements) 
     write(fates_log(),*) 'sapwood carbon            = ', ccohort%prt%GetState(sapw_organ,all_carbon_elements) 
     write(fates_log(),*) 'structural (dead) carbon  = ', ccohort%prt%GetState(struct_organ,all_carbon_elements) 
     write(fates_log(),*) 'storage carbon            = ', ccohort%prt%GetState(store_organ,all_carbon_elements) 
     write(fates_log(),*) 'reproductive carbon       = ', ccohort%prt%GetState(repro_organ,all_carbon_elements) 

     write(fates_log(),*) 'co%lai                    = ', ccohort%lai                         
     write(fates_log(),*) 'co%sai                    = ', ccohort%sai  
     write(fates_log(),*) 'co%g_sb_laweight          = ', ccohort%g_sb_laweight
     write(fates_log(),*) 'co%leaf_cost              = ', ccohort%leaf_cost
     write(fates_log(),*) 'co%canopy_layer           = ', ccohort%canopy_layer
     write(fates_log(),*) 'co%canopy_layer_yesterday = ', ccohort%canopy_layer_yesterday
     write(fates_log(),*) 'co%nv                     = ', ccohort%nv
     write(fates_log(),*) 'co%status_coh             = ', ccohort%status_coh
     write(fates_log(),*) 'co%canopy_trim            = ', ccohort%canopy_trim
     write(fates_log(),*) 'co%excl_weight            = ', ccohort%excl_weight               
     write(fates_log(),*) 'co%prom_weight            = ', ccohort%prom_weight               
     write(fates_log(),*) 'co%size_class             = ', ccohort%size_class
     write(fates_log(),*) 'co%size_by_pft_class      = ', ccohort%size_by_pft_class
     write(fates_log(),*) 'co%coage_class            = ', ccohort%coage_class
     write(fates_log(),*) 'co%coage_by_pft_class     = ', ccohort%coage_by_pft_class
     write(fates_log(),*) 'co%gpp_acc_hold           = ', ccohort%gpp_acc_hold
     write(fates_log(),*) 'co%gpp_acc                = ', ccohort%gpp_acc
     write(fates_log(),*) 'co%gpp_tstep              = ', ccohort%gpp_tstep
     write(fates_log(),*) 'co%npp_acc_hold           = ', ccohort%npp_acc_hold
     write(fates_log(),*) 'co%npp_tstep              = ', ccohort%npp_tstep
     write(fates_log(),*) 'co%npp_acc                = ', ccohort%npp_acc
     write(fates_log(),*) 'co%resp_tstep             = ', ccohort%resp_tstep
     write(fates_log(),*) 'co%resp_acc               = ', ccohort%resp_acc
     write(fates_log(),*) 'co%resp_acc_hold          = ', ccohort%resp_acc_hold
     write(fates_log(),*) 'co%rdark                  = ', ccohort%rdark
     write(fates_log(),*) 'co%resp_m                 = ', ccohort%resp_m
     write(fates_log(),*) 'co%resp_m_def             = ', ccohort%resp_m_def
     write(fates_log(),*) 'co%resp_g_tstep           = ', ccohort%resp_g_tstep
     write(fates_log(),*) 'co%livestem_mr            = ', ccohort%livestem_mr
     write(fates_log(),*) 'co%livecroot_mr           = ', ccohort%livecroot_mr
     write(fates_log(),*) 'co%froot_mr               = ', ccohort%froot_mr
     write(fates_log(),*) 'co%dgmort                 = ', ccohort%dgmort
     write(fates_log(),*) 'co%treelai                = ', ccohort%treelai
     write(fates_log(),*) 'co%treesai                = ', ccohort%treesai
     write(fates_log(),*) 'co%c_area                 = ', ccohort%c_area
     write(fates_log(),*) 'co%cmort                  = ', ccohort%cmort
     write(fates_log(),*) 'co%bmort                  = ', ccohort%bmort
     write(fates_log(),*) 'co%smort                  = ', ccohort%smort
     write(fates_log(),*) 'co%asmort                 = ', ccohort%asmort
     write(fates_log(),*) 'co%dgmort                 = ', ccohort%dgmort
     write(fates_log(),*) 'co%hmort                  = ', ccohort%hmort
     write(fates_log(),*) 'co%frmort                 = ', ccohort%frmort
     write(fates_log(),*) 'co%isnew                  = ', ccohort%isnew
     write(fates_log(),*) 'co%dndt                   = ', ccohort%dndt
     write(fates_log(),*) 'co%dhdt                   = ', ccohort%dhdt
     write(fates_log(),*) 'co%ddbhdt                 = ', ccohort%ddbhdt
     write(fates_log(),*) 'co%dbdeaddt               = ', ccohort%dbdeaddt
     write(fates_log(),*) 'co%fraction_crown_burned  = ', ccohort%fraction_crown_burned
     write(fates_log(),*) 'co%fire_mort              = ', ccohort%fire_mort
     write(fates_log(),*) 'co%crownfire_mort         = ', ccohort%crownfire_mort
     write(fates_log(),*) 'co%cambial_mort           = ', ccohort%cambial_mort
     write(fates_log(),*) 'co%size_class             = ', ccohort%size_class
     write(fates_log(),*) 'co%size_by_pft_class      = ', ccohort%size_by_pft_class
     if (associated(ccohort%co_hydr) ) then
        call dump_cohort_hydr(ccohort)
     endif 
     write(fates_log(),*) '----------------------------------------'
     return
  end subroutine dump_cohort

  ! =====================================================================================
  
  subroutine dump_cohort_hydr(ccohort)


     type(ed_cohort_type),intent(in),target :: ccohort
     type(ed_cohort_hydr_type), pointer :: ccohort_hydr
     ccohort_hydr => ccohort%co_hydr
     
     write(fates_log(),*) '--------------------------------------------'
     write(fates_log(),*) ' Dumping Cohort Plant Hydraulic Information '
     write(fates_log(),*) 'ccohort_hydr%th_aroot(:) = ', ccohort_hydr%th_aroot(:)
     write(fates_log(),*) 'ccohort_hydr%v_aroot_layer_init(:) = ', ccohort_hydr%v_aroot_layer_init(:)
     write(fates_log(),*) 'ccohort_hydr%v_aroot_layer(:) = ', ccohort_hydr%v_aroot_layer(:)
     write(fates_log(),*) '--------------------------------------------'
     return
  end subroutine dump_cohort_hydr

end module EDTypesMod<|MERGE_RESOLUTION|>--- conflicted
+++ resolved
@@ -21,11 +21,7 @@
   use FatesRunningMeanMod,   only : rmean_type
   use FatesInterfaceTypesMod,only : bc_in_type
   use FatesInterfaceTypesMod,only : bc_out_type
-<<<<<<< HEAD
   use FatesInterfaceTypesMod,only : hlm_use_canopy_damage, hlm_use_understory_damage
-=======
-
->>>>>>> 586cf0c3
   
   implicit none
   private               ! By default everything is private
