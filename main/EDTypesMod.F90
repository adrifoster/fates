module EDTypesMod

  use FatesConstantsMod,     only : r8 => fates_r8
  use FatesConstantsMod,     only : ifalse
  use FatesConstantsMod,     only : itrue
  use FatesGlobals,          only : fates_log
  use FatesHydraulicsMemMod, only : ed_cohort_hydr_type
  use FatesHydraulicsMemMod, only : ed_site_hydr_type
  use PRTGenericMod,         only : prt_vartypes
  use PRTGenericMod,         only : leaf_organ, fnrt_organ, sapw_organ
  use PRTGenericMod,         only : repro_organ, store_organ, struct_organ
  use PRTGenericMod,         only : num_organ_types
  use PRTGenericMod,         only : num_elements
  use PRTGenericMod,         only : element_list
  use PRTGenericMod,         only : num_element_types
  use PRTGenericMod,         only : carbon12_element
  use FatesLitterMod,        only : litter_type
  use FatesLitterMod,        only : ncwd
  use FatesConstantsMod,     only : n_anthro_disturbance_categories
  use FatesConstantsMod,     only : days_per_year
  use FatesConstantsMod,     only : fates_unset_r8
  use FatesRunningMeanMod,   only : rmean_type
  use FatesInterfaceTypesMod,only : bc_in_type
  use FatesInterfaceTypesMod,only : bc_out_type
  
  implicit none
  private               ! By default everything is private
  save

  integer, parameter, public :: nclmax = 2                ! Maximum number of canopy layers
  integer, parameter, public :: ican_upper = 1            ! Nominal index for the upper canopy
  integer, parameter, public :: ican_ustory = 2           ! Nominal index for diagnostics that refer
                                                          ! to understory layers (all layers that
                                                          ! are not the top canopy layer)

  integer, parameter, public :: maxpft = 16               ! maximum number of PFTs allowed
                                                          ! the parameter file may determine that fewer
                                                          ! are used, but this helps allocate scratch
                                                          ! space and output arrays.
                                                  
  real(r8), parameter, public :: init_recruit_trim = 0.8_r8    ! This is the initial trimming value that
                                                               ! new recruits start with

  ! -------------------------------------------------------------------------------------
  ! Radiation parameters
  ! These should be part of the radiation module, but since we only have one option
  ! this is ok for now. (RGK 04-2018)
  ! -------------------------------------------------------------------------------------


  integer, parameter, public :: n_rad_stream_types = 2    ! The number of radiation streams used (direct/diffuse)
 
  integer, parameter, public :: idirect   = 1             ! This is the array index for direct radiation
  integer, parameter, public :: idiffuse  = 2             ! This is the array index for diffuse radiation

  ! parameters that govern the VAI (LAI+SAI) bins used in radiative transfer code
  integer, parameter, public :: nlevleaf = 30             ! number of leaf+stem layers in canopy layer
  real(r8), public :: dinc_vai(nlevleaf)   = fates_unset_r8 ! VAI bin widths array
  real(r8), public :: dlower_vai(nlevleaf) = fates_unset_r8 ! lower edges of VAI bins

  ! TODO: we use this cp_maxSWb only because we have a static array q(size=2) of
  ! land-ice abledo for vis and nir.  This should be a parameter, which would
  ! get us on track to start using multi-spectral or hyper-spectral (RGK 02-2017)

  integer, parameter, public :: maxSWb = 2      ! maximum number of broad-bands in the
                                                ! shortwave spectrum cp_numSWb <= cp_maxSWb
                                                ! this is just for scratch-array purposes
                                                ! if cp_numSWb is larger than this value
                                                ! simply bump this number up as needed

  integer, parameter, public :: ivis = 1        ! This is the array index for short-wave
                                                ! radiation in the visible spectrum, as expected
                                                ! in boundary condition files and parameter
                                                ! files.  This will be compared with 
                                                ! the HLM's expectation in FatesInterfaceMod
  integer, parameter, public :: inir = 2        ! This is the array index for short-wave
                                                ! radiation in the near-infrared spectrum, as expected
                                                ! in boundary condition files and parameter
                                                ! files.  This will be compared with 
                                                ! the HLM's expectation in FatesInterfaceMod

  integer, parameter, public :: ipar = ivis     ! The photosynthetically active band
                                                ! can be approximated to be equal to the visible band


  integer, parameter, public :: leaves_shedding = 3  ! Flag specifying that a deciduous plant has leaves
                                                     ! but is shedding them (partial shedding). This plant
                                                     ! should not allocate carbon towards growth or 
                                                     ! reproduction.
  integer, parameter, public :: leaves_on  = 2  ! Flag specifying that a deciduous plant has leaves
                                                ! and should be allocating to them as well
  integer, parameter, public :: leaves_off = 1  ! Flag specifying that a deciduous plant has dropped
                                                ! its leaves and should not be trying to allocate
                                                ! towards any growth.

  integer, parameter, public :: ihard_stress_decid = 1 ! If the PFT is stress (drought) deciduous,
                                                       !  this flag is used to tell that the PFT
                                                       !  is a "hard" deciduous (i.e., the plant
                                                       !  has only two statuses, the plant either
                                                       !  sheds all leaves when it's time, or seeks
                                                       !  to flush the leaves back to allometry 
                                                       !  when conditions improve.
  integer, parameter, public :: isemi_stress_decid = 2 ! If the PFT is stress (drought) deciduous,
                                                       !  this flag is used to tell that the PFT
                                                       !  is a semi-deciduous (i.e., the plant
                                                       !  can downregulate the amount of leaves
                                                       !  relative to the allometry based on 
                                                       !  soil moisture conditions. It can still
                                                       !  shed all leaves if conditions are very
                                                       !  dry.

  ! Flag to turn on/off salinity effects on the effective "btran"
  ! btran stress function.

  logical, parameter, public :: do_fates_salinity = .false.


  ! This is the community level amount of spread expected in nearly-bare-ground
  ! and inventory starting modes.
  ! These are used to initialize only. These values will scale between
  ! the PFT defined maximum and minimum crown area scaing parameters.
  !
  ! A value of 1 indicates that
  ! plants should have crown areas at maximum spread for their size and PFT.
  ! A value of 0 means that they have the least amount of spread for their
  ! size and PFT.
  
  real(r8), parameter, public :: init_spread_near_bare_ground = 1.0_r8
  real(r8), parameter, public :: init_spread_inventory        = 0.0_r8


  ! MODEL PARAMETERS

  real(r8), parameter, public :: area                 = 10000.0_r8 ! Notional area of simulated forest m2
  real(r8), parameter, public :: area_inv             = 1.0e-4_r8  ! Inverse of the notion area (faster math)

  integer, parameter, public  :: numWaterMem          = 10         ! watermemory saved as site level var

  integer, parameter, public  :: numlevsoil_max       = 30         ! This is scratch space used for static arrays
                                                                   ! The actual number of soil layers should not exceed this


  ! BIOLOGY/BIOGEOCHEMISTRY        
  integer , parameter, public :: num_vegtemp_mem      = 10         ! Window of time over which we track temp for cold sensecence (days)
  integer , parameter, public :: N_DIST_TYPES         = 3          ! Disturbance Modes 1) tree-fall, 2) fire, 3) logging
  integer , parameter, public :: dtype_ifall          = 1          ! index for naturally occuring tree-fall generated event
  integer , parameter, public :: dtype_ifire          = 2          ! index for fire generated disturbance event
  integer , parameter, public :: dtype_ilog           = 3          ! index for logging generated disturbance event

  ! Phenology status flag definitions (cold type is cstat, dry type is dstat)

  integer, parameter, public :: phen_cstat_nevercold = 0        ! This (location/plant) has not experienced a cold period over a large number
                                                        ! of days, leaves are dropped and flagged as non-cold region
  integer, parameter, public :: phen_cstat_iscold    = 1        ! This (location/plant) is in a cold-state where leaves should have fallen
  integer, parameter, public :: phen_cstat_notcold   = 2        ! This site is in a warm-state where leaves are allowed to flush

  integer, parameter, public :: phen_dstat_timeoff   = 0       ! Leaves off due to time exceedance (drought phenology)
  integer, parameter, public :: phen_dstat_moistoff  = 1       ! Leaves off due to moisture avail  (drought phenology)
  integer, parameter, public :: phen_dstat_moiston   = 2       ! Leaves on due to moisture avail   (drought phenology)
  integer, parameter, public :: phen_dstat_timeon    = 3       ! Leaves on due to time exceedance  (drought phenology)
  integer, parameter, public :: phen_dstat_pshed    = 4 ! Leaves partially abscissing       (drought phenology)


  ! SPITFIRE     

  integer,  parameter, public :: NFSC                 = NCWD+2     ! number fuel size classes  (4 cwd size classes, leaf litter, and grass)
  integer,  parameter, public :: tw_sf                = 1          ! array index of twig pool for spitfire
  integer,  parameter, public :: lb_sf                = 3          ! array index of large branch pool for spitfire
  integer,  parameter, public :: tr_sf                = 4          ! array index of dead trunk pool for spitfire
  integer,  parameter, public :: dl_sf                = 5          ! array index of dead leaf pool for spitfire (dead grass and dead leaves)
  integer,  parameter, public :: lg_sf                = 6          ! array index of live grass pool for spitfire

  ! PATCH FUSION 
  real(r8), parameter, public :: force_patchfuse_min_biomass = 0.005_r8   ! min biomass (kg / m2 patch area) below which to force-fuse patches
  integer , parameter, public :: N_DBH_BINS           = 6                 ! no. of dbh bins used when comparing patches
  real(r8), parameter, public :: patchfusion_dbhbin_loweredges(N_DBH_BINS) = &
       (/0._r8, 5._r8, 20._r8, 50._r8, 100._r8, 150._r8/)                 ! array of bin lower edges for comparing patches
  real(r8), parameter, public :: patch_fusion_tolerance_relaxation_increment = 1.1_r8 ! amount by which to increment patch fusion threshold
  real(r8), parameter, public :: max_age_of_second_oldest_patch = 200._r8 ! age in years above which to combine all patches

  ! COHORT FUSION
  real(r8), parameter, public :: HITEMAX              = 30.0_r8    ! max dbh value used in hgt profile comparison 
  integer , parameter, public :: N_HITE_BINS          = 60         ! no. of hite bins used to distribute LAI

  ! COHORT TERMINATION

  real(r8), parameter, public :: min_npm2       = 1.0E-7_r8               ! minimum cohort number density per m2 before termination
  real(r8), parameter, public :: min_patch_area = 0.01_r8                 ! smallest allowable patch area before termination
  real(r8), parameter, public :: min_patch_area_forced = 0.0001_r8        ! patch termination will not fuse the youngest patch
                                                                          ! if the area is less than min_patch_area.
                                                                          ! however, it is allowed to fuse the youngest patch
                                                                          ! if the fusion area is less than min_patch_area_forced

  real(r8), parameter, public :: min_nppatch    = min_npm2*min_patch_area ! minimum number of cohorts per patch (min_npm2*min_patch_area)
  real(r8), parameter, public :: min_n_safemath = 1.0E-12_r8              ! in some cases, we want to immediately remove super small
                                                                          ! number densities of cohorts to prevent FPEs

  ! special mode to cause PFTs to create seed mass of all currently-existing PFTs
  logical, parameter, public :: homogenize_seed_pfts  = .false.

  
  ! Global identifier of how nutrients interact with the host land model
  ! either they are fully coupled, or they generate uptake rates synthetically
  ! in prescribed mode. In the latter, there is both NO mass removed from the HLM's soil
  ! BGC N and P pools, and there is also none removed.

  integer, public :: n_uptake_mode
  integer, public :: p_uptake_mode


  !************************************
  !** COHORT type structure          **
  !************************************
  type, public :: ed_cohort_type

     ! POINTERS
     type (ed_cohort_type) , pointer :: taller   => null()       ! pointer to next tallest cohort     
     type (ed_cohort_type) , pointer :: shorter  => null()       ! pointer to next shorter cohort     
     type (ed_patch_type)  , pointer :: patchptr => null()       ! pointer to patch that cohort is in


     
     ! Multi-species, multi-organ Plant Reactive Transport (PRT)
     ! Contains carbon and nutrient state variables for various plant organs

     class(prt_vartypes), pointer :: prt

     real(r8) :: l2fr                                    ! leaf to fineroot biomass ratio (this is constant
                                                         !      in carbon only simulationss, and is set by the
                                                         !      allom_l2fr_min parameter.  In nutrient
                                                         !      enabled simulations, this is dynamic, will
                                                         !      vary between allom_l2fr_min and allom_l2fr_max
                                                         !      parameters, with a tendency driven by
                                                         !      nutrient storage) [kg root / kg leaf]
     
     

     
     
     ! VEGETATION STRUCTURE
     integer  ::  pft                                    ! pft number
     real(r8) ::  n                                      ! number of individuals in cohort per 'area' (10000m2 default)
     real(r8) ::  dbh                                    ! dbh: cm
     real(r8) ::  coage                                  ! cohort age in years
     real(r8) ::  hite                                   ! height: meters
     integer  ::  indexnumber                            ! unique number for each cohort. (within clump?)
     integer  ::  canopy_layer                           ! canopy status of cohort (1 = canopy, 2 = understorey, etc.)
     integer  ::  crowndamage                            ! crown damage class of the cohort [1: undamaged, >1: damaged]
     real(r8) ::  canopy_layer_yesterday                 ! recent canopy status of cohort
                                                         ! (1 = canopy, 2 = understorey, etc.)  
                                                         ! real to be conservative during fusion
     real(r8) ::  g_sb_laweight                          ! Total conductance (stomata+boundary layer) of the cohort, weighted by its leaf area [m/s]*[m2]
     real(r8) ::  canopy_trim                            ! What is the fraction of the maximum leaf biomass that we are targeting? :-
     real(r8) ::  leaf_cost                              ! How much does it cost to maintain leaves: kgC/m2/year-1
     real(r8) ::  excl_weight                            ! How much of this cohort is demoted each year, as a proportion of all cohorts:-
     real(r8) ::  prom_weight                            ! How much of this cohort is promoted each year, as a proportion of all cohorts:-
     integer  ::  nv                                     ! Number of leaf layers: -
     integer  ::  status_coh                             ! growth status of plant  (2 = leaves on , 1 = leaves off)
     real(r8) ::  efleaf_coh                             ! Elongation factor for leaves (fraction)
     real(r8) ::  effnrt_coh                             ! Elongation factor for fine roots (fraction)
     real(r8) ::  efstem_coh                             ! Elongation factor for stem (fraction)
                                                         !   For all the elongation factors, zero means fully abscissed, and 
                                                         !   one means fully flushed.
     real(r8) ::  c_area                                 ! areal extent of canopy (m2)
     real(r8) ::  treelai                                ! lai of an individual within cohort leaf area (m2) / crown area (m2)
     real(r8) ::  treesai                                ! stem area index of an indiv. within cohort: stem area (m2) / crown area (m2)
     logical  ::  isnew                                  ! flag to signify a new cohort, new cohorts have not experienced
                                                         ! npp or mortality and should therefore not be fused or averaged
     integer  ::  size_class                             ! An index that indicates which diameter size bin the cohort currently resides in
                                                         ! this is used for history output. We maintain this in the main cohort memory
                                                         ! because we don't want to continually re-calculate the cohort's position when
                                                         ! performing size diagnostics at high-frequency calls
     integer  ::  coage_class                            ! An index that indicates which age bin the cohort currently resides in 
                                                         ! used for history output.
     integer  ::  size_by_pft_class                      ! An index that indicates the cohorts position of the joint size-class x functional
                                                         ! type classification. We also maintain this in the main cohort memory
                                                         ! because we don't want to continually re-calculate the cohort's position when
                                                         ! performing size diagnostics at high-frequency calls
     integer  ::  coage_by_pft_class                     ! An index that indicates the cohorts position of the join cohort age class x PFT 
     integer ::  size_class_lasttimestep                 ! size class of the cohort at the last time step

     ! CARBON FLUXES 
     
     ! ----------------------------------------------------------------------------------
     ! NPP, GPP and RESP: Instantaneous, accumulated and accumulated-hold types.*
     ! 
     ! _tstep:    The instantaneous estimate that is calculated at each rapid plant biophysics
     !            time-step (ie photosynthesis, sub-hourly). (kgC/indiv/timestep)
     ! _acc:      The accumulation of the _tstep variable from the beginning to ending of
     !            the dynamics time-scale.  This variable is zero'd during initialization and
     !            after the dynamics call-sequence is completed.  (kgC/indiv/day)
     ! _acc_hold: While _acc is zero'd after the dynamics call sequence and then integrated, 
     !            _acc_hold "holds" the integrated value until the next time dynamics is 
     !            called. This is necessary for restarts. This variable also has units
     !            converted to a useful rate (kgC/indiv/yr)
     ! ----------------------------------------------------------------------------------

     real(r8) ::  gpp_tstep          ! Gross Primary Production (see above *)
     real(r8) ::  gpp_acc
     real(r8) ::  gpp_acc_hold

     real(r8) ::  npp_tstep          ! Net Primary Production (see above *)
     real(r8) ::  npp_acc
     real(r8) ::  npp_acc_hold

     real(r8) ::  resp_tstep         ! Autotrophic respiration (see above *)
     real(r8) ::  resp_acc
     real(r8) ::  resp_acc_hold
     
     ! carbon 13c discrimination
     real(r8) ::  c13disc_clm         ! carbon 13 discrimination in new synthesized carbon: part-per-mil, at each indiv/timestep
     real(r8) ::  c13disc_acc         ! carbon 13 discrimination in new synthesized carbon: part-per-mil, at each indiv/day, at the end of a day


     ! Used for CNP
     integer  :: cnp_limiter ! Which element is limiting growth? ! 0=none,1=C,2=N,3=P
     real(r8) :: cx_int      ! The time integration of the log of the relative carbon storage over relative nutrient
     real(r8) :: ema_dcxdt   ! The derivative of the log of the relative carbon storage over relative nutrient
     real(r8) :: cx0         ! The value on the previous time-step of log of the relative carbon
                             ! storage over relative nutrient
     real(r8) :: nc_repro    ! The NC ratio of a new recruit, used also for defining reproductive stoich
     real(r8) :: pc_repro    ! The PC ratio of a new recruit
     
     ! Nutrient Fluxes (if N, P, etc. are turned on)

     real(r8) :: daily_nh4_uptake ! integrated daily uptake of mineralized ammonium through competitive acquisition in soil [kg N / plant/ day]
     real(r8) :: daily_no3_uptake ! integrated daily uptake of mineralized nitrate through competitive acquisition in soil [kg N / plant/ day]

     real(r8) :: sym_nfix_daily   ! Accumulated symbiotic N fixation from the roots [kgN/indiv/day]
     real(r8) :: sym_nfix_tstep   ! Symbiotic N fixation from the roots for the time-step[kgN/indiv/tstep]
     
     real(r8) :: daily_n_gain     ! sum of fixation and uptake of mineralized nh4/no3 in solution as well as symbiotic fixation
     real(r8) :: daily_p_gain     ! integrated daily uptake of mineralized P through competitive acquisition in soil [kg P / plant/ day]

     real(r8) :: daily_c_efflux   ! daily mean efflux of excess carbon from roots into labile pool [kg C/plant/day]
     real(r8) :: daily_n_efflux   ! daily mean efflux of excess nitrogen from roots into labile pool [kg N/plant/day]
     real(r8) :: daily_p_efflux   ! daily mean efflux of excess phophorus from roots into labile pool [kg P/plant/day]

     real(r8) :: daily_n_demand ! The daily amount of N demanded by the plant [kgN/plant/day]
     real(r8) :: daily_p_demand ! The daily amount of P demanded by the plant [kgN/plant/day]


     ! The following four biophysical rates are assumed to be
     ! at the canopy top, at reference temp 25C, and based on the 
     ! leaf age weighted average of the PFT parameterized values. The last
     ! condition is why it is dynamic and tied to the cohort

     real(r8) :: vcmax25top  ! Maximum carboxylation at the cohort's top 
                             ! at reference temperature (25C).
     real(r8) :: jmax25top   ! canopy top: maximum electron transport 
                             ! rate at 25C (umol electrons/m**2/s)
     real(r8) :: tpu25top    ! canopy top: triose phosphate utilization
                             ! rate at 25C (umol CO2/m**2/s)
     real(r8) :: kp25top     ! canopy top: initial slope of CO2 response
                             ! curve (C4 plants) at 25C



     real(r8) ::  ts_net_uptake(nlevleaf)              ! Net uptake of leaf layers: kgC/m2/timestep
     real(r8) ::  year_net_uptake(nlevleaf)            ! Net uptake of leaf layers: kgC/m2/year


     ! RESPIRATION COMPONENTS
     real(r8) ::  rdark                                  ! Dark respiration: kgC/indiv/s

     real(r8) ::  resp_g_tstep                           ! Growth respiration:  kgC/indiv/timestep
     real(r8) ::  resp_m                                 ! Maintenance respiration:  kgC/indiv/timestep 
     real(r8) ::  resp_m_unreduced                       ! Diagnostic-only unreduced maintenance respiration:  kgC/indiv/timestep 
     real(r8) ::  resp_excess                            ! Respiration of excess carbon kgC/indiv/day
     real(r8) ::  livestem_mr                            ! Live stem        maintenance respiration: kgC/indiv/s
                                                         ! (Above ground)
     real(r8) ::  livecroot_mr                           ! Live stem        maintenance respiration: kgC/indiv/s
                                                         ! (below ground)
     real(r8) ::  froot_mr                               ! Live fine root   maintenance respiration: kgC/indiv/s

     !DAMAGE
     real(r8) :: branch_frac                             ! Fraction of aboveground woody biomass in branches
     
     !MORTALITY
     real(r8) ::  dmort                                  ! proportional mortality rate. (year-1)

     ! Mortality Rate Partitions
     real(r8) ::  bmort                                  ! background mortality rate        n/year
     real(r8) ::  cmort                                  ! carbon starvation mortality rate n/year
     real(r8) ::  hmort                                  ! hydraulic failure mortality rate n/year
     real(r8) ::  frmort                                 ! freezing mortality               n/year
     real(r8) ::  smort                                  ! senesence mortality              n/year
     real(r8) ::  asmort                                 ! age senescence mortality         n/year
     real(r8) ::  dgmort                                  ! damage mortality                 n/year
     
      ! Logging Mortality Rate 
      ! Yi Xu & M. Huang
     real(r8) ::  lmort_direct                           ! directly logging rate            fraction /per logging activity
     real(r8) ::  lmort_collateral                       ! collaterally damaged rate        fraction /per logging activity
     real(r8) ::  lmort_infra                            ! mechanically damaged rate        fraction /per logging activity
     real(r8) ::  l_degrad                               ! rate of trees that are not killed but suffer from forest degradation
                                                         ! (i.e. they are moved to newly-anthro-disturbed secondary 
                                                         !  forest patch).  fraction /per logging activity

     real(r8) :: seed_prod                               ! diagnostic seed production rate [kgC/plant/day]

     ! NITROGEN POOLS      
     ! ----------------------------------------------------------------------------------
     ! Nitrogen pools are not prognostic in the current implementation.
     ! They are diagnosed during photosynthesis using a simple C2N parameter. Local values
     ! used in that routine.
     ! ----------------------------------------------------------------------------------

     ! GROWTH DERIVIATIVES
     real(r8) ::  dndt                                   ! time derivative of cohort size  : n/year
     real(r8) ::  dhdt                                   ! time derivative of height       : m/year
     real(r8) ::  ddbhdt                                 ! time derivative of dbh          : cm/year
     real(r8) ::  dbdeaddt                               ! time derivative of dead biomass         : KgC/year

     

     
     ! FIRE
     real(r8) ::  fraction_crown_burned                  ! proportion of crown affected by fire:-
     real(r8) ::  cambial_mort                           ! probability that trees dies due to cambial char 
                                                         ! (conditional on the tree being subjected to the fire)
     real(r8) ::  crownfire_mort                         ! probability of tree post-fire mortality 
                                                         ! due to crown scorch (conditional on the tree being subjected to the fire)
     real(r8) ::  fire_mort                              ! post-fire mortality from cambial and crown damage assuming two are independent:-

     ! Hydraulics
     type(ed_cohort_hydr_type), pointer :: co_hydr       ! All cohort hydraulics data, see FatesHydraulicsMemMod.F90


     ! Running means

     ! (keeping this in-code as an example)
     !class(rmean_type), pointer :: tveg_lpa              ! exponential moving average of leaf temperature at the
                                                          ! leaf photosynthetic acclimation time-scale [K]

     
  end type ed_cohort_type

  !************************************
  !** Patch type structure           **
  !************************************

  type, public :: ed_patch_type

     ! POINTERS
     type (ed_cohort_type), pointer :: tallest => null()           ! pointer to patch's tallest cohort    
     type (ed_cohort_type), pointer :: shortest => null()          ! pointer to patch's shortest cohort
     type (ed_patch_type),  pointer :: older => null()             ! pointer to next older patch   
     type (ed_patch_type),  pointer :: younger => null()           ! pointer to next younger patch      

     !INDICES
     integer  :: patchno                                           ! unique number given to each new patch created for tracking

     ! PATCH INFO
     real(r8) ::  age                                              ! average patch age: years                   
     integer  ::  age_class                                        ! age class of the patch for history binning purposes
     real(r8) ::  area                                             ! patch area: m2  
     integer  ::  countcohorts                                     ! Number of cohorts in patch
     integer  ::  ncl_p                                            ! Number of occupied canopy layers
     integer  ::  anthro_disturbance_label                         ! patch label for anthropogenic disturbance classification
     real(r8) ::  age_since_anthro_disturbance                     ! average age for secondary forest since last anthropogenic disturbance


     ! Running means
     !class(rmean_type), pointer :: t2m                          ! Place-holder for 2m air temperature (variable window-size)
     class(rmean_type), pointer :: tveg24                        ! 24-hour mean vegetation temperature (K)
     class(rmean_type), pointer :: tveg_lpa                      ! Running mean of vegetation temperature at the
                                                                 ! leaf photosynthesis acclimation timescale [K]
     class(rmean_type), pointer :: tveg_longterm                ! Long-Term Running mean of vegetation temperature at the
                                                                 ! leaf photosynthesis acclimation timescale [K] (i.e T_home)

     integer  ::  nocomp_pft_label                               ! Where nocomp is active, use this label for patch ID.
                                                                 ! Each patch ID corresponds to a pft number since each
                                                                 ! patch has only one pft.  Bareground patches are given
                                                                 ! a zero integer as a label.
                                                                 ! If nocomp is not active this is set to unset.
                                                                 ! This is set in create_patch as an argument
                                                                 ! to that procedure.


     ! LEAF ORGANIZATION
     real(r8) ::  pft_agb_profile(maxpft,n_dbh_bins)            ! binned above ground biomass, for patch fusion: KgC/m2
     real(r8) ::  canopy_layer_tlai(nclmax)                     ! total leaf area index of each canopy layer
                                                                ! used to determine attenuation of parameters during
                                                                ! photosynthesis m2 veg / m2 of canopy area (patch without bare ground)
     real(r8) ::  total_canopy_area                             ! area that is covered by vegetation : m2
     real(r8) ::  total_tree_area                               ! area that is covered by woody vegetation : m2
     real(r8) ::  zstar                                         ! height of smallest canopy tree -- only meaningful in "strict PPA" mode

     real(r8) :: c_stomata                                      ! Mean stomatal conductance of all leaves in the patch   [umol/m2/s]
     real(r8) :: c_lblayer                                      ! Mean boundary layer conductance of all leaves in the patch [umol/m2/s]
      
                                                                ! UNITS for the ai profiles
                                                                ! [ m2 leaf / m2 contributing crown footprints]
     real(r8) ::  tlai_profile(nclmax,maxpft,nlevleaf)          ! total   leaf area in each canopy layer, pft, and leaf layer. 
     real(r8) ::  elai_profile(nclmax,maxpft,nlevleaf)          ! exposed leaf area in each canopy layer, pft, and leaf layer
     real(r8) ::  tsai_profile(nclmax,maxpft,nlevleaf)          ! total   stem area in each canopy layer, pft, and leaf layer
     real(r8) ::  esai_profile(nclmax,maxpft,nlevleaf)          ! exposed stem area in each canopy layer, pft, and leaf layer
     real(r8) ::  radiation_error                               ! radiation error (w/m2)
     real(r8) ::  layer_height_profile(nclmax,maxpft,nlevleaf)
     real(r8) ::  canopy_area_profile(nclmax,maxpft,nlevleaf)   ! fraction of crown area per canopy area in each layer
                                                                ! they will sum to 1.0 in the fully closed canopy layers
                                                                ! but only in leaf-layers that contain contributions
                                                                ! from all cohorts that donate to canopy_area


     ! layer, pft, and leaf layer:-
     integer  ::  canopy_mask(nclmax,maxpft)                    ! is there any of this pft in this canopy layer?      
     integer  ::  nrad(nclmax,maxpft)                           ! number of exposed leaf layers for each canopy layer and pft
     integer  ::  ncan(nclmax,maxpft)                           ! number of total   leaf layers for each canopy layer and pft

     !RADIATION FLUXES      
     real(r8) :: fcansno                                        ! Fraction of canopy covered in snow

     logical  ::  solar_zenith_flag                             ! integer flag specifying daylight (based on zenith angle)
     real(r8) ::  solar_zenith_angle                            ! solar zenith angle (radians)

     real(r8) ::  gnd_alb_dif(maxSWb)                           ! ground albedo for diffuse rad, both bands (fraction)
     real(r8) ::  gnd_alb_dir(maxSWb)                           ! ground albedo for direct rad, both bands (fraction)
     
     real(r8) ::  fabd_sun_z(nclmax,maxpft,nlevleaf)            ! sun fraction of direct light absorbed by each canopy 
     ! layer, pft, and leaf layer:-
     real(r8) ::  fabd_sha_z(nclmax,maxpft,nlevleaf)            ! shade fraction of direct light absorbed by each canopy 
     ! layer, pft, and leaf layer:-
     real(r8) ::  fabi_sun_z(nclmax,maxpft,nlevleaf)            ! sun fraction of indirect light absorbed by each canopy 
     ! layer, pft, and leaf layer:-
     real(r8) ::  fabi_sha_z(nclmax,maxpft,nlevleaf)            ! shade fraction of indirect light absorbed by each canopy 
     ! layer, pft, and leaf layer:-

     real(r8) ::  ed_laisun_z(nclmax,maxpft,nlevleaf)           ! amount of LAI in the sun   in each canopy layer, 
     ! pft, and leaf layer. m2/m2
     real(r8) ::  ed_laisha_z(nclmax,maxpft,nlevleaf)           ! amount of LAI in the shade in each canopy layer,
     real(r8) ::  ed_parsun_z(nclmax,maxpft,nlevleaf)           ! PAR absorbed  in the sun   in each canopy layer,
     real(r8) ::  ed_parsha_z(nclmax,maxpft,nlevleaf)           ! PAR absorbed  in the shade in each canopy layer,
     real(r8) ::  f_sun(nclmax,maxpft,nlevleaf)                 ! fraction of leaves in the sun in each canopy layer, pft, 

     ! radiation profiles for comparison against observations

     ! normalized direct photosynthetically active radiation profiles by 
     ! incident type (direct/diffuse at top of canopy),leaf,pft,leaf (unitless)
     real(r8) ::  nrmlzd_parprof_pft_dir_z(n_rad_stream_types,nclmax,maxpft,nlevleaf)  

     ! normalized diffuse photosynthetically active radiation profiles by 
     ! incident type (direct/diffuse at top of canopy),leaf,pft,leaf (unitless)
     real(r8) ::  nrmlzd_parprof_pft_dif_z(n_rad_stream_types,nclmax,maxpft,nlevleaf)  

     ! normalized direct photosynthetically active radiation profiles by 
     ! incident type (direct/diffuse at top of canopy),leaf,leaf (unitless) 
     real(r8) ::  nrmlzd_parprof_dir_z(n_rad_stream_types,nclmax,nlevleaf)         

     ! normalized diffuse photosynthetically active radiation profiles by 
     ! incident type (direct/diffuse at top of canopy),leaf,leaf (unitless) 
     real(r8) ::  nrmlzd_parprof_dif_z(n_rad_stream_types,nclmax,nlevleaf)
         
     real(r8) ::  parprof_pft_dir_z(nclmax,maxpft,nlevleaf)   ! direct-beam PAR profile through canopy, by canopy,PFT,leaf level (w/m2)
     real(r8) ::  parprof_pft_dif_z(nclmax,maxpft,nlevleaf)   ! diffuse     PAR profile through canopy, by canopy,PFT,leaf level (w/m2)
     real(r8) ::  parprof_dir_z(nclmax,nlevleaf)              ! direct-beam PAR profile through canopy, by canopy,leaf level (w/m2)
     real(r8) ::  parprof_dif_z(nclmax,nlevleaf)              ! diffuse     PAR profile through canopy, by canopy,leaf level (w/m2)

     ! and leaf layer. m2/m2
     real(r8),allocatable ::  tr_soil_dir(:)                              ! fraction of incoming direct  radiation that (cm_numSWb)
     ! is transmitted to the soil as direct
     real(r8),allocatable ::  tr_soil_dif(:)                              ! fraction of incoming diffuse radiation that 
     ! is transmitted to the soil as diffuse
     real(r8),allocatable ::  tr_soil_dir_dif(:)                          ! fraction of incoming direct  radiation that 
     ! is transmitted to the soil as diffuse
     real(r8),allocatable ::  fab(:)                                      ! fraction of incoming total   radiation that is absorbed by the canopy
     real(r8),allocatable ::  fabd(:)                                     ! fraction of incoming direct  radiation that is absorbed by the canopy
     real(r8),allocatable ::  fabi(:)                                     ! fraction of incoming diffuse radiation that is absorbed by the canopy
     real(r8),allocatable ::  sabs_dir(:)                                 ! fraction of incoming direct  radiation that is absorbed by the canopy
     real(r8),allocatable ::  sabs_dif(:)                                 ! fraction of incoming diffuse radiation that is absorbed by the canopy


     ! PHOTOSYNTHESIS       

     real(r8) ::  psn_z(nclmax,maxpft,nlevleaf)               ! carbon assimilation in each canopy layer, pft, and leaf layer. umolC/m2/s

     ! ROOTS
     real(r8) ::  btran_ft(maxpft)                ! btran calculated seperately for each PFT:-
     real(r8) ::  bstress_sal_ft(maxpft)          ! bstress from salinity calculated seperately for each PFT:-   


     ! These two variables are only used for external seed rain currently.
     real(r8) :: nitr_repro_stoich(maxpft)        ! The NC ratio of a new recruit in this patch
     real(r8) :: phos_repro_stoich(maxpft)        ! The PC ratio of a new recruit in this patch

     
     ! DISTURBANCE 
     real(r8) ::  disturbance_rates(n_dist_types)                  ! disturbance rate from 1) mortality 
                                                                   !                       2) fire: fraction/day 
                                                                   !                       3) logging mortatliy
     real(r8) ::  fract_ldist_not_harvested                        ! fraction of logged area that is canopy trees that weren't harvested


     ! Litter and Coarse Woody Debris

     type(litter_type), pointer :: litter(:)  ! Litter (leaf,fnrt,CWD and seeds) for different elements

     real(r8),allocatable :: fragmentation_scaler(:)            ! Scale rate of litter fragmentation based on soil layer. 0 to 1.

     !FUEL CHARECTERISTICS
     real(r8) ::  sum_fuel                                         ! total ground fuel related to ros (omits 1000hr fuels): KgC/m2
     real(r8) ::  fuel_frac(nfsc)                                  ! fraction of each litter class in the ros_fuel:-.  
     real(r8) ::  livegrass                                        ! total aboveground grass biomass in patch.  KgC/m2
     real(r8) ::  fuel_bulkd                                       ! average fuel bulk density of the ground fuel. kgBiomass/m3
                                                                   ! (incl. live grasses. omits 1000hr fuels). KgC/m3
     real(r8) ::  fuel_sav                                         ! average surface area to volume ratio of the ground fuel. cm-1
                                                                   ! (incl. live grasses. omits 1000hr fuels).
     real(r8) ::  fuel_mef                                         ! average moisture of extinction factor 
                                                                   ! of the ground fuel (incl. live grasses. omits 1000hr fuels).
     real(r8) ::  fuel_eff_moist                                   ! effective avearage fuel moisture content of the ground fuel 
                                                                   ! (incl. live grasses. omits 1000hr fuels)
     real(r8) ::  litter_moisture(nfsc)

     ! FIRE SPREAD
     real(r8) ::  ros_front                                        ! rate of forward  spread of fire: m/min
     real(r8) ::  ros_back                                         ! rate of backward spread of fire: m/min
     real(r8) ::  effect_wspeed                                    ! windspeed modified by fraction of relative grass and tree cover: m/min
     real(r8) ::  tau_l                                            ! Duration of lethal heating: mins
     real(r8) ::  fi                                               ! average fire intensity of flaming front:  kj/m/s or kw/m
     integer  ::  fire                                             ! Is there a fire? 1=yes 0=no
     real(r8) ::  fd                                               ! fire duration: mins

     ! FIRE EFFECTS     
     real(r8) ::  scorch_ht(maxpft)                                ! scorch height: m 
     real(r8) ::  frac_burnt                                       ! fraction burnt: frac patch/day  
     real(r8) ::  tfc_ros                                          ! total intensity-relevant fuel consumed - no trunks.  KgC/m2 of burned ground/day
     real(r8) ::  burnt_frac_litter(nfsc)                          ! fraction of each litter pool burned, conditional on it being burned


     ! PLANT HYDRAULICS   (not currently used in hydraulics RGK 03-2018)  
     ! type(ed_patch_hydr_type) , pointer :: pa_hydr              ! All patch hydraulics data, see FatesHydraulicsMemMod.F90


  end type ed_patch_type

  
  !************************************
  !** Resources management type      **
  ! YX
  !************************************
  type, public :: ed_resources_management_type
    
     real(r8) ::  trunk_product_site                       ! Actual  trunk product at site level KgC/site
     real(r8) ::  harvest_debt                             ! the amount of kgC per site that did not successfully harvested 
     real(r8) ::  harvest_debt_sec                         ! the amount of kgC per site from secondary patches that did
                                                           ! not successfully harvested

     !debug variables
     real(r8) ::  delta_litter_stock                       ! kgC/site = kgC/ha
     real(r8) ::  delta_biomass_stock                      ! kgC/site
     real(r8) ::  delta_individual                         ! 
  
  end type ed_resources_management_type

  ! =====================================================================================

  type, public :: site_fluxdiags_type

     ! ----------------------------------------------------------------------------------
     ! Diagnostics for fluxes into the litter pool from plants
     ! these fluxes are the total from 
     ! (1) turnover from living plants
     ! (2) mass transfer from non-disturbance inducing mortality events
     ! (3) mass transfer from disturbance inducing mortality events
     ! [kg / ha / day]
     ! ---------------------------------------------------------------------------------

     real(r8) :: cwd_ag_input(1:ncwd)               
     real(r8) :: cwd_bg_input(1:ncwd)               
     real(r8),allocatable :: leaf_litter_input(:)
     real(r8),allocatable :: root_litter_input(:)
     
   contains

     procedure :: ZeroFluxDiags
     
  end type site_fluxdiags_type

  ! ====================================================================================

  type, public ::  site_massbal_type

     ! ----------------------------------------------------------------------------------
     ! This type is used for accounting purposes to ensure that we are not
     ! loosing or creating mass. This type is supposed to be allocated for each element 
     ! we simulate (e.g. carbon12_element, etc)
     ! Note that the unit of "site", is nominally equivalent to 1 hectare
     !
     ! This set of mass checks are for INCREMENTAL checks during the dynamics step.
     ! ----------------------------------------------------------------------------------
     
     real(r8) :: old_stock    ! remember biomass stock from last time  [Kg/site]
     real(r8) :: err_fates    ! Total mass balance error for FATES processes     [kg/site]


     ! ----------------------------------------------------------------------------------
     ! Group 3: Components of the total site level mass fluxes
     ! ----------------------------------------------------------------------------------

     real(r8) :: gpp_acc          ! Accumulated gross primary productivity [kg/site/day]
     real(r8) :: aresp_acc        ! Accumulated autotrophic respiration [kg/site/day]

     real(r8) :: net_root_uptake  ! Net uptake of carbon or nutrients through the roots [kg/site/day]
                                  ! could include exudation, and for N this also includes symbiotic
                                  ! fixation

     real(r8) :: seed_in          ! Total mass of external seed rain into fates site [kg/site/day]
                                  ! This is from external grid-cells or from user parameterization
                                  ! (user param seed rain, or dispersal model)
     real(r8) :: seed_out         ! Total mass of seeds exported outside of fates site [kg/site/day]
                                  ! (this is not used currently, placeholder, rgk feb-2019)

     real(r8) :: frag_out         ! Litter and coarse woody debris fragmentation flux [kg/site/day]

     real(r8) :: wood_product          ! Total mass exported as wood product [kg/site/day]
     real(r8) :: burn_flux_to_atm      ! Total mass burned and exported to the atmosphere [kg/site/day]

     real(r8) :: flux_generic_in       ! Used for prescribed or artificial input fluxes
                                       ! and initialization [kg/site/day]
     real(r8) :: flux_generic_out      ! Used for prescribed or artificial output fluxes
                                       ! for instance when prescribed physiology is on
     real(r8) :: patch_resize_err      ! This is the amount of mass gained (or loss when negative)
                                       ! due to re-sizing patches when area math starts to lose
                                       ! precision

   contains

     procedure :: ZeroMassBalState
     procedure :: ZeroMassBalFlux
     
  end type site_massbal_type
  

  !************************************
  !** Site type structure           **
  !************************************

  type, public :: ed_site_type
     
     ! POINTERS  
     type (ed_patch_type), pointer :: oldest_patch => null()   ! pointer to oldest patch at the site  
     type (ed_patch_type), pointer :: youngest_patch => null() ! pointer to yngest patch at the site
     
     ! Resource management
     type (ed_resources_management_type) :: resources_management ! resources_management at the site 

     ! If this simulation uses shared memory then the sites need to know what machine
     ! index they are on. This index is (currently) only used to identify the sites
     ! position in history output fields
     !integer :: clump_id 

     ! Global index of this site in the history output file
     integer :: h_gid
     
     ! INDICES 
     real(r8) ::  lat                                          ! latitude:  degrees 
     real(r8) ::  lon                                          ! longitude: degrees 

     ! Fixed Biogeography mode inputs
     real(r8), allocatable :: area_PFT(:)                      ! Area allocated to individual PFTs    
     integer, allocatable  :: use_this_pft(:)                  ! Is area_PFT > 0 ? (1=yes, 0=no)

     ! Total area of patches in each age bin [m2]
     real(r8), allocatable :: area_by_age(:)

     ! Nutrient relevant 
     real(r8), allocatable :: rec_l2fr(:,:) ! A running mean of the l2fr's for the newly
                                            ! recruited, pft x canopy_layer
     real(r8) :: ema_npp                    ! An exponential moving average of NPP [gC/m2/year]
                                            ! The lengthscale is hard-coded "ema_npp_tcale"
                                            ! in FatesSoilBGCFluxMod. Used solely to inform bc_out%ema_npp
                                            ! which is used for fixation

     
     
     ! SP mode target PFT level variables
     real(r8), allocatable :: sp_tlai(:)                      ! target TLAI per FATES pft
     real(r8), allocatable :: sp_tsai(:)                      ! target TSAI per FATES pft
     real(r8), allocatable :: sp_htop(:)                      ! target HTOP per FATES pft
     
     ! Mass Balance (allocation for each element)

     type(site_massbal_type), pointer :: mass_balance(:)

     ! Flux diagnostics (allocation for each element)

     type(site_fluxdiags_type), pointer :: flux_diags(:)

     ! PHENOLOGY 
     real(r8) ::  grow_deg_days                                ! Phenology growing degree days
     real(r8) ::  snow_depth                                   ! site-level snow depth (used for ELAI/TLAI calcs)

     integer  ::  cstatus                                      ! are leaves in this pixel on or off for cold decid
                                                               ! 0 = this site has not experienced a cold period over at least
                                                               !     400 days, leaves are dropped and flagged as non-cold region
                                                               ! 1 = this site is in a cold-state where leaves should have fallen
                                                               ! 2 = this site is in a warm-state where leaves are allowed to flush
     integer  ::  dstatus(maxpft)                              ! are leaves in this pixel on or off for drought decid
                                                               ! 0 = leaves off due to time exceedance
                                                               ! 1 = leaves off due to moisture avail
                                                               ! 2 = leaves on due to moisture avail
                                                               ! 3 = leaves on due to time exceedance
                                                               ! 4 = leaves partially on (ED2-like phenology)
     integer  ::  nchilldays                                   ! num chilling days: (for botta gdd trheshold calculation)
     integer  ::  ncolddays                                    ! num cold days: (must exceed threshold to drop leaves)
     real(r8) ::  vegtemp_memory(num_vegtemp_mem)              ! record of last 10 days temperature for senescence model. deg C
     integer  ::  cleafondate                                  ! model date (day integer) of leaf on (cold):-
     integer  ::  cleafoffdate                                 ! model date (day integer) of leaf off (cold):-
     integer  ::  cndaysleafon                                 ! number of days since leaf on period started (cold)
     integer  ::  cndaysleafoff                                ! number of days since leaf off period started (cold)
     integer  ::  dleafondate(maxpft)                          ! model date (day integer) of leaf on drought:-
     integer  ::  dleafoffdate(maxpft)                         ! model date (day integer) of leaf off drought:-
     integer  ::  dndaysleafon(maxpft)                         ! number of days since leaf on period started (drought)
     integer  ::  dndaysleafoff(maxpft)                        ! number of days since leaf off period started (drought)
     real(r8) ::  elong_factor(maxpft)                         ! Elongation factor (ED2-like phenology). This is zero when leaves are
                                                               ! completely off, and one when they are completely flushed.
     integer  ::  phen_model_date                              ! current model date (day integer)
                                                               ! this date stays continuous when
                                                               ! in runs that are restarted, regardless of
                                                               ! the conditions of restart

<<<<<<< HEAD
     real(r8) ::  liqvol_memory(numWaterMem,maxpft)            ! last 10 days of soil liquid water volume (drought phenology)
     real(r8) ::  smp_memory(numWaterMem,maxpft)               ! last 10 days of soil matric potential (drought phenology)
=======
     real(r8) ::  water_memory(numWaterMem)                             ! last 10 days of soil moisture memory...
>>>>>>> 1c7ec096


     ! FIRE
     real(r8) ::  wind                                         ! daily wind in m/min for Spitfire units 
     real(r8) ::  acc_ni                                       ! daily nesterov index accumulating over time.
     real(r8) ::  fdi                                          ! daily probability an ignition event will start a fire
     real(r8) ::  NF                                           ! daily ignitions in km2
     real(r8) ::  NF_successful                                ! daily ignitions in km2 that actually lead to fire

     ! PLANT HYDRAULICS
     type(ed_site_hydr_type), pointer :: si_hydr

     ! Soil Layering

     integer :: nlevsoil                      ! Number of soil layers in this site
     real(r8), allocatable :: zi_soil(:)      ! interface level below a "z" level (m)
                                              ! this contains a zero index for surface.
     real(r8), allocatable :: dz_soil(:)      ! layer thickness (m)
     real(r8), allocatable :: z_soil(:)       ! layer depth (m)
     real(r8), allocatable :: rootfrac_scr(:) ! This is just allocated scratch space to hold
                                              ! root fractions. Since root fractions may be dependent
                                              ! on cohort properties, and we do not want to store this infromation
                                              ! on each cohort, we do not keep root fractions in
                                              ! memory, and instead calculate them on demand.
                                              ! This array is allocated over the number of soil
                                              ! layers for each site, and save allocating deallocating.
                                              ! NOTE: THIS SCRATCH SPACE WOULD NOT BE THREAD-SAFE
                                              ! IF WE FORK ON PATCHES


     ! Mineralized nutrient flux from veg to the soil, via multiple mechanisms
     ! inluding symbiotic fixation, or other 

     !real(r8) :: allocatable :: minn_flux_out  ! kg/ha/day
     !real(r8) :: allocatable :: minp_flux_out  ! kg/ha/day

     
     ! DIAGNOSTICS

     ! TERMINATION, RECRUITMENT, DEMOTION, and DISTURBANCE
     
     real(r8) :: term_crownarea_canopy                 ! crownarea from termination mortality, per canopy level
     real(r8) :: term_crownarea_ustory                 ! crownarea from termination mortality, per canopy level    
 
     real(r8) :: imort_crownarea                       ! crownarea of individuals killed due to impact mortality per year. [m2 day]

     real(r8) :: fmort_crownarea_canopy                ! crownarea of canopy indivs killed due to fire per year. [m2/sec]
     real(r8) :: fmort_crownarea_ustory                ! crownarea of understory indivs killed due to fire per year [m2/sec] 

     real(r8), allocatable :: term_nindivs_canopy(:,:) ! number of canopy individuals that were in cohorts which 
                                                       ! were terminated this timestep, on size x pft
     real(r8), allocatable :: term_nindivs_ustory(:,:) ! number of understory individuals that were in cohorts which 
                                                       ! were terminated this timestep, on size x pft

     real(r8), allocatable :: term_carbonflux_canopy(:)  ! carbon flux from live to dead pools associated 
                                                         ! with termination mortality, per canopy level
     real(r8), allocatable :: term_carbonflux_ustory(:)  ! carbon flux from live to dead pools associated 
                                                         ! with termination mortality, per canopy level    
     real(r8), allocatable :: imort_carbonflux(:)        ! biomass of individuals killed due to impact mortality per year. [kgC/ha/day]
     real(r8), allocatable :: fmort_carbonflux_canopy(:) ! biomass of canopy indivs killed due to fire per year. [gC/m2/sec]
     real(r8), allocatable :: fmort_carbonflux_ustory(:) ! biomass of understory indivs killed due to fire per year [gC/m2/sec] 

     real(r8), allocatable :: term_abg_flux(:,:)          ! aboveground biomass lost due to termination mortality x size x pft
     real(r8), allocatable :: imort_abg_flux(:,:)         ! aboveground biomass lost due to impact mortality x size x pft
     real(r8), allocatable :: fmort_abg_flux(:,:)         ! aboveground biomass lost due to fire mortality x size x pft


     real(r8) :: demotion_carbonflux                     ! biomass of demoted individuals from canopy to understory [kgC/ha/day]
     real(r8) :: promotion_carbonflux                    ! biomass of promoted individuals from understory to canopy [kgC/ha/day]
     real(r8) :: recruitment_rate(1:maxpft)              ! number of individuals that were recruited into new cohorts
     real(r8), allocatable :: demotion_rate(:)           ! rate of individuals demoted from canopy to understory per FATES timestep
     real(r8), allocatable :: promotion_rate(:)          ! rate of individuals promoted from understory to canopy per FATES timestep
     real(r8), allocatable :: imort_rate(:,:)            ! rate of individuals killed due to impact mortality per year.  on size x pft array
     

     real(r8), allocatable :: fmort_rate_canopy(:,:)     ! rate of canopy individuals killed due to fire mortality per year.  
                                                         ! on size x pft array  (1:nlevsclass,1:numpft)
     real(r8), allocatable :: fmort_rate_ustory(:,:)     ! rate of understory individuals killed due to fire mortality per year.  
                                                         ! on size x pft array  (1:nlevsclass,1:numpft)
    
     real(r8), allocatable :: fmort_rate_cambial(:,:)    ! rate of individuals killed due to fire mortality 
                                                         ! from cambial damage per year.  on size x pft array
     real(r8), allocatable :: fmort_rate_crown(:,:)      ! rate of individuals killed due to fire mortality 
                                                         ! from crown damage per year.  on size x pft array

     real(r8), allocatable :: imort_rate_damage(:,:,:)     ! number of individuals per damage class that die from impact mortality
     real(r8), allocatable :: term_nindivs_canopy_damage(:,:,:) ! number of individuals per damage class that die from termination mortality - canopy
     real(r8), allocatable :: term_nindivs_ustory_damage(:,:,:) ! number of individuals per damage class that die from termination mortality - canopy
     real(r8), allocatable :: fmort_rate_canopy_damage(:,:,:) ! number of individuals per damage class that die from fire - canopy
     real(r8), allocatable :: fmort_rate_ustory_damage(:,:,:) ! number of individuals per damage class that die from fire - ustory
     real(r8), allocatable :: fmort_cflux_canopy_damage(:,:) ! cflux per damage class that die from fire - canopy
     real(r8), allocatable :: fmort_cflux_ustory_damage(:,:) ! cflux per damage class that die from fire - ustory
     real(r8), allocatable :: imort_cflux_damage(:,:)         ! carbon flux from impact mortality by damage class
     real(r8), allocatable :: term_cflux_canopy_damage(:,:)          ! carbon flux from termination mortality by damage class
     real(r8), allocatable :: term_cflux_ustory_damage(:,:)          ! carbon flux from termination mortality by damage class

     real(r8), allocatable :: growthflux_fusion(:,:)     ! rate of individuals moving into a given size class bin
                                                         ! due to fusion in a given day. on size x pft array 


     real(r8)              :: crownarea_canopy_damage                 ! crown area of canopy that is damaged annually  
     real(r8)              :: crownarea_ustory_damage                 ! crown area of understory that is damaged annually
     
     ! Canopy Spread
     real(r8) ::  spread                                          ! dynamic canopy allometric term [unitless]

     ! site-level variables to keep track of the disturbance rates, both actual and "potential"
     real(r8) :: disturbance_rates_primary_to_primary(N_DIST_TYPES)      ! actual disturbance rates from primary patches to primary patches [m2/m2/day]
     real(r8) :: disturbance_rates_primary_to_secondary(N_DIST_TYPES)    ! actual disturbance rates from primary patches to secondary patches [m2/m2/day]
     real(r8) :: disturbance_rates_secondary_to_secondary(N_DIST_TYPES)  ! actual disturbance rates from secondary patches to secondary patches [m2/m2/day]
     real(r8) :: potential_disturbance_rates(N_DIST_TYPES)               ! "potential" disturb rates (i.e. prior to the "which is most" logic) [m2/m2/day]
     real(r8) :: primary_land_patchfusion_error                          ! error term in total area of primary patches associated with patch fusion [m2/m2/day]
     
  end type ed_site_type

  ! Make public necessary subroutines and functions
  public :: val_check_ed_vars
  public :: dump_site
  public :: dump_patch
  public :: dump_cohort
  public :: dump_cohort_hydr
  public :: CanUpperUnder  
  contains

    ! =====================================================================================

    function CanUpperUnder(ccohort) result(can_position)

      ! This simple function is used to determine if a
      ! cohort's crown position is in the upper portion (ie the canopy)
      ! or the understory.  This differentiation is only used for
      ! diagnostic purposes.  Functionally, the model uses
      ! the canopy layer position, which may have more than two layers
      ! at any given time. Utlimately, every plant that is not in the
      ! top layer (canopy), is considered understory.

      type(ed_cohort_type) :: ccohort   ! Current cohort of interest
      integer :: can_position
      
      if(ccohort%canopy_layer == 1)then
         can_position = ican_upper
      else
         can_position = ican_ustory
      end if
      
    end function CanUpperUnder
      
    ! =====================================================================================

    subroutine ZeroFluxDiags(this)
      
      class(site_fluxdiags_type) :: this
      
      this%cwd_ag_input(:)      = 0._r8
      this%cwd_bg_input(:)      = 0._r8
      this%leaf_litter_input(:) = 0._r8
      this%root_litter_input(:) = 0._r8
      
      return
    end subroutine ZeroFluxDiags

    ! =====================================================================================
    
    subroutine ZeroMassBalState(this)
      
      class(site_massbal_type) :: this
      
      this%old_stock = 0._r8
      this%err_fates = 0._r8
      
      return
    end subroutine ZeroMassBalState
    
    subroutine ZeroMassBalFlux(this)
      
      class(site_massbal_type) :: this

      this%gpp_acc           = 0._r8
      this%aresp_acc         = 0._r8
      this%net_root_uptake   = 0._r8
      this%seed_in           = 0._r8
      this%seed_out          = 0._r8
      this%frag_out          = 0._r8
      this%wood_product      = 0._r8
      this%burn_flux_to_atm  = 0._r8
      this%flux_generic_in   = 0._r8
      this%flux_generic_out  = 0._r8
      this%patch_resize_err  = 0._r8

      return
  end subroutine ZeroMassBalFlux

   
  ! =====================================================================================

  subroutine val_check_ed_vars(currentPatch,var_aliases,return_code)

     ! ----------------------------------------------------------------------------------
     ! Perform numerical checks on variables of interest.
     ! The input string is of the form:  'VAR1_NAME:VAR2_NAME:VAR3_NAME'
     ! ----------------------------------------------------------------------------------


     use FatesUtilsMod,only : check_hlm_list
     use FatesUtilsMod,only : check_var_real

     ! Arguments
     type(ed_patch_type),intent(in), target :: currentPatch
     character(len=*),intent(in)            :: var_aliases
     integer,intent(out)                    :: return_code ! return 0 for all fine
                                                           ! return 1 if a nan detected
                                                           ! return 10+ if an overflow
                                                           ! return 100% if an underflow
     ! Locals
     type(ed_cohort_type), pointer          :: currentCohort

     
     ! Check through a registry of variables to check
     
     if ( check_hlm_list(trim(var_aliases),'co_n') ) then

        currentCohort => currentPatch%shortest
        do while(associated(currentCohort))
           call check_var_real(currentCohort%n,'cohort%n',return_code)
           if(.not.(return_code.eq.0)) then
              call dump_patch(currentPatch)
              call dump_cohort(currentCohort)
              return
           end if
           currentCohort => currentCohort%taller
        end do
     end if
     
     if ( check_hlm_list(trim(var_aliases),'co_dbh') ) then

        currentCohort => currentPatch%shortest
        do while(associated(currentCohort))        
           call check_var_real(currentCohort%dbh,'cohort%dbh',return_code)
           if(.not.(return_code.eq.0)) then
              call dump_patch(currentPatch)
              call dump_cohort(currentCohort)
              return
           end if
           currentCohort => currentCohort%taller
        end do
     end if

     if ( check_hlm_list(trim(var_aliases),'pa_area') ) then

        call check_var_real(currentPatch%area,'patch%area',return_code)
        if(.not.(return_code.eq.0)) then
           call dump_patch(currentPatch)
           return
        end if
     end if
     


     return
  end subroutine val_check_ed_vars

  ! =====================================================================================

  subroutine dump_site(csite) 

     type(ed_site_type),intent(in),target :: csite


     ! EDTypes is 

     write(fates_log(),*) '----------------------------------------'
     write(fates_log(),*) ' Site Coordinates                       '
     write(fates_log(),*) '----------------------------------------'
     write(fates_log(),*) 'latitude                    = ', csite%lat
     write(fates_log(),*) 'longitude                   = ', csite%lon
     write(fates_log(),*) '----------------------------------------'
     return

  end subroutine dump_site

  ! =====================================================================================


  subroutine dump_patch(cpatch)

     type(ed_patch_type),intent(in),target :: cpatch

     ! locals
     integer :: el  ! element loop counting index

     write(fates_log(),*) '----------------------------------------'
     write(fates_log(),*) ' Dumping Patch Information              '
     write(fates_log(),*) ' (omitting arrays)                      '
     write(fates_log(),*) '----------------------------------------'
     write(fates_log(),*) 'pa%patchno            = ',cpatch%patchno
     write(fates_log(),*) 'pa%age                = ',cpatch%age
     write(fates_log(),*) 'pa%age_class          = ',cpatch%age_class
     write(fates_log(),*) 'pa%area               = ',cpatch%area
     write(fates_log(),*) 'pa%countcohorts       = ',cpatch%countcohorts
     write(fates_log(),*) 'pa%ncl_p              = ',cpatch%ncl_p
     write(fates_log(),*) 'pa%total_canopy_area  = ',cpatch%total_canopy_area
     write(fates_log(),*) 'pa%total_tree_area    = ',cpatch%total_tree_area
     write(fates_log(),*) 'pa%zstar              = ',cpatch%zstar
     write(fates_log(),*) 'pa%solar_zenith_flag  = ',cpatch%solar_zenith_flag
     write(fates_log(),*) 'pa%solar_zenith_angle = ',cpatch%solar_zenith_angle
     write(fates_log(),*) 'pa%gnd_alb_dif        = ',cpatch%gnd_alb_dif(:)
     write(fates_log(),*) 'pa%gnd_alb_dir        = ',cpatch%gnd_alb_dir(:)
     write(fates_log(),*) 'pa%c_stomata          = ',cpatch%c_stomata
     write(fates_log(),*) 'pa%c_lblayer          = ',cpatch%c_lblayer
     write(fates_log(),*) 'pa%disturbance_rates  = ',cpatch%disturbance_rates(:)
     write(fates_log(),*) 'pa%anthro_disturbance_label = ',cpatch%anthro_disturbance_label
     write(fates_log(),*) '----------------------------------------'
     do el = 1,num_elements
        write(fates_log(),*) 'element id: ',element_list(el)
        write(fates_log(),*) 'seed mass: ',sum(cpatch%litter(el)%seed)
        write(fates_log(),*) 'seed germ mass: ',sum(cpatch%litter(el)%seed_germ)
        write(fates_log(),*) 'leaf fines(pft): ',sum(cpatch%litter(el)%leaf_fines)
        write(fates_log(),*) 'root fines(pft,sl): ',sum(cpatch%litter(el)%root_fines)
        write(fates_log(),*) 'ag_cwd(c): ',sum(cpatch%litter(el)%ag_cwd)
        write(fates_log(),*) 'bg_cwd(c,sl): ',sum(cpatch%litter(el)%bg_cwd)
     end do

     return

  end subroutine dump_patch

  ! =====================================================================================
  
  subroutine dump_cohort(ccohort)


     type(ed_cohort_type),intent(in),target :: ccohort
     
     write(fates_log(),*) '----------------------------------------'
     write(fates_log(),*) ' Dumping Cohort Information             '
     write(fates_log(),*) '----------------------------------------'
     write(fates_log(),*) 'co%pft                    = ', ccohort%pft
     write(fates_log(),*) 'co%n                      = ', ccohort%n                         
     write(fates_log(),*) 'co%dbh                    = ', ccohort%dbh                                        
     write(fates_log(),*) 'co%hite                   = ', ccohort%hite
     write(fates_log(),*) 'co%crowndamage            = ', ccohort%crowndamage
     write(fates_log(),*) 'co%coage                  = ', ccohort%coage
     write(fates_log(),*) 'co%l2fr                   = ', ccohort%l2fr
     write(fates_log(),*) 'leaf carbon               = ', ccohort%prt%GetState(leaf_organ,carbon12_element) 
     write(fates_log(),*) 'fineroot carbon           = ', ccohort%prt%GetState(fnrt_organ,carbon12_element) 
     write(fates_log(),*) 'sapwood carbon            = ', ccohort%prt%GetState(sapw_organ,carbon12_element) 
     write(fates_log(),*) 'structural (dead) carbon  = ', ccohort%prt%GetState(struct_organ,carbon12_element) 
     write(fates_log(),*) 'storage carbon            = ', ccohort%prt%GetState(store_organ,carbon12_element) 
     write(fates_log(),*) 'reproductive carbon       = ', ccohort%prt%GetState(repro_organ,carbon12_element) 
     write(fates_log(),*) 'co%g_sb_laweight          = ', ccohort%g_sb_laweight
     write(fates_log(),*) 'co%leaf_cost              = ', ccohort%leaf_cost
     write(fates_log(),*) 'co%canopy_layer           = ', ccohort%canopy_layer
     write(fates_log(),*) 'co%canopy_layer_yesterday = ', ccohort%canopy_layer_yesterday
     write(fates_log(),*) 'co%nv                     = ', ccohort%nv
     write(fates_log(),*) 'co%status_coh             = ', ccohort%status_coh
     write(fates_log(),*) 'co%efleaf_coh             = ', ccohort%efleaf_coh
     write(fates_log(),*) 'co%effnrt_coh             = ', ccohort%effnrt_coh
     write(fates_log(),*) 'co%efstem_coh             = ', ccohort%efstem_coh
     write(fates_log(),*) 'co%canopy_trim            = ', ccohort%canopy_trim
     write(fates_log(),*) 'co%excl_weight            = ', ccohort%excl_weight               
     write(fates_log(),*) 'co%prom_weight            = ', ccohort%prom_weight               
     write(fates_log(),*) 'co%size_class             = ', ccohort%size_class
     write(fates_log(),*) 'co%size_by_pft_class      = ', ccohort%size_by_pft_class
     write(fates_log(),*) 'co%coage_class            = ', ccohort%coage_class
     write(fates_log(),*) 'co%coage_by_pft_class     = ', ccohort%coage_by_pft_class
     write(fates_log(),*) 'co%gpp_acc_hold           = ', ccohort%gpp_acc_hold
     write(fates_log(),*) 'co%gpp_acc                = ', ccohort%gpp_acc
     write(fates_log(),*) 'co%gpp_tstep              = ', ccohort%gpp_tstep
     write(fates_log(),*) 'co%npp_acc_hold           = ', ccohort%npp_acc_hold
     write(fates_log(),*) 'co%npp_tstep              = ', ccohort%npp_tstep
     write(fates_log(),*) 'co%npp_acc                = ', ccohort%npp_acc
     write(fates_log(),*) 'co%resp_tstep             = ', ccohort%resp_tstep
     write(fates_log(),*) 'co%resp_acc               = ', ccohort%resp_acc
     write(fates_log(),*) 'co%resp_acc_hold          = ', ccohort%resp_acc_hold
     write(fates_log(),*) 'co%rdark                  = ', ccohort%rdark
     write(fates_log(),*) 'co%resp_m                 = ', ccohort%resp_m
     write(fates_log(),*) 'co%resp_g_tstep           = ', ccohort%resp_g_tstep
     write(fates_log(),*) 'co%livestem_mr            = ', ccohort%livestem_mr
     write(fates_log(),*) 'co%livecroot_mr           = ', ccohort%livecroot_mr
     write(fates_log(),*) 'co%froot_mr               = ', ccohort%froot_mr
     write(fates_log(),*) 'co%dgmort                 = ', ccohort%dgmort
     write(fates_log(),*) 'co%treelai                = ', ccohort%treelai
     write(fates_log(),*) 'co%treesai                = ', ccohort%treesai
     write(fates_log(),*) 'co%c_area                 = ', ccohort%c_area
     write(fates_log(),*) 'co%cmort                  = ', ccohort%cmort
     write(fates_log(),*) 'co%bmort                  = ', ccohort%bmort
     write(fates_log(),*) 'co%smort                  = ', ccohort%smort
     write(fates_log(),*) 'co%asmort                 = ', ccohort%asmort
     write(fates_log(),*) 'co%dgmort                 = ', ccohort%dgmort
     write(fates_log(),*) 'co%hmort                  = ', ccohort%hmort
     write(fates_log(),*) 'co%frmort                 = ', ccohort%frmort
     write(fates_log(),*) 'co%asmort                 = ', ccohort%asmort
     write(fates_log(),*) 'co%lmort_direct           = ', ccohort%lmort_direct
     write(fates_log(),*) 'co%lmort_collateral       = ', ccohort%lmort_collateral
     write(fates_log(),*) 'co%lmort_infra            = ', ccohort%lmort_infra
     write(fates_log(),*) 'co%isnew                  = ', ccohort%isnew
     write(fates_log(),*) 'co%dndt                   = ', ccohort%dndt
     write(fates_log(),*) 'co%dhdt                   = ', ccohort%dhdt
     write(fates_log(),*) 'co%ddbhdt                 = ', ccohort%ddbhdt
     write(fates_log(),*) 'co%dbdeaddt               = ', ccohort%dbdeaddt
     write(fates_log(),*) 'co%fraction_crown_burned  = ', ccohort%fraction_crown_burned
     write(fates_log(),*) 'co%fire_mort              = ', ccohort%fire_mort
     write(fates_log(),*) 'co%crownfire_mort         = ', ccohort%crownfire_mort
     write(fates_log(),*) 'co%cambial_mort           = ', ccohort%cambial_mort
     write(fates_log(),*) 'co%size_class             = ', ccohort%size_class
     write(fates_log(),*) 'co%size_by_pft_class      = ', ccohort%size_by_pft_class

     if (associated(ccohort%co_hydr) ) then
        call dump_cohort_hydr(ccohort)
     endif 
     write(fates_log(),*) '----------------------------------------'
     return
  end subroutine dump_cohort

  ! =====================================================================================
  
  subroutine dump_cohort_hydr(ccohort)


     type(ed_cohort_type),intent(in),target :: ccohort
     type(ed_cohort_hydr_type), pointer :: ccohort_hydr
     ccohort_hydr => ccohort%co_hydr
     
     write(fates_log(),*) '--------------------------------------------'
     write(fates_log(),*) ' Dumping Cohort Plant Hydraulic Information '
     write(fates_log(),*) 'ccohort_hydr%th_aroot(:) = ', ccohort_hydr%th_aroot(:)
     write(fates_log(),*) 'ccohort_hydr%v_aroot_layer_init(:) = ', ccohort_hydr%v_aroot_layer_init(:)
     write(fates_log(),*) 'ccohort_hydr%v_aroot_layer(:) = ', ccohort_hydr%v_aroot_layer(:)
     write(fates_log(),*) '--------------------------------------------'
     return
  end subroutine dump_cohort_hydr

end module EDTypesMod<|MERGE_RESOLUTION|>--- conflicted
+++ resolved
@@ -820,12 +820,8 @@
                                                                ! in runs that are restarted, regardless of
                                                                ! the conditions of restart
 
-<<<<<<< HEAD
      real(r8) ::  liqvol_memory(numWaterMem,maxpft)            ! last 10 days of soil liquid water volume (drought phenology)
      real(r8) ::  smp_memory(numWaterMem,maxpft)               ! last 10 days of soil matric potential (drought phenology)
-=======
-     real(r8) ::  water_memory(numWaterMem)                             ! last 10 days of soil moisture memory...
->>>>>>> 1c7ec096
 
 
      ! FIRE
