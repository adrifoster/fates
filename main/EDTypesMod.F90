--- conflicted
+++ resolved
@@ -5,14 +5,10 @@
   use shr_infnan_mod,        only : nan => shr_infnan_nan, assignment(=)
   use FatesHydraulicsMemMod, only : ed_cohort_hydr_type
   use FatesHydraulicsMemMod, only : ed_site_hydr_type
-<<<<<<< HEAD
-  !use FatesInterfaceMod,     only : hlm_use_planthydro
-=======
   use PRTGenericMod,         only : prt_vartypes
   use PRTGenericMod,         only : leaf_organ, fnrt_organ, sapw_organ
   use PRTGenericMod,         only : repro_organ, store_organ, struct_organ
   use PRTGenericMod,         only : all_carbon_elements
->>>>>>> 82594ee4
 
   implicit none
   save
