module EDTypesMod

  use FatesConstantsMod,     only : r8 => fates_r8
  use FatesConstantsMod,     only : ifalse
  use FatesConstantsMod,     only : itrue
  use FatesGlobals,          only : fates_log
  use shr_infnan_mod,        only : nan => shr_infnan_nan, assignment(=)
  use FatesHydraulicsMemMod, only : ed_cohort_hydr_type
  use FatesHydraulicsMemMod, only : ed_site_hydr_type
  use PRTGenericMod,         only : prt_vartypes
  use PRTGenericMod,         only : leaf_organ, fnrt_organ, sapw_organ
  use PRTGenericMod,         only : repro_organ, store_organ, struct_organ
  use PRTGenericMod,         only : all_carbon_elements
  use FatesConstantsMod,     only : n_anthro_disturbance_categories

  implicit none
  save

  integer, parameter :: maxPatchesPerSite  = 14   ! maximum number of patches to live on a site
  integer, parameter :: maxPatchesPerSite_by_disttype(n_anthro_disturbance_categories)  = &
                                                     (/ 10, 4 /)  !!! MUST SUM TO maxPatchesPerSite !!!
  integer, parameter :: maxCohortsPerPatch = 100  ! maximum number of cohorts per patch
  
  integer, parameter :: nclmax = 2                ! Maximum number of canopy layers
  integer, parameter :: ican_upper = 1            ! Nominal index for the upper canopy
  integer, parameter :: ican_ustory = 2           ! Nominal index for diagnostics that refer
                                                  ! to understory layers (all layers that
                                                  ! are not the top canopy layer)

  integer, parameter :: nlevleaf = 30             ! number of leaf layers in canopy layer
  integer, parameter :: maxpft = 15               ! maximum number of PFTs allowed
                                                  ! the parameter file may determine that fewer
                                                  ! are used, but this helps allocate scratch
                                                  ! space and output arrays.
                                                  
  integer, parameter :: max_nleafage = 4          ! This is the maximum number of leaf age pools, 
                                                  ! used for allocating scratch space

  ! -------------------------------------------------------------------------------------
  ! Radiation parameters
  ! These should be part of the radiation module, but since we only have one option
  ! this is ok for now. (RGK 04-2018)
  ! -------------------------------------------------------------------------------------


  integer, parameter :: n_rad_stream_types = 2    ! The number of radiation streams used (direct/diffuse)
 
  integer, parameter :: idirect   = 1           ! This is the array index for direct radiation
  integer, parameter :: idiffuse  = 2           ! This is the array index for diffuse radiation


  ! TODO: we use this cp_maxSWb only because we have a static array q(size=2) of
  ! land-ice abledo for vis and nir.  This should be a parameter, which would
  ! get us on track to start using multi-spectral or hyper-spectral (RGK 02-2017)

  integer, parameter :: maxSWb = 2      ! maximum number of broad-bands in the
                                        ! shortwave spectrum cp_numSWb <= cp_maxSWb
                                        ! this is just for scratch-array purposes
                                        ! if cp_numSWb is larger than this value
                                        ! simply bump this number up as needed

  integer, parameter :: ivis = 1        ! This is the array index for short-wave
                                        ! radiation in the visible spectrum, as expected
                                        ! in boundary condition files and parameter
                                        ! files.  This will be compared with 
                                        ! the HLM's expectation in FatesInterfaceMod
  integer, parameter :: inir = 2        ! This is the array index for short-wave
                                        ! radiation in the near-infrared spectrum, as expected
                                        ! in boundary condition files and parameter
                                        ! files.  This will be compared with 
                                        ! the HLM's expectation in FatesInterfaceMod

  integer, parameter :: ipar = ivis     ! The photosynthetically active band
                                        ! can be approximated to be equal to the visible band


  integer, parameter :: leaves_on  = 2  ! Flag specifying that a deciduous plant has leaves
                                        ! and should be allocating to them as well

  integer, parameter :: leaves_off = 1  ! Flag specifying that a deciduous plant has dropped
                                        ! its leaves and should not be trying to allocate
                                        ! towards any growth.

  ! Flag to turn on/off salinity effects on the effective "btran"
  ! btran stress function.

  logical, parameter :: do_fates_salinity = .false.


  ! This is the community level amount of spread expected in nearly-bare-ground
  ! and inventory starting modes.
  ! These are used to initialize only. These values will scale between
  ! the PFT defined maximum and minimum crown area scaing parameters.
  !
  ! A value of 1 indicates that
  ! plants should have crown areas at maximum spread for their size and PFT.
  ! A value of 0 means that they have the least amount of spread for their
  ! size and PFT.
  
  real(r8), parameter :: init_spread_near_bare_ground = 1.0_r8
  real(r8), parameter :: init_spread_inventory        = 0.0_r8


  ! MODEL PARAMETERS
  real(r8), parameter :: AREA                 = 10000.0_r8 ! Notional area of simulated forest m2
  real(r8), parameter :: AREA_INV             = 1.0e-4_r8  ! Inverse of the notion area (faster math)

  integer, parameter :: numWaterMem           = 10         ! watermemory saved as site level var

  ! BIOLOGY/BIOGEOCHEMISTRY        
<<<<<<< HEAD
  integer , parameter :: external_recruitment = 0          ! external recruitment flag 1=yes  
  integer , parameter :: num_vegtemp_mem      = 10         ! Window of time over which we track temp for cold sensecence (days)
=======
  integer , parameter :: SENES                = 10         ! Window of time over which we track temp for cold sensecence (days)
>>>>>>> 82498d5c
  real(r8), parameter :: dinc_ed              = 1.0_r8     ! size of VAI bins (LAI+SAI)  [CHANGE THIS NAME WITH NEXT INTERFACE
                                                           ! UPDATE]
  integer , parameter :: N_DIST_TYPES         = 3          ! Disturbance Modes 1) tree-fall, 2) fire, 3) logging
  integer , parameter :: dtype_ifall          = 1          ! index for naturally occuring tree-fall generated event
  integer , parameter :: dtype_ifire          = 2          ! index for fire generated disturbance event
  integer , parameter :: dtype_ilog           = 3          ! index for logging generated disturbance event

  ! SPITFIRE     
  integer,  parameter :: NCWD                 = 4          ! number of coarse woody debris pools (twig,s branch,l branch, trunk)
  integer , parameter :: NFSC                 = NCWD+2     ! number fuel size classes  (4 cwd size classes, leaf litter, and grass)
  integer,  parameter :: lg_sf                = 6          ! array index of live grass pool for spitfire
  integer,  parameter :: dl_sf                = 1          ! array index of dead leaf pool for spitfire (dead grass and dead leaves)
  integer,  parameter :: tw_sf                = 2          ! array index of twig pool for spitfire
  integer,  parameter :: tr_sf                = 5          ! array index of dead trunk pool for spitfire
  integer,  parameter :: lb_sf                = 4          ! array index of large branch pool for spitfire 
  real(r8), parameter :: fire_threshold       = 50.0_r8    ! threshold for fires that spread or go out. KWm-2 (Pyne 1986)

  ! PATCH FUSION 
  real(r8), parameter :: force_patchfuse_min_biomass = 0.005_r8   ! min biomass (kg / m2 patch area) below which to force-fuse patches
  integer , parameter :: N_DBH_BINS           = 6          ! no. of dbh bins used when comparing patches
  real(r8), parameter :: patchfusion_dbhbin_loweredges(N_DBH_BINS) = &
       (/0._r8, 5._r8, 20._r8, 50._r8, 100._r8, 150._r8/)  ! array of bin lower edges for comparing patches
  real(r8), parameter :: patch_fusion_tolerance_relaxation_increment = 1.1_r8 ! amount by which to increment patch fusion threshold
  real(r8), parameter :: max_age_of_second_oldest_patch = 200._r8 ! age in years above which to combine all patches

  ! COHORT FUSION
  real(r8), parameter :: HITEMAX              = 30.0_r8    ! max dbh value used in hgt profile comparison 
  integer , parameter :: N_HITE_BINS          = 60         ! no. of hite bins used to distribute LAI

  ! COHORT TERMINATION

  real(r8), parameter :: min_npm2       = 1.0E-7_r8               ! minimum cohort number density per m2 before termination
  real(r8), parameter :: min_patch_area = 0.01_r8                 ! smallest allowable patch area before termination
  real(r8), parameter :: min_patch_area_forced = 0.0001_r8        ! patch termination will not fuse the youngest patch
                                                                  ! if the area is less than min_patch_area.
                                                                  ! however, it is allowed to fuse the youngest patch
                                                                  ! if the fusion area is less than min_patch_area_forced

  real(r8), parameter :: min_nppatch    = min_npm2*min_patch_area ! minimum number of cohorts per patch (min_npm2*min_patch_area)
  real(r8), parameter :: min_n_safemath = 1.0E-12_r8              ! in some cases, we want to immediately remove super small
                                                                  ! number densities of cohorts to prevent FPEs

  character*4 yearchar                    

  ! special mode to cause PFTs to create seed mass of all currently-existing PFTs
  logical, parameter :: homogenize_seed_pfts  = .false.

  
  ! Leaf age class initialization schemes
  integer, parameter :: nan_leaf_aclass = 0     ! initialize leaf age classes as undefined
                                                ! (used when copying)
  integer, parameter :: equal_leaf_aclass = 1   ! initialize leaf age classes equal
                                                ! (used for inventory initialization)
  integer, parameter :: first_leaf_aclass = 2   ! initialize leaf age classes as all in
                                                ! youngest class (used for recruitment)


 !************************************
  !** COHORT type structure          **
  !************************************
  type ed_cohort_type

     ! POINTERS
     type (ed_cohort_type) , pointer :: taller   => null()       ! pointer to next tallest cohort     
     type (ed_cohort_type) , pointer :: shorter  => null()       ! pointer to next shorter cohort     
     type (ed_patch_type)  , pointer :: patchptr => null()       ! pointer to patch that cohort is in


     
     ! Multi-species, multi-organ Plant Reactive Transport (PRT)
     ! Contains carbon and nutrient state variables for various plant organs

     class(prt_vartypes), pointer :: prt

     ! VEGETATION STRUCTURE
     integer  ::  pft                                    ! pft number
     real(r8) ::  n                                      ! number of individuals in cohort per 'area' (10000m2 default)
     real(r8) ::  dbh                                    ! dbh: cm
     real(r8) ::  hite                                   ! height: meters
     integer  ::  indexnumber                            ! unique number for each cohort. (within clump?)
     real(r8) ::  laimemory                              ! target leaf biomass- set from previous year: kGC per indiv
     integer  ::  canopy_layer                           ! canopy status of cohort (1 = canopy, 2 = understorey, etc.)
     real(r8) ::  canopy_layer_yesterday                 ! recent canopy status of cohort
                                                         ! (1 = canopy, 2 = understorey, etc.)  
                                                         ! real to be conservative during fusion
     real(r8) ::  lai                                    ! leaf area index of cohort: m2 leaf area of entire cohort per m2 of canopy area of a patch
     real(r8) ::  sai                                    ! stem area index of cohort: m2 leaf area of entire cohort per m2 of canopy area of a patch
     real(r8) ::  g_sb_laweight                          ! Total conductance (stomata+boundary layer) of the cohort, weighted by its leaf area [m/s]*[m2]
     real(r8) ::  canopy_trim                            ! What is the fraction of the maximum leaf biomass that we are targeting? :-
     real(r8) ::  leaf_cost                              ! How much does it cost to maintain leaves: kgC/m2/year-1
     real(r8) ::  excl_weight                            ! How much of this cohort is demoted each year, as a proportion of all cohorts:-
     real(r8) ::  prom_weight                            ! How much of this cohort is promoted each year, as a proportion of all cohorts:-
     integer  ::  nv                                     ! Number of leaf layers: -
     integer  ::  status_coh                             ! growth status of plant  (2 = leaves on , 1 = leaves off)
     real(r8) ::  c_area                                 ! areal extent of canopy (m2)
     real(r8) ::  treelai                                ! lai of an individual within cohort leaf area (m2) / crown area (m2)
     real(r8) ::  treesai                                ! stem area index of an indiv. within cohort: stem area (m2) / crown area (m2)
     logical  ::  isnew                                  ! flag to signify a new cohort, new cohorts have not experienced
                                                         ! npp or mortality and should therefore not be fused or averaged
     integer  ::  size_class                             ! An index that indicates which diameter size bin the cohort currently resides in
                                                         ! this is used for history output. We maintain this in the main cohort memory
                                                         ! because we don't want to continually re-calculate the cohort's position when
                                                         ! performing size diagnostics at high-frequency calls
     integer  ::  size_by_pft_class                      ! An index that indicates the cohorts position of the joint size-class x functional
                                                         ! type classification. We also maintain this in the main cohort memory
                                                         ! because we don't want to continually re-calculate the cohort's position when
                                                         ! performing size diagnostics at high-frequency calls
     integer ::  size_class_lasttimestep                 ! size class of the cohort at the end of the previous timestep (used for calculating growth flux)


     ! CARBON FLUXES 
     
     ! ----------------------------------------------------------------------------------
     ! NPP, GPP and RESP: Instantaneous, accumulated and accumulated-hold types.*
     ! 
     ! _tstep:    The instantaneous estimate that is calculated at each rapid plant biophysics
     !            time-step (ie photosynthesis, sub-hourly). (kgC/indiv/timestep)
     ! _acc:      The accumulation of the _tstep variable from the beginning to ending of
     !            the dynamics time-scale.  This variable is zero'd during initialization and
     !            after the dynamics call-sequence is completed.  (kgC/indiv/day)
     ! _acc_hold: While _acc is zero'd after the dynamics call sequence and then integrated, 
     !            _acc_hold "holds" the integrated value until the next time dynamics is 
     !            called. This is necessary for restarts. This variable also has units
     !            converted to a useful rate (kgC/indiv/yr)
     ! ----------------------------------------------------------------------------------

     real(r8) ::  gpp_tstep          ! Gross Primary Production (see above *)
     real(r8) ::  gpp_acc
     real(r8) ::  gpp_acc_hold

     real(r8) ::  npp_tstep          ! Net Primary Production (see above *)
     real(r8) ::  npp_acc
     real(r8) ::  npp_acc_hold

     real(r8) ::  resp_tstep         ! Autotrophic respiration (see above *)
     real(r8) ::  resp_acc
     real(r8) ::  resp_acc_hold
     
     ! carbon 13c discrimination
     real(r8) ::  c13disc_clm         ! carbon 13 discrimination in new synthesized carbon: part-per-mil, at each indiv/timestep
     real(r8) ::  c13disc_acc         ! carbon 13 discrimination in new synthesized carbon: part-per-mil, at each indiv/day, at the end of a day


     ! The following four biophysical rates are assumed to be
     ! at the canopy top, at reference temp 25C, and based on the 
     ! leaf age weighted average of the PFT parameterized values. The last
     ! condition is why it is dynamic and tied to the cohort

     real(r8) :: vcmax25top  ! Maximum carboxylation at the cohort's top 
                             ! at reference temperature (25C).
     real(r8) :: jmax25top   ! canopy top: maximum electron transport 
                             ! rate at 25C (umol electrons/m**2/s)
     real(r8) :: tpu25top    ! canopy top: triose phosphate utilization
                             ! rate at 25C (umol CO2/m**2/s)
     real(r8) :: kp25top     ! canopy top: initial slope of CO2 response
                             ! curve (C4 plants) at 25C



     real(r8) ::  ts_net_uptake(nlevleaf)              ! Net uptake of leaf layers: kgC/m2/timestep
     real(r8) ::  year_net_uptake(nlevleaf)            ! Net uptake of leaf layers: kgC/m2/year

     ! RESPIRATION COMPONENTS
     real(r8) ::  rdark                                  ! Dark respiration: kgC/indiv/s
     real(r8) ::  resp_g                                 ! Growth respiration:  kgC/indiv/timestep
     real(r8) ::  resp_m                                 ! Maintenance respiration:  kgC/indiv/timestep 
     real(r8) ::  livestem_mr                            ! Live stem        maintenance respiration: kgC/indiv/s
                                                         ! (Above ground)
     real(r8) ::  livecroot_mr                           ! Live stem        maintenance respiration: kgC/indiv/s
                                                         ! (below ground)
     real(r8) ::  froot_mr                               ! Live fine root   maintenance respiration: kgC/indiv/s

     ! ALLOCATION

     real(r8) ::  seed_prod                              ! reproduction seed and clonal: KgC/indiv/year


     !MORTALITY
     real(r8) ::  dmort                                  ! proportional mortality rate. (year-1)

     ! Mortality Rate Partitions
     real(r8) ::  bmort                                  ! background mortality rate        n/year
     real(r8) ::  cmort                                  ! carbon starvation mortality rate n/year
     real(r8) ::  hmort                                  ! hydraulic failure mortality rate n/year
     real(r8) ::  frmort                                 ! freezing mortality               n/year

      ! Logging Mortality Rate 
      ! Yi Xu & M. Huang
     real(r8) ::  lmort_direct                           ! directly logging rate            fraction /per logging activity
     real(r8) ::  lmort_collateral                       ! collaterally damaged rate        fraction /per logging activity
     real(r8) ::  lmort_infra                            ! mechanically damaged rate        fraction /per logging activity
     real(r8) ::  l_degrad                               ! rate of trees that are not killed but suffer from forest degradation
                                                         ! (i.e. they are moved to newly-anthro-disturbed secondary forest patch).  fraction /per logging activity

     ! NITROGEN POOLS      
     ! ----------------------------------------------------------------------------------
     ! Nitrogen pools are not prognostic in the current implementation.
     ! They are diagnosed during photosynthesis using a simple C2N parameter. Local values
     ! used in that routine.
     ! ----------------------------------------------------------------------------------

     ! GROWTH DERIVIATIVES
     real(r8) ::  dndt                                   ! time derivative of cohort size  : n/year
     real(r8) ::  dhdt                                   ! time derivative of height       : m/year
     real(r8) ::  ddbhdt                                 ! time derivative of dbh          : cm/year
     real(r8) ::  dbdeaddt                               ! time derivative of dead biomass         : KgC/year
     real(r8) ::  dbstoredt                              ! time derivative of stored biomass       : KgC/year

     ! FIRE
     real(r8) ::  fraction_crown_burned                  ! proportion of crown affected by fire:-
     real(r8) ::  cambial_mort                           ! probability that trees dies due to cambial char (conditional on the tree being subjected to the fire)
     real(r8) ::  crownfire_mort                         ! probability of tree post-fire mortality due to crown scorch (conditional on the tree being subjected to the fire)
     real(r8) ::  fire_mort                              ! post-fire mortality from cambial and crown damage assuming two are independent:-

     ! Hydraulics
     type(ed_cohort_hydr_type), pointer :: co_hydr       ! All cohort hydraulics data, see FatesHydraulicsMemMod.F90

  end type ed_cohort_type

  
     
     

  !************************************
  !** Patch type structure           **
  !************************************

  type ed_patch_type

     ! POINTERS
     type (ed_cohort_type), pointer :: tallest => null()           ! pointer to patch's tallest cohort    
     type (ed_cohort_type), pointer :: shortest => null()          ! pointer to patch's shortest cohort
     type (ed_patch_type),  pointer :: older => null()             ! pointer to next older patch   
     type (ed_patch_type),  pointer :: younger => null()           ! pointer to next younger patch      

     !INDICES
     integer  :: patchno                                           ! unique number given to each new patch created for tracking

     ! PATCH INFO
     real(r8) ::  age                                              ! average patch age: years                   
     integer  ::  age_class                                        ! age class of the patch for history binning purposes
     real(r8) ::  area                                             ! patch area: m2  
     integer  ::  countcohorts                                     ! Number of cohorts in patch
     integer  ::  ncl_p                                            ! Number of occupied canopy layers
     integer  ::  anthro_disturbance_label                         ! patch label for anthropogenic disturbance classification
     real(r8) ::  age_since_anthro_disturbance                     ! average age for secondary forest since last anthropogenic disturbance

     ! LEAF ORGANIZATION
     real(r8) ::  pft_agb_profile(maxpft,n_dbh_bins)            ! binned above ground biomass, for patch fusion: KgC/m2
     real(r8) ::  canopy_layer_tlai(nclmax)                     ! total leaf area index of each canopy layer
                                                                ! used to determine attenuation of parameters during
                                                                ! photosynthesis m2 veg / m2 of canopy area (patch without bare ground)
     real(r8) ::  total_canopy_area                                ! area that is covered by vegetation : m2
     real(r8) ::  total_tree_area                                  ! area that is covered by woody vegetation : m2
     real(r8) ::  zstar                                            ! height of smallest canopy tree -- only meaningful in "strict PPA" mode

     real(r8) :: c_stomata                                    ! Mean stomatal conductance of all leaves in the patch   [umol/m2/s]
     real(r8) :: c_lblayer                                    ! Mean boundary layer conductance of all leaves in the patch [umol/m2/s]

                                                              ! UNITS for the ai profiles
                                                              ! [ m2 leaf / m2 contributing crown footprints]
     real(r8) ::  tlai_profile(nclmax,maxpft,nlevleaf)        ! total   leaf area in each canopy layer, pft, and leaf layer. 
     real(r8) ::  elai_profile(nclmax,maxpft,nlevleaf)        ! exposed leaf area in each canopy layer, pft, and leaf layer
     real(r8) ::  tsai_profile(nclmax,maxpft,nlevleaf)        ! total   stem area in each canopy layer, pft, and leaf layer
     real(r8) ::  esai_profile(nclmax,maxpft,nlevleaf)        ! exposed stem area in each canopy layer, pft, and leaf layer

     real(r8) ::  layer_height_profile(nclmax,maxpft,nlevleaf)
     real(r8) ::  canopy_area_profile(nclmax,maxpft,nlevleaf) ! fraction of crown area per canopy area in each layer
                                                              ! they will sum to 1.0 in the fully closed canopy layers
                                                              ! but only in leaf-layers that contain contributions
                                                              ! from all cohorts that donate to canopy_area


     ! layer, pft, and leaf layer:-
     integer  ::  canopy_mask(nclmax,maxpft)                    ! is there any of this pft in this canopy layer?      
     integer  ::  nrad(nclmax,maxpft)                           ! number of exposed leaf layers for each canopy layer and pft
     integer  ::  ncan(nclmax,maxpft)                           ! number of total   leaf layers for each canopy layer and pft

     !RADIATION FLUXES      

     logical  ::  solar_zenith_flag                           ! integer flag specifying daylight (based on zenith angle)
     real(r8) ::  solar_zenith_angle                          ! solar zenith angle (radians)

     real(r8) ::  gnd_alb_dif(maxSWb)                         ! ground albedo for diffuse rad, both bands (fraction)
     real(r8) ::  gnd_alb_dir(maxSWb)                         ! ground albedo for direct rad, both bands (fraction)
     
     real(r8) ::  fabd_sun_z(nclmax,maxpft,nlevleaf)          ! sun fraction of direct light absorbed by each canopy 
     ! layer, pft, and leaf layer:-
     real(r8) ::  fabd_sha_z(nclmax,maxpft,nlevleaf)          ! shade fraction of direct light absorbed by each canopy 
     ! layer, pft, and leaf layer:-
     real(r8) ::  fabi_sun_z(nclmax,maxpft,nlevleaf)          ! sun fraction of indirect light absorbed by each canopy 
     ! layer, pft, and leaf layer:-
     real(r8) ::  fabi_sha_z(nclmax,maxpft,nlevleaf)          ! shade fraction of indirect light absorbed by each canopy 
     ! layer, pft, and leaf layer:-

     real(r8) ::  ed_laisun_z(nclmax,maxpft,nlevleaf)         ! amount of LAI in the sun   in each canopy layer, 
     ! pft, and leaf layer. m2/m2
     real(r8) ::  ed_laisha_z(nclmax,maxpft,nlevleaf)         ! amount of LAI in the shade in each canopy layer,
     real(r8) ::  ed_parsun_z(nclmax,maxpft,nlevleaf)         ! PAR absorbed  in the sun   in each canopy layer,
     real(r8) ::  ed_parsha_z(nclmax,maxpft,nlevleaf)         ! PAR absorbed  in the shade in each canopy layer,
     real(r8) ::  f_sun(nclmax,maxpft,nlevleaf)               ! fraction of leaves in the sun in each canopy layer, pft, 

     ! radiation profiles for comparison against observations

     ! normalized direct photosynthetically active radiation profiles by 
     ! incident type (direct/diffuse at top of canopy),leaf,pft,leaf (unitless)
     real(r8) ::  nrmlzd_parprof_pft_dir_z(n_rad_stream_types,nclmax,maxpft,nlevleaf)  

     ! normalized diffuse photosynthetically active radiation profiles by 
     ! incident type (direct/diffuse at top of canopy),leaf,pft,leaf (unitless)
     real(r8) ::  nrmlzd_parprof_pft_dif_z(n_rad_stream_types,nclmax,maxpft,nlevleaf)  

     ! normalized direct photosynthetically active radiation profiles by 
     ! incident type (direct/diffuse at top of canopy),leaf,leaf (unitless) 
     real(r8) ::  nrmlzd_parprof_dir_z(n_rad_stream_types,nclmax,nlevleaf)         

     ! normalized diffuse photosynthetically active radiation profiles by 
     ! incident type (direct/diffuse at top of canopy),leaf,leaf (unitless) 
     real(r8) ::  nrmlzd_parprof_dif_z(n_rad_stream_types,nclmax,nlevleaf)
         
     real(r8) ::  parprof_pft_dir_z(nclmax,maxpft,nlevleaf)   ! direct-beam PAR profile through canopy, by canopy,PFT,leaf level (w/m2)
     real(r8) ::  parprof_pft_dif_z(nclmax,maxpft,nlevleaf)   ! diffuse     PAR profile through canopy, by canopy,PFT,leaf level (w/m2)
     real(r8) ::  parprof_dir_z(nclmax,nlevleaf)              ! direct-beam PAR profile through canopy, by canopy,leaf level (w/m2)
     real(r8) ::  parprof_dif_z(nclmax,nlevleaf)              ! diffuse     PAR profile through canopy, by canopy,leaf level (w/m2)

     ! and leaf layer. m2/m2
     real(r8),allocatable ::  tr_soil_dir(:)                              ! fraction of incoming direct  radiation that (cm_numSWb)
     ! is transmitted to the soil as direct
     real(r8),allocatable ::  tr_soil_dif(:)                              ! fraction of incoming diffuse radiation that 
     ! is transmitted to the soil as diffuse
     real(r8),allocatable ::  tr_soil_dir_dif(:)                          ! fraction of incoming direct  radiation that 
     ! is transmitted to the soil as diffuse
     real(r8),allocatable ::  fab(:)                                      ! fraction of incoming total   radiation that is absorbed by the canopy
     real(r8),allocatable ::  fabd(:)                                     ! fraction of incoming direct  radiation that is absorbed by the canopy
     real(r8),allocatable ::  fabi(:)                                     ! fraction of incoming diffuse radiation that is absorbed by the canopy
     real(r8),allocatable ::  sabs_dir(:)                                 ! fraction of incoming direct  radiation that is absorbed by the canopy
     real(r8),allocatable ::  sabs_dif(:)                                 ! fraction of incoming diffuse radiation that is absorbed by the canopy


     !SEED BANK
     real(r8) :: seeds_in(maxpft)                               ! seed production KgC/m2/year
     real(r8) :: seed_decay(maxpft)                             ! seed decay in KgC/m2/year
     real(r8) :: seed_germination(maxpft)                       ! germination rate of seed pool in KgC/m2/year

     ! PHOTOSYNTHESIS       

     real(r8) ::  psn_z(nclmax,maxpft,nlevleaf)               ! carbon assimilation in each canopy layer, pft, and leaf layer. umolC/m2/s

     ! ROOTS
     real(r8), allocatable ::  rootfr_ft(:,:)                      ! root fraction of each PFT in each soil layer:-
     real(r8), allocatable ::  rootr_ft(:,:)                       ! fraction of water taken from each PFT and soil layer:-
     real(r8) ::  btran_ft(maxpft)                              ! btran calculated seperately for each PFT:-
     real(r8) ::  bstress_sal_ft(maxpft)                        ! bstress from salinity calculated seperately for each PFT:-   
     

     ! DISTURBANCE 
     real(r8) ::  disturbance_rates(n_dist_types)                  ! disturbance rate from 1) mortality 
                                                                   !                       2) fire: fraction/day 
                                                                   !                       3) logging mortatliy
     real(r8) ::  disturbance_rate                                 ! larger effective disturbance rate: fraction/day
     real(r8) ::  fract_ldist_not_harvested                        ! fraction of logged area that is canopy trees that weren't harvested

     ! LITTER AND COARSE WOODY DEBRIS 
     ! Pools of litter (non respiring) 
     real(r8) ::  cwd_ag(ncwd)                                     ! above ground coarse wood debris litter that does not respire. KgC/m2
     real(r8) ::  cwd_bg(ncwd)                                     ! below ground coarse wood debris litter that does not respire. KgC/m2
     real(r8) ::  leaf_litter(maxpft)                           ! above ground leaf litter that does not respire. KgC/m2
     real(r8) ::  root_litter(maxpft)                           ! below ground fine root litter that does not respire. KgC/m2

     ! Fluxes of litter (non respiring) 
     real(r8) :: fragmentation_scaler                              ! Scale rate of litter fragmentation. 0 to 1.
     real(r8) :: cwd_ag_in(ncwd)                                   ! Flux into CWD_AG from turnover and mortality KgC/m2/y
     real(r8) :: cwd_bg_in(ncwd)                                   ! Flux into cwd_bg from root turnover and mortality KgC/m2/y
     real(r8) :: cwd_ag_out(ncwd)                                  ! Flux out of AG CWD into AG litter KgC/m2/y
     real(r8) :: cwd_bg_out(ncwd)                                  ! Flux out of BG CWD into BG litter KgC/m2/


     real(r8) :: leaf_litter_in(maxpft)                         ! Flux in  to AG leaf litter from leaf turnover and mortality KgC/m2/y
     real(r8) :: leaf_litter_out(maxpft)                        ! Flux out of AG leaf litter from fragmentation KgC/m2/y
     real(r8) :: root_litter_in(maxpft)                         ! Flux in  to BG root litter from leaf turnover and mortality KgC/m2/y
     real(r8) :: root_litter_out(maxpft)                        ! Flux out of BG root from fragmentation KgC/m2/y

     ! Derivatives of litter (non respiring) 
     real(r8) ::  dcwd_AG_dt(ncwd)                                 ! rate of change of above ground CWD in each size class: KgC/m2/year. 
     real(r8) ::  dcwd_BG_dt(ncwd)                                 ! rate of change of below ground CWD in each size class: KgC/m2/year. 
     real(r8) ::  dleaf_litter_dt(maxpft)                       ! rate of change of leaf litter in each size class: KgC/m2/year. 
     real(r8) ::  droot_litter_dt(maxpft)                       ! rate of change of root litter in each size class: KgC/m2/year. 

     real(r8) ::  repro(maxpft)                                 ! allocation to reproduction per PFT : KgC/m2

     !FUEL CHARECTERISTICS
     real(r8) ::  sum_fuel                                         ! total ground fuel related to ros (omits 1000hr fuels): KgC/m2
     real(r8) ::  fuel_frac(nfsc)                                  ! fraction of each litter class in the ros_fuel:-.  
     real(r8) ::  livegrass                                        ! total aboveground grass biomass in patch.  KgC/m2
     real(r8) ::  fuel_bulkd                                       ! average fuel bulk density of the ground fuel 
                                                                   ! (incl. live grasses. omits 1000hr fuels). KgC/m3
     real(r8) ::  fuel_sav                                         ! average surface area to volume ratio of the ground fuel 
                                                                   ! (incl. live grasses. omits 1000hr fuels).
     real(r8) ::  fuel_mef                                         ! average moisture of extinction factor 
                                                                   ! of the ground fuel (incl. live grasses. omits 1000hr fuels).
     real(r8) ::  fuel_eff_moist                                   ! effective avearage fuel moisture content of the ground fuel 
                                                                   ! (incl. live grasses. omits 1000hr fuels)
     real(r8) ::  litter_moisture(nfsc)

     ! FIRE SPREAD
     real(r8) ::  ros_front                                        ! rate of forward  spread of fire: m/min
     real(r8) ::  ros_back                                         ! rate of backward spread of fire: m/min
     real(r8) ::  effect_wspeed                                    ! windspeed modified by fraction of relative grass and tree cover: m/min
     real(r8) ::  tau_l                                            ! Duration of lethal heating: mins
     real(r8) ::  fi                                               ! average fire intensity of flaming front:  kj/m/s or kw/m
     integer  ::  fire                                             ! Is there a fire? 1=yes 0=no
     real(r8) ::  fd                                               ! fire duration: mins
     real(r8) ::  nf                                               ! number of fires initiated daily: n/gridcell/day
     real(r8) ::  sh                                               ! average scorch height: m 

     ! FIRE EFFECTS     
     real(r8) ::  ab                                               ! area burnt:  m2/day
     real(r8) ::  frac_burnt                                       ! fraction burnt: frac gridcell/day  
     real(r8) ::  tfc_ros                                          ! total fuel consumed - no trunks.  KgC/m2/day
     real(r8) ::  burnt_frac_litter(nfsc)                          ! fraction of each litter pool burned:-


     ! PLANT HYDRAULICS   (not currently used in hydraulics RGK 03-2018)  
     ! type(ed_patch_hydr_type) , pointer :: pa_hydr              ! All patch hydraulics data, see FatesHydraulicsMemMod.F90


  end type ed_patch_type

  
  !************************************
  !** Resources management type      **
  ! YX
  !************************************
  type ed_resources_management_type
    
     real(r8) ::  trunk_product_site                       ! Actual  trunk product at site level KgC/site

     !debug variables
     real(r8) ::  delta_litter_stock
     real(r8) ::  delta_biomass_stock
     real(r8) ::  delta_individual
  
  end type ed_resources_management_type



  !************************************
  !** Site type structure           **
  !************************************

  type ed_site_type
     
     ! POINTERS  
     type (ed_patch_type), pointer :: oldest_patch => null()   ! pointer to oldest patch at the site  
     type (ed_patch_type), pointer :: youngest_patch => null() ! pointer to yngest patch at the site
     
     ! Resource management
     type (ed_resources_management_type) :: resources_management ! resources_management at the site 



     ! INDICES 
     real(r8) ::  lat                                          ! latitude:  degrees 
     real(r8) ::  lon                                          ! longitude: degrees 

     ! CARBON BALANCE       
     real(r8) :: flux_in                                      ! for carbon balance purpose. C coming into biomass pool:  KgC/site
     real(r8) :: flux_out                                     ! for carbon balance purpose. C leaving ED pools  KgC/site
     real(r8) :: old_stock                                    ! for accounting purposes, remember biomass stock from last time:  KgC/site
     real(r8) :: npp                                          ! used for calculating NEP and NBP during BGC summarization phase
     real(r8) :: nep                                          ! Net ecosystem production, i.e. fast-timescale carbon balance that 
                                                              ! does not include disturbance [gC/m2/s]
     real(r8) :: nbp                                          ! Net biosphere production, i.e. slow-timescale carbon balance that 
                                                              ! integrates to total carbon change [gC/m2/s]
     real(r8) :: tot_seed_rain_flux                           ! [gC/m2/s] total flux of carbon from seed rain
     real(r8) :: fire_c_to_atm                                ! total fire carbon loss to atmosphere [gC/m2/s]
     real(r8) :: ed_litter_stock                              ! litter in [gC/m2]
     real(r8) :: cwd_stock                                    ! coarse woody debris [gC/m2]
     real(r8) :: biomass_stock                                ! total biomass at the column level in [gC / m2]
     real(r8) :: totfatesc                                    ! Total FATES carbon at the site, including vegetation, CWD, seeds, 
                                                              ! and FATES portion of litter [gC/m2] 
     real(r8) :: totbgcc                                      ! Total BGC carbon at the site, including litter, and soil pools [gC/m2] 
     real(r8) :: totecosysc                                   ! Total ecosystem C at the site, including vegetation, 
                                                              ! CWD, litter (from HLM and FATES), and soil pools [gC/m2]

     real(r8) :: totfatesc_old                                ! Total FATES C at the site from last call to balance check [gC/m2]
     real(r8) :: totbgcc_old                                  ! Total BGC C at the site from last call to balance check [gC/m2] 
     real(r8) :: totecosysc_old                               ! Total ecosystem C at the site from last call to balance check [gC/m2]
     
     real(r8) :: fates_to_bgc_this_ts                         ! total flux of carbon from FATES to BGC models on current timestep [gC/m2/s] 
     real(r8) :: fates_to_bgc_last_ts                         ! total flux of carbon from FATES to BGC models on previous timestep [gC/m2/s] 

     real(r8) :: cbal_err_fates                               ! [gC/m2/s]  total carbon balance error for FATES processes
     real(r8) :: cbal_err_bgc                                 ! [gC/m2/s]  total carbon balance error for BGC (HLM) processes
     real(r8) :: cbal_err_tot                                 ! [gC/m2/s]  total carbon balance error for all land processes

     real(r8) :: nep_timeintegrated                           ! Net ecosystem production accumulated over model time-steps [gC/m2]
     real(r8) :: hr_timeintegrated                            ! Heterotrophic respiration accumulated over model time-steps [gC/m2]
     real(r8) :: npp_timeintegrated                           ! Net primary production accumulated over model time-steps [gC/m2]
     real(r8) :: nbp_integrated                               ! Net biosphere production accumulated over model time-steps [gC/m2]


     ! PHENOLOGY 
     real(r8) ::  grow_deg_days                                ! Phenology growing degree days

     integer  ::  cstatus                                      ! are leaves in this pixel on or off for cold decid
                                                               ! 0 = this site has not experienced a cold period over at least
                                                               !     400 days, leaves are dropped and flagged as non-cold region
                                                               ! 1 = this site is in a cold-state where leaves should have fallen
                                                               ! 2 = this site is in a warm-state where leaves are allowed to flush
     integer  ::  dstatus                                      ! are leaves in this pixel on or off for drought decid
                                                               ! 0 = leaves off due to time exceedance
                                                               ! 1 = leaves off due to moisture avail
                                                               ! 2 = leaves on due to moisture avail
                                                               ! 3 = leaves on due to time exceedance
     integer  ::  ncd                                          ! no chilling days:-
     real(r8) ::  vegtemp_memory(num_vegtemp_mem)              ! record of last 10 days temperature for senescence model. deg C
     integer  ::  cleafondate                                  ! model date (day integer) of leaf on (cold):-
     integer  ::  cleafoffdate                                 ! model date (day integer) of leaf off (cold):-
     integer  ::  dleafondate                                  ! model date (day integer) of leaf on drought:-
     integer  ::  dleafoffdate                                 ! model date (day integer) of leaf on drought:-

     real(r8) ::  water_memory(numWaterMem)                             ! last 10 days of soil moisture memory...

     !SEED BANK
     real(r8) :: seed_bank(maxpft)                              ! seed pool in KgC/m2
     real(r8) :: dseed_dt(maxpft)                               ! change in seed pool in KgC/m2/year
     real(r8) :: seed_rain_flux(maxpft)                         ! flux of seeds from exterior KgC/m2/year (needed for C balance purposes)

     ! FIRE
     real(r8) ::  wind                                         ! daily wind in m/min for Spitfire units 
     real(r8) ::  acc_ni                                       ! daily nesterov index accumulating over time.
     real(r8) ::  fdi                                          ! daily probability an ignition event will start a fire
     real(r8) ::  frac_burnt                                   ! fraction of soil burnt in this day.
     real(r8) ::  total_burn_flux_to_atm                       ! total carbon burnt to the atmosphere in this day. KgC/site
     real(r8) ::  cwd_ag_burned(ncwd)
     real(r8) ::  leaf_litter_burned(maxpft)

     ! PLANT HYDRAULICS
     type(ed_site_hydr_type), pointer :: si_hydr
     
     ! DIAGNOSTICS
     ! TERMINATION, RECRUITMENT, DEMOTION, and DISTURBANCE
     
     real(r8), allocatable :: term_nindivs_canopy(:,:) ! number of canopy individuals that were in cohorts which 
                                                       ! were terminated this timestep, on size x pft
     real(r8), allocatable :: term_nindivs_ustory(:,:) ! number of understory individuals that were in cohorts which 
                                                       ! were terminated this timestep, on size x pft
     real(r8) :: term_carbonflux_canopy                ! carbon flux from live to dead pools associated 
                                                       ! with termination mortality, per canopy level
     real(r8) :: term_carbonflux_ustory                ! carbon flux from live to dead pools associated 
                                                       ! with termination mortality, per canopy level
     
     real(r8) :: recruitment_rate(1:maxpft)            ! number of individuals that were recruited into new cohorts
     real(r8), allocatable :: demotion_rate(:)         ! rate of individuals demoted from canopy to understory per FATES timestep
     real(r8) :: demotion_carbonflux                             ! biomass of demoted individuals from canopy to understory [kgC/ha/day]
     real(r8), allocatable :: promotion_rate(:)                  ! rate of individuals promoted from understory to canopy per FATES timestep
     real(r8) :: promotion_carbonflux                            ! biomass of promoted individuals from understory to canopy [kgC/ha/day]
     real(r8), allocatable :: imort_rate(:,:)                    ! rate of individuals killed due to impact mortality per year.  on size x pft array
     real(r8) :: imort_carbonflux                                ! biomass of individuals killed due to impact mortality per year. [kgC/ha/day]

     real(r8), allocatable :: fmort_rate_canopy(:,:)             ! rate of canopy individuals killed due to fire mortality per year.  
                                                                 ! on size x pft array  (1:nlevsclass,1:numpft)
     real(r8), allocatable :: fmort_rate_ustory(:,:)             ! rate of understory individuals killed due to fire mortality per year.  
                                                                 ! on size x pft array  (1:nlevsclass,1:numpft)
     real(r8) :: fmort_carbonflux_canopy                         ! biomass of canopy indivs killed due to fire per year. [gC/m2/sec]
     real(r8) :: fmort_carbonflux_ustory                         ! biomass of understory indivs killed due to fire per year [gC/m2/sec] 
     real(r8), allocatable :: fmort_rate_cambial(:,:)            ! rate of individuals killed due to fire mortality 
                                                                 ! from cambial damage per year.  on size x pft array
     real(r8), allocatable :: fmort_rate_crown(:,:)              ! rate of individuals killed due to fire mortality 
                                                                 ! from crown damage per year.  on size x pft array

     real(r8), allocatable :: growthflux_fusion(:,:)             ! rate of individuals moving into a given size class bin 
                                                                 ! due to fusion in a given day. on size x pft array 


     ! some diagnostic-only (i.e. not resolved by ODE solver) flux of carbon to CWD and litter pools from termination and canopy mortality
     real(r8) :: CWD_AG_diagnostic_input_carbonflux(1:ncwd)       ! diagnostic flux to AG CWD [kg C / m2 / yr]
     real(r8) :: CWD_BG_diagnostic_input_carbonflux(1:ncwd)       ! diagnostic flux to BG CWD [kg C / m2 / yr]
     real(r8) :: leaf_litter_diagnostic_input_carbonflux(1:maxpft) ! diagnostic flux to AG litter [kg C / m2 / yr]
     real(r8) :: root_litter_diagnostic_input_carbonflux(1:maxpft) ! diagnostic flux to BG litter [kg C / m2 / yr]

     ! Canopy Spread
     real(r8) ::  spread                                          ! dynamic canopy allometric term [unitless]
     
  end type ed_site_type


  contains
   
  ! =====================================================================================

  subroutine val_check_ed_vars(currentPatch,var_aliases,return_code)

     ! ----------------------------------------------------------------------------------
     ! Perform numerical checks on variables of interest.
     ! The input string is of the form:  'VAR1_NAME:VAR2_NAME:VAR3_NAME'
     ! ----------------------------------------------------------------------------------


     use FatesUtilsMod,only : check_hlm_list
     use FatesUtilsMod,only : check_var_real

     ! Arguments
     type(ed_patch_type),intent(in), target :: currentPatch
     character(len=*),intent(in)            :: var_aliases
     integer,intent(out)                    :: return_code ! return 0 for all fine
                                                           ! return 1 if a nan detected
                                                           ! return 10+ if an overflow
                                                           ! return 100% if an underflow
     ! Locals
     type(ed_cohort_type), pointer          :: currentCohort

     
     ! Check through a registry of variables to check
     
     if ( check_hlm_list(trim(var_aliases),'co_n') ) then

        currentCohort => currentPatch%shortest
        do while(associated(currentCohort))
           call check_var_real(currentCohort%n,'cohort%n',return_code)
           if(.not.(return_code.eq.0)) then
              call dump_patch(currentPatch)
              call dump_cohort(currentCohort)
              return
           end if
           currentCohort => currentCohort%taller
        end do
     end if
     
     if ( check_hlm_list(trim(var_aliases),'co_dbh') ) then

        currentCohort => currentPatch%shortest
        do while(associated(currentCohort))        
           call check_var_real(currentCohort%dbh,'cohort%dbh',return_code)
           if(.not.(return_code.eq.0)) then
              call dump_patch(currentPatch)
              call dump_cohort(currentCohort)
              return
           end if
           currentCohort => currentCohort%taller
        end do
     end if

     if ( check_hlm_list(trim(var_aliases),'pa_area') ) then

        call check_var_real(currentPatch%area,'patch%area',return_code)
        if(.not.(return_code.eq.0)) then
           call dump_patch(currentPatch)
           return
        end if
     end if
     


     return
  end subroutine val_check_ed_vars

  ! =====================================================================================

  subroutine dump_site(csite) 

     type(ed_site_type),intent(in),target :: csite


     ! EDTypes is 

     write(fates_log(),*) '----------------------------------------'
     write(fates_log(),*) ' Site Coordinates                       '
     write(fates_log(),*) '----------------------------------------'
     write(fates_log(),*) 'latitude                    = ', csite%lat
     write(fates_log(),*) 'longitude                   = ', csite%lon
     write(fates_log(),*) '----------------------------------------'
     return

  end subroutine dump_site

  ! =====================================================================================


  subroutine dump_patch(cpatch)

     type(ed_patch_type),intent(in),target :: cpatch

     write(fates_log(),*) '----------------------------------------'
     write(fates_log(),*) ' Dumping Patch Information              '
     write(fates_log(),*) ' (omitting arrays)                      '
     write(fates_log(),*) '----------------------------------------'
     write(fates_log(),*) 'pa%patchno            = ',cpatch%patchno
     write(fates_log(),*) 'pa%age                = ',cpatch%age
     write(fates_log(),*) 'pa%age_class          = ',cpatch%age_class
     write(fates_log(),*) 'pa%area               = ',cpatch%area
     write(fates_log(),*) 'pa%countcohorts       = ',cpatch%countcohorts
     write(fates_log(),*) 'pa%ncl_p              = ',cpatch%ncl_p
     write(fates_log(),*) 'pa%total_canopy_area  = ',cpatch%total_canopy_area
     write(fates_log(),*) 'pa%total_tree_area    = ',cpatch%total_tree_area
     write(fates_log(),*) 'pa%zstar              = ',cpatch%zstar
     write(fates_log(),*) 'pa%solar_zenith_flag  = ',cpatch%solar_zenith_flag
     write(fates_log(),*) 'pa%solar_zenith_angle = ',cpatch%solar_zenith_angle
     write(fates_log(),*) 'pa%gnd_alb_dif        = ',cpatch%gnd_alb_dif(:)
     write(fates_log(),*) 'pa%gnd_alb_dir        = ',cpatch%gnd_alb_dir(:)
     write(fates_log(),*) 'pa%c_stomata          = ',cpatch%c_stomata
     write(fates_log(),*) 'pa%c_lblayer          = ',cpatch%c_lblayer
     write(fates_log(),*) 'pa%disturbance_rate   = ',cpatch%disturbance_rate
     write(fates_log(),*) '----------------------------------------'
     return

  end subroutine dump_patch

  ! =====================================================================================
  
  subroutine dump_cohort(ccohort)


     type(ed_cohort_type),intent(in),target :: ccohort
     
     write(fates_log(),*) '----------------------------------------'
     write(fates_log(),*) ' Dumping Cohort Information             '
     write(fates_log(),*) '----------------------------------------'
     write(fates_log(),*) 'co%pft                    = ', ccohort%pft
     write(fates_log(),*) 'co%n                      = ', ccohort%n                         
     write(fates_log(),*) 'co%dbh                    = ', ccohort%dbh                                        
     write(fates_log(),*) 'co%hite                   = ', ccohort%hite
     write(fates_log(),*) 'co%laimemory              = ', ccohort%laimemory
     
     write(fates_log(),*) 'leaf carbon               = ', ccohort%prt%GetState(leaf_organ,all_carbon_elements) 
     write(fates_log(),*) 'fineroot carbon           = ', ccohort%prt%GetState(fnrt_organ,all_carbon_elements) 
     write(fates_log(),*) 'sapwood carbon            = ', ccohort%prt%GetState(sapw_organ,all_carbon_elements) 
     write(fates_log(),*) 'structural (dead) carbon  = ', ccohort%prt%GetState(struct_organ,all_carbon_elements) 
     write(fates_log(),*) 'storage carbon            = ', ccohort%prt%GetState(store_organ,all_carbon_elements) 
     write(fates_log(),*) 'reproductive carbon       = ', ccohort%prt%GetState(repro_organ,all_carbon_elements) 

     write(fates_log(),*) 'co%lai                    = ', ccohort%lai                         
     write(fates_log(),*) 'co%sai                    = ', ccohort%sai  
     write(fates_log(),*) 'co%g_sb_laweight          = ', ccohort%g_sb_laweight
     write(fates_log(),*) 'co%leaf_cost              = ', ccohort%leaf_cost
     write(fates_log(),*) 'co%canopy_layer           = ', ccohort%canopy_layer
     write(fates_log(),*) 'co%canopy_layer_yesterday = ', ccohort%canopy_layer_yesterday
     write(fates_log(),*) 'co%nv                     = ', ccohort%nv
     write(fates_log(),*) 'co%status_coh             = ', ccohort%status_coh
     write(fates_log(),*) 'co%canopy_trim            = ', ccohort%canopy_trim
     write(fates_log(),*) 'co%excl_weight            = ', ccohort%excl_weight               
     write(fates_log(),*) 'co%prom_weight            = ', ccohort%prom_weight               
     write(fates_log(),*) 'co%size_class             = ', ccohort%size_class
     write(fates_log(),*) 'co%size_by_pft_class      = ', ccohort%size_by_pft_class
     write(fates_log(),*) 'co%gpp_acc_hold           = ', ccohort%gpp_acc_hold
     write(fates_log(),*) 'co%gpp_acc                = ', ccohort%gpp_acc
     write(fates_log(),*) 'co%gpp_tstep              = ', ccohort%gpp_tstep
     write(fates_log(),*) 'co%npp_acc_hold           = ', ccohort%npp_acc_hold
     write(fates_log(),*) 'co%npp_tstep              = ', ccohort%npp_tstep
     write(fates_log(),*) 'co%npp_acc                = ', ccohort%npp_acc
     write(fates_log(),*) 'co%resp_tstep             = ', ccohort%resp_tstep
     write(fates_log(),*) 'co%resp_acc               = ', ccohort%resp_acc
     write(fates_log(),*) 'co%resp_acc_hold          = ', ccohort%resp_acc_hold
     write(fates_log(),*) 'co%rdark                  = ', ccohort%rdark
     write(fates_log(),*) 'co%resp_m                 = ', ccohort%resp_m
     write(fates_log(),*) 'co%resp_g                 = ', ccohort%resp_g
     write(fates_log(),*) 'co%livestem_mr            = ', ccohort%livestem_mr
     write(fates_log(),*) 'co%livecroot_mr           = ', ccohort%livecroot_mr
     write(fates_log(),*) 'co%froot_mr               = ', ccohort%froot_mr
     write(fates_log(),*) 'co%dmort                  = ', ccohort%dmort
     write(fates_log(),*) 'co%seed_prod              = ', ccohort%seed_prod
     write(fates_log(),*) 'co%treelai                = ', ccohort%treelai
     write(fates_log(),*) 'co%treesai                = ', ccohort%treesai
     write(fates_log(),*) 'co%c_area                 = ', ccohort%c_area
     write(fates_log(),*) 'co%cmort                  = ', ccohort%cmort
     write(fates_log(),*) 'co%bmort                  = ', ccohort%bmort
     write(fates_log(),*) 'co%hmort                  = ', ccohort%hmort
     write(fates_log(),*) 'co%frmort                 = ', ccohort%frmort
     write(fates_log(),*) 'co%isnew                  = ', ccohort%isnew
     write(fates_log(),*) 'co%dndt                   = ', ccohort%dndt
     write(fates_log(),*) 'co%dhdt                   = ', ccohort%dhdt
     write(fates_log(),*) 'co%ddbhdt                 = ', ccohort%ddbhdt
     write(fates_log(),*) 'co%dbdeaddt               = ', ccohort%dbdeaddt
     write(fates_log(),*) 'co%dbstoredt              = ', ccohort%dbstoredt
     write(fates_log(),*) 'co%fraction_crown_burned  = ', ccohort%fraction_crown_burned
     write(fates_log(),*) 'co%fire_mort              = ', ccohort%fire_mort
     write(fates_log(),*) 'co%crownfire_mort         = ', ccohort%crownfire_mort
     write(fates_log(),*) 'co%cambial_mort           = ', ccohort%cambial_mort
     write(fates_log(),*) 'co%size_class             = ', ccohort%size_class
     write(fates_log(),*) 'co%size_by_pft_class      = ', ccohort%size_by_pft_class
     if (associated(ccohort%co_hydr) ) then
        call dump_cohort_hydr(ccohort)
     endif 
     write(fates_log(),*) '----------------------------------------'
     return
  end subroutine dump_cohort

  ! =====================================================================================
  
  subroutine dump_cohort_hydr(ccohort)


     type(ed_cohort_type),intent(in),target :: ccohort
     type(ed_cohort_hydr_type), pointer :: ccohort_hydr
     ccohort_hydr => ccohort%co_hydr
     
     write(fates_log(),*) '--------------------------------------------'
     write(fates_log(),*) ' Dumping Cohort Plant Hydraulic Information '
     write(fates_log(),*) 'ccohort_hydr%th_aroot(:) = ', ccohort_hydr%th_aroot(:)
     write(fates_log(),*) 'ccohort_hydr%v_aroot_layer_init(:) = ', ccohort_hydr%v_aroot_layer_init(:)
     write(fates_log(),*) 'ccohort_hydr%v_aroot_layer(:) = ', ccohort_hydr%v_aroot_layer(:)
     write(fates_log(),*) '--------------------------------------------'
     return
  end subroutine dump_cohort_hydr

end module EDTypesMod<|MERGE_RESOLUTION|>--- conflicted
+++ resolved
@@ -108,12 +108,7 @@
   integer, parameter :: numWaterMem           = 10         ! watermemory saved as site level var
 
   ! BIOLOGY/BIOGEOCHEMISTRY        
-<<<<<<< HEAD
-  integer , parameter :: external_recruitment = 0          ! external recruitment flag 1=yes  
   integer , parameter :: num_vegtemp_mem      = 10         ! Window of time over which we track temp for cold sensecence (days)
-=======
-  integer , parameter :: SENES                = 10         ! Window of time over which we track temp for cold sensecence (days)
->>>>>>> 82498d5c
   real(r8), parameter :: dinc_ed              = 1.0_r8     ! size of VAI bins (LAI+SAI)  [CHANGE THIS NAME WITH NEXT INTERFACE
                                                            ! UPDATE]
   integer , parameter :: N_DIST_TYPES         = 3          ! Disturbance Modes 1) tree-fall, 2) fire, 3) logging
@@ -629,7 +624,8 @@
                                                                ! 1 = leaves off due to moisture avail
                                                                ! 2 = leaves on due to moisture avail
                                                                ! 3 = leaves on due to time exceedance
-     integer  ::  ncd                                          ! no chilling days:-
+     integer  ::  nchilldays                                   ! num chilling days: (for botta gdd trheshold calculation)
+     integer  ::  ncolddays                                    ! num cold days: (must exceed threshold to drop leaves)
      real(r8) ::  vegtemp_memory(num_vegtemp_mem)              ! record of last 10 days temperature for senescence model. deg C
      integer  ::  cleafondate                                  ! model date (day integer) of leaf on (cold):-
      integer  ::  cleafoffdate                                 ! model date (day integer) of leaf off (cold):-
