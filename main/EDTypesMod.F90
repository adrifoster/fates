module EDTypesMod

  use FatesConstantsMod,     only : r8 => fates_r8
  use FatesGlobals,          only : endrun => fates_endrun
  use FatesConstantsMod,     only : ifalse
  use FatesConstantsMod,     only : itrue
  use FatesGlobals,          only : fates_log
  use FatesHydraulicsMemMod, only : ed_cohort_hydr_type
  use FatesHydraulicsMemMod, only : ed_site_hydr_type
  use PRTGenericMod,         only : prt_vartypes
  use PRTGenericMod,         only : leaf_organ, fnrt_organ, sapw_organ
  use PRTGenericMod,         only : repro_organ, store_organ, struct_organ
  use PRTGenericMod,         only : prt_carbon_allom_hyp
  use PRTGenericMod,         only : prt_cnp_flex_allom_hyp
  use PRTGenericMod,         only : num_organ_types
  use PRTGenericMod,         only : num_elements
  use PRTGenericMod,         only : element_list
  use PRTGenericMod,         only : num_element_types
  use PRTGenericMod,         only : carbon12_element
  use FatesLitterMod,        only : litter_type
  use FatesLitterMod,        only : ncwd
  use FatesConstantsMod,     only : days_per_year
  use FatesRunningMeanMod,   only : rmean_type,rmean_arr_type
  use FatesConstantsMod,     only : fates_unset_r8
  use FatesInterfaceTypesMod,only : bc_in_type
  use FatesInterfaceTypesMod,only : bc_out_type
  use FatesConstantsMod    , only : n_landuse_cats
  use FatesInterfaceTypesMod,only : hlm_parteh_mode
  use FatesCohortMod,        only : fates_cohort_type
  use FatesPatchMod,         only : fates_patch_type
  use EDParamsMod,           only : nclmax, nlevleaf, maxpft
  use FatesConstantsMod,     only : n_dbh_bins, n_dist_types
  use shr_log_mod,           only : errMsg => shr_log_errMsg
  use SFFireWeatherMod,      only : fire_weather
<<<<<<< HEAD
  use SFNesterovMod,         only : nesterov_index
=======
>>>>>>> f0185f7c

  implicit none
  private               ! By default everything is private
  save
              
  real(r8), parameter, public :: init_recruit_trim = 0.8_r8    ! This is the initial trimming value that
                                                               ! new recruits start with

  ! -------------------------------------------------------------------------------------
  ! Radiation parameters
  ! These should be part of the radiation module, but since we only have one option
  ! this is ok for now. (RGK 04-2018)
  ! -------------------------------------------------------------------------------------

  integer, parameter, public :: n_rad_stream_types = 2    ! The number of radiation streams used (direct/diffuse)
 
  integer, parameter, public :: idirect   = 1             ! This is the array index for direct radiation
  integer, parameter, public :: idiffuse  = 2             ! This is the array index for diffuse radiation


 ! Flag to turn on/off salinity effects on the effective "btran"
  ! btran stress function.

  logical, parameter, public :: do_fates_salinity = .false.


  ! This is the community level amount of spread expected in nearly-bare-ground
  ! and inventory starting modes.
  ! These are used to initialize only. These values will scale between
  ! the PFT defined maximum and minimum crown area scaing parameters.
  !
  ! A value of 1 indicates that
  ! plants should have crown areas at maximum spread for their size and PFT.
  ! A value of 0 means that they have the least amount of spread for their
  ! size and PFT.
  
  real(r8), parameter, public :: init_spread_near_bare_ground = 1.0_r8
  real(r8), parameter, public :: init_spread_inventory        = 0.0_r8


  ! MODEL PARAMETERS

  real(r8), parameter, public :: area                 = 10000.0_r8 ! Notional area of simulated forest m2
  real(r8), parameter, public :: area_inv             = 1.0e-4_r8  ! Inverse of the notion area (faster math)

  integer, parameter, public  :: numWaterMem          = 10         ! watermemory saved as site level var

  integer, parameter, public  :: numlevsoil_max       = 30         ! This is scratch space used for static arrays
                                                                   ! The actual number of soil layers should not exceed this




  ! BIOLOGY/BIOGEOCHEMISTRY        
  integer , parameter, public :: num_vegtemp_mem      = 10         ! Window of time over which we track temp for cold sensecence (days)

  ! Phenology status flag definitions (cold type is cstat, dry type is dstat)

  integer, parameter, public :: phen_cstat_nevercold = 0        ! This (location/plant) has not experienced a cold period over a large number
                                                        ! of days, leaves are dropped and flagged as non-cold region
  integer, parameter, public :: phen_cstat_iscold    = 1        ! This (location/plant) is in a cold-state where leaves should have fallen
  integer, parameter, public :: phen_cstat_notcold   = 2        ! This site is in a warm-state where leaves are allowed to flush

  integer, parameter, public :: phen_dstat_timeoff   = 0       ! Leaves off due to time exceedance (drought phenology)
  integer, parameter, public :: phen_dstat_moistoff  = 1       ! Leaves off due to moisture avail  (drought phenology)
  integer, parameter, public :: phen_dstat_moiston   = 2       ! Leaves on due to moisture avail   (drought phenology)
  integer, parameter, public :: phen_dstat_timeon    = 3       ! Leaves on due to time exceedance  (drought phenology)
  integer, parameter, public :: phen_dstat_pshed     = 4 ! Leaves partially abscissing       (drought phenology)

  ! PATCH FUSION 
  real(r8), parameter, public :: force_patchfuse_min_biomass = 0.005_r8   ! min biomass (kg / m2 patch area) below which to force-fuse patches
  real(r8), parameter, public :: patch_fusion_tolerance_relaxation_increment = 1.1_r8 ! amount by which to increment patch fusion threshold
  real(r8), parameter, public :: max_age_of_second_oldest_patch = 200._r8 ! age in years above which to combine all patches

  ! COHORT FUSION
  real(r8), parameter, public :: HEIGHTMAX           = 30.0_r8    ! max dbh value used in hgt profile comparison 
  integer , parameter, public :: N_HEIGHT_BINS       = 60         ! no. of height bins used to distribute LAI

  ! COHORT TERMINATION

  real(r8), parameter, public :: min_npm2       = 1.0E-7_r8               ! minimum cohort number density per m2 before termination
  real(r8), parameter, public :: min_patch_area = 0.01_r8                 ! smallest allowable patch area before termination
  real(r8), parameter, public :: min_patch_area_forced = 0.0001_r8        ! patch termination will not fuse the youngest patch
                                                                          ! if the area is less than min_patch_area.
                                                                          ! however, it is allowed to fuse the youngest patch
                                                                          ! if the fusion area is less than min_patch_area_forced

  real(r8), parameter, public :: min_nppatch    = min_npm2*min_patch_area ! minimum number of cohorts per patch (min_npm2*min_patch_area)
  real(r8), parameter, public :: min_n_safemath = 1.0E-12_r8              ! in some cases, we want to immediately remove super small
                                                                          ! number densities of cohorts to prevent FPEs

  ! special mode to cause PFTs to create seed mass of all currently-existing PFTs
  logical, parameter, public :: homogenize_seed_pfts  = .false.
  character(len=*), parameter, private :: sourcefile = __FILE__

  !************************************
  !** Resources management type      **
  ! YX
  !************************************
  type, public :: ed_resources_management_type
    
     real(r8) ::  trunk_product_site                       ! Actual  trunk product at site level KgC/site
     real(r8) ::  harvest_debt                             ! the amount of kgC per site that did not successfully harvested 
     real(r8) ::  harvest_debt_sec                         ! the amount of kgC per site from secondary patches that did
                                                           ! not successfully harvested

     !debug variables
     real(r8) ::  delta_litter_stock                       ! kgC/site = kgC/ha
     real(r8) ::  delta_biomass_stock                      ! kgC/site
     real(r8) ::  delta_individual                         ! 
  
  end type ed_resources_management_type

  ! =====================================================================================

  type, public :: site_fluxdiags_type

     ! ----------------------------------------------------------------------------------
     ! Diagnostics for fluxes into the litter pool from plants
     ! these fluxes are the total from 
     ! (1) turnover from living plants
     ! (2) mass transfer from non-disturbance inducing mortality events
     ! (3) mass transfer from disturbance inducing mortality events
     ! [kg / ha / day]
     ! ---------------------------------------------------------------------------------

     real(r8) :: cwd_ag_input(1:ncwd)               
     real(r8) :: cwd_bg_input(1:ncwd)               
     real(r8),allocatable :: leaf_litter_input(:)
     real(r8),allocatable :: root_litter_input(:)
     
   contains

     procedure :: ZeroFluxDiags
     
  end type site_fluxdiags_type

  ! ====================================================================================

  type, public ::  site_massbal_type

     ! ----------------------------------------------------------------------------------
     ! This type is used for accounting purposes to ensure that we are not
     ! loosing or creating mass. This type is supposed to be allocated for each element 
     ! we simulate (e.g. carbon12_element, etc)
     ! Note that the unit of "site", is nominally equivalent to 1 hectare
     !
     ! This set of mass checks are for INCREMENTAL checks during the dynamics step.
     ! ----------------------------------------------------------------------------------
     
     real(r8) :: old_stock    ! remember biomass stock from last time  [Kg/site]
     real(r8) :: err_fates    ! Total mass balance error for FATES processes     [kg/site]


     ! ----------------------------------------------------------------------------------
     ! Group 3: Components of the total site level mass fluxes
     ! ----------------------------------------------------------------------------------

     real(r8) :: gpp_acc          ! Accumulated gross primary productivity [kg/site/day]
     real(r8) :: aresp_acc        ! Accumulated autotrophic respiration [kg/site/day]

     real(r8) :: net_root_uptake  ! Net uptake of carbon or nutrients through the roots [kg/site/day]
                                  ! could include exudation, and for N this also includes symbiotic
                                  ! fixation

     real(r8) :: seed_in          ! Total mass of external seed rain into fates site [kg/site/day]
                                  ! This is from external grid-cells or from user parameterization
                                  ! (user param seed rain, or dispersal model)
     real(r8) :: seed_out         ! Total mass of seeds exported outside of fates site [kg/site/day]
                                  ! (this is not used currently, placeholder, rgk feb-2019)

     real(r8) :: frag_out         ! Litter and coarse woody debris fragmentation flux [kg/site/day]

     real(r8) :: wood_product          ! Total mass exported as wood product [kg/site/day]
     real(r8) :: burn_flux_to_atm      ! Total mass burned and exported to the atmosphere [kg/site/day]

     real(r8) :: flux_generic_in       ! Used for prescribed or artificial input fluxes
                                       ! and initialization [kg/site/day]
     real(r8) :: flux_generic_out      ! Used for prescribed or artificial output fluxes
                                       ! for instance when prescribed physiology is on
     real(r8) :: patch_resize_err      ! This is the amount of mass gained (or loss when negative)
                                       ! due to re-sizing patches when area math starts to lose
                                       ! precision

   contains

     procedure :: ZeroMassBalState
     procedure :: ZeroMassBalFlux
     
  end type site_massbal_type
  

  !************************************
  !** Site type structure           **
  !************************************

  type, public :: ed_site_type
     
     ! POINTERS  
     type (fates_patch_type), pointer :: oldest_patch => null()   ! pointer to oldest patch at the site  
     type (fates_patch_type), pointer :: youngest_patch => null() ! pointer to yngest patch at the site
     
     ! Resource management
     type (ed_resources_management_type) :: resources_management ! resources_management at the site 

     ! If this simulation uses shared memory then the sites need to know what machine
     ! index they are on. This index is (currently) only used to identify the sites
     ! position in history output fields
     !integer :: clump_id 

     ! Global index of this site in the history output file
     integer :: h_gid
     
     ! INDICES 
     real(r8) ::  lat                                          ! latitude:  degrees 
     real(r8) ::  lon                                          ! longitude: degrees 

     ! Fixed Biogeography mode inputs
     real(r8), allocatable :: area_PFT(:)                      ! Area allocated to individual PFTs    
     integer, allocatable  :: use_this_pft(:)                  ! Is area_PFT > 0 ? (1=yes, 0=no)

     ! Total area of patches in each age bin [m2]
     real(r8), allocatable :: area_by_age(:)

     
     ! Nutrient relevant 
     real(r8), allocatable :: rec_l2fr(:,:) ! A running mean of the l2fr's for the newly
                                            ! recruited, pft x canopy_layer
     real(r8) :: ema_npp                    ! An exponential moving average of NPP [gC/m2/year]
                                            ! The lengthscale is hard-coded "ema_npp_tcale"
                                            ! in FatesSoilBGCFluxMod. Used solely to inform bc_out%ema_npp
                                            ! which is used for fixation

     
     ! Two-stream scratch arrays
     real(r8), allocatable :: omega_2str(:,:)   ! This is the matrix that is inverted to solve
                                                ! the linear system of equations in the two-stream
                                                ! radiation module. This array will grow
                                                ! and shrink depending on how many scattering
                                                ! elements there are. This matrix is square,
                                                ! and needs to be larger than 2 x number-of-elements
                                                ! for each patch on the site

     real(r8), allocatable :: taulambda_2str(:) ! These are the coefficients of the two-stream
                                                ! linear system of equations (ie the unknowns, "lambda")
                                                ! As well as the left-side (constants, "tau"). Since
                                                ! the LAPACK solver dgesv uses the latter
                                                ! as the argument and over-writes, we only
                                                ! need one array

     integer, allocatable :: ipiv_2str(:)       ! pivot indices for the lapack 2str solver

     ! SP mode target PFT level variables
     real(r8), allocatable :: sp_tlai(:)                      ! target TLAI per FATES pft
     real(r8), allocatable :: sp_tsai(:)                      ! target TSAI per FATES pft
     real(r8), allocatable :: sp_htop(:)                      ! target HTOP per FATES pft
     
     ! Mass Balance (allocation for each element)

     type(site_massbal_type), pointer :: mass_balance(:)

     ! Flux diagnostics (allocation for each element)

     type(site_fluxdiags_type), pointer :: flux_diags(:)

     ! PHENOLOGY 
     real(r8) ::  grow_deg_days                                ! Phenology growing degree days
     real(r8) ::  snow_depth                                   ! site-level snow depth (used for ELAI/TLAI calcs)

     integer  ::  cstatus                                      ! are leaves in this pixel on or off for cold decid
                                                               ! 0 = this site has not experienced a cold period over at least
                                                               !     400 days, leaves are dropped and flagged as non-cold region
                                                               ! 1 = this site is in a cold-state where leaves should have fallen
                                                               ! 2 = this site is in a warm-state where leaves are allowed to flush
     integer  ::  dstatus(maxpft)                              ! are leaves in this pixel on or off for drought decid
                                                               ! 0 = leaves off due to time exceedance
                                                               ! 1 = leaves off due to moisture avail
                                                               ! 2 = leaves on due to moisture avail
                                                               ! 3 = leaves on due to time exceedance
                                                               ! 4 = leaves partially on (ED2-like phenology)
     integer  ::  nchilldays                                   ! num chilling days: (for botta gdd trheshold calculation)
     integer  ::  ncolddays                                    ! num cold days: (must exceed threshold to drop leaves)
     real(r8) ::  vegtemp_memory(num_vegtemp_mem)              ! record of last 10 days temperature for senescence model. deg C
     integer  ::  cleafondate                                  ! model date (day integer) of leaf on (cold):-
     integer  ::  cleafoffdate                                 ! model date (day integer) of leaf off (cold):-
     integer  ::  cndaysleafon                                 ! number of days since leaf on period started (cold)
     integer  ::  cndaysleafoff                                ! number of days since leaf off period started (cold)
     integer  ::  dleafondate(maxpft)                          ! model date (day integer) of leaf on drought:-
     integer  ::  dleafoffdate(maxpft)                         ! model date (day integer) of leaf off drought:-
     integer  ::  dndaysleafon(maxpft)                         ! number of days since leaf on period started (drought)
     integer  ::  dndaysleafoff(maxpft)                        ! number of days since leaf off period started (drought)
     real(r8) ::  elong_factor(maxpft)                         ! Elongation factor (ED2-like phenology). This is zero when leaves are
                                                               ! completely off, and one when they are completely flushed.
     integer  ::  phen_model_date                              ! current model date (day integer)
                                                               ! this date stays continuous when
                                                               ! in runs that are restarted, regardless of
                                                               ! the conditions of restart

     real(r8) ::  liqvol_memory(numWaterMem,maxpft)            ! last 10 days of soil liquid water volume (drought phenology)
     real(r8) ::  smp_memory(numWaterMem,maxpft)               ! last 10 days of soil matric potential (drought phenology)


     ! FIRE
     real(r8) ::  wind                                         ! daily wind in m/min for Spitfire units 
     real(r8) ::  fdi                                          ! daily probability an ignition event will start a fire
     real(r8) ::  NF                                           ! daily ignitions in km2
     real(r8) ::  NF_successful                                ! daily ignitions in km2 that actually lead to fire
     class(fire_weather), pointer :: fireWeather               ! fire weather object

     ! PLANT HYDRAULICS
     type(ed_site_hydr_type), pointer :: si_hydr

     ! Soil Layering

     integer :: nlevsoil                      ! Number of soil layers in this site
     real(r8), allocatable :: zi_soil(:)      ! interface level below a "z" level (m)
                                              ! this contains a zero index for surface.
     real(r8), allocatable :: dz_soil(:)      ! layer thickness (m)
     real(r8), allocatable :: z_soil(:)       ! layer depth (m)
     real(r8), allocatable :: rootfrac_scr(:) ! This is just allocated scratch space to hold
                                              ! root fractions. Since root fractions may be dependent
                                              ! on cohort properties, and we do not want to store this infromation
                                              ! on each cohort, we do not keep root fractions in
                                              ! memory, and instead calculate them on demand.
                                              ! This array is allocated over the number of soil
                                              ! layers for each site, and save allocating deallocating.
                                              ! NOTE: THIS SCRATCH SPACE WOULD NOT BE THREAD-SAFE
                                              ! IF WE FORK ON PATCHES


     ! Mineralized nutrient flux from veg to the soil, via multiple mechanisms
     ! inluding symbiotic fixation, or other 

     !real(r8) :: allocatable :: minn_flux_out  ! kg/ha/day
     !real(r8) :: allocatable :: minp_flux_out  ! kg/ha/day

     
     ! DIAGNOSTICS

     ! TERMINATION, RECRUITMENT, DEMOTION, and DISTURBANCE
     
     real(r8) :: term_crownarea_canopy                 ! crownarea from termination mortality, per canopy level
     real(r8) :: term_crownarea_ustory                 ! crownarea from termination mortality, per canopy level    
 
     real(r8) :: imort_crownarea                       ! crownarea of individuals killed due to impact mortality per year. [m2 day]

     real(r8) :: fmort_crownarea_canopy                ! crownarea of canopy indivs killed due to fire per year. [m2/sec]
     real(r8) :: fmort_crownarea_ustory                ! crownarea of understory indivs killed due to fire per year [m2/sec] 

     real(r8), allocatable :: term_nindivs_canopy(:,:,:)   ! number of canopy individuals that were in cohorts which 
                                                           ! were terminated this timestep, by termination type, size x pft
     real(r8), allocatable :: term_nindivs_ustory(:,:,:)   ! number of understory individuals that were in cohorts which 
                                                           ! were terminated this timestep, by termination type, size x pft

     real(r8), allocatable :: term_carbonflux_canopy(:,:)  ! carbon flux from live to dead pools associated 
                                                           ! with termination mortality, by termination type and pft. [kgC/ha/day]
     real(r8), allocatable :: term_carbonflux_ustory(:,:)  ! carbon flux from live to dead pools associated 
                                                         ! with termination mortality, by termination type and pft.  [kgC/ha/day]    
     real(r8), allocatable :: imort_carbonflux(:)        ! biomass of individuals killed due to impact mortality per year, by pft. [kgC/m2/sec]
     real(r8), allocatable :: fmort_carbonflux_canopy(:) ! biomass of canopy indivs killed due to fire per year, by pft. [gC/m2/sec]
     real(r8), allocatable :: fmort_carbonflux_ustory(:) ! biomass of understory indivs killed due to fire per year, by pft [gC/m2/sec] 

     real(r8), allocatable :: term_abg_flux(:,:)          ! aboveground biomass lost due to termination mortality x size x pft
     real(r8), allocatable :: imort_abg_flux(:,:)         ! aboveground biomass lost due to impact mortality x size x pft [kgC/m2/sec]
     real(r8), allocatable :: fmort_abg_flux(:,:)         ! aboveground biomass lost due to fire mortality x size x pft


     real(r8) :: demotion_carbonflux                     ! biomass of demoted individuals from canopy to understory [kgC/ha/day]
     real(r8) :: promotion_carbonflux                    ! biomass of promoted individuals from understory to canopy [kgC/ha/day]
     real(r8) :: recruitment_rate(1:maxpft)              ! number of individuals that were recruited into new cohorts
     real(r8), allocatable :: demotion_rate(:)           ! rate of individuals demoted from canopy to understory per FATES timestep
     real(r8), allocatable :: promotion_rate(:)          ! rate of individuals promoted from understory to canopy per FATES timestep
     real(r8), allocatable :: imort_rate(:,:)            ! rate of individuals killed due to impact mortality per year.  on size x pft array
     

     real(r8), allocatable :: fmort_rate_canopy(:,:)     ! rate of canopy individuals killed due to fire mortality per year.  
                                                         ! on size x pft array  (1:nlevsclass,1:numpft)
     real(r8), allocatable :: fmort_rate_ustory(:,:)     ! rate of understory individuals killed due to fire mortality per year.  
                                                         ! on size x pft array  (1:nlevsclass,1:numpft)
    
     real(r8), allocatable :: fmort_rate_cambial(:,:)    ! rate of individuals killed due to fire mortality 
                                                         ! from cambial damage per year.  on size x pft array
     real(r8), allocatable :: fmort_rate_crown(:,:)      ! rate of individuals killed due to fire mortality 
                                                         ! from crown damage per year.  on size x pft array

     real(r8), allocatable :: imort_rate_damage(:,:,:)     ! number of individuals per damage class that die from impact mortality
     real(r8), allocatable :: term_nindivs_canopy_damage(:,:,:) ! number of individuals per damage class that die from termination mortality - canopy
     real(r8), allocatable :: term_nindivs_ustory_damage(:,:,:) ! number of individuals per damage class that die from termination mortality - canopy
     real(r8), allocatable :: fmort_rate_canopy_damage(:,:,:) ! number of individuals per damage class that die from fire - canopy
     real(r8), allocatable :: fmort_rate_ustory_damage(:,:,:) ! number of individuals per damage class that die from fire - ustory
     real(r8), allocatable :: fmort_cflux_canopy_damage(:,:) ! cflux per damage class that die from fire - canopy
     real(r8), allocatable :: fmort_cflux_ustory_damage(:,:) ! cflux per damage class that die from fire - ustory
     real(r8), allocatable :: imort_cflux_damage(:,:)         ! carbon flux from impact mortality by damage class [kgC/m2/sec]
     real(r8), allocatable :: term_cflux_canopy_damage(:,:)          ! carbon flux from termination mortality by damage class
     real(r8), allocatable :: term_cflux_ustory_damage(:,:)          ! carbon flux from termination mortality by damage class

     real(r8), allocatable :: growthflux_fusion(:,:)     ! rate of individuals moving into a given size class bin
                                                         ! due to fusion in a given day. on size x pft array 


     real(r8)              :: crownarea_canopy_damage                 ! crown area of canopy that is damaged annually  
     real(r8)              :: crownarea_ustory_damage                 ! crown area of understory that is damaged annually
     
     ! Canopy Spread
     real(r8) ::  spread                                          ! dynamic canopy allometric term [unitless]

     ! Seed dispersal
      real(r8), allocatable :: seed_out(:)                               ! amount of seed leaving the site [kg/site/day]
      real(r8), allocatable :: seed_in(:)                                ! amount of seed dispersed into the site from neighbouring cells  [kg/site/day]

     ! site-level variables to keep track of the disturbance rates, both actual and "potential"
     real(r8) :: disturbance_rates(N_DIST_TYPES,n_landuse_cats, n_landuse_cats)  ! actual disturbance rates for each disturbance type  [m2/m2/day]
     real(r8) :: primary_land_patchfusion_error             ! error term in total area of primary patches associated with patch fusion [m2/m2/day]
     real(r8) :: landuse_transition_matrix(n_landuse_cats, n_landuse_cats) ! land use transition matrix as read in from HLM and aggregated to FATES land use types [m2/m2/year]

  end type ed_site_type

  ! Make public necessary subroutines and functions
  public :: dump_site
  public :: CalculateTreeGrassArea

  contains
      
    ! =====================================================================================

    subroutine ZeroFluxDiags(this)
      
      class(site_fluxdiags_type) :: this
      
      this%cwd_ag_input(:)      = 0._r8
      this%cwd_bg_input(:)      = 0._r8
      this%leaf_litter_input(:) = 0._r8
      this%root_litter_input(:) = 0._r8
      
      return
    end subroutine ZeroFluxDiags

    ! =====================================================================================
    
    subroutine ZeroMassBalState(this)
      
      class(site_massbal_type) :: this
      
      this%old_stock = 0._r8
      this%err_fates = 0._r8
      
      return
    end subroutine ZeroMassBalState
    
    subroutine ZeroMassBalFlux(this)
      
      class(site_massbal_type) :: this

      this%gpp_acc           = 0._r8
      this%aresp_acc         = 0._r8
      this%net_root_uptake   = 0._r8
      this%seed_in           = 0._r8
      this%seed_out          = 0._r8
      this%frag_out          = 0._r8
      this%wood_product      = 0._r8
      this%burn_flux_to_atm  = 0._r8
      this%flux_generic_in   = 0._r8
      this%flux_generic_out  = 0._r8
      this%patch_resize_err  = 0._r8

      return
  end subroutine ZeroMassBalFlux
   
  ! =====================================================================================

  subroutine CalculateTreeGrassArea(csite, tree_fraction, grass_fraction, bare_fraction)
    !
    !  DESCRIPTION:
    !  Calculates total grass, tree, and bare fractions for a site

    use FatesConstantsMod, only : nocomp_bareground

    ! ARGUMENTS:
    type(ed_site_type), intent(inout) :: csite          ! site object
    real(r8),           intent(out)   :: tree_fraction  ! total site tree fraction
    real(r8),           intent(out)   :: grass_fraction ! total site grass fraction
    real(r8),           intent(out)   :: bare_fraction  ! total site bare fraction

    ! LOCALS:
    type(fates_patch_type), pointer :: currentPatch ! patch object
    
    tree_fraction = 0.0_r8
    grass_fraction = 0.0_r8
    
    currentPatch => csite%oldest_patch
    do while(associated(currentPatch))
      if (currentPatch%nocomp_pft_label /= nocomp_bareground) then
        call currentPatch%UpdateTreeGrassArea()
        tree_fraction = tree_fraction + currentPatch%total_tree_area/AREA
        grass_fraction = grass_fraction + currentPatch%total_grass_area/AREA
      end if 
      currentPatch => currentPatch%younger
    end do

    ! if cover > 1.0, grasses are under the trees
    grass_fraction = min(grass_fraction, 1.0_r8 - tree_fraction)
    bare_fraction = 1.0_r8 - tree_fraction - grass_fraction

  end subroutine CalculateTreeGrassArea

  !---------------------------------------------------------------------------------------

  subroutine dump_site(csite) 

   type(ed_site_type),intent(in),target :: csite


   ! EDTypes is 

   write(fates_log(),*) '----------------------------------------'
   write(fates_log(),*) ' Site Coordinates                       '
   write(fates_log(),*) '----------------------------------------'
   write(fates_log(),*) 'latitude                    = ', csite%lat
   write(fates_log(),*) 'longitude                   = ', csite%lon
   write(fates_log(),*) '----------------------------------------'
   return

end subroutine dump_site

  
end module EDTypesMod<|MERGE_RESOLUTION|>--- conflicted
+++ resolved
@@ -32,10 +32,6 @@
   use FatesConstantsMod,     only : n_dbh_bins, n_dist_types
   use shr_log_mod,           only : errMsg => shr_log_errMsg
   use SFFireWeatherMod,      only : fire_weather
-<<<<<<< HEAD
-  use SFNesterovMod,         only : nesterov_index
-=======
->>>>>>> f0185f7c
 
   implicit none
   private               ! By default everything is private
