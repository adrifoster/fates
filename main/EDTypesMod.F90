--- conflicted
+++ resolved
@@ -127,211 +127,6 @@
   character(len=*), parameter, private :: sourcefile = __FILE__
 
   !************************************
-<<<<<<< HEAD
-  !** Patch type structure           **
-  !************************************
-
-  type, public :: ed_patch_type
-
-     ! POINTERS
-     type (ed_cohort_type), pointer :: tallest => null()           ! pointer to patch's tallest cohort    
-     type (ed_cohort_type), pointer :: shortest => null()          ! pointer to patch's shortest cohort
-     type (ed_patch_type),  pointer :: older => null()             ! pointer to next older patch   
-     type (ed_patch_type),  pointer :: younger => null()           ! pointer to next younger patch      
-
-     !INDICES
-     integer  :: patchno                                           ! unique number given to each new patch created for tracking
-
-     ! PATCH INFO
-     real(r8) ::  age                                              ! average patch age: years                   
-     integer  ::  age_class                                        ! age class of the patch for history binning purposes
-     real(r8) ::  area                                             ! patch area: m2  
-     integer  ::  countcohorts                                     ! Number of cohorts in patch
-     integer  ::  ncl_p                                            ! Number of occupied canopy layers
-     integer  ::  land_use_label                                   ! patch label for land use classification (primaryland, secondaryland, etc)
-     real(r8) ::  age_since_anthro_disturbance                     ! average age for secondary forest since last anthropogenic disturbance
-     logical  ::  changed_landuse_this_ts                          ! logical flag to track patches that have just undergone land use change
-
-
-     ! Running means
-     !class(rmean_type), pointer :: t2m                          ! Place-holder for 2m air temperature (variable window-size)
-     class(rmean_type), pointer :: tveg24                        ! 24-hour mean vegetation temperature (K)
-     class(rmean_type), pointer :: tveg_lpa                      ! Running mean of vegetation temperature at the
-                                                                 ! leaf photosynthesis acclimation timescale [K]
-     class(rmean_type), pointer :: tveg_longterm                ! Long-Term Running mean of vegetation temperature at the
-                                                                 ! leaf photosynthesis acclimation timescale [K] (i.e T_home)
-
-     integer  ::  nocomp_pft_label                               ! Where nocomp is active, use this label for patch ID.
-                                                                 ! Each patch ID corresponds to a pft number since each
-                                                                 ! patch has only one pft.  Bareground patches are given
-                                                                 ! a zero integer as a label.
-                                                                 ! If nocomp is not active this is set to unset.
-                                                                 ! This is set in create_patch as an argument
-                                                                 ! to that procedure.
-
-
-     ! LEAF ORGANIZATION
-     real(r8) ::  pft_agb_profile(maxpft,n_dbh_bins)            ! binned above ground biomass, for patch fusion: KgC/m2
-     real(r8) ::  canopy_layer_tlai(nclmax)                     ! total leaf area index of each canopy layer
-                                                                ! used to determine attenuation of parameters during
-                                                                ! photosynthesis m2 veg / m2 of canopy area (patch without bare ground)
-     real(r8) ::  total_canopy_area                             ! area that is covered by vegetation : m2
-     real(r8) ::  total_tree_area                               ! area that is covered by woody vegetation : m2
-     real(r8) ::  zstar                                         ! height of smallest canopy tree -- only meaningful in "strict PPA" mode
-
-     real(r8) :: c_stomata                                      ! Mean stomatal conductance of all leaves in the patch   [umol/m2/s]
-     real(r8) :: c_lblayer                                      ! Mean boundary layer conductance of all leaves in the patch [umol/m2/s]
-      
-                                                                ! UNITS for the ai profiles
-                                                                ! [ m2 leaf / m2 contributing crown footprints]
-     real(r8) ::  tlai_profile(nclmax,maxpft,nlevleaf)          ! total   leaf area in each canopy layer, pft, and leaf layer. 
-     real(r8) ::  elai_profile(nclmax,maxpft,nlevleaf)          ! exposed leaf area in each canopy layer, pft, and leaf layer
-     real(r8) ::  tsai_profile(nclmax,maxpft,nlevleaf)          ! total   stem area in each canopy layer, pft, and leaf layer
-     real(r8) ::  esai_profile(nclmax,maxpft,nlevleaf)          ! exposed stem area in each canopy layer, pft, and leaf layer
-     real(r8) ::  radiation_error                               ! radiation error (w/m2)
-     real(r8) ::  layer_height_profile(nclmax,maxpft,nlevleaf)
-     real(r8) ::  canopy_area_profile(nclmax,maxpft,nlevleaf)   ! fraction of crown area per canopy area in each layer
-                                                                ! they will sum to 1.0 in the fully closed canopy layers
-                                                                ! but only in leaf-layers that contain contributions
-                                                                ! from all cohorts that donate to canopy_area
-
-
-     ! layer, pft, and leaf layer:-
-     integer  ::  canopy_mask(nclmax,maxpft)                    ! is there any of this pft in this canopy layer?      
-     integer  ::  nrad(nclmax,maxpft)                           ! number of exposed leaf layers for each canopy layer and pft
-     integer  ::  ncan(nclmax,maxpft)                           ! number of total   leaf layers for each canopy layer and pft
-
-     !RADIATION FLUXES      
-     real(r8) :: fcansno                                        ! Fraction of canopy covered in snow
-
-     logical  ::  solar_zenith_flag                             ! integer flag specifying daylight (based on zenith angle)
-     real(r8) ::  solar_zenith_angle                            ! solar zenith angle (radians)
-
-     real(r8) ::  gnd_alb_dif(maxSWb)                           ! ground albedo for diffuse rad, both bands (fraction)
-     real(r8) ::  gnd_alb_dir(maxSWb)                           ! ground albedo for direct rad, both bands (fraction)
-     
-     real(r8) ::  fabd_sun_z(nclmax,maxpft,nlevleaf)            ! sun fraction of direct light absorbed by each canopy 
-     ! layer, pft, and leaf layer:-
-     real(r8) ::  fabd_sha_z(nclmax,maxpft,nlevleaf)            ! shade fraction of direct light absorbed by each canopy 
-     ! layer, pft, and leaf layer:-
-     real(r8) ::  fabi_sun_z(nclmax,maxpft,nlevleaf)            ! sun fraction of indirect light absorbed by each canopy 
-     ! layer, pft, and leaf layer:-
-     real(r8) ::  fabi_sha_z(nclmax,maxpft,nlevleaf)            ! shade fraction of indirect light absorbed by each canopy 
-     ! layer, pft, and leaf layer:-
-
-     real(r8) ::  ed_laisun_z(nclmax,maxpft,nlevleaf)           ! amount of LAI in the sun   in each canopy layer, 
-     ! pft, and leaf layer. m2/m2
-     real(r8) ::  ed_laisha_z(nclmax,maxpft,nlevleaf)           ! amount of LAI in the shade in each canopy layer,
-     real(r8) ::  ed_parsun_z(nclmax,maxpft,nlevleaf)           ! PAR absorbed  in the sun   in each canopy layer,
-     real(r8) ::  ed_parsha_z(nclmax,maxpft,nlevleaf)           ! PAR absorbed  in the shade in each canopy layer,
-     real(r8) ::  f_sun(nclmax,maxpft,nlevleaf)                 ! fraction of leaves in the sun in each canopy layer, pft, 
-
-     ! radiation profiles for comparison against observations
-
-     ! normalized direct photosynthetically active radiation profiles by 
-     ! incident type (direct/diffuse at top of canopy),leaf,pft,leaf (unitless)
-     real(r8) ::  nrmlzd_parprof_pft_dir_z(n_rad_stream_types,nclmax,maxpft,nlevleaf)  
-
-     ! normalized diffuse photosynthetically active radiation profiles by 
-     ! incident type (direct/diffuse at top of canopy),leaf,pft,leaf (unitless)
-     real(r8) ::  nrmlzd_parprof_pft_dif_z(n_rad_stream_types,nclmax,maxpft,nlevleaf)  
-
-     ! normalized direct photosynthetically active radiation profiles by 
-     ! incident type (direct/diffuse at top of canopy),leaf,leaf (unitless) 
-     real(r8) ::  nrmlzd_parprof_dir_z(n_rad_stream_types,nclmax,nlevleaf)         
-
-     ! normalized diffuse photosynthetically active radiation profiles by 
-     ! incident type (direct/diffuse at top of canopy),leaf,leaf (unitless) 
-     real(r8) ::  nrmlzd_parprof_dif_z(n_rad_stream_types,nclmax,nlevleaf)
-         
-     real(r8) ::  parprof_pft_dir_z(nclmax,maxpft,nlevleaf)   ! direct-beam PAR profile through canopy, by canopy,PFT,leaf level (w/m2)
-     real(r8) ::  parprof_pft_dif_z(nclmax,maxpft,nlevleaf)   ! diffuse     PAR profile through canopy, by canopy,PFT,leaf level (w/m2)
-     real(r8) ::  parprof_dir_z(nclmax,nlevleaf)              ! direct-beam PAR profile through canopy, by canopy,leaf level (w/m2)
-     real(r8) ::  parprof_dif_z(nclmax,nlevleaf)              ! diffuse     PAR profile through canopy, by canopy,leaf level (w/m2)
-
-     ! and leaf layer. m2/m2
-     real(r8),allocatable ::  tr_soil_dir(:)                              ! fraction of incoming direct  radiation that (cm_numSWb)
-     ! is transmitted to the soil as direct
-     real(r8),allocatable ::  tr_soil_dif(:)                              ! fraction of incoming diffuse radiation that 
-     ! is transmitted to the soil as diffuse
-     real(r8),allocatable ::  tr_soil_dir_dif(:)                          ! fraction of incoming direct  radiation that 
-     ! is transmitted to the soil as diffuse
-     real(r8),allocatable ::  fab(:)                                      ! fraction of incoming total   radiation that is absorbed by the canopy
-     real(r8),allocatable ::  fabd(:)                                     ! fraction of incoming direct  radiation that is absorbed by the canopy
-     real(r8),allocatable ::  fabi(:)                                     ! fraction of incoming diffuse radiation that is absorbed by the canopy
-     real(r8),allocatable ::  sabs_dir(:)                                 ! fraction of incoming direct  radiation that is absorbed by the canopy
-     real(r8),allocatable ::  sabs_dif(:)                                 ! fraction of incoming diffuse radiation that is absorbed by the canopy
-
-
-     ! PHOTOSYNTHESIS       
-
-     real(r8) ::  psn_z(nclmax,maxpft,nlevleaf)               ! carbon assimilation in each canopy layer, pft, and leaf layer. umolC/m2/s
-
-     ! ROOTS
-     real(r8) ::  btran_ft(maxpft)                ! btran calculated seperately for each PFT:-
-     real(r8) ::  bstress_sal_ft(maxpft)          ! bstress from salinity calculated seperately for each PFT:-   
-
-
-     ! These two variables are only used for external seed rain currently.
-     real(r8) :: nitr_repro_stoich(maxpft)        ! The NC ratio of a new recruit in this patch
-     real(r8) :: phos_repro_stoich(maxpft)        ! The PC ratio of a new recruit in this patch
-
-     
-     ! DISTURBANCE 
-     real(r8) ::  disturbance_rates(n_dist_types)                  ! disturbance rate from 1) mortality 
-                                                                   !                       2) fire: fraction/day 
-                                                                   !                       3) logging mortatliy
-                                                                   !                       4) land use change
-     real(r8) ::  landuse_transition_rates(n_landuse_cats)         ! land use tranision rate
-     real(r8) ::  fract_ldist_not_harvested                        ! fraction of logged area that is canopy trees that weren't harvested
-
-
-     ! Litter and Coarse Woody Debris
-
-     type(litter_type), pointer :: litter(:)  ! Litter (leaf,fnrt,CWD and seeds) for different elements
-
-     real(r8),allocatable :: fragmentation_scaler(:)            ! Scale rate of litter fragmentation based on soil layer. 0 to 1.
-
-     !FUEL CHARECTERISTICS
-     real(r8) ::  sum_fuel                                         ! total ground fuel related to ros (omits 1000hr fuels): KgC/m2
-     real(r8) ::  fuel_frac(nfsc)                                  ! fraction of each litter class in the ros_fuel:-.  
-     real(r8) ::  livegrass                                        ! total aboveground grass biomass in patch.  KgC/m2
-     real(r8) ::  fuel_bulkd                                       ! average fuel bulk density of the ground fuel. kgBiomass/m3
-                                                                   ! (incl. live grasses. omits 1000hr fuels). KgC/m3
-     real(r8) ::  fuel_sav                                         ! average surface area to volume ratio of the ground fuel. cm-1
-                                                                   ! (incl. live grasses. omits 1000hr fuels).
-     real(r8) ::  fuel_mef                                         ! average moisture of extinction factor 
-                                                                   ! of the ground fuel (incl. live grasses. omits 1000hr fuels).
-     real(r8) ::  fuel_eff_moist                                   ! effective avearage fuel moisture content of the ground fuel 
-                                                                   ! (incl. live grasses. omits 1000hr fuels)
-     real(r8) ::  litter_moisture(nfsc)
-
-     ! FIRE SPREAD
-     real(r8) ::  ros_front                                        ! rate of forward  spread of fire: m/min
-     real(r8) ::  ros_back                                         ! rate of backward spread of fire: m/min
-     real(r8) ::  effect_wspeed                                    ! windspeed modified by fraction of relative grass and tree cover: m/min
-     real(r8) ::  tau_l                                            ! Duration of lethal heating: mins
-     real(r8) ::  fi                                               ! average fire intensity of flaming front:  kj/m/s or kw/m
-     integer  ::  fire                                             ! Is there a fire? 1=yes 0=no
-     real(r8) ::  fd                                               ! fire duration: mins
-
-     ! FIRE EFFECTS     
-     real(r8) ::  scorch_ht(maxpft)                                ! scorch height: m 
-     real(r8) ::  frac_burnt                                       ! fraction burnt: frac patch/day  
-     real(r8) ::  tfc_ros                                          ! total intensity-relevant fuel consumed - no trunks.  KgC/m2 of burned ground/day
-     real(r8) ::  burnt_frac_litter(nfsc)                          ! fraction of each litter pool burned, conditional on it being burned
-
-
-     ! PLANT HYDRAULICS   (not currently used in hydraulics RGK 03-2018)  
-     ! type(ed_patch_hydr_type) , pointer :: pa_hydr              ! All patch hydraulics data, see FatesHydraulicsMemMod.F90
-
-
-  end type ed_patch_type
-
-  
-  !************************************
-=======
->>>>>>> 15027104
   !** Resources management type      **
   ! YX
   !************************************
