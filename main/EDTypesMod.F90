module EDTypesMod

  use FatesConstantsMod,     only : r8 => fates_r8
  use FatesConstantsMod,     only : ifalse
  use FatesConstantsMod,     only : itrue
  use FatesGlobals,          only : fates_log
  use shr_infnan_mod,        only : nan => shr_infnan_nan, assignment(=)
  use FatesHydraulicsMemMod, only : ed_cohort_hydr_type
  use FatesHydraulicsMemMod, only : ed_site_hydr_type
  use PRTGenericMod,         only : prt_vartypes
  use PRTGenericMod,         only : leaf_organ, fnrt_organ, sapw_organ
  use PRTGenericMod,         only : repro_organ, store_organ, struct_organ
  use PRTGenericMod,         only : all_carbon_elements
  use FatesConstantsMod,     only : n_anthro_disturbance_categories

  implicit none
  private               ! By default everything is private
  save

  ! Make public necessary subroutines and functions
  public :: val_check_ed_vars
  public :: dump_site
  public :: dump_patch
  public :: dump_cohort
  public :: dump_cohort_hydr

  integer, parameter, public :: maxPatchesPerSite  = 14   ! maximum number of patches to live on a site
  integer, parameter, public :: maxPatchesPerSite_by_disttype(n_anthro_disturbance_categories)  = &
                                                     (/ 10, 4 /)  !!! MUST SUM TO maxPatchesPerSite !!!
  integer, parameter, public :: maxCohortsPerPatch = 100  ! maximum number of cohorts per patch
  
  integer, parameter, public :: nclmax = 2                ! Maximum number of canopy layers
  integer, parameter, public :: ican_upper = 1            ! Nominal index for the upper canopy
  integer, parameter, public :: ican_ustory = 2           ! Nominal index for diagnostics that refer
                                                          ! to understory layers (all layers that
                                                          ! are not the top canopy layer)

  integer, parameter, public :: nlevleaf = 30             ! number of leaf layers in canopy layer
  integer, parameter, public :: maxpft = 15               ! maximum number of PFTs allowed
                                                          ! the parameter file may determine that fewer
                                                          ! are used, but this helps allocate scratch
                                                          ! space and output arrays.
                                                  
  integer, parameter, public :: max_nleafage = 4          ! This is the maximum number of leaf age pools, 
                                                          ! used for allocating scratch space

  ! -------------------------------------------------------------------------------------
  ! Radiation parameters
  ! These should be part of the radiation module, but since we only have one option
  ! this is ok for now. (RGK 04-2018)
  ! -------------------------------------------------------------------------------------


  integer, parameter, public :: n_rad_stream_types = 2    ! The number of radiation streams used (direct/diffuse)
 
  integer, parameter, public :: idirect   = 1             ! This is the array index for direct radiation
  integer, parameter, public :: idiffuse  = 2             ! This is the array index for diffuse radiation


  ! TODO: we use this cp_maxSWb only because we have a static array q(size=2) of
  ! land-ice abledo for vis and nir.  This should be a parameter, which would
  ! get us on track to start using multi-spectral or hyper-spectral (RGK 02-2017)

<<<<<<< HEAD
  integer, parameter, public :: maxSWb = 2      ! maximum number of broad-bands in the
                                                ! shortwave spectrum cp_numSWb <= cp_maxSWb
                                                ! this is just for scratch-array purposes
                                                ! if cp_numSWb is larger than this value
                                                ! simply bump this number up as needed

  integer, parameter, public :: ivis = 1        ! This is the array index for short-wave
                                                ! radiation in the visible spectrum, as expected
                                                ! in boundary condition files and parameter
                                                ! files.  This will be compared with 
                                                ! the HLM's expectation in FatesInterfaceMod
  integer, parameter, public :: inir = 2        ! This is the array index for short-wave
                                                ! radiation in the near-infrared spectrum, as expected
                                                ! in boundary condition files and parameter
                                                ! files.  This will be compared with 
                                                ! the HLM's expectation in FatesInterfaceMod

  integer, parameter, public :: ipar = ivis     ! The photosynthetically active band
                                                ! can be approximated to be equal to the visible band


  integer, parameter, public :: leaves_on  = 2  ! Flag specifying that a deciduous plant has leaves
                                                ! and should be allocating to them as well
  integer, parameter, public :: leaves_off = 1  ! Flag specifying that a deciduous plant has dropped
                                                ! its leaves and should not be trying to allocate
                                                ! towards any growth.
=======
  integer, parameter :: maxSWb = 2      ! maximum number of broad-bands in the
                                        ! shortwave spectrum cp_numSWb <= cp_maxSWb
                                        ! this is just for scratch-array purposes
                                        ! if cp_numSWb is larger than this value
                                        ! simply bump this number up as needed

  integer, parameter :: ivis = 1        ! This is the array index for short-wave
                                        ! radiation in the visible spectrum, as expected
                                        ! in boundary condition files and parameter
                                        ! files.  This will be compared with 
                                        ! the HLM's expectation in FatesInterfaceMod
  integer, parameter :: inir = 2        ! This is the array index for short-wave
                                        ! radiation in the near-infrared spectrum, as expected
                                        ! in boundary condition files and parameter
                                        ! files.  This will be compared with 
                                        ! the HLM's expectation in FatesInterfaceMod

  integer, parameter :: ipar = ivis     ! The photosynthetically active band
                                        ! can be approximated to be equal to the visible band


  integer, parameter :: leaves_on  = 2  ! Flag specifying that a deciduous plant has leaves
                                        ! and should be allocating to them as well

  integer, parameter :: leaves_off = 1  ! Flag specifying that a deciduous plant has dropped
                                        ! its leaves and should not be trying to allocate
                                        ! towards any growth.
>>>>>>> d2f09078

  ! Flag to turn on/off salinity effects on the effective "btran"
  ! btran stress function.

  logical, parameter, public :: do_fates_salinity = .false.


  ! This is the community level amount of spread expected in nearly-bare-ground
  ! and inventory starting modes.
  ! These are used to initialize only. These values will scale between
  ! the PFT defined maximum and minimum crown area scaing parameters.
  !
  ! A value of 1 indicates that
  ! plants should have crown areas at maximum spread for their size and PFT.
  ! A value of 0 means that they have the least amount of spread for their
  ! size and PFT.
  
  real(r8), parameter, public :: init_spread_near_bare_ground = 1.0_r8
  real(r8), parameter, public :: init_spread_inventory        = 0.0_r8


  ! MODEL PARAMETERS
  real(r8), parameter, public :: AREA                 = 10000.0_r8 ! Notional area of simulated forest m2
  real(r8), parameter, public :: AREA_INV             = 1.0e-4_r8  ! Inverse of the notion area (faster math)

  integer, parameter, public :: numWaterMem           = 10         ! watermemory saved as site level var

  ! BIOLOGY/BIOGEOCHEMISTRY        
<<<<<<< HEAD
  integer , parameter, public :: SENES                = 10         ! Window of time over which we track temp for cold sensecence (days)
  real(r8), parameter, public :: dinc_ed              = 1.0_r8     ! size of VAI bins (LAI+SAI)  [CHANGE THIS NAME WITH NEXT INTERFACE
=======
  integer , parameter :: num_vegtemp_mem      = 10         ! Window of time over which we track temp for cold sensecence (days)
  real(r8), parameter :: dinc_ed              = 1.0_r8     ! size of VAI bins (LAI+SAI)  [CHANGE THIS NAME WITH NEXT INTERFACE
>>>>>>> d2f09078
                                                           ! UPDATE]
  integer , parameter, public :: N_DIST_TYPES         = 3          ! Disturbance Modes 1) tree-fall, 2) fire, 3) logging
  integer , parameter, public :: dtype_ifall          = 1          ! index for naturally occuring tree-fall generated event
  integer , parameter, public :: dtype_ifire          = 2          ! index for fire generated disturbance event
  integer , parameter, public :: dtype_ilog           = 3          ! index for logging generated disturbance event


  ! Phenology status flag definitions (cold type is cstat, dry type is dstat)

  integer, parameter :: phen_cstat_nevercold = 0        ! This (location/plant) has not experienced a cold period over a large number
                                                        ! of days, leaves are dropped and flagged as non-cold region
  integer, parameter :: phen_cstat_iscold    = 1        ! This (location/plant) is in a cold-state where leaves should have fallen
  integer, parameter :: phen_cstat_notcold   = 2        ! This site is in a warm-state where leaves are allowed to flush

  integer, parameter :: phen_dstat_timeoff   = 0       ! Leaves off due to time exceedance (drought phenology)
  integer, parameter :: phen_dstat_moistoff  = 1       ! Leaves off due to moisture avail  (drought phenology)
  integer, parameter :: phen_dstat_moiston   = 2       ! Leaves on due to moisture avail   (drought phenology)
  integer, parameter :: phen_dstat_timeon    = 3       ! Leaves on due to time exceedance  (drought phenology)


  ! SPITFIRE     
  integer,  parameter, public :: NCWD                 = 4          ! number of coarse woody debris pools (twig,s branch,l branch, trunk)
  integer , parameter, public :: NFSC                 = NCWD+2     ! number fuel size classes  (4 cwd size classes, leaf litter, and grass)
  integer,  parameter, public :: lg_sf                = 6          ! array index of live grass pool for spitfire
  integer,  parameter, public :: dl_sf                = 1          ! array index of dead leaf pool for spitfire (dead grass and dead leaves)
  integer,  parameter, public :: tw_sf                = 2          ! array index of twig pool for spitfire
  integer,  parameter, public :: tr_sf                = 5          ! array index of dead trunk pool for spitfire
  integer,  parameter, public :: lb_sf                = 4          ! array index of large branch pool for spitfire 
  real(r8), parameter, public :: fire_threshold       = 50.0_r8    ! threshold for fires that spread or go out. KWm-2 (Pyne 1986)

  ! PATCH FUSION 
  real(r8), parameter, public :: force_patchfuse_min_biomass = 0.005_r8   ! min biomass (kg / m2 patch area) below which to force-fuse patches
  integer , parameter, public :: N_DBH_BINS           = 6                 ! no. of dbh bins used when comparing patches
  real(r8), parameter, public :: patchfusion_dbhbin_loweredges(N_DBH_BINS) = &
       (/0._r8, 5._r8, 20._r8, 50._r8, 100._r8, 150._r8/)                 ! array of bin lower edges for comparing patches
  real(r8), parameter, public :: patch_fusion_tolerance_relaxation_increment = 1.1_r8 ! amount by which to increment patch fusion threshold
  real(r8), parameter, public :: max_age_of_second_oldest_patch = 200._r8 ! age in years above which to combine all patches

  ! COHORT FUSION
  real(r8), parameter, public :: HITEMAX              = 30.0_r8    ! max dbh value used in hgt profile comparison 
  integer , parameter, public :: N_HITE_BINS          = 60         ! no. of hite bins used to distribute LAI

  ! COHORT TERMINATION

  real(r8), parameter, public :: min_npm2       = 1.0E-7_r8               ! minimum cohort number density per m2 before termination
  real(r8), parameter, public :: min_patch_area = 0.01_r8                 ! smallest allowable patch area before termination
  real(r8), parameter, public :: min_patch_area_forced = 0.0001_r8        ! patch termination will not fuse the youngest patch
                                                                          ! if the area is less than min_patch_area.
                                                                          ! however, it is allowed to fuse the youngest patch
                                                                          ! if the fusion area is less than min_patch_area_forced

  real(r8), parameter, public :: min_nppatch    = min_npm2*min_patch_area ! minimum number of cohorts per patch (min_npm2*min_patch_area)
  real(r8), parameter, public :: min_n_safemath = 1.0E-12_r8              ! in some cases, we want to immediately remove super small
                                                                          ! number densities of cohorts to prevent FPEs

  character*4 yearchar                    

  ! special mode to cause PFTs to create seed mass of all currently-existing PFTs
  logical, parameter, public :: homogenize_seed_pfts  = .false.

  
  ! Leaf age class initialization schemes
  integer, parameter, public :: nan_leaf_aclass = 0     ! initialize leaf age classes as undefined
                                                        ! (used when copying)
  integer, parameter, public :: equal_leaf_aclass = 1   ! initialize leaf age classes equal
                                                        ! (used for inventory initialization)
  integer, parameter, public :: first_leaf_aclass = 2   ! initialize leaf age classes as all in
                                                        ! youngest class (used for recruitment)


  !************************************
  !** COHORT type structure          **
  !************************************
  type, public :: ed_cohort_type

     ! POINTERS
     type (ed_cohort_type) , pointer :: taller   => null()       ! pointer to next tallest cohort     
     type (ed_cohort_type) , pointer :: shorter  => null()       ! pointer to next shorter cohort     
     type (ed_patch_type)  , pointer :: patchptr => null()       ! pointer to patch that cohort is in


     
     ! Multi-species, multi-organ Plant Reactive Transport (PRT)
     ! Contains carbon and nutrient state variables for various plant organs

     class(prt_vartypes), pointer :: prt

     ! VEGETATION STRUCTURE
     integer  ::  pft                                    ! pft number
     real(r8) ::  n                                      ! number of individuals in cohort per 'area' (10000m2 default)
     real(r8) ::  dbh                                    ! dbh: cm
     real(r8) ::  hite                                   ! height: meters
     integer  ::  indexnumber                            ! unique number for each cohort. (within clump?)
     real(r8) ::  laimemory                              ! target leaf biomass- set from previous year: kGC per indiv
     integer  ::  canopy_layer                           ! canopy status of cohort (1 = canopy, 2 = understorey, etc.)
     real(r8) ::  canopy_layer_yesterday                 ! recent canopy status of cohort
                                                         ! (1 = canopy, 2 = understorey, etc.)  
                                                         ! real to be conservative during fusion
     real(r8) ::  lai                                    ! leaf area index of cohort: m2 leaf area of entire cohort per m2 of canopy area of a patch
     real(r8) ::  sai                                    ! stem area index of cohort: m2 leaf area of entire cohort per m2 of canopy area of a patch
     real(r8) ::  g_sb_laweight                          ! Total conductance (stomata+boundary layer) of the cohort, weighted by its leaf area [m/s]*[m2]
     real(r8) ::  canopy_trim                            ! What is the fraction of the maximum leaf biomass that we are targeting? :-
     real(r8) ::  leaf_cost                              ! How much does it cost to maintain leaves: kgC/m2/year-1
     real(r8) ::  excl_weight                            ! How much of this cohort is demoted each year, as a proportion of all cohorts:-
     real(r8) ::  prom_weight                            ! How much of this cohort is promoted each year, as a proportion of all cohorts:-
     integer  ::  nv                                     ! Number of leaf layers: -
     integer  ::  status_coh                             ! growth status of plant  (2 = leaves on , 1 = leaves off)
     real(r8) ::  c_area                                 ! areal extent of canopy (m2)
     real(r8) ::  treelai                                ! lai of an individual within cohort leaf area (m2) / crown area (m2)
     real(r8) ::  treesai                                ! stem area index of an indiv. within cohort: stem area (m2) / crown area (m2)
     logical  ::  isnew                                  ! flag to signify a new cohort, new cohorts have not experienced
                                                         ! npp or mortality and should therefore not be fused or averaged
     integer  ::  size_class                             ! An index that indicates which diameter size bin the cohort currently resides in
                                                         ! this is used for history output. We maintain this in the main cohort memory
                                                         ! because we don't want to continually re-calculate the cohort's position when
                                                         ! performing size diagnostics at high-frequency calls
     integer  ::  size_by_pft_class                      ! An index that indicates the cohorts position of the joint size-class x functional
                                                         ! type classification. We also maintain this in the main cohort memory
                                                         ! because we don't want to continually re-calculate the cohort's position when
                                                         ! performing size diagnostics at high-frequency calls
     integer ::  size_class_lasttimestep                 ! size class of the cohort at the end of the previous timestep (used for calculating growth flux)


     ! CARBON FLUXES 
     
     ! ----------------------------------------------------------------------------------
     ! NPP, GPP and RESP: Instantaneous, accumulated and accumulated-hold types.*
     ! 
     ! _tstep:    The instantaneous estimate that is calculated at each rapid plant biophysics
     !            time-step (ie photosynthesis, sub-hourly). (kgC/indiv/timestep)
     ! _acc:      The accumulation of the _tstep variable from the beginning to ending of
     !            the dynamics time-scale.  This variable is zero'd during initialization and
     !            after the dynamics call-sequence is completed.  (kgC/indiv/day)
     ! _acc_hold: While _acc is zero'd after the dynamics call sequence and then integrated, 
     !            _acc_hold "holds" the integrated value until the next time dynamics is 
     !            called. This is necessary for restarts. This variable also has units
     !            converted to a useful rate (kgC/indiv/yr)
     ! ----------------------------------------------------------------------------------

     real(r8) ::  gpp_tstep          ! Gross Primary Production (see above *)
     real(r8) ::  gpp_acc
     real(r8) ::  gpp_acc_hold

     real(r8) ::  npp_tstep          ! Net Primary Production (see above *)
     real(r8) ::  npp_acc
     real(r8) ::  npp_acc_hold

     real(r8) ::  resp_tstep         ! Autotrophic respiration (see above *)
     real(r8) ::  resp_acc
     real(r8) ::  resp_acc_hold
     
     ! carbon 13c discrimination
     real(r8) ::  c13disc_clm         ! carbon 13 discrimination in new synthesized carbon: part-per-mil, at each indiv/timestep
     real(r8) ::  c13disc_acc         ! carbon 13 discrimination in new synthesized carbon: part-per-mil, at each indiv/day, at the end of a day


     ! The following four biophysical rates are assumed to be
     ! at the canopy top, at reference temp 25C, and based on the 
     ! leaf age weighted average of the PFT parameterized values. The last
     ! condition is why it is dynamic and tied to the cohort

     real(r8) :: vcmax25top  ! Maximum carboxylation at the cohort's top 
                             ! at reference temperature (25C).
     real(r8) :: jmax25top   ! canopy top: maximum electron transport 
                             ! rate at 25C (umol electrons/m**2/s)
     real(r8) :: tpu25top    ! canopy top: triose phosphate utilization
                             ! rate at 25C (umol CO2/m**2/s)
     real(r8) :: kp25top     ! canopy top: initial slope of CO2 response
                             ! curve (C4 plants) at 25C



     real(r8) ::  ts_net_uptake(nlevleaf)              ! Net uptake of leaf layers: kgC/m2/timestep
     real(r8) ::  year_net_uptake(nlevleaf)            ! Net uptake of leaf layers: kgC/m2/year

     ! RESPIRATION COMPONENTS
     real(r8) ::  rdark                                  ! Dark respiration: kgC/indiv/s
     real(r8) ::  resp_g                                 ! Growth respiration:  kgC/indiv/timestep
     real(r8) ::  resp_m                                 ! Maintenance respiration:  kgC/indiv/timestep 
     real(r8) ::  livestem_mr                            ! Live stem        maintenance respiration: kgC/indiv/s
                                                         ! (Above ground)
     real(r8) ::  livecroot_mr                           ! Live stem        maintenance respiration: kgC/indiv/s
                                                         ! (below ground)
     real(r8) ::  froot_mr                               ! Live fine root   maintenance respiration: kgC/indiv/s

     ! ALLOCATION

     real(r8) ::  seed_prod                              ! reproduction seed and clonal: KgC/indiv/year


     !MORTALITY
     real(r8) ::  dmort                                  ! proportional mortality rate. (year-1)

     ! Mortality Rate Partitions
     real(r8) ::  bmort                                  ! background mortality rate        n/year
     real(r8) ::  cmort                                  ! carbon starvation mortality rate n/year
     real(r8) ::  hmort                                  ! hydraulic failure mortality rate n/year
     real(r8) ::  frmort                                 ! freezing mortality               n/year

      ! Logging Mortality Rate 
      ! Yi Xu & M. Huang
     real(r8) ::  lmort_direct                           ! directly logging rate            fraction /per logging activity
     real(r8) ::  lmort_collateral                       ! collaterally damaged rate        fraction /per logging activity
     real(r8) ::  lmort_infra                            ! mechanically damaged rate        fraction /per logging activity
     real(r8) ::  l_degrad                               ! rate of trees that are not killed but suffer from forest degradation
                                                         ! (i.e. they are moved to newly-anthro-disturbed secondary forest patch).  fraction /per logging activity

     ! NITROGEN POOLS      
     ! ----------------------------------------------------------------------------------
     ! Nitrogen pools are not prognostic in the current implementation.
     ! They are diagnosed during photosynthesis using a simple C2N parameter. Local values
     ! used in that routine.
     ! ----------------------------------------------------------------------------------

     ! GROWTH DERIVIATIVES
     real(r8) ::  dndt                                   ! time derivative of cohort size  : n/year
     real(r8) ::  dhdt                                   ! time derivative of height       : m/year
     real(r8) ::  ddbhdt                                 ! time derivative of dbh          : cm/year
     real(r8) ::  dbdeaddt                               ! time derivative of dead biomass         : KgC/year
     real(r8) ::  dbstoredt                              ! time derivative of stored biomass       : KgC/year

     ! FIRE
     real(r8) ::  fraction_crown_burned                  ! proportion of crown affected by fire:-
     real(r8) ::  cambial_mort                           ! probability that trees dies due to cambial char (conditional on the tree being subjected to the fire)
     real(r8) ::  crownfire_mort                         ! probability of tree post-fire mortality due to crown scorch (conditional on the tree being subjected to the fire)
     real(r8) ::  fire_mort                              ! post-fire mortality from cambial and crown damage assuming two are independent:-

     ! Hydraulics
     type(ed_cohort_hydr_type), pointer :: co_hydr       ! All cohort hydraulics data, see FatesHydraulicsMemMod.F90

  end type ed_cohort_type

  
     
     

  !************************************
  !** Patch type structure           **
  !************************************

  type, public :: ed_patch_type

     ! POINTERS
     type (ed_cohort_type), pointer :: tallest => null()           ! pointer to patch's tallest cohort    
     type (ed_cohort_type), pointer :: shortest => null()          ! pointer to patch's shortest cohort
     type (ed_patch_type),  pointer :: older => null()             ! pointer to next older patch   
     type (ed_patch_type),  pointer :: younger => null()           ! pointer to next younger patch      

     !INDICES
     integer  :: patchno                                           ! unique number given to each new patch created for tracking

     ! PATCH INFO
     real(r8) ::  age                                              ! average patch age: years                   
     integer  ::  age_class                                        ! age class of the patch for history binning purposes
     real(r8) ::  area                                             ! patch area: m2  
     integer  ::  countcohorts                                     ! Number of cohorts in patch
     integer  ::  ncl_p                                            ! Number of occupied canopy layers
     integer  ::  anthro_disturbance_label                         ! patch label for anthropogenic disturbance classification
     real(r8) ::  age_since_anthro_disturbance                     ! average age for secondary forest since last anthropogenic disturbance

     ! LEAF ORGANIZATION
     real(r8) ::  pft_agb_profile(maxpft,n_dbh_bins)            ! binned above ground biomass, for patch fusion: KgC/m2
     real(r8) ::  canopy_layer_tlai(nclmax)                     ! total leaf area index of each canopy layer
                                                                ! used to determine attenuation of parameters during
                                                                ! photosynthesis m2 veg / m2 of canopy area (patch without bare ground)
     real(r8) ::  total_canopy_area                             ! area that is covered by vegetation : m2
     real(r8) ::  total_tree_area                               ! area that is covered by woody vegetation : m2
     real(r8) ::  zstar                                         ! height of smallest canopy tree -- only meaningful in "strict PPA" mode

     real(r8) :: c_stomata                                      ! Mean stomatal conductance of all leaves in the patch   [umol/m2/s]
     real(r8) :: c_lblayer                                      ! Mean boundary layer conductance of all leaves in the patch [umol/m2/s]
      
                                                                ! UNITS for the ai profiles
                                                                ! [ m2 leaf / m2 contributing crown footprints]
     real(r8) ::  tlai_profile(nclmax,maxpft,nlevleaf)          ! total   leaf area in each canopy layer, pft, and leaf layer. 
     real(r8) ::  elai_profile(nclmax,maxpft,nlevleaf)          ! exposed leaf area in each canopy layer, pft, and leaf layer
     real(r8) ::  tsai_profile(nclmax,maxpft,nlevleaf)          ! total   stem area in each canopy layer, pft, and leaf layer
     real(r8) ::  esai_profile(nclmax,maxpft,nlevleaf)          ! exposed stem area in each canopy layer, pft, and leaf layer

     real(r8) ::  layer_height_profile(nclmax,maxpft,nlevleaf)
     real(r8) ::  canopy_area_profile(nclmax,maxpft,nlevleaf)   ! fraction of crown area per canopy area in each layer
                                                                ! they will sum to 1.0 in the fully closed canopy layers
                                                                ! but only in leaf-layers that contain contributions
                                                                ! from all cohorts that donate to canopy_area


     ! layer, pft, and leaf layer:-
     integer  ::  canopy_mask(nclmax,maxpft)                    ! is there any of this pft in this canopy layer?      
     integer  ::  nrad(nclmax,maxpft)                           ! number of exposed leaf layers for each canopy layer and pft
     integer  ::  ncan(nclmax,maxpft)                           ! number of total   leaf layers for each canopy layer and pft

     !RADIATION FLUXES      

     logical  ::  solar_zenith_flag                             ! integer flag specifying daylight (based on zenith angle)
     real(r8) ::  solar_zenith_angle                            ! solar zenith angle (radians)

     real(r8) ::  gnd_alb_dif(maxSWb)                           ! ground albedo for diffuse rad, both bands (fraction)
     real(r8) ::  gnd_alb_dir(maxSWb)                           ! ground albedo for direct rad, both bands (fraction)
     
     real(r8) ::  fabd_sun_z(nclmax,maxpft,nlevleaf)            ! sun fraction of direct light absorbed by each canopy 
     ! layer, pft, and leaf layer:-
     real(r8) ::  fabd_sha_z(nclmax,maxpft,nlevleaf)            ! shade fraction of direct light absorbed by each canopy 
     ! layer, pft, and leaf layer:-
     real(r8) ::  fabi_sun_z(nclmax,maxpft,nlevleaf)            ! sun fraction of indirect light absorbed by each canopy 
     ! layer, pft, and leaf layer:-
     real(r8) ::  fabi_sha_z(nclmax,maxpft,nlevleaf)            ! shade fraction of indirect light absorbed by each canopy 
     ! layer, pft, and leaf layer:-

     real(r8) ::  ed_laisun_z(nclmax,maxpft,nlevleaf)           ! amount of LAI in the sun   in each canopy layer, 
     ! pft, and leaf layer. m2/m2
     real(r8) ::  ed_laisha_z(nclmax,maxpft,nlevleaf)           ! amount of LAI in the shade in each canopy layer,
     real(r8) ::  ed_parsun_z(nclmax,maxpft,nlevleaf)           ! PAR absorbed  in the sun   in each canopy layer,
     real(r8) ::  ed_parsha_z(nclmax,maxpft,nlevleaf)           ! PAR absorbed  in the shade in each canopy layer,
     real(r8) ::  f_sun(nclmax,maxpft,nlevleaf)                 ! fraction of leaves in the sun in each canopy layer, pft, 

     ! radiation profiles for comparison against observations

     ! normalized direct photosynthetically active radiation profiles by 
     ! incident type (direct/diffuse at top of canopy),leaf,pft,leaf (unitless)
     real(r8) ::  nrmlzd_parprof_pft_dir_z(n_rad_stream_types,nclmax,maxpft,nlevleaf)  

     ! normalized diffuse photosynthetically active radiation profiles by 
     ! incident type (direct/diffuse at top of canopy),leaf,pft,leaf (unitless)
     real(r8) ::  nrmlzd_parprof_pft_dif_z(n_rad_stream_types,nclmax,maxpft,nlevleaf)  

     ! normalized direct photosynthetically active radiation profiles by 
     ! incident type (direct/diffuse at top of canopy),leaf,leaf (unitless) 
     real(r8) ::  nrmlzd_parprof_dir_z(n_rad_stream_types,nclmax,nlevleaf)         

     ! normalized diffuse photosynthetically active radiation profiles by 
     ! incident type (direct/diffuse at top of canopy),leaf,leaf (unitless) 
     real(r8) ::  nrmlzd_parprof_dif_z(n_rad_stream_types,nclmax,nlevleaf)
         
     real(r8) ::  parprof_pft_dir_z(nclmax,maxpft,nlevleaf)   ! direct-beam PAR profile through canopy, by canopy,PFT,leaf level (w/m2)
     real(r8) ::  parprof_pft_dif_z(nclmax,maxpft,nlevleaf)   ! diffuse     PAR profile through canopy, by canopy,PFT,leaf level (w/m2)
     real(r8) ::  parprof_dir_z(nclmax,nlevleaf)              ! direct-beam PAR profile through canopy, by canopy,leaf level (w/m2)
     real(r8) ::  parprof_dif_z(nclmax,nlevleaf)              ! diffuse     PAR profile through canopy, by canopy,leaf level (w/m2)

     ! and leaf layer. m2/m2
     real(r8),allocatable ::  tr_soil_dir(:)                              ! fraction of incoming direct  radiation that (cm_numSWb)
     ! is transmitted to the soil as direct
     real(r8),allocatable ::  tr_soil_dif(:)                              ! fraction of incoming diffuse radiation that 
     ! is transmitted to the soil as diffuse
     real(r8),allocatable ::  tr_soil_dir_dif(:)                          ! fraction of incoming direct  radiation that 
     ! is transmitted to the soil as diffuse
     real(r8),allocatable ::  fab(:)                                      ! fraction of incoming total   radiation that is absorbed by the canopy
     real(r8),allocatable ::  fabd(:)                                     ! fraction of incoming direct  radiation that is absorbed by the canopy
     real(r8),allocatable ::  fabi(:)                                     ! fraction of incoming diffuse radiation that is absorbed by the canopy
     real(r8),allocatable ::  sabs_dir(:)                                 ! fraction of incoming direct  radiation that is absorbed by the canopy
     real(r8),allocatable ::  sabs_dif(:)                                 ! fraction of incoming diffuse radiation that is absorbed by the canopy


     !SEED BANK
     real(r8) :: seeds_in(maxpft)                               ! seed production KgC/m2/year
     real(r8) :: seed_decay(maxpft)                             ! seed decay in KgC/m2/year
     real(r8) :: seed_germination(maxpft)                       ! germination rate of seed pool in KgC/m2/year

     ! PHOTOSYNTHESIS       

     real(r8) ::  psn_z(nclmax,maxpft,nlevleaf)               ! carbon assimilation in each canopy layer, pft, and leaf layer. umolC/m2/s

     ! ROOTS
     real(r8), allocatable ::  rootfr_ft(:,:)                      ! root fraction of each PFT in each soil layer:-
     real(r8), allocatable ::  rootr_ft(:,:)                       ! fraction of water taken from each PFT and soil layer:-
     real(r8) ::  btran_ft(maxpft)                              ! btran calculated seperately for each PFT:-
     real(r8) ::  bstress_sal_ft(maxpft)                        ! bstress from salinity calculated seperately for each PFT:-   
     

     ! DISTURBANCE 
     real(r8) ::  disturbance_rates(n_dist_types)                  ! disturbance rate from 1) mortality 
                                                                   !                       2) fire: fraction/day 
                                                                   !                       3) logging mortatliy
     real(r8) ::  disturbance_rate                                 ! larger effective disturbance rate: fraction/day
     real(r8) ::  fract_ldist_not_harvested                        ! fraction of logged area that is canopy trees that weren't harvested

     ! LITTER AND COARSE WOODY DEBRIS 
     ! Pools of litter (non respiring) 
     real(r8) ::  cwd_ag(ncwd)                                     ! above ground coarse wood debris litter that does not respire. KgC/m2
     real(r8) ::  cwd_bg(ncwd)                                     ! below ground coarse wood debris litter that does not respire. KgC/m2
     real(r8) ::  leaf_litter(maxpft)                           ! above ground leaf litter that does not respire. KgC/m2
     real(r8) ::  root_litter(maxpft)                           ! below ground fine root litter that does not respire. KgC/m2

     ! Fluxes of litter (non respiring) 
     real(r8) :: fragmentation_scaler                              ! Scale rate of litter fragmentation. 0 to 1.
     real(r8) :: cwd_ag_in(ncwd)                                   ! Flux into CWD_AG from turnover and mortality KgC/m2/y
     real(r8) :: cwd_bg_in(ncwd)                                   ! Flux into cwd_bg from root turnover and mortality KgC/m2/y
     real(r8) :: cwd_ag_out(ncwd)                                  ! Flux out of AG CWD into AG litter KgC/m2/y
     real(r8) :: cwd_bg_out(ncwd)                                  ! Flux out of BG CWD into BG litter KgC/m2/


     real(r8) :: leaf_litter_in(maxpft)                         ! Flux in  to AG leaf litter from leaf turnover and mortality KgC/m2/y
     real(r8) :: leaf_litter_out(maxpft)                        ! Flux out of AG leaf litter from fragmentation KgC/m2/y
     real(r8) :: root_litter_in(maxpft)                         ! Flux in  to BG root litter from leaf turnover and mortality KgC/m2/y
     real(r8) :: root_litter_out(maxpft)                        ! Flux out of BG root from fragmentation KgC/m2/y

     ! Derivatives of litter (non respiring) 
     real(r8) ::  dcwd_AG_dt(ncwd)                                 ! rate of change of above ground CWD in each size class: KgC/m2/year. 
     real(r8) ::  dcwd_BG_dt(ncwd)                                 ! rate of change of below ground CWD in each size class: KgC/m2/year. 
     real(r8) ::  dleaf_litter_dt(maxpft)                       ! rate of change of leaf litter in each size class: KgC/m2/year. 
     real(r8) ::  droot_litter_dt(maxpft)                       ! rate of change of root litter in each size class: KgC/m2/year. 

     real(r8) ::  repro(maxpft)                                 ! allocation to reproduction per PFT : KgC/m2

     !FUEL CHARECTERISTICS
     real(r8) ::  sum_fuel                                         ! total ground fuel related to ros (omits 1000hr fuels): KgC/m2
     real(r8) ::  fuel_frac(nfsc)                                  ! fraction of each litter class in the ros_fuel:-.  
     real(r8) ::  livegrass                                        ! total aboveground grass biomass in patch.  KgC/m2
     real(r8) ::  fuel_bulkd                                       ! average fuel bulk density of the ground fuel 
                                                                   ! (incl. live grasses. omits 1000hr fuels). KgC/m3
     real(r8) ::  fuel_sav                                         ! average surface area to volume ratio of the ground fuel 
                                                                   ! (incl. live grasses. omits 1000hr fuels).
     real(r8) ::  fuel_mef                                         ! average moisture of extinction factor 
                                                                   ! of the ground fuel (incl. live grasses. omits 1000hr fuels).
     real(r8) ::  fuel_eff_moist                                   ! effective avearage fuel moisture content of the ground fuel 
                                                                   ! (incl. live grasses. omits 1000hr fuels)
     real(r8) ::  litter_moisture(nfsc)

     ! FIRE SPREAD
     real(r8) ::  ros_front                                        ! rate of forward  spread of fire: m/min
     real(r8) ::  ros_back                                         ! rate of backward spread of fire: m/min
     real(r8) ::  effect_wspeed                                    ! windspeed modified by fraction of relative grass and tree cover: m/min
     real(r8) ::  tau_l                                            ! Duration of lethal heating: mins
     real(r8) ::  fi                                               ! average fire intensity of flaming front:  kj/m/s or kw/m
     integer  ::  fire                                             ! Is there a fire? 1=yes 0=no
     real(r8) ::  fd                                               ! fire duration: mins
     real(r8) ::  nf                                               ! number of fires initiated daily: n/gridcell/day
     real(r8) ::  sh                                               ! average scorch height: m 

     ! FIRE EFFECTS     
     real(r8) ::  ab                                               ! area burnt:  m2/day
     real(r8) ::  frac_burnt                                       ! fraction burnt: frac gridcell/day  
     real(r8) ::  tfc_ros                                          ! total fuel consumed - no trunks.  KgC/m2/day
     real(r8) ::  burnt_frac_litter(nfsc)                          ! fraction of each litter pool burned:-


     ! PLANT HYDRAULICS   (not currently used in hydraulics RGK 03-2018)  
     ! type(ed_patch_hydr_type) , pointer :: pa_hydr              ! All patch hydraulics data, see FatesHydraulicsMemMod.F90


  end type ed_patch_type

  
  !************************************
  !** Resources management type      **
  ! YX
  !************************************
  type, public :: ed_resources_management_type
    
     real(r8) ::  trunk_product_site                       ! Actual  trunk product at site level KgC/site

     !debug variables
     real(r8) ::  delta_litter_stock
     real(r8) ::  delta_biomass_stock
     real(r8) ::  delta_individual
  
  end type ed_resources_management_type



  !************************************
  !** Site type structure           **
  !************************************

  type, public :: ed_site_type
     
     ! POINTERS  
     type (ed_patch_type), pointer :: oldest_patch => null()   ! pointer to oldest patch at the site  
     type (ed_patch_type), pointer :: youngest_patch => null() ! pointer to yngest patch at the site
     
     ! Resource management
     type (ed_resources_management_type) :: resources_management ! resources_management at the site 



     ! INDICES 
     real(r8) ::  lat                                          ! latitude:  degrees 
     real(r8) ::  lon                                          ! longitude: degrees 

     ! CARBON BALANCE       
     real(r8) :: flux_in                                      ! for carbon balance purpose. C coming into biomass pool:  KgC/site
     real(r8) :: flux_out                                     ! for carbon balance purpose. C leaving ED pools  KgC/site
     real(r8) :: old_stock                                    ! for accounting purposes, remember biomass stock from last time:  KgC/site
     real(r8) :: npp                                          ! used for calculating NEP and NBP during BGC summarization phase
     real(r8) :: nep                                          ! Net ecosystem production, i.e. fast-timescale carbon balance that 
                                                              ! does not include disturbance [gC/m2/s]
     real(r8) :: nbp                                          ! Net biosphere production, i.e. slow-timescale carbon balance that 
                                                              ! integrates to total carbon change [gC/m2/s]
     real(r8) :: tot_seed_rain_flux                           ! [gC/m2/s] total flux of carbon from seed rain
     real(r8) :: fire_c_to_atm                                ! total fire carbon loss to atmosphere [gC/m2/s]
     real(r8) :: ed_litter_stock                              ! litter in [gC/m2]
     real(r8) :: cwd_stock                                    ! coarse woody debris [gC/m2]
     real(r8) :: biomass_stock                                ! total biomass at the column level in [gC / m2]
     real(r8) :: totfatesc                                    ! Total FATES carbon at the site, including vegetation, CWD, seeds, 
                                                              ! and FATES portion of litter [gC/m2] 
     real(r8) :: totbgcc                                      ! Total BGC carbon at the site, including litter, and soil pools [gC/m2] 
     real(r8) :: totecosysc                                   ! Total ecosystem C at the site, including vegetation, 
                                                              ! CWD, litter (from HLM and FATES), and soil pools [gC/m2]

     real(r8) :: totfatesc_old                                ! Total FATES C at the site from last call to balance check [gC/m2]
     real(r8) :: totbgcc_old                                  ! Total BGC C at the site from last call to balance check [gC/m2] 
     real(r8) :: totecosysc_old                               ! Total ecosystem C at the site from last call to balance check [gC/m2]
     
     real(r8) :: fates_to_bgc_this_ts                         ! total flux of carbon from FATES to BGC models on current timestep [gC/m2/s] 
     real(r8) :: fates_to_bgc_last_ts                         ! total flux of carbon from FATES to BGC models on previous timestep [gC/m2/s] 

     real(r8) :: cbal_err_fates                               ! [gC/m2/s]  total carbon balance error for FATES processes
     real(r8) :: cbal_err_bgc                                 ! [gC/m2/s]  total carbon balance error for BGC (HLM) processes
     real(r8) :: cbal_err_tot                                 ! [gC/m2/s]  total carbon balance error for all land processes

     real(r8) :: nep_timeintegrated                           ! Net ecosystem production accumulated over model time-steps [gC/m2]
     real(r8) :: hr_timeintegrated                            ! Heterotrophic respiration accumulated over model time-steps [gC/m2]
     real(r8) :: npp_timeintegrated                           ! Net primary production accumulated over model time-steps [gC/m2]
     real(r8) :: nbp_integrated                               ! Net biosphere production accumulated over model time-steps [gC/m2]


     ! PHENOLOGY 
     real(r8) ::  grow_deg_days                                ! Phenology growing degree days

     integer  ::  cstatus                                      ! are leaves in this pixel on or off for cold decid
                                                               ! 0 = this site has not experienced a cold period over at least
                                                               !     400 days, leaves are dropped and flagged as non-cold region
                                                               ! 1 = this site is in a cold-state where leaves should have fallen
                                                               ! 2 = this site is in a warm-state where leaves are allowed to flush
     integer  ::  dstatus                                      ! are leaves in this pixel on or off for drought decid
                                                               ! 0 = leaves off due to time exceedance
                                                               ! 1 = leaves off due to moisture avail
                                                               ! 2 = leaves on due to moisture avail
                                                               ! 3 = leaves on due to time exceedance
     integer  ::  nchilldays                                   ! num chilling days: (for botta gdd trheshold calculation)
     integer  ::  ncolddays                                    ! num cold days: (must exceed threshold to drop leaves)
     real(r8) ::  vegtemp_memory(num_vegtemp_mem)              ! record of last 10 days temperature for senescence model. deg C
     integer  ::  cleafondate                                  ! model date (day integer) of leaf on (cold):-
     integer  ::  cleafoffdate                                 ! model date (day integer) of leaf off (cold):-
     integer  ::  dleafondate                                  ! model date (day integer) of leaf on drought:-
     integer  ::  dleafoffdate                                 ! model date (day integer) of leaf off drought:-

     real(r8) ::  water_memory(numWaterMem)                             ! last 10 days of soil moisture memory...

     !SEED BANK
     real(r8) :: seed_bank(maxpft)                              ! seed pool in KgC/m2
     real(r8) :: dseed_dt(maxpft)                               ! change in seed pool in KgC/m2/year
     real(r8) :: seed_rain_flux(maxpft)                         ! flux of seeds from exterior KgC/m2/year (needed for C balance purposes)

     ! FIRE
     real(r8) ::  wind                                         ! daily wind in m/min for Spitfire units 
     real(r8) ::  acc_ni                                       ! daily nesterov index accumulating over time.
     real(r8) ::  fdi                                          ! daily probability an ignition event will start a fire
     real(r8) ::  frac_burnt                                   ! fraction of soil burnt in this day.
     real(r8) ::  total_burn_flux_to_atm                       ! total carbon burnt to the atmosphere in this day. KgC/site
     real(r8) ::  cwd_ag_burned(ncwd)
     real(r8) ::  leaf_litter_burned(maxpft)

     ! PLANT HYDRAULICS
     type(ed_site_hydr_type), pointer :: si_hydr
     
     ! DIAGNOSTICS
     ! TERMINATION, RECRUITMENT, DEMOTION, and DISTURBANCE
     
     real(r8), allocatable :: term_nindivs_canopy(:,:) ! number of canopy individuals that were in cohorts which 
                                                       ! were terminated this timestep, on size x pft
     real(r8), allocatable :: term_nindivs_ustory(:,:) ! number of understory individuals that were in cohorts which 
                                                       ! were terminated this timestep, on size x pft
     real(r8) :: term_carbonflux_canopy                ! carbon flux from live to dead pools associated 
                                                       ! with termination mortality, per canopy level
     real(r8) :: term_carbonflux_ustory                ! carbon flux from live to dead pools associated 
                                                       ! with termination mortality, per canopy level
     
     real(r8) :: recruitment_rate(1:maxpft)            ! number of individuals that were recruited into new cohorts
     real(r8), allocatable :: demotion_rate(:)         ! rate of individuals demoted from canopy to understory per FATES timestep
     real(r8) :: demotion_carbonflux                             ! biomass of demoted individuals from canopy to understory [kgC/ha/day]
     real(r8), allocatable :: promotion_rate(:)                  ! rate of individuals promoted from understory to canopy per FATES timestep
     real(r8) :: promotion_carbonflux                            ! biomass of promoted individuals from understory to canopy [kgC/ha/day]
     real(r8), allocatable :: imort_rate(:,:)                    ! rate of individuals killed due to impact mortality per year.  on size x pft array
     real(r8) :: imort_carbonflux                                ! biomass of individuals killed due to impact mortality per year. [kgC/ha/day]

     real(r8), allocatable :: fmort_rate_canopy(:,:)             ! rate of canopy individuals killed due to fire mortality per year.  
                                                                 ! on size x pft array  (1:nlevsclass,1:numpft)
     real(r8), allocatable :: fmort_rate_ustory(:,:)             ! rate of understory individuals killed due to fire mortality per year.  
                                                                 ! on size x pft array  (1:nlevsclass,1:numpft)
     real(r8) :: fmort_carbonflux_canopy                         ! biomass of canopy indivs killed due to fire per year. [gC/m2/sec]
     real(r8) :: fmort_carbonflux_ustory                         ! biomass of understory indivs killed due to fire per year [gC/m2/sec] 
     real(r8), allocatable :: fmort_rate_cambial(:,:)            ! rate of individuals killed due to fire mortality 
                                                                 ! from cambial damage per year.  on size x pft array
     real(r8), allocatable :: fmort_rate_crown(:,:)              ! rate of individuals killed due to fire mortality 
                                                                 ! from crown damage per year.  on size x pft array

     real(r8), allocatable :: growthflux_fusion(:,:)             ! rate of individuals moving into a given size class bin 
                                                                 ! due to fusion in a given day. on size x pft array 


     ! some diagnostic-only (i.e. not resolved by ODE solver) flux of carbon to CWD and litter pools from termination and canopy mortality
     real(r8) :: CWD_AG_diagnostic_input_carbonflux(1:ncwd)       ! diagnostic flux to AG CWD [kg C / m2 / yr]
     real(r8) :: CWD_BG_diagnostic_input_carbonflux(1:ncwd)       ! diagnostic flux to BG CWD [kg C / m2 / yr]
     real(r8) :: leaf_litter_diagnostic_input_carbonflux(1:maxpft) ! diagnostic flux to AG litter [kg C / m2 / yr]
     real(r8) :: root_litter_diagnostic_input_carbonflux(1:maxpft) ! diagnostic flux to BG litter [kg C / m2 / yr]

     ! Canopy Spread
     real(r8) ::  spread                                          ! dynamic canopy allometric term [unitless]
     
  end type ed_site_type


  contains
   
  ! =====================================================================================

  subroutine val_check_ed_vars(currentPatch,var_aliases,return_code)

     ! ----------------------------------------------------------------------------------
     ! Perform numerical checks on variables of interest.
     ! The input string is of the form:  'VAR1_NAME:VAR2_NAME:VAR3_NAME'
     ! ----------------------------------------------------------------------------------


     use FatesUtilsMod,only : check_hlm_list
     use FatesUtilsMod,only : check_var_real

     ! Arguments
     type(ed_patch_type),intent(in), target :: currentPatch
     character(len=*),intent(in)            :: var_aliases
     integer,intent(out)                    :: return_code ! return 0 for all fine
                                                           ! return 1 if a nan detected
                                                           ! return 10+ if an overflow
                                                           ! return 100% if an underflow
     ! Locals
     type(ed_cohort_type), pointer          :: currentCohort

     
     ! Check through a registry of variables to check
     
     if ( check_hlm_list(trim(var_aliases),'co_n') ) then

        currentCohort => currentPatch%shortest
        do while(associated(currentCohort))
           call check_var_real(currentCohort%n,'cohort%n',return_code)
           if(.not.(return_code.eq.0)) then
              call dump_patch(currentPatch)
              call dump_cohort(currentCohort)
              return
           end if
           currentCohort => currentCohort%taller
        end do
     end if
     
     if ( check_hlm_list(trim(var_aliases),'co_dbh') ) then

        currentCohort => currentPatch%shortest
        do while(associated(currentCohort))        
           call check_var_real(currentCohort%dbh,'cohort%dbh',return_code)
           if(.not.(return_code.eq.0)) then
              call dump_patch(currentPatch)
              call dump_cohort(currentCohort)
              return
           end if
           currentCohort => currentCohort%taller
        end do
     end if

     if ( check_hlm_list(trim(var_aliases),'pa_area') ) then

        call check_var_real(currentPatch%area,'patch%area',return_code)
        if(.not.(return_code.eq.0)) then
           call dump_patch(currentPatch)
           return
        end if
     end if
     


     return
  end subroutine val_check_ed_vars

  ! =====================================================================================

  subroutine dump_site(csite) 

     type(ed_site_type),intent(in),target :: csite


     ! EDTypes is 

     write(fates_log(),*) '----------------------------------------'
     write(fates_log(),*) ' Site Coordinates                       '
     write(fates_log(),*) '----------------------------------------'
     write(fates_log(),*) 'latitude                    = ', csite%lat
     write(fates_log(),*) 'longitude                   = ', csite%lon
     write(fates_log(),*) '----------------------------------------'
     return

  end subroutine dump_site

  ! =====================================================================================


  subroutine dump_patch(cpatch)

     type(ed_patch_type),intent(in),target :: cpatch

     write(fates_log(),*) '----------------------------------------'
     write(fates_log(),*) ' Dumping Patch Information              '
     write(fates_log(),*) ' (omitting arrays)                      '
     write(fates_log(),*) '----------------------------------------'
     write(fates_log(),*) 'pa%patchno            = ',cpatch%patchno
     write(fates_log(),*) 'pa%age                = ',cpatch%age
     write(fates_log(),*) 'pa%age_class          = ',cpatch%age_class
     write(fates_log(),*) 'pa%area               = ',cpatch%area
     write(fates_log(),*) 'pa%countcohorts       = ',cpatch%countcohorts
     write(fates_log(),*) 'pa%ncl_p              = ',cpatch%ncl_p
     write(fates_log(),*) 'pa%total_canopy_area  = ',cpatch%total_canopy_area
     write(fates_log(),*) 'pa%total_tree_area    = ',cpatch%total_tree_area
     write(fates_log(),*) 'pa%zstar              = ',cpatch%zstar
     write(fates_log(),*) 'pa%solar_zenith_flag  = ',cpatch%solar_zenith_flag
     write(fates_log(),*) 'pa%solar_zenith_angle = ',cpatch%solar_zenith_angle
     write(fates_log(),*) 'pa%gnd_alb_dif        = ',cpatch%gnd_alb_dif(:)
     write(fates_log(),*) 'pa%gnd_alb_dir        = ',cpatch%gnd_alb_dir(:)
     write(fates_log(),*) 'pa%c_stomata          = ',cpatch%c_stomata
     write(fates_log(),*) 'pa%c_lblayer          = ',cpatch%c_lblayer
     write(fates_log(),*) 'pa%disturbance_rate   = ',cpatch%disturbance_rate
     write(fates_log(),*) '----------------------------------------'
     return

  end subroutine dump_patch

  ! =====================================================================================
  
  subroutine dump_cohort(ccohort)


     type(ed_cohort_type),intent(in),target :: ccohort
     
     write(fates_log(),*) '----------------------------------------'
     write(fates_log(),*) ' Dumping Cohort Information             '
     write(fates_log(),*) '----------------------------------------'
     write(fates_log(),*) 'co%pft                    = ', ccohort%pft
     write(fates_log(),*) 'co%n                      = ', ccohort%n                         
     write(fates_log(),*) 'co%dbh                    = ', ccohort%dbh                                        
     write(fates_log(),*) 'co%hite                   = ', ccohort%hite
     write(fates_log(),*) 'co%laimemory              = ', ccohort%laimemory
     
     write(fates_log(),*) 'leaf carbon               = ', ccohort%prt%GetState(leaf_organ,all_carbon_elements) 
     write(fates_log(),*) 'fineroot carbon           = ', ccohort%prt%GetState(fnrt_organ,all_carbon_elements) 
     write(fates_log(),*) 'sapwood carbon            = ', ccohort%prt%GetState(sapw_organ,all_carbon_elements) 
     write(fates_log(),*) 'structural (dead) carbon  = ', ccohort%prt%GetState(struct_organ,all_carbon_elements) 
     write(fates_log(),*) 'storage carbon            = ', ccohort%prt%GetState(store_organ,all_carbon_elements) 
     write(fates_log(),*) 'reproductive carbon       = ', ccohort%prt%GetState(repro_organ,all_carbon_elements) 

     write(fates_log(),*) 'co%lai                    = ', ccohort%lai                         
     write(fates_log(),*) 'co%sai                    = ', ccohort%sai  
     write(fates_log(),*) 'co%g_sb_laweight          = ', ccohort%g_sb_laweight
     write(fates_log(),*) 'co%leaf_cost              = ', ccohort%leaf_cost
     write(fates_log(),*) 'co%canopy_layer           = ', ccohort%canopy_layer
     write(fates_log(),*) 'co%canopy_layer_yesterday = ', ccohort%canopy_layer_yesterday
     write(fates_log(),*) 'co%nv                     = ', ccohort%nv
     write(fates_log(),*) 'co%status_coh             = ', ccohort%status_coh
     write(fates_log(),*) 'co%canopy_trim            = ', ccohort%canopy_trim
     write(fates_log(),*) 'co%excl_weight            = ', ccohort%excl_weight               
     write(fates_log(),*) 'co%prom_weight            = ', ccohort%prom_weight               
     write(fates_log(),*) 'co%size_class             = ', ccohort%size_class
     write(fates_log(),*) 'co%size_by_pft_class      = ', ccohort%size_by_pft_class
     write(fates_log(),*) 'co%gpp_acc_hold           = ', ccohort%gpp_acc_hold
     write(fates_log(),*) 'co%gpp_acc                = ', ccohort%gpp_acc
     write(fates_log(),*) 'co%gpp_tstep              = ', ccohort%gpp_tstep
     write(fates_log(),*) 'co%npp_acc_hold           = ', ccohort%npp_acc_hold
     write(fates_log(),*) 'co%npp_tstep              = ', ccohort%npp_tstep
     write(fates_log(),*) 'co%npp_acc                = ', ccohort%npp_acc
     write(fates_log(),*) 'co%resp_tstep             = ', ccohort%resp_tstep
     write(fates_log(),*) 'co%resp_acc               = ', ccohort%resp_acc
     write(fates_log(),*) 'co%resp_acc_hold          = ', ccohort%resp_acc_hold
     write(fates_log(),*) 'co%rdark                  = ', ccohort%rdark
     write(fates_log(),*) 'co%resp_m                 = ', ccohort%resp_m
     write(fates_log(),*) 'co%resp_g                 = ', ccohort%resp_g
     write(fates_log(),*) 'co%livestem_mr            = ', ccohort%livestem_mr
     write(fates_log(),*) 'co%livecroot_mr           = ', ccohort%livecroot_mr
     write(fates_log(),*) 'co%froot_mr               = ', ccohort%froot_mr
     write(fates_log(),*) 'co%dmort                  = ', ccohort%dmort
     write(fates_log(),*) 'co%seed_prod              = ', ccohort%seed_prod
     write(fates_log(),*) 'co%treelai                = ', ccohort%treelai
     write(fates_log(),*) 'co%treesai                = ', ccohort%treesai
     write(fates_log(),*) 'co%c_area                 = ', ccohort%c_area
     write(fates_log(),*) 'co%cmort                  = ', ccohort%cmort
     write(fates_log(),*) 'co%bmort                  = ', ccohort%bmort
     write(fates_log(),*) 'co%hmort                  = ', ccohort%hmort
     write(fates_log(),*) 'co%frmort                 = ', ccohort%frmort
     write(fates_log(),*) 'co%isnew                  = ', ccohort%isnew
     write(fates_log(),*) 'co%dndt                   = ', ccohort%dndt
     write(fates_log(),*) 'co%dhdt                   = ', ccohort%dhdt
     write(fates_log(),*) 'co%ddbhdt                 = ', ccohort%ddbhdt
     write(fates_log(),*) 'co%dbdeaddt               = ', ccohort%dbdeaddt
     write(fates_log(),*) 'co%dbstoredt              = ', ccohort%dbstoredt
     write(fates_log(),*) 'co%fraction_crown_burned  = ', ccohort%fraction_crown_burned
     write(fates_log(),*) 'co%fire_mort              = ', ccohort%fire_mort
     write(fates_log(),*) 'co%crownfire_mort         = ', ccohort%crownfire_mort
     write(fates_log(),*) 'co%cambial_mort           = ', ccohort%cambial_mort
     write(fates_log(),*) 'co%size_class             = ', ccohort%size_class
     write(fates_log(),*) 'co%size_by_pft_class      = ', ccohort%size_by_pft_class
     if (associated(ccohort%co_hydr) ) then
        call dump_cohort_hydr(ccohort)
     endif 
     write(fates_log(),*) '----------------------------------------'
     return
  end subroutine dump_cohort

  ! =====================================================================================
  
  subroutine dump_cohort_hydr(ccohort)


     type(ed_cohort_type),intent(in),target :: ccohort
     type(ed_cohort_hydr_type), pointer :: ccohort_hydr
     ccohort_hydr => ccohort%co_hydr
     
     write(fates_log(),*) '--------------------------------------------'
     write(fates_log(),*) ' Dumping Cohort Plant Hydraulic Information '
     write(fates_log(),*) 'ccohort_hydr%th_aroot(:) = ', ccohort_hydr%th_aroot(:)
     write(fates_log(),*) 'ccohort_hydr%v_aroot_layer_init(:) = ', ccohort_hydr%v_aroot_layer_init(:)
     write(fates_log(),*) 'ccohort_hydr%v_aroot_layer(:) = ', ccohort_hydr%v_aroot_layer(:)
     write(fates_log(),*) '--------------------------------------------'
     return
  end subroutine dump_cohort_hydr

end module EDTypesMod<|MERGE_RESOLUTION|>--- conflicted
+++ resolved
@@ -61,7 +61,6 @@
   ! land-ice abledo for vis and nir.  This should be a parameter, which would
   ! get us on track to start using multi-spectral or hyper-spectral (RGK 02-2017)
 
-<<<<<<< HEAD
   integer, parameter, public :: maxSWb = 2      ! maximum number of broad-bands in the
                                                 ! shortwave spectrum cp_numSWb <= cp_maxSWb
                                                 ! this is just for scratch-array purposes
@@ -88,35 +87,6 @@
   integer, parameter, public :: leaves_off = 1  ! Flag specifying that a deciduous plant has dropped
                                                 ! its leaves and should not be trying to allocate
                                                 ! towards any growth.
-=======
-  integer, parameter :: maxSWb = 2      ! maximum number of broad-bands in the
-                                        ! shortwave spectrum cp_numSWb <= cp_maxSWb
-                                        ! this is just for scratch-array purposes
-                                        ! if cp_numSWb is larger than this value
-                                        ! simply bump this number up as needed
-
-  integer, parameter :: ivis = 1        ! This is the array index for short-wave
-                                        ! radiation in the visible spectrum, as expected
-                                        ! in boundary condition files and parameter
-                                        ! files.  This will be compared with 
-                                        ! the HLM's expectation in FatesInterfaceMod
-  integer, parameter :: inir = 2        ! This is the array index for short-wave
-                                        ! radiation in the near-infrared spectrum, as expected
-                                        ! in boundary condition files and parameter
-                                        ! files.  This will be compared with 
-                                        ! the HLM's expectation in FatesInterfaceMod
-
-  integer, parameter :: ipar = ivis     ! The photosynthetically active band
-                                        ! can be approximated to be equal to the visible band
-
-
-  integer, parameter :: leaves_on  = 2  ! Flag specifying that a deciduous plant has leaves
-                                        ! and should be allocating to them as well
-
-  integer, parameter :: leaves_off = 1  ! Flag specifying that a deciduous plant has dropped
-                                        ! its leaves and should not be trying to allocate
-                                        ! towards any growth.
->>>>>>> d2f09078
 
   ! Flag to turn on/off salinity effects on the effective "btran"
   ! btran stress function.
@@ -145,13 +115,8 @@
   integer, parameter, public :: numWaterMem           = 10         ! watermemory saved as site level var
 
   ! BIOLOGY/BIOGEOCHEMISTRY        
-<<<<<<< HEAD
-  integer , parameter, public :: SENES                = 10         ! Window of time over which we track temp for cold sensecence (days)
+  integer , parameter, public :: num_vegtemp_mem      = 10         ! Window of time over which we track temp for cold sensecence (days)
   real(r8), parameter, public :: dinc_ed              = 1.0_r8     ! size of VAI bins (LAI+SAI)  [CHANGE THIS NAME WITH NEXT INTERFACE
-=======
-  integer , parameter :: num_vegtemp_mem      = 10         ! Window of time over which we track temp for cold sensecence (days)
-  real(r8), parameter :: dinc_ed              = 1.0_r8     ! size of VAI bins (LAI+SAI)  [CHANGE THIS NAME WITH NEXT INTERFACE
->>>>>>> d2f09078
                                                            ! UPDATE]
   integer , parameter, public :: N_DIST_TYPES         = 3          ! Disturbance Modes 1) tree-fall, 2) fire, 3) logging
   integer , parameter, public :: dtype_ifall          = 1          ! index for naturally occuring tree-fall generated event
