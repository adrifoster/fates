module EDTypesMod

  use FatesConstantsMod,     only : r8 => fates_r8
  use FatesGlobals,          only : fates_log
  use shr_infnan_mod,        only : nan => shr_infnan_nan, assignment(=)
  use FatesHydraulicsMemMod, only : ed_cohort_hydr_type
  use FatesHydraulicsMemMod, only : ed_patch_hydr_type
  use FatesHydraulicsMemMod, only : ed_site_hydr_type

  implicit none
  save

  integer, parameter :: maxPatchesPerSite  = 10   ! maximum number of patches to live on a site
  integer, parameter :: maxCohortsPerPatch = 160  ! maximum number of cohorts per patch

  integer, parameter :: nclmax = 2                ! Maximum number of canopy layers
  integer, parameter :: ican_upper = 1            ! Nominal index for the upper canopy
  integer, parameter :: ican_ustory = 2           ! Nominal index for understory in two-canopy system

  integer, parameter :: nlevleaf = 40             ! number of leaf layers in canopy layer
  integer, parameter :: maxpft = 15               ! maximum number of PFTs allowed
                                                  ! the parameter file may determine that fewer
                                                  ! are used, but this helps allocate scratch
                                                  ! space and output arrays.
 

  ! TODO: we use this cp_maxSWb only because we have a static array q(size=2) of
  ! land-ice abledo for vis and nir.  This should be a parameter, which would
  ! get us on track to start using multi-spectral or hyper-spectral (RGK 02-2017)
  integer, parameter :: maxSWb = 2      ! maximum number of broad-bands in the
                                        ! shortwave spectrum cp_numSWb <= cp_maxSWb
                                        ! this is just for scratch-array purposes
                                        ! if cp_numSWb is larger than this value
                                        ! simply bump this number up as needed

  integer, parameter :: ivis = 1        ! This is the array index for short-wave
                                        ! radiation in the visible spectrum, as expected
                                        ! in boundary condition files and parameter
                                        ! files.  This will be compared with 
                                        ! the HLM's expectation in FatesInterfaceMod
  integer, parameter :: inir = 2        ! This is the array index for short-wave
                                        ! radiation in the near-infrared spectrum, as expected
                                        ! in boundary condition files and parameter
                                        ! files.  This will be compared with 
                                        ! the HLM's expectation in FatesInterfaceMod

  ! Switches that turn on/off ED dynamics process (names are self explanatory)
  ! IMPORTANT NOTE!!! THESE SWITCHES ARE EXPERIMENTAL.  
  ! THEY SHOULD CORRECTLY TURN OFF OR ON THE PROCESS, BUT.. THERE ARE VARIOUS 
  ! ASPECTS REGARDING DIAGNOSING RATES AND HOW THEY ARE REPORTED WHEN THESE 
  ! PROCESSES ARE OFF THAT NEED TO BE DISCUSSED AND CONSIDERED.
  ! TO-DO: THESE SHOULD BE PARAMETERS IN THE FILE OR NAMELIST - ADDING THESE
  ! WAS OUTSIDE THE SCOPE OF THE VERY LARGE CHANGESET WHERE THESE WERE FIRST
  ! INTRODUCED (RGK 03-2017)
  logical, parameter :: do_ed_phenology = .true.


  ! MODEL PARAMETERS
  real(r8), parameter :: AREA                 = 10000.0_r8 ! Notional area of simulated forest m2
  real(r8), parameter :: AREA_INV             = 1.0e-4_r8  ! Inverse of the notion area (faster math)

  integer, parameter :: numWaterMem           = 10         ! watermemory saved as site level var

  ! BIOLOGY/BIOGEOCHEMISTRY        
  integer , parameter :: external_recruitment = 0          ! external recruitment flag 1=yes  
  integer , parameter :: SENES                = 10         ! Window of time over which we track temp for cold sensecence (days)
  real(r8), parameter :: DINC_ED              = 1.0_r8     ! size of LAI bins. 
  integer , parameter :: N_DIST_TYPES         = 3          ! Disturbance Modes 1) tree-fall, 2) fire, 3) logging
  integer , parameter :: dtype_ifall          = 1          ! index for naturally occuring tree-fall generated event
  integer , parameter :: dtype_ifire          = 2          ! index for fire generated disturbance event
  integer , parameter :: dtype_ilog           = 3          ! index for logging generated disturbance event

  ! SPITFIRE     
  integer,  parameter :: NCWD                 = 4          ! number of coarse woody debris pools (twig,s branch,l branch, trunk)
  integer , parameter :: NFSC                 = NCWD+2     ! number fuel size classes  (4 cwd size classes, leaf litter, and grass)
  integer,  parameter :: lg_sf                = 6          ! array index of live grass pool for spitfire
  integer,  parameter :: dl_sf                = 1          ! array index of dead leaf pool for spitfire (dead grass and dead leaves)
  integer,  parameter :: tw_sf                = 2          ! array index of twig pool for spitfire
  integer,  parameter :: tr_sf                = 5          ! array index of dead trunk pool for spitfire
  integer,  parameter :: lb_sf                = 4          ! array index of large branch pool for spitfire 
  real(r8), parameter :: fire_threshold       = 50.0_r8    ! threshold for fires that spread or go out. KWm-2 (Pyne 1986)

  ! PATCH FUSION 
  real(r8), parameter :: force_patchfuse_min_biomass = 0.005_r8   ! min biomass (kg / m2 patch area) below which to force-fuse patches
  integer , parameter :: N_DBH_BINS           = 6          ! no. of dbh bins used when comparing patches
  real(r8), parameter :: patchfusion_dbhbin_loweredges(N_DBH_BINS) = &
       (/0._r8, 5._r8, 20._r8, 50._r8, 100._r8, 150._r8/)  ! array of bin lower edges for comparing patches
  real(r8), parameter :: patch_fusion_tolerance_relaxation_increment = 1.1_r8 ! amount by which to increment patch fusion threshold
  real(r8), parameter :: max_age_of_second_oldest_patch = 200._r8 ! age in years above which to combine all patches

  ! COHORT FUSION
  real(r8), parameter :: HITEMAX              = 30.0_r8    ! max dbh value used in hgt profile comparison 
  integer , parameter :: N_HITE_BINS          = 60         ! no. of hite bins used to distribute LAI

  ! COHORT TERMINATION
  real(r8), parameter :: min_npm2       = 1.0E-8_r8  ! minimum cohort number density per m2 before termination
  real(r8), parameter :: min_patch_area = 0.001_r8   ! smallest allowable patch area before termination
  real(r8), parameter :: min_nppatch    = 1.0E-11_r8 ! minimum number of cohorts per patch (min_npm2*min_patch_area)
  real(r8), parameter :: min_n_safemath = 1.0E-15_r8 ! in some cases, we want to immediately remove super small
                                                     ! number densities of cohorts to prevent FPEs

  character*4 yearchar                    

  ! special mode to cause PFTs to create seed mass of all currently-existing PFTs
  logical, parameter :: homogenize_seed_pfts  = .false.

  !************************************
  !** COHORT type structure          **
  !************************************
  type ed_cohort_type

     ! POINTERS
     type (ed_cohort_type) , pointer :: taller   => null()       ! pointer to next tallest cohort     
     type (ed_cohort_type) , pointer :: shorter  => null()       ! pointer to next shorter cohort     
     type (ed_patch_type)  , pointer :: patchptr => null()       ! pointer to patch that cohort is in
     type (ed_site_type)   , pointer :: siteptr  => null()       ! pointer to site that cohort is in

     ! VEGETATION STRUCTURE
     integer  ::  pft                                    ! pft number
     real(r8) ::  n                                      ! number of individuals in cohort per 'area' (10000m2 default)
     real(r8) ::  dbh                                    ! dbh: cm
     real(r8) ::  hite                                   ! height: meters
     integer  ::  indexnumber                            ! unique number for each cohort. (within clump?)
     real(r8) ::  bdead                                  ! dead biomass:  kGC per indiv
     real(r8) ::  bstore                                 ! stored carbon: kGC per indiv
     real(r8) ::  laimemory                              ! target leaf biomass- set from previous year: kGC per indiv
     integer  ::  canopy_layer                           ! canopy status of cohort (1 = canopy, 2 = understorey, etc.)
     real(r8) ::  canopy_layer_yesterday                 ! recent canopy status of cohort
                                                         ! (1 = canopy, 2 = understorey, etc.)  
                                                         ! real to be conservative during fusion
     real(r8) ::  bsw                                    ! sapwood in stem and roots: kGC per indiv
     real(r8) ::  bl                                     ! leaf biomass: kGC per indiv
     real(r8) ::  br                                     ! fine root biomass: kGC per indiv
     real(r8) ::  lai                                    ! leaf area index of cohort   m2/m2
     real(r8) ::  sai                                    ! stem area index of cohort   m2/m2
     real(r8) ::  gscan                                  ! Stomatal resistance of cohort. 
     real(r8) ::  canopy_trim                            ! What is the fraction of the maximum leaf biomass that we are targeting? :-
     real(r8) ::  leaf_cost                              ! How much does it cost to maintain leaves: kgC/m2/year-1
     real(r8) ::  excl_weight                            ! How much of this cohort is demoted each year, as a proportion of all cohorts:-
     real(r8) ::  prom_weight                            ! How much of this cohort is promoted each year, as a proportion of all cohorts:-
     integer  ::  nv                                     ! Number of leaf layers: -
     integer  ::  status_coh                             ! growth status of plant  (2 = leaves on , 1 = leaves off)
     real(r8) ::  c_area                                 ! areal extent of canopy (m2)
     real(r8) ::  treelai                                ! lai of tree (total leaf area (m2) / canopy area (m2)
     real(r8) ::  treesai                                ! stem area index of tree (total stem area (m2) / canopy area (m2)
     logical  ::  isnew                                  ! flag to signify a new cohort, new cohorts have not experienced
                                                         ! npp or mortality and should therefore not be fused or averaged
     integer  ::  size_class                             ! An index that indicates which diameter size bin the cohort currently resides in
                                                         ! this is used for history output. We maintain this in the main cohort memory
                                                         ! because we don't want to continually re-calculate the cohort's position when
                                                         ! performing size diagnostics at high-frequency calls
     integer  ::  size_by_pft_class                      ! An index that indicates the cohorts position of the joint size-class x functional
                                                         ! type classification. We also maintain this in the main cohort memory
                                                         ! because we don't want to continually re-calculate the cohort's position when
                                                         ! performing size diagnostics at high-frequency calls


     ! CARBON FLUXES 
     
     ! ----------------------------------------------------------------------------------
     ! NPP, GPP and RESP: Instantaneous, accumulated and accumulated-hold types.*
     ! 
     ! _tstep:    The instantaneous estimate that is calculated at each rapid plant biophysics
     !            time-step (ie photosynthesis, sub-hourly). (kgC/indiv/timestep)
     ! _acc:      The accumulation of the _tstep variable from the beginning to ending of
     !            the dynamics time-scale.  This variable is zero'd during initialization and
     !            after the dynamics call-sequence is completed.  (kgC/indiv/day)
     ! _acc_hold: While _acc is zero'd after the dynamics call sequence and then integrated, 
     !            _acc_hold "holds" the integrated value until the next time dynamics is 
     !            called. This is necessary for restarts. This variable also has units
     !            converted to a useful rate (kgC/indiv/yr)
     ! ----------------------------------------------------------------------------------

     real(r8) ::  gpp_tstep          ! Gross Primary Production (see above *)
     real(r8) ::  gpp_acc
     real(r8) ::  gpp_acc_hold

     real(r8) ::  npp_tstep          ! Net Primary Production (see above *)
     real(r8) ::  npp_acc
     real(r8) ::  npp_acc_hold

     real(r8) ::  resp_tstep         ! Autotrophic respiration (see above *)
     real(r8) ::  resp_acc
     real(r8) ::  resp_acc_hold

     ! Plant Tissue Carbon Fluxes

     ! Fluxes in from Net Primary Production
     real(r8) ::  npp_leaf          ! NPP into leaves (includes replacement of turnover):  KgC/indiv/year
     real(r8) ::  npp_fnrt          ! NPP into fine roots (includes replacement of turnover):  KgC/indiv/year
     real(r8) ::  npp_sapw          ! NPP into sapwood: KgC/indiv/year
     real(r8) ::  npp_dead          ! NPP into deadwood (structure):  KgC/indiv/year
     real(r8) ::  npp_seed          ! NPP into seeds: KgC/indiv/year
     real(r8) ::  npp_stor          ! NPP into storage: KgC/indiv/year

     real(r8) ::  ts_net_uptake(nlevleaf)              ! Net uptake of leaf layers: kgC/m2/s
     real(r8) ::  year_net_uptake(nlevleaf)            ! Net uptake of leaf layers: kgC/m2/year

     ! RESPIRATION COMPONENTS
     real(r8) ::  rdark                                  ! Dark respiration: kgC/indiv/s
     real(r8) ::  resp_g                                 ! Growth respiration:  kgC/indiv/timestep
     real(r8) ::  resp_m                                 ! Maintenance respiration:  kgC/indiv/timestep 
     real(r8) ::  livestem_mr                            ! Live stem        maintenance respiration: kgC/indiv/s
                                                         ! (Above ground)
     real(r8) ::  livecroot_mr                           ! Live stem        maintenance respiration: kgC/indiv/s
                                                         ! (below ground)
     real(r8) ::  froot_mr                               ! Live fine root   maintenance respiration: kgC/indiv/s

     ! ALLOCATION
     real(r8) ::  md                                     ! plant maintenance demand: kgC/indiv/year
     real(r8) ::  leaf_md                                ! leaf  maintenance demand: kgC/indiv/year
     real(r8) ::  root_md                                ! root  maintenance demand: kgC/indiv/year
     real(r8) ::  bsw_md                                 ! sawpwood maintenance demand:  kgC/indiv/year
     real(r8) ::  bstore_md                              ! storage maintenance demand:  kgC/indiv/year
     real(r8) ::  bdead_md                               ! structural (branch) maintenance demand:  kgC/indiv/year

     real(r8) ::  seed_prod                              ! reproduction seed and clonal: KgC/indiv/year
     real(r8) ::  leaf_litter                            ! leaf litter from phenology: KgC/m2

     !MORTALITY
     real(r8) ::  dmort                                  ! proportional mortality rate. (year-1)

     ! Mortality Rate Partitions
     real(r8) ::  bmort                                  ! background mortality rate        n/year
     real(r8) ::  cmort                                  ! carbon starvation mortality rate n/year
     real(r8) ::  hmort                                  ! hydraulic failure mortality rate n/year
     real(r8) ::  fmort                                  ! fire mortality                   n/year
     real(r8) ::  frmort                                 ! freezing mortality               n/year

      ! Logging Mortality Rate 
      ! Yi Xu & M. Huang
     real(r8) ::  lmort_direct                           ! directly logging rate            %/per logging activity
     real(r8) ::  lmort_collateral                       ! collaterally damaged rate        %/per logging activity
     real(r8) ::  lmort_infra                            ! mechanically damaged rate        %/per logging activity

     ! NITROGEN POOLS      
     ! ----------------------------------------------------------------------------------
     ! Nitrogen pools are not prognostic in the current implementation.
     ! They are diagnosed during photosynthesis using a simple C2N parameter. Local values
     ! used in that routine.
     ! ----------------------------------------------------------------------------------

     ! GROWTH DERIVIATIVES
     real(r8) ::  dndt                                   ! time derivative of cohort size  : n/year
     real(r8) ::  dhdt                                   ! time derivative of height       : m/year
     real(r8) ::  ddbhdt                                 ! time derivative of dbh          : cm/year
     real(r8) ::  dbdeaddt                               ! time derivative of dead biomass         : KgC/year
     real(r8) ::  dbstoredt                              ! time derivative of stored biomass       : KgC/year

     ! FIRE
     real(r8) ::  cfa                                    ! proportion of crown affected by fire:-
     real(r8) ::  cambial_mort                           ! probability that trees dies due to cambial char:-
     real(r8) ::  crownfire_mort                         ! probability of tree post-fire mortality due to crown scorch:-
     real(r8) ::  fire_mort                              ! post-fire mortality from cambial and crown damage assuming two are independent:-

     ! Integration
     real(r8) :: ode_opt_step                            ! What is the current optimum step size
                                                         ! for the integrator? (variable units, including kgC,
                                                         ! and then time when we have multiple species)

     ! Hydraulics
     type(ed_cohort_hydr_type), pointer :: co_hydr       ! All cohort hydraulics data, see FatesHydraulicsMemMod.F90

     contains

        procedure, public :: b_total
<<<<<<< HEAD

     end type ed_cohort_type

=======

     end type ed_cohort_type

>>>>>>> 70558e9d
  
     
     

  !************************************
  !** Patch type structure           **
  !************************************

  type ed_patch_type

     ! POINTERS
     type (ed_cohort_type), pointer :: tallest => null()           ! pointer to patch's tallest cohort    
     type (ed_cohort_type), pointer :: shortest => null()          ! pointer to patch's shortest cohort
     type (ed_patch_type),  pointer :: older => null()             ! pointer to next older patch   
     type (ed_patch_type),  pointer :: younger => null()           ! pointer to next younger patch      
     type (ed_site_type),   pointer :: siteptr => null()           ! pointer to the site that the patch is in

     !INDICES
     integer  :: patchno                                           ! unique number given to each new patch created for tracking

     ! PATCH INFO
     real(r8) ::  age                                              ! average patch age: years                   
     integer  ::  age_class                                        ! age class of the patch for history binning purposes
     real(r8) ::  area                                             ! patch area: m2  
     integer  ::  countcohorts                                     ! Number of cohorts in patch
     integer  ::  ncl_p                                            ! Number of occupied canopy layers

     ! LEAF ORGANIZATION
     real(r8) ::  pft_agb_profile(maxpft,n_dbh_bins)            ! binned above ground biomass, for patch fusion: KgC/m2
     real(r8) ::  canopy_layer_lai(nclmax)                         ! lai that is shading this canopy layer: m2/m2 
     real(r8) ::  total_canopy_area                                ! area that is covered by vegetation : m2
     real(r8) ::  total_tree_area                                  ! area that is covered by woody vegetation : m2
     real(r8) ::  canopy_area                                      ! area that is covered by vegetation : m2 (is this different to total_canopy_area?
     real(r8) ::  bare_frac_area                                   ! bare soil in this patch expressed as a fraction of the total soil surface.
     real(r8) ::  lai                                              ! leaf area index of patch
     real(r8) ::  zstar                                            ! height of smallest canopy tree -- only meaningful in "strict PPA" mode

     real(r8) ::  tlai_profile(nclmax,maxpft,nlevleaf)        ! total   leaf area in each canopy layer, pft, and leaf layer. m2/m2
     real(r8) ::  elai_profile(nclmax,maxpft,nlevleaf)        ! exposed leaf area in each canopy layer, pft, and leaf layer. m2/m2
     real(r8) ::  tsai_profile(nclmax,maxpft,nlevleaf)        ! total   stem area in each canopy layer, pft, and leaf layer. m2/m2
     real(r8) ::  esai_profile(nclmax,maxpft,nlevleaf)        ! exposed stem area in each canopy layer, pft, and leaf layer. m2/m2
     real(r8) ::  layer_height_profile(nclmax,maxpft,nlevleaf)
     real(r8) ::  canopy_area_profile(nclmax,maxpft,nlevleaf) ! fraction of canopy in each canopy 
     ! layer, pft, and leaf layer:-
     integer  ::  present(nclmax,maxpft)                        ! is there any of this pft in this canopy layer?      
     integer  ::  nrad(nclmax,maxpft)                           ! number of exposed leaf layers for each canopy layer and pft
     integer  ::  ncan(nclmax,maxpft)                           ! number of total   leaf layers for each canopy layer and pft

     !RADIATION FLUXES      
     real(r8) ::  fabd_sun_z(nclmax,maxpft,nlevleaf)          ! sun fraction of direct light absorbed by each canopy 
     ! layer, pft, and leaf layer:-
     real(r8) ::  fabd_sha_z(nclmax,maxpft,nlevleaf)          ! shade fraction of direct light absorbed by each canopy 
     ! layer, pft, and leaf layer:-
     real(r8) ::  fabi_sun_z(nclmax,maxpft,nlevleaf)          ! sun fraction of indirect light absorbed by each canopy 
     ! layer, pft, and leaf layer:-
     real(r8) ::  fabi_sha_z(nclmax,maxpft,nlevleaf)          ! shade fraction of indirect light absorbed by each canopy 
     ! layer, pft, and leaf layer:-

     real(r8) ::  ed_laisun_z(nclmax,maxpft,nlevleaf)         ! amount of LAI in the sun   in each canopy layer, 
     ! pft, and leaf layer. m2/m2
     real(r8) ::  ed_laisha_z(nclmax,maxpft,nlevleaf)         ! amount of LAI in the shade in each canopy layer,
     real(r8) ::  ed_parsun_z(nclmax,maxpft,nlevleaf)         ! PAR absorbed  in the sun   in each canopy layer,
     real(r8) ::  ed_parsha_z(nclmax,maxpft,nlevleaf)         ! PAR absorbed  in the shade in each canopy layer,
     real(r8) ::  f_sun(nclmax,maxpft,nlevleaf)               ! fraction of leaves in the sun in each canopy layer, pft, 

     ! and leaf layer. m2/m2
     real(r8),allocatable ::  tr_soil_dir(:)                              ! fraction of incoming direct  radiation that (cm_numSWb)
     ! is transmitted to the soil as direct
     real(r8),allocatable ::  tr_soil_dif(:)                              ! fraction of incoming diffuse radiation that 
     ! is transmitted to the soil as diffuse
     real(r8),allocatable ::  tr_soil_dir_dif(:)                          ! fraction of incoming direct  radiation that 
     ! is transmitted to the soil as diffuse
     real(r8),allocatable ::  fab(:)                                      ! fraction of incoming total   radiation that is absorbed by the canopy
     real(r8),allocatable ::  fabd(:)                                     ! fraction of incoming direct  radiation that is absorbed by the canopy
     real(r8),allocatable ::  fabi(:)                                     ! fraction of incoming diffuse radiation that is absorbed by the canopy
     real(r8),allocatable ::  sabs_dir(:)                                 ! fraction of incoming direct  radiation that is absorbed by the canopy
     real(r8),allocatable ::  sabs_dif(:)                                 ! fraction of incoming diffuse radiation that is absorbed by the canopy


     !SEED BANK
     real(r8) :: seeds_in(maxpft)                               ! seed production KgC/m2/year
     real(r8) :: seed_decay(maxpft)                             ! seed decay in KgC/m2/year
     real(r8) :: seed_germination(maxpft)                       ! germination rate of seed pool in KgC/m2/year

     ! PHOTOSYNTHESIS       

     real(r8) ::  psn_z(nclmax,maxpft,nlevleaf)               ! carbon assimilation in each canopy layer, pft, and leaf layer. umolC/m2/s

     ! ROOTS
     real(r8), allocatable ::  rootfr_ft(:,:)                      ! root fraction of each PFT in each soil layer:-
     real(r8), allocatable ::  rootr_ft(:,:)                       ! fraction of water taken from each PFT and soil layer:-
     real(r8) ::  btran_ft(maxpft)                              ! btran calculated seperately for each PFT:-   

     ! DISTURBANCE 
     real(r8) ::  disturbance_rates(n_dist_types)                  ! disturbance rate from 1) mortality 
                                                                   !                       2) fire: fraction/day 
                                                                   !                       3) logging mortatliy
     real(r8) ::  disturbance_rate                                 ! larger effective disturbance rate: fraction/day

     ! LITTER AND COARSE WOODY DEBRIS 
     ! Pools of litter (non respiring) 
     real(r8) ::  cwd_ag(ncwd)                                     ! above ground coarse wood debris litter that does not respire. KgC/m2
     real(r8) ::  cwd_bg(ncwd)                                     ! below ground coarse wood debris litter that does not respire. KgC/m2
     real(r8) ::  leaf_litter(maxpft)                           ! above ground leaf litter that does not respire. KgC/m2
     real(r8) ::  root_litter(maxpft)                           ! below ground fine root litter that does not respire. KgC/m2

     ! Fluxes of litter (non respiring) 
     real(r8) :: fragmentation_scaler                              ! Scale rate of litter fragmentation. 0 to 1.
     real(r8) :: cwd_ag_in(ncwd)                                   ! Flux into CWD_AG from turnover and mortality KgC/m2/y
     real(r8) :: cwd_bg_in(ncwd)                                   ! Flux into cwd_bg from root turnover and mortality KgC/m2/y
     real(r8) :: cwd_ag_out(ncwd)                                  ! Flux out of AG CWD into AG litter KgC/m2/y
     real(r8) :: cwd_bg_out(ncwd)                                  ! Flux out of BG CWD into BG litter KgC/m2/


     real(r8) :: leaf_litter_in(maxpft)                         ! Flux in  to AG leaf litter from leaf turnover and mortality KgC/m2/y
     real(r8) :: leaf_litter_out(maxpft)                        ! Flux out of AG leaf litter from fragmentation KgC/m2/y
     real(r8) :: root_litter_in(maxpft)                         ! Flux in  to BG root litter from leaf turnover and mortality KgC/m2/y
     real(r8) :: root_litter_out(maxpft)                        ! Flux out of BG root from fragmentation KgC/m2/y

     ! Derivatives of litter (non respiring) 
     real(r8) ::  dcwd_AG_dt(ncwd)                                 ! rate of change of above ground CWD in each size class: KgC/m2/year. 
     real(r8) ::  dcwd_BG_dt(ncwd)                                 ! rate of change of below ground CWD in each size class: KgC/m2/year. 
     real(r8) ::  dleaf_litter_dt(maxpft)                       ! rate of change of leaf litter in each size class: KgC/m2/year. 
     real(r8) ::  droot_litter_dt(maxpft)                       ! rate of change of root litter in each size class: KgC/m2/year. 

     real(r8) ::  repro(maxpft)                                 ! allocation to reproduction per PFT : KgC/m2

     !FUEL CHARECTERISTICS
     real(r8) ::  sum_fuel                                         ! total ground fuel related to ros (omits 1000hr fuels): KgC/m2
     real(r8) ::  fuel_frac(nfsc)                                  ! fraction of each litter class in the ros_fuel:-.  
     real(r8) ::  livegrass                                        ! total aboveground grass biomass in patch.  KgC/m2
     real(r8) ::  fuel_bulkd                                       ! average fuel bulk density of the ground fuel 
                                                                   ! (incl. live grasses. omits 1000hr fuels). KgC/m3
     real(r8) ::  fuel_sav                                         ! average surface area to volume ratio of the ground fuel 
                                                                   ! (incl. live grasses. omits 1000hr fuels).
     real(r8) ::  fuel_mef                                         ! average moisture of extinction factor 
                                                                   ! of the ground fuel (incl. live grasses. omits 1000hr fuels).
     real(r8) ::  fuel_eff_moist                                   ! effective avearage fuel moisture content of the ground fuel 
                                                                   ! (incl. live grasses. omits 1000hr fuels)
     real(r8) ::  litter_moisture(nfsc)

     ! FIRE SPREAD
     real(r8) ::  ros_front                                        ! rate of forward  spread of fire: m/min
     real(r8) ::  ros_back                                         ! rate of backward spread of fire: m/min
     real(r8) ::  effect_wspeed                                    ! windspeed modified by fraction of relative grass and tree cover: m/min
     real(r8) ::  tau_l                                            ! Duration of lethal heating: mins
     real(r8) ::  fi                                               ! average fire intensity of flaming front:  kj/m/s or kw/m
     integer  ::  fire                                             ! Is there a fire? 1=yes 0=no
     real(r8) ::  fd                                               ! fire duration: mins
     real(r8) ::  nf                                               ! number of fires initiated daily: n/gridcell/day
     real(r8) ::  sh                                               ! average scorch height: m 

     ! FIRE EFFECTS     
     real(r8) ::  ab                                               ! area burnt:  m2/day
     real(r8) ::  frac_burnt                                       ! fraction burnt: frac gridcell/day  
     real(r8) ::  tfc_ros                                          ! total fuel consumed - no trunks.  KgC/m2/day
     real(r8) ::  burnt_frac_litter(nfsc)                          ! fraction of each litter pool burned:-


     ! PLANT HYDRAULICS     
     type(ed_patch_hydr_type) , pointer :: pa_hydr                 ! All patch hydraulics data, see FatesHydraulicsMemMod.F90

   contains

  end type ed_patch_type

  
  !************************************
  !** Resources management type      **
  ! YX
  !************************************
  type ed_resources_management_type
    
     real(r8) ::  trunk_product_site                       ! Actual  trunk product at site level KgC/site

     !debug variables
     real(r8) ::  delta_litter_stock
     real(r8) ::  delta_biomass_stock
     real(r8) ::  delta_individual
  
  end type ed_resources_management_type



  !************************************
  !** Site type structure           **
  !************************************

  type ed_site_type
     
     ! POINTERS  
     type (ed_patch_type), pointer :: oldest_patch => null()   ! pointer to oldest patch at the site  
     type (ed_patch_type), pointer :: youngest_patch => null() ! pointer to yngest patch at the site
     
     ! Resource management
     type (ed_resources_management_type) :: resources_management ! resources_management at the site 



     ! INDICES 
     real(r8) ::  lat                                          ! latitude:  degrees 
     real(r8) ::  lon                                          ! longitude: degrees 

     ! CARBON BALANCE       
     real(r8) :: flux_in                                      ! for carbon balance purpose. C coming into biomass pool:  KgC/site
     real(r8) :: flux_out                                     ! for carbon balance purpose. C leaving ED pools  KgC/site
     real(r8) :: old_stock                                    ! for accounting purposes, remember biomass stock from last time:  KgC/site
     real(r8) :: npp                                          ! used for calculating NEP and NBP during BGC summarization phase
     real(r8) :: nep                                          ! Net ecosystem production, i.e. fast-timescale carbon balance that 
                                                              ! does not include disturbance [gC/m2/s]
     real(r8) :: nbp                                          ! Net biosphere production, i.e. slow-timescale carbon balance that 
                                                              ! integrates to total carbon change [gC/m2/s]
     real(r8) :: tot_seed_rain_flux                           ! [gC/m2/s] total flux of carbon from seed rain
     real(r8) :: fire_c_to_atm                                ! total fire carbon loss to atmosphere [gC/m2/s]
     real(r8) :: ed_litter_stock                              ! litter in [gC/m2]
     real(r8) :: cwd_stock                                    ! coarse woody debris [gC/m2]
     real(r8) :: biomass_stock                                ! total biomass at the column level in [gC / m2]
     real(r8) :: totfatesc                                    ! Total FATES carbon at the site, including vegetation, CWD, seeds, 
                                                              ! and FATES portion of litter [gC/m2] 
     real(r8) :: totbgcc                                      ! Total BGC carbon at the site, including litter, and soil pools [gC/m2] 
     real(r8) :: totecosysc                                   ! Total ecosystem C at the site, including vegetation, 
                                                              ! CWD, litter (from HLM and FATES), and soil pools [gC/m2]

     real(r8) :: totfatesc_old                                ! Total FATES C at the site from last call to balance check [gC/m2]
     real(r8) :: totbgcc_old                                  ! Total BGC C at the site from last call to balance check [gC/m2] 
     real(r8) :: totecosysc_old                               ! Total ecosystem C at the site from last call to balance check [gC/m2]
     
     real(r8) :: fates_to_bgc_this_ts                         ! total flux of carbon from FATES to BGC models on current timestep [gC/m2/s] 
     real(r8) :: fates_to_bgc_last_ts                         ! total flux of carbon from FATES to BGC models on previous timestep [gC/m2/s] 

     real(r8) :: cbal_err_fates                               ! [gC/m2/s]  total carbon balance error for FATES processes
     real(r8) :: cbal_err_bgc                                 ! [gC/m2/s]  total carbon balance error for BGC (HLM) processes
     real(r8) :: cbal_err_tot                                 ! [gC/m2/s]  total carbon balance error for all land processes

     real(r8) :: nep_timeintegrated                           ! Net ecosystem production accumulated over model time-steps [gC/m2]
     real(r8) :: hr_timeintegrated                            ! Heterotrophic respiration accumulated over model time-steps [gC/m2]
     real(r8) :: npp_timeintegrated                           ! Net primary production accumulated over model time-steps [gC/m2]
     real(r8) :: nbp_integrated                               ! Net biosphere production accumulated over model time-steps [gC/m2]


     ! PHENOLOGY 
     real(r8) ::  ED_GDD_site                                  ! ED Phenology growing degree days.
     integer  ::  status                                       ! are leaves in this pixel on or off for cold decid
     integer  ::  dstatus                                      ! are leaves in this pixel on or off for drought decid
     real(r8) ::  ncd                                          ! no chilling days:-
     real(r8) ::  last_n_days(senes)                           ! record of last 10 days temperature for senescence model. deg C
     integer  ::  leafondate                                   ! doy of leaf on:-
     integer  ::  leafoffdate                                  ! doy of leaf off:-
     integer  ::  dleafondate                                  ! doy of leaf on drought:-
     integer  ::  dleafoffdate                                 ! doy of leaf on drought:-
     real(r8) ::  water_memory(numWaterMem)                             ! last 10 days of soil moisture memory...

     !SEED BANK
     real(r8) :: seed_bank(maxpft)                              ! seed pool in KgC/m2
     real(r8) :: dseed_dt(maxpft)                               ! change in seed pool in KgC/m2/year
     real(r8) :: seed_rain_flux(maxpft)                         ! flux of seeds from exterior KgC/m2/year (needed for C balance purposes)

     ! FIRE
     real(r8) ::  wind                                         ! daily wind in m/min for Spitfire units 
     real(r8) ::  acc_ni                                       ! daily nesterov index accumulating over time.
     real(r8) ::  fdi                                          ! daily probability an ignition event will start a fire
     real(r8) ::  frac_burnt                                   ! fraction of soil burnt in this day.
     real(r8) ::  total_burn_flux_to_atm                       ! total carbon burnt to the atmosphere in this day. KgC/site
     real(r8) ::  cwd_ag_burned(ncwd)
     real(r8) ::  leaf_litter_burned(maxpft)

     ! PLANT HYDRAULICS
     type(ed_site_hydr_type), pointer :: si_hydr
        
     ! TERMINATION, RECRUITMENT, DEMOTION, and DISTURBANCE

     real(r8), allocatable :: terminated_nindivs(:,:,:) ! number of individuals that were in cohorts which were terminated this timestep, on size x pft x canopy array. 
     real(r8) :: termination_carbonflux(2)                     ! carbon flux from live to dead pools associated with termination mortality, per canopy level
     real(r8) :: recruitment_rate(1:maxpft)                     ! number of individuals that were recruited into new cohorts
     real(r8), allocatable :: demotion_rate(:)                ! rate of individuals demoted from canopy to understory per FATES timestep
     real(r8) :: demotion_carbonflux                           ! biomass of demoted individuals from canopy to understory [kgC/ha/day]
     real(r8), allocatable :: promotion_rate(:)               ! rate of individuals promoted from understory to canopy per FATES timestep
     real(r8) :: promotion_carbonflux                          ! biomass of promoted individuals from understory to canopy [kgC/ha/day]
     real(r8), allocatable :: imort_rate(:,:)                    ! rate of individuals killed due to impact mortality per year.  on size x pft array
     real(r8) :: imort_carbonflux                                ! biomass of individuals killed due to impact mortality per year. [kgC/ha/day]

     ! some diagnostic-only (i.e. not resolved by ODE solver) flux of carbon to CWD and litter pools from termination and canopy mortality
     real(r8) :: CWD_AG_diagnostic_input_carbonflux(1:ncwd)       ! diagnostic flux to AG CWD [kg C / m2 / yr]
     real(r8) :: CWD_BG_diagnostic_input_carbonflux(1:ncwd)       ! diagnostic flux to BG CWD [kg C / m2 / yr]
     real(r8) :: leaf_litter_diagnostic_input_carbonflux(1:maxpft) ! diagnostic flux to AG litter [kg C / m2 / yr]
     real(r8) :: root_litter_diagnostic_input_carbonflux(1:maxpft) ! diagnostic flux to BG litter [kg C / m2 / yr]

     ! Canopy Spread
     real(r8) ::  spread                                          ! dynamic canopy allometric term [unitless]
     
  end type ed_site_type

contains

   function b_total(this)

      ! Calculate total plant biomass

      implicit none
      class(ed_cohort_type), intent(inout) :: this
      real(r8)  :: b_total

      b_total = this%bl + this%br + this%bsw + this%bdead + this%bstore
      
   end function b_total
   
  ! =====================================================================================

  subroutine val_check_ed_vars(currentPatch,var_aliases,return_code)

     ! ----------------------------------------------------------------------------------
     ! Perform numerical checks on variables of interest.
     ! The input string is of the form:  'VAR1_NAME:VAR2_NAME:VAR3_NAME'
     ! ----------------------------------------------------------------------------------


     use FatesUtilsMod,only : check_hlm_list
     use FatesUtilsMod,only : check_var_real

     ! Arguments
     type(ed_patch_type),intent(in), target :: currentPatch
     character(len=*),intent(in)            :: var_aliases
     integer,intent(out)                    :: return_code ! return 0 for all fine
                                                           ! return 1 if a nan detected
                                                           ! return 10+ if an overflow
                                                           ! return 100% if an underflow
     ! Locals
     type(ed_cohort_type), pointer          :: currentCohort

     
     ! Check through a registry of variables to check
     
     if ( check_hlm_list(trim(var_aliases),'co_n') ) then

        currentCohort => currentPatch%shortest
        do while(associated(currentCohort))
           call check_var_real(currentCohort%n,'cohort%n',return_code)
           if(.not.(return_code.eq.0)) then
              call dump_site(currentPatch%siteptr)
              call dump_patch(currentPatch)
              call dump_cohort(currentCohort)
              return
           end if
           currentCohort => currentCohort%taller
        end do
     end if
     
     if ( check_hlm_list(trim(var_aliases),'co_dbh') ) then

        currentCohort => currentPatch%shortest
        do while(associated(currentCohort))        
           call check_var_real(currentCohort%dbh,'cohort%dbh',return_code)
           if(.not.(return_code.eq.0)) then
              call dump_site(currentPatch%siteptr)
              call dump_patch(currentPatch)
              call dump_cohort(currentCohort)
              return
           end if
           currentCohort => currentCohort%taller
        end do
     end if

     if ( check_hlm_list(trim(var_aliases),'pa_area') ) then

        call check_var_real(currentPatch%area,'patch%area',return_code)
        if(.not.(return_code.eq.0)) then
           call dump_site(currentPatch%siteptr)
           call dump_patch(currentPatch)
           return
        end if
     end if
     


     return
  end subroutine val_check_ed_vars

  ! =====================================================================================

  subroutine dump_site(csite) 

     type(ed_site_type),intent(in),target :: csite


     ! EDTypes is 

     write(fates_log(),*) '----------------------------------------'
     write(fates_log(),*) ' Site Coordinates                       '
     write(fates_log(),*) '----------------------------------------'
     write(fates_log(),*) 'latitude                    = ', csite%lat
     write(fates_log(),*) 'longitude                   = ', csite%lon
     write(fates_log(),*) '----------------------------------------'
     return

  end subroutine dump_site

  ! =====================================================================================


  subroutine dump_patch(cpatch)

     type(ed_patch_type),intent(in),target :: cpatch

     write(fates_log(),*) '----------------------------------------'
     write(fates_log(),*) ' Dumping Patch Information              '
     write(fates_log(),*) ' (omitting arrays)                      '
     write(fates_log(),*) '----------------------------------------'
     write(fates_log(),*) 'pa%patchno            = ',cpatch%patchno
     write(fates_log(),*) 'pa%age                = ',cpatch%age
     write(fates_log(),*) 'pa%age_class          = ',cpatch%age_class
     write(fates_log(),*) 'pa%area               = ',cpatch%area
     write(fates_log(),*) 'pa%countcohorts       = ',cpatch%countcohorts
     write(fates_log(),*) 'pa%ncl_p              = ',cpatch%ncl_p
     write(fates_log(),*) 'pa%total_canopy_area  = ',cpatch%total_canopy_area
     write(fates_log(),*) 'pa%total_tree_area    = ',cpatch%total_tree_area
     write(fates_log(),*) 'pa%canopy_area        = ',cpatch%canopy_area
     write(fates_log(),*) 'pa%bare_frac_area     = ',cpatch%bare_frac_area
     write(fates_log(),*) 'pa%lai                = ',cpatch%lai
     write(fates_log(),*) 'pa%zstar              = ',cpatch%zstar
     write(fates_log(),*) 'pa%disturbance_rate   = ',cpatch%disturbance_rate
     write(fates_log(),*) '----------------------------------------'
     return

  end subroutine dump_patch

  ! =====================================================================================
  
  subroutine dump_cohort(ccohort)


     type(ed_cohort_type),intent(in),target :: ccohort
     
     write(fates_log(),*) '----------------------------------------'
     write(fates_log(),*) ' Dumping Cohort Information             '
     write(fates_log(),*) '----------------------------------------'
     write(fates_log(),*) 'co%pft                    = ', ccohort%pft
     write(fates_log(),*) 'co%n                      = ', ccohort%n                         
     write(fates_log(),*) 'co%dbh                    = ', ccohort%dbh                                        
     write(fates_log(),*) 'co%hite                   = ', ccohort%hite                                
     write(fates_log(),*) 'co%bdead                  = ', ccohort%bdead                          
     write(fates_log(),*) 'co%bstore                 = ', ccohort%bstore
     write(fates_log(),*) 'co%laimemory              = ', ccohort%laimemory
     write(fates_log(),*) 'co%bsw                    = ', ccohort%bsw                  
     write(fates_log(),*) 'co%bl                     = ', ccohort%bl
     write(fates_log(),*) 'co%br                     = ', ccohort%br
     write(fates_log(),*) 'co%lai                    = ', ccohort%lai                         
     write(fates_log(),*) 'co%sai                    = ', ccohort%sai  
     write(fates_log(),*) 'co%gscan                  = ', ccohort%gscan
     write(fates_log(),*) 'co%leaf_cost              = ', ccohort%leaf_cost
     write(fates_log(),*) 'co%canopy_layer           = ', ccohort%canopy_layer
     write(fates_log(),*) 'co%canopy_layer_yesterday = ', ccohort%canopy_layer_yesterday
     write(fates_log(),*) 'co%nv                     = ', ccohort%nv
     write(fates_log(),*) 'co%status_coh             = ', ccohort%status_coh
     write(fates_log(),*) 'co%canopy_trim            = ', ccohort%canopy_trim
     write(fates_log(),*) 'co%excl_weight            = ', ccohort%excl_weight               
     write(fates_log(),*) 'co%prom_weight            = ', ccohort%prom_weight               
     write(fates_log(),*) 'co%size_class             = ', ccohort%size_class
     write(fates_log(),*) 'co%size_by_pft_class      = ', ccohort%size_by_pft_class
     write(fates_log(),*) 'co%gpp_acc_hold           = ', ccohort%gpp_acc_hold
     write(fates_log(),*) 'co%gpp_acc                = ', ccohort%gpp_acc
     write(fates_log(),*) 'co%gpp_tstep              = ', ccohort%gpp_tstep
     write(fates_log(),*) 'co%npp_acc_hold           = ', ccohort%npp_acc_hold
     write(fates_log(),*) 'co%npp_tstep              = ', ccohort%npp_tstep
     write(fates_log(),*) 'co%npp_acc                = ', ccohort%npp_acc
     write(fates_log(),*) 'co%resp_tstep             = ', ccohort%resp_tstep
     write(fates_log(),*) 'co%resp_acc               = ', ccohort%resp_acc
     write(fates_log(),*) 'co%resp_acc_hold          = ', ccohort%resp_acc_hold
     write(fates_log(),*) 'co%npp_leaf               = ', ccohort%npp_leaf
     write(fates_log(),*) 'co%npp_fnrt              = ', ccohort%npp_fnrt
     write(fates_log(),*) 'co%npp_sapw               = ', ccohort%npp_sapw
     write(fates_log(),*) 'co%npp_dead              = ', ccohort%npp_dead
     write(fates_log(),*) 'co%npp_seed              = ', ccohort%npp_seed
     write(fates_log(),*) 'co%npp_stor              = ', ccohort%npp_stor
     write(fates_log(),*) 'co%ode_opt_step          = ', ccohort%ode_opt_step
     write(fates_log(),*) 'co%rdark                  = ', ccohort%rdark
     write(fates_log(),*) 'co%resp_m                 = ', ccohort%resp_m
     write(fates_log(),*) 'co%resp_g                 = ', ccohort%resp_g
     write(fates_log(),*) 'co%livestem_mr            = ', ccohort%livestem_mr
     write(fates_log(),*) 'co%livecroot_mr           = ', ccohort%livecroot_mr
     write(fates_log(),*) 'co%froot_mr               = ', ccohort%froot_mr
     write(fates_log(),*) 'co%md                     = ', ccohort%md
     write(fates_log(),*) 'co%leaf_md                = ', ccohort%leaf_md
     write(fates_log(),*) 'co%root_md                = ', ccohort%root_md
     write(fates_log(),*) 'co%bstore_md              = ', ccohort%bstore_md
     write(fates_log(),*) 'co%bdead_md               = ', ccohort%bdead_md
     write(fates_log(),*) 'co%bsw_md                 = ', ccohort%bsw_md
     write(fates_log(),*) 'co%dmort                  = ', ccohort%dmort
     write(fates_log(),*) 'co%seed_prod              = ', ccohort%seed_prod
     write(fates_log(),*) 'co%treelai                = ', ccohort%treelai
     write(fates_log(),*) 'co%treesai                = ', ccohort%treesai
     write(fates_log(),*) 'co%leaf_litter            = ', ccohort%leaf_litter
     write(fates_log(),*) 'co%c_area                 = ', ccohort%c_area
     write(fates_log(),*) 'co%cmort                  = ', ccohort%cmort
     write(fates_log(),*) 'co%bmort                  = ', ccohort%bmort
     write(fates_log(),*) 'co%fmort                  = ', ccohort%fmort
     write(fates_log(),*) 'co%hmort                  = ', ccohort%hmort
     write(fates_log(),*) 'co%frmort                 = ', ccohort%frmort
     write(fates_log(),*) 'co%isnew                  = ', ccohort%isnew
     write(fates_log(),*) 'co%dndt                   = ', ccohort%dndt
     write(fates_log(),*) 'co%dhdt                   = ', ccohort%dhdt
     write(fates_log(),*) 'co%ddbhdt                 = ', ccohort%ddbhdt
     write(fates_log(),*) 'co%dbdeaddt               = ', ccohort%dbdeaddt
     write(fates_log(),*) 'co%dbstoredt              = ', ccohort%dbstoredt
     write(fates_log(),*) 'co%cfa                    = ', ccohort%cfa
     write(fates_log(),*) 'co%fire_mort              = ', ccohort%fire_mort
     write(fates_log(),*) 'co%crownfire_mort         = ', ccohort%crownfire_mort
     write(fates_log(),*) 'co%cambial_mort           = ', ccohort%cambial_mort
     write(fates_log(),*) 'co%size_class             = ', ccohort%size_class
     write(fates_log(),*) 'co%size_by_pft_class      = ', ccohort%size_by_pft_class
     write(fates_log(),*) '----------------------------------------'
     return
  end subroutine dump_cohort

end module EDTypesMod<|MERGE_RESOLUTION|>--- conflicted
+++ resolved
@@ -264,15 +264,8 @@
      contains
 
         procedure, public :: b_total
-<<<<<<< HEAD
 
      end type ed_cohort_type
-
-=======
-
-     end type ed_cohort_type
-
->>>>>>> 70558e9d
   
      
      
