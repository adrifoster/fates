module EDTypesMod

  use FatesConstantsMod,     only : r8 => fates_r8
  use FatesConstantsMod,     only : ifalse
  use FatesConstantsMod,     only : itrue
  use FatesGlobals,          only : fates_log
  use shr_infnan_mod,        only : nan => shr_infnan_nan, assignment(=)
  use FatesHydraulicsMemMod, only : ed_cohort_hydr_type
  use FatesHydraulicsMemMod, only : ed_site_hydr_type
  use PRTGenericMod,         only : prt_vartypes
  use PRTGenericMod,         only : leaf_organ, fnrt_organ, sapw_organ
  use PRTGenericMod,         only : repro_organ, store_organ, struct_organ
  use PRTGenericMod,         only : all_carbon_elements
<<<<<<< HEAD
  use PRTGenericMod,         only : num_organ_types
  use FatesLitterMod,        only : litter_type
  use FatesLitterMod,        only : ncwd
=======
  use FatesConstantsMod,     only : n_anthro_disturbance_categories
>>>>>>> 5dd0d0e5

  implicit none
  save

  integer, parameter :: maxPatchesPerSite  = 14   ! maximum number of patches to live on a site
  integer, parameter :: maxPatchesPerSite_by_disttype(n_anthro_disturbance_categories)  = &
                                                     (/ 10, 4 /)  !!! MUST SUM TO maxPatchesPerSite !!!
  integer, parameter :: maxCohortsPerPatch = 100  ! maximum number of cohorts per patch
  
  integer, parameter :: nclmax = 2                ! Maximum number of canopy layers
  integer, parameter :: ican_upper = 1            ! Nominal index for the upper canopy
  integer, parameter :: ican_ustory = 2           ! Nominal index for diagnostics that refer
                                                  ! to understory layers (all layers that
                                                  ! are not the top canopy layer)

  integer, parameter :: nlevleaf = 30             ! number of leaf layers in canopy layer
  integer, parameter :: maxpft = 15               ! maximum number of PFTs allowed
                                                  ! the parameter file may determine that fewer
                                                  ! are used, but this helps allocate scratch
                                                  ! space and output arrays.
                                                  
  integer, parameter :: max_nleafage = 4          ! This is the maximum number of leaf age pools, 
                                                  ! used for allocating scratch space

  ! -------------------------------------------------------------------------------------
  ! Radiation parameters
  ! These should be part of the radiation module, but since we only have one option
  ! this is ok for now. (RGK 04-2018)
  ! -------------------------------------------------------------------------------------


  integer, parameter :: n_rad_stream_types = 2    ! The number of radiation streams used (direct/diffuse)
 
  integer, parameter :: idirect   = 1           ! This is the array index for direct radiation
  integer, parameter :: idiffuse  = 2           ! This is the array index for diffuse radiation


  ! TODO: we use this cp_maxSWb only because we have a static array q(size=2) of
  ! land-ice abledo for vis and nir.  This should be a parameter, which would
  ! get us on track to start using multi-spectral or hyper-spectral (RGK 02-2017)

  integer, parameter :: maxSWb = 2      ! maximum number of broad-bands in the
                                        ! shortwave spectrum cp_numSWb <= cp_maxSWb
                                        ! this is just for scratch-array purposes
                                        ! if cp_numSWb is larger than this value
                                        ! simply bump this number up as needed

  integer, parameter :: ivis = 1        ! This is the array index for short-wave
                                        ! radiation in the visible spectrum, as expected
                                        ! in boundary condition files and parameter
                                        ! files.  This will be compared with 
                                        ! the HLM's expectation in FatesInterfaceMod
  integer, parameter :: inir = 2        ! This is the array index for short-wave
                                        ! radiation in the near-infrared spectrum, as expected
                                        ! in boundary condition files and parameter
                                        ! files.  This will be compared with 
                                        ! the HLM's expectation in FatesInterfaceMod

  integer, parameter :: ipar = ivis     ! The photosynthetically active band
                                        ! can be approximated to be equal to the visible band


  integer, parameter :: leaves_on  = 2  ! Flag specifying that a deciduous plant has leaves
                                        ! and should be allocating to them as well
  integer, parameter :: leaves_off = 1  ! Flag specifying that a deciduous plant has dropped
                                        ! its leaves and should not be trying to allocate
                                        ! towards any growth.

  ! Flag to turn on/off salinity effects on the effective "btran"
  ! btran stress function.

  logical, parameter :: do_fates_salinity = .false.


  ! This is the community level amount of spread expected in nearly-bare-ground
  ! and inventory starting modes.
  ! These are used to initialize only. These values will scale between
  ! the PFT defined maximum and minimum crown area scaing parameters.
  !
  ! A value of 1 indicates that
  ! plants should have crown areas at maximum spread for their size and PFT.
  ! A value of 0 means that they have the least amount of spread for their
  ! size and PFT.
  
  real(r8), parameter :: init_spread_near_bare_ground = 1.0_r8
  real(r8), parameter :: init_spread_inventory        = 0.0_r8


  ! MODEL PARAMETERS
  real(r8), parameter :: area                 = 10000.0_r8 ! Notional area of simulated forest m2
  real(r8), parameter :: area_inv             = 1.0e-4_r8  ! Inverse of the notion area (faster math)

  integer, parameter :: numWaterMem           = 10         ! watermemory saved as site level var

  integer, parameter :: numlevsoil_max        = 30         ! This is scratch space used for static arrays
                                                           ! The actual number of soil layers should not exceed this


  ! BIOLOGY/BIOGEOCHEMISTRY        
  integer , parameter :: SENES                = 10         ! Window of time over which we track temp for cold sensecence (days)
  real(r8), parameter :: dinc_ed              = 1.0_r8     ! size of VAI bins (LAI+SAI)  [CHANGE THIS NAME WITH NEXT INTERFACE
                                                           ! UPDATE]
  integer , parameter :: N_DIST_TYPES         = 3          ! Disturbance Modes 1) tree-fall, 2) fire, 3) logging
  integer , parameter :: dtype_ifall          = 1          ! index for naturally occuring tree-fall generated event
  integer , parameter :: dtype_ifire          = 2          ! index for fire generated disturbance event
  integer , parameter :: dtype_ilog           = 3          ! index for logging generated disturbance event

  ! SPITFIRE     
  integer , parameter :: NFSC                 = ncwd+2     ! number fuel size classes  (4 cwd size classes, leaf litter, and grass)
  integer,  parameter :: lg_sf                = 6          ! array index of live grass pool for spitfire
  integer,  parameter :: dl_sf                = 1          ! array index of dead leaf pool for spitfire (dead grass and dead leaves)
  integer,  parameter :: tw_sf                = 2          ! array index of twig pool for spitfire
  integer,  parameter :: tr_sf                = 5          ! array index of dead trunk pool for spitfire
  integer,  parameter :: lb_sf                = 4          ! array index of large branch pool for spitfire 
  real(r8), parameter :: fire_threshold       = 50.0_r8    ! threshold for fires that spread or go out. KWm-2 (Pyne 1986)

  ! PATCH FUSION 
  real(r8), parameter :: force_patchfuse_min_biomass = 0.005_r8   ! min biomass (kg / m2 patch area) below which to force-fuse patches
  integer , parameter :: N_DBH_BINS           = 6          ! no. of dbh bins used when comparing patches
  real(r8), parameter :: patchfusion_dbhbin_loweredges(N_DBH_BINS) = &
       (/0._r8, 5._r8, 20._r8, 50._r8, 100._r8, 150._r8/)  ! array of bin lower edges for comparing patches
  real(r8), parameter :: patch_fusion_tolerance_relaxation_increment = 1.1_r8 ! amount by which to increment patch fusion threshold
  real(r8), parameter :: max_age_of_second_oldest_patch = 200._r8 ! age in years above which to combine all patches

  ! COHORT FUSION
  real(r8), parameter :: HITEMAX              = 30.0_r8    ! max dbh value used in hgt profile comparison 
  integer , parameter :: N_HITE_BINS          = 60         ! no. of hite bins used to distribute LAI

  ! COHORT TERMINATION

  real(r8), parameter :: min_npm2       = 1.0E-7_r8               ! minimum cohort number density per m2 before termination
  real(r8), parameter :: min_patch_area = 0.01_r8                 ! smallest allowable patch area before termination
  real(r8), parameter :: min_patch_area_forced = 0.0001_r8        ! patch termination will not fuse the youngest patch
                                                                  ! if the area is less than min_patch_area.
                                                                  ! however, it is allowed to fuse the youngest patch
                                                                  ! if the fusion area is less than min_patch_area_forced

  real(r8), parameter :: min_nppatch    = min_npm2*min_patch_area ! minimum number of cohorts per patch (min_npm2*min_patch_area)
  real(r8), parameter :: min_n_safemath = 1.0E-12_r8              ! in some cases, we want to immediately remove super small
                                                                  ! number densities of cohorts to prevent FPEs

  character*4 yearchar                    

  ! special mode to cause PFTs to create seed mass of all currently-existing PFTs
  logical, parameter :: homogenize_seed_pfts  = .false.

  
  ! Leaf age class initialization schemes
  integer, parameter :: nan_leaf_aclass = 0     ! initialize leaf age classes as undefined
                                                ! (used when copying)
  integer, parameter :: equal_leaf_aclass = 1   ! initialize leaf age classes equal
                                                ! (used for inventory initialization)
  integer, parameter :: first_leaf_aclass = 2   ! initialize leaf age classes as all in
                                                ! youngest class (used for recruitment)


  integer              :: num_elements          ! This is the number of elements in this simulation
                                                ! e.g. (C,N,P,K, etc)
  integer, allocatable :: element_list(:)       ! This vector holds the element ids that are found
                                                ! in PRTGenericMod.F90. examples are carbon12_element
                                                ! nitrogen_element, etc.

  integer :: element_pos(num_organ_types)       ! This is the reverse lookup
                                                ! for element types. Pick an element
                                                ! global index, and it gives you
                                                ! the position in the element_list


  !************************************
  !** COHORT type structure          **
  !************************************
  type ed_cohort_type

     ! POINTERS
     type (ed_cohort_type) , pointer :: taller   => null()       ! pointer to next tallest cohort     
     type (ed_cohort_type) , pointer :: shorter  => null()       ! pointer to next shorter cohort     
     type (ed_patch_type)  , pointer :: patchptr => null()       ! pointer to patch that cohort is in


     
     ! Multi-species, multi-organ Plant Reactive Transport (PRT)
     ! Contains carbon and nutrient state variables for various plant organs

     class(prt_vartypes), pointer :: prt

     ! VEGETATION STRUCTURE
     integer  ::  pft                                    ! pft number
     real(r8) ::  n                                      ! number of individuals in cohort per 'area' (10000m2 default)
     real(r8) ::  dbh                                    ! dbh: cm
     real(r8) ::  hite                                   ! height: meters
     integer  ::  indexnumber                            ! unique number for each cohort. (within clump?)
     real(r8) ::  laimemory                              ! target leaf biomass- set from previous year: kGC per indiv
     integer  ::  canopy_layer                           ! canopy status of cohort (1 = canopy, 2 = understorey, etc.)
     real(r8) ::  canopy_layer_yesterday                 ! recent canopy status of cohort
                                                         ! (1 = canopy, 2 = understorey, etc.)  
                                                         ! real to be conservative during fusion
     real(r8), allocatable :: root_fr(:)                 ! The fraction of root tissue (coarse and fine) in each soil-layer

     real(r8) ::  lai                                    ! leaf area index of cohort: m2 leaf area of entire cohort per m2 of canopy area of a patch
     real(r8) ::  sai                                    ! stem area index of cohort: m2 leaf area of entire cohort per m2 of canopy area of a patch
     real(r8) ::  g_sb_laweight                          ! Total conductance (stomata+boundary layer) of the cohort, weighted by its leaf area [m/s]*[m2]
     real(r8) ::  canopy_trim                            ! What is the fraction of the maximum leaf biomass that we are targeting? :-
     real(r8) ::  leaf_cost                              ! How much does it cost to maintain leaves: kgC/m2/year-1
     real(r8) ::  excl_weight                            ! How much of this cohort is demoted each year, as a proportion of all cohorts:-
     real(r8) ::  prom_weight                            ! How much of this cohort is promoted each year, as a proportion of all cohorts:-
     integer  ::  nv                                     ! Number of leaf layers: -
     integer  ::  status_coh                             ! growth status of plant  (2 = leaves on , 1 = leaves off)
     real(r8) ::  c_area                                 ! areal extent of canopy (m2)
     real(r8) ::  treelai                                ! lai of an individual within cohort leaf area (m2) / crown area (m2)
     real(r8) ::  treesai                                ! stem area index of an indiv. within cohort: stem area (m2) / crown area (m2)
     logical  ::  isnew                                  ! flag to signify a new cohort, new cohorts have not experienced
                                                         ! npp or mortality and should therefore not be fused or averaged
     integer  ::  size_class                             ! An index that indicates which diameter size bin the cohort currently resides in
                                                         ! this is used for history output. We maintain this in the main cohort memory
                                                         ! because we don't want to continually re-calculate the cohort's position when
                                                         ! performing size diagnostics at high-frequency calls
     integer  ::  size_by_pft_class                      ! An index that indicates the cohorts position of the joint size-class x functional
                                                         ! type classification. We also maintain this in the main cohort memory
                                                         ! because we don't want to continually re-calculate the cohort's position when
                                                         ! performing size diagnostics at high-frequency calls
     integer ::  size_class_lasttimestep                 ! size class of the cohort at the end of the previous timestep (used for calculating growth flux)


     ! CARBON FLUXES 
     
     ! ----------------------------------------------------------------------------------
     ! NPP, GPP and RESP: Instantaneous, accumulated and accumulated-hold types.*
     ! 
     ! _tstep:    The instantaneous estimate that is calculated at each rapid plant biophysics
     !            time-step (ie photosynthesis, sub-hourly). (kgC/indiv/timestep)
     ! _acc:      The accumulation of the _tstep variable from the beginning to ending of
     !            the dynamics time-scale.  This variable is zero'd during initialization and
     !            after the dynamics call-sequence is completed.  (kgC/indiv/day)
     ! _acc_hold: While _acc is zero'd after the dynamics call sequence and then integrated, 
     !            _acc_hold "holds" the integrated value until the next time dynamics is 
     !            called. This is necessary for restarts. This variable also has units
     !            converted to a useful rate (kgC/indiv/yr)
     ! ----------------------------------------------------------------------------------

     real(r8) ::  gpp_tstep          ! Gross Primary Production (see above *)
     real(r8) ::  gpp_acc
     real(r8) ::  gpp_acc_hold

     real(r8) ::  npp_tstep          ! Net Primary Production (see above *)
     real(r8) ::  npp_acc
     real(r8) ::  npp_acc_hold

     real(r8) ::  resp_tstep         ! Autotrophic respiration (see above *)
     real(r8) ::  resp_acc
     real(r8) ::  resp_acc_hold
     
     ! carbon 13c discrimination
     real(r8) ::  c13disc_clm         ! carbon 13 discrimination in new synthesized carbon: part-per-mil, at each indiv/timestep
     real(r8) ::  c13disc_acc         ! carbon 13 discrimination in new synthesized carbon: part-per-mil, at each indiv/day, at the end of a day


     ! The following four biophysical rates are assumed to be
     ! at the canopy top, at reference temp 25C, and based on the 
     ! leaf age weighted average of the PFT parameterized values. The last
     ! condition is why it is dynamic and tied to the cohort

     real(r8) :: vcmax25top  ! Maximum carboxylation at the cohort's top 
                             ! at reference temperature (25C).
     real(r8) :: jmax25top   ! canopy top: maximum electron transport 
                             ! rate at 25C (umol electrons/m**2/s)
     real(r8) :: tpu25top    ! canopy top: triose phosphate utilization
                             ! rate at 25C (umol CO2/m**2/s)
     real(r8) :: kp25top     ! canopy top: initial slope of CO2 response
                             ! curve (C4 plants) at 25C



     real(r8) ::  ts_net_uptake(nlevleaf)              ! Net uptake of leaf layers: kgC/m2/timestep
     real(r8) ::  year_net_uptake(nlevleaf)            ! Net uptake of leaf layers: kgC/m2/year

     ! RESPIRATION COMPONENTS
     real(r8) ::  rdark                                  ! Dark respiration: kgC/indiv/s
     real(r8) ::  resp_g                                 ! Growth respiration:  kgC/indiv/timestep
     real(r8) ::  resp_m                                 ! Maintenance respiration:  kgC/indiv/timestep 
     real(r8) ::  livestem_mr                            ! Live stem        maintenance respiration: kgC/indiv/s
                                                         ! (Above ground)
     real(r8) ::  livecroot_mr                           ! Live stem        maintenance respiration: kgC/indiv/s
                                                         ! (below ground)
     real(r8) ::  froot_mr                               ! Live fine root   maintenance respiration: kgC/indiv/s

     !MORTALITY
     real(r8) ::  dmort                                  ! proportional mortality rate. (year-1)

     ! Mortality Rate Partitions
     real(r8) ::  bmort                                  ! background mortality rate        n/year
     real(r8) ::  cmort                                  ! carbon starvation mortality rate n/year
     real(r8) ::  hmort                                  ! hydraulic failure mortality rate n/year
     real(r8) ::  frmort                                 ! freezing mortality               n/year

      ! Logging Mortality Rate 
      ! Yi Xu & M. Huang
     real(r8) ::  lmort_direct                           ! directly logging rate            fraction /per logging activity
     real(r8) ::  lmort_collateral                       ! collaterally damaged rate        fraction /per logging activity
     real(r8) ::  lmort_infra                            ! mechanically damaged rate        fraction /per logging activity
     real(r8) ::  l_degrad                               ! rate of trees that are not killed but suffer from forest degradation
                                                         ! (i.e. they are moved to newly-anthro-disturbed secondary forest patch).  fraction /per logging activity

     real(r8) :: seed_prod                               ! diagnostic seed production rate [kgC/plant/day]

     ! NITROGEN POOLS      
     ! ----------------------------------------------------------------------------------
     ! Nitrogen pools are not prognostic in the current implementation.
     ! They are diagnosed during photosynthesis using a simple C2N parameter. Local values
     ! used in that routine.
     ! ----------------------------------------------------------------------------------

     ! GROWTH DERIVIATIVES
     real(r8) ::  dndt                                   ! time derivative of cohort size  : n/year
     real(r8) ::  dhdt                                   ! time derivative of height       : m/year
     real(r8) ::  ddbhdt                                 ! time derivative of dbh          : cm/year
     real(r8) ::  dbdeaddt                               ! time derivative of dead biomass         : KgC/year
     real(r8) ::  dbstoredt                              ! time derivative of stored biomass       : KgC/year

     ! FIRE
     real(r8) ::  fraction_crown_burned                  ! proportion of crown affected by fire:-
     real(r8) ::  cambial_mort                           ! probability that trees dies due to cambial char 
                                                         ! (conditional on the tree being subjected to the fire)
     real(r8) ::  crownfire_mort                         ! probability of tree post-fire mortality 
                                                         ! due to crown scorch (conditional on the tree being subjected to the fire)
     real(r8) ::  fire_mort                              ! post-fire mortality from cambial and crown damage assuming two are independent:-

     ! Hydraulics
     type(ed_cohort_hydr_type), pointer :: co_hydr       ! All cohort hydraulics data, see FatesHydraulicsMemMod.F90

  end type ed_cohort_type

  
     
     

  !************************************
  !** Patch type structure           **
  !************************************

  type ed_patch_type

     ! POINTERS
     type (ed_cohort_type), pointer :: tallest => null()           ! pointer to patch's tallest cohort    
     type (ed_cohort_type), pointer :: shortest => null()          ! pointer to patch's shortest cohort
     type (ed_patch_type),  pointer :: older => null()             ! pointer to next older patch   
     type (ed_patch_type),  pointer :: younger => null()           ! pointer to next younger patch      

     !INDICES
     integer  :: patchno                                           ! unique number given to each new patch created for tracking

     ! PATCH INFO
     real(r8) ::  age                                              ! average patch age: years                   
     integer  ::  age_class                                        ! age class of the patch for history binning purposes
     real(r8) ::  area                                             ! patch area: m2  
     integer  ::  countcohorts                                     ! Number of cohorts in patch
     integer  ::  ncl_p                                            ! Number of occupied canopy layers
     integer  ::  anthro_disturbance_label                         ! patch label for anthropogenic disturbance classification
     real(r8) ::  age_since_anthro_disturbance                     ! average age for secondary forest since last anthropogenic disturbance

     ! LEAF ORGANIZATION
     real(r8) ::  pft_agb_profile(maxpft,n_dbh_bins)            ! binned above ground biomass, for patch fusion: KgC/m2
     real(r8) ::  canopy_layer_tlai(nclmax)                     ! total leaf area index of each canopy layer
                                                                ! used to determine attenuation of parameters during
                                                                ! photosynthesis m2 veg / m2 of canopy area (patch without bare ground)
     real(r8) ::  total_canopy_area                                ! area that is covered by vegetation : m2
     real(r8) ::  total_tree_area                                  ! area that is covered by woody vegetation : m2
     real(r8) ::  zstar                                            ! height of smallest canopy tree -- only meaningful in "strict PPA" mode

     real(r8) :: c_stomata                                    ! Mean stomatal conductance of all leaves in the patch   [umol/m2/s]
     real(r8) :: c_lblayer                                    ! Mean boundary layer conductance of all leaves in the patch [umol/m2/s]

                                                              ! UNITS for the ai profiles
                                                              ! [ m2 leaf / m2 contributing crown footprints]
     real(r8) ::  tlai_profile(nclmax,maxpft,nlevleaf)        ! total   leaf area in each canopy layer, pft, and leaf layer. 
     real(r8) ::  elai_profile(nclmax,maxpft,nlevleaf)        ! exposed leaf area in each canopy layer, pft, and leaf layer
     real(r8) ::  tsai_profile(nclmax,maxpft,nlevleaf)        ! total   stem area in each canopy layer, pft, and leaf layer
     real(r8) ::  esai_profile(nclmax,maxpft,nlevleaf)        ! exposed stem area in each canopy layer, pft, and leaf layer

     real(r8) ::  layer_height_profile(nclmax,maxpft,nlevleaf)
     real(r8) ::  canopy_area_profile(nclmax,maxpft,nlevleaf) ! fraction of crown area per canopy area in each layer
                                                              ! they will sum to 1.0 in the fully closed canopy layers
                                                              ! but only in leaf-layers that contain contributions
                                                              ! from all cohorts that donate to canopy_area


     ! layer, pft, and leaf layer:-
     integer  ::  canopy_mask(nclmax,maxpft)                    ! is there any of this pft in this canopy layer?      
     integer  ::  nrad(nclmax,maxpft)                           ! number of exposed leaf layers for each canopy layer and pft
     integer  ::  ncan(nclmax,maxpft)                           ! number of total   leaf layers for each canopy layer and pft

     !RADIATION FLUXES      

     logical  ::  solar_zenith_flag                           ! integer flag specifying daylight (based on zenith angle)
     real(r8) ::  solar_zenith_angle                          ! solar zenith angle (radians)

     real(r8) ::  gnd_alb_dif(maxSWb)                         ! ground albedo for diffuse rad, both bands (fraction)
     real(r8) ::  gnd_alb_dir(maxSWb)                         ! ground albedo for direct rad, both bands (fraction)
     
     real(r8) ::  fabd_sun_z(nclmax,maxpft,nlevleaf)          ! sun fraction of direct light absorbed by each canopy 
     ! layer, pft, and leaf layer:-
     real(r8) ::  fabd_sha_z(nclmax,maxpft,nlevleaf)          ! shade fraction of direct light absorbed by each canopy 
     ! layer, pft, and leaf layer:-
     real(r8) ::  fabi_sun_z(nclmax,maxpft,nlevleaf)          ! sun fraction of indirect light absorbed by each canopy 
     ! layer, pft, and leaf layer:-
     real(r8) ::  fabi_sha_z(nclmax,maxpft,nlevleaf)          ! shade fraction of indirect light absorbed by each canopy 
     ! layer, pft, and leaf layer:-

     real(r8) ::  ed_laisun_z(nclmax,maxpft,nlevleaf)         ! amount of LAI in the sun   in each canopy layer, 
     ! pft, and leaf layer. m2/m2
     real(r8) ::  ed_laisha_z(nclmax,maxpft,nlevleaf)         ! amount of LAI in the shade in each canopy layer,
     real(r8) ::  ed_parsun_z(nclmax,maxpft,nlevleaf)         ! PAR absorbed  in the sun   in each canopy layer,
     real(r8) ::  ed_parsha_z(nclmax,maxpft,nlevleaf)         ! PAR absorbed  in the shade in each canopy layer,
     real(r8) ::  f_sun(nclmax,maxpft,nlevleaf)               ! fraction of leaves in the sun in each canopy layer, pft, 

     ! radiation profiles for comparison against observations

     ! normalized direct photosynthetically active radiation profiles by 
     ! incident type (direct/diffuse at top of canopy),leaf,pft,leaf (unitless)
     real(r8) ::  nrmlzd_parprof_pft_dir_z(n_rad_stream_types,nclmax,maxpft,nlevleaf)  

     ! normalized diffuse photosynthetically active radiation profiles by 
     ! incident type (direct/diffuse at top of canopy),leaf,pft,leaf (unitless)
     real(r8) ::  nrmlzd_parprof_pft_dif_z(n_rad_stream_types,nclmax,maxpft,nlevleaf)  

     ! normalized direct photosynthetically active radiation profiles by 
     ! incident type (direct/diffuse at top of canopy),leaf,leaf (unitless) 
     real(r8) ::  nrmlzd_parprof_dir_z(n_rad_stream_types,nclmax,nlevleaf)         

     ! normalized diffuse photosynthetically active radiation profiles by 
     ! incident type (direct/diffuse at top of canopy),leaf,leaf (unitless) 
     real(r8) ::  nrmlzd_parprof_dif_z(n_rad_stream_types,nclmax,nlevleaf)
         
     real(r8) ::  parprof_pft_dir_z(nclmax,maxpft,nlevleaf)   ! direct-beam PAR profile through canopy, by canopy,PFT,leaf level (w/m2)
     real(r8) ::  parprof_pft_dif_z(nclmax,maxpft,nlevleaf)   ! diffuse     PAR profile through canopy, by canopy,PFT,leaf level (w/m2)
     real(r8) ::  parprof_dir_z(nclmax,nlevleaf)              ! direct-beam PAR profile through canopy, by canopy,leaf level (w/m2)
     real(r8) ::  parprof_dif_z(nclmax,nlevleaf)              ! diffuse     PAR profile through canopy, by canopy,leaf level (w/m2)

     ! and leaf layer. m2/m2
     real(r8),allocatable ::  tr_soil_dir(:)                              ! fraction of incoming direct  radiation that (cm_numSWb)
     ! is transmitted to the soil as direct
     real(r8),allocatable ::  tr_soil_dif(:)                              ! fraction of incoming diffuse radiation that 
     ! is transmitted to the soil as diffuse
     real(r8),allocatable ::  tr_soil_dir_dif(:)                          ! fraction of incoming direct  radiation that 
     ! is transmitted to the soil as diffuse
     real(r8),allocatable ::  fab(:)                                      ! fraction of incoming total   radiation that is absorbed by the canopy
     real(r8),allocatable ::  fabd(:)                                     ! fraction of incoming direct  radiation that is absorbed by the canopy
     real(r8),allocatable ::  fabi(:)                                     ! fraction of incoming diffuse radiation that is absorbed by the canopy
     real(r8),allocatable ::  sabs_dir(:)                                 ! fraction of incoming direct  radiation that is absorbed by the canopy
     real(r8),allocatable ::  sabs_dif(:)                                 ! fraction of incoming diffuse radiation that is absorbed by the canopy


     ! PHOTOSYNTHESIS       

     real(r8) ::  psn_z(nclmax,maxpft,nlevleaf)               ! carbon assimilation in each canopy layer, pft, and leaf layer. umolC/m2/s

     ! ROOTS
     real(r8), allocatable ::  rootfr_ft(:,:)                      ! root fraction of each PFT in each soil layer:-
     real(r8), allocatable ::  rootr_ft(:,:)                       ! fraction of water taken from each PFT and soil layer:-
     real(r8) ::  btran_ft(maxpft)                              ! btran calculated seperately for each PFT:-
     real(r8) ::  bstress_sal_ft(maxpft)                        ! bstress from salinity calculated seperately for each PFT:-   
     

     ! DISTURBANCE 
     real(r8) ::  disturbance_rates(n_dist_types)                  ! disturbance rate from 1) mortality 
                                                                   !                       2) fire: fraction/day 
                                                                   !                       3) logging mortatliy
     real(r8) ::  disturbance_rate                                 ! larger effective disturbance rate: fraction/day
     real(r8) ::  fract_ldist_not_harvested                        ! fraction of logged area that is canopy trees that weren't harvested


     ! Litter and Coarse Woody Debris

     type(litter_type), pointer :: litter(:)  ! Litter (leaf,fnrt,CWD and seeds) for different elements

     real(r8) :: fragmentation_scaler          ! Scale rate of litter fragmentation. 0 to 1.

     real(r8) ::  repro(maxpft)                                 ! allocation to reproduction per PFT : KgC/m2

     !FUEL CHARECTERISTICS
     real(r8) ::  sum_fuel                                         ! total ground fuel related to ros (omits 1000hr fuels): KgC/m2
     real(r8) ::  fuel_frac(nfsc)                                  ! fraction of each litter class in the ros_fuel:-.  
     real(r8) ::  livegrass                                        ! total aboveground grass biomass in patch.  KgC/m2
     real(r8) ::  fuel_bulkd                                       ! average fuel bulk density of the ground fuel 
                                                                   ! (incl. live grasses. omits 1000hr fuels). KgC/m3
     real(r8) ::  fuel_sav                                         ! average surface area to volume ratio of the ground fuel 
                                                                   ! (incl. live grasses. omits 1000hr fuels).
     real(r8) ::  fuel_mef                                         ! average moisture of extinction factor 
                                                                   ! of the ground fuel (incl. live grasses. omits 1000hr fuels).
     real(r8) ::  fuel_eff_moist                                   ! effective avearage fuel moisture content of the ground fuel 
                                                                   ! (incl. live grasses. omits 1000hr fuels)
     real(r8) ::  litter_moisture(nfsc)

     ! FIRE SPREAD
     real(r8) ::  ros_front                                        ! rate of forward  spread of fire: m/min
     real(r8) ::  ros_back                                         ! rate of backward spread of fire: m/min
     real(r8) ::  effect_wspeed                                    ! windspeed modified by fraction of relative grass and tree cover: m/min
     real(r8) ::  tau_l                                            ! Duration of lethal heating: mins
     real(r8) ::  fi                                               ! average fire intensity of flaming front:  kj/m/s or kw/m
     integer  ::  fire                                             ! Is there a fire? 1=yes 0=no
     real(r8) ::  fd                                               ! fire duration: mins
     real(r8) ::  nf                                               ! number of fires initiated daily: n/gridcell/day
     real(r8) ::  sh                                               ! average scorch height: m 

     ! FIRE EFFECTS     
     real(r8) ::  ab                                               ! area burnt:  m2/day
     real(r8) ::  frac_burnt                                       ! fraction burnt: frac gridcell/day  
     real(r8) ::  tfc_ros                                          ! total fuel consumed - no trunks.  KgC/m2/day
     real(r8) ::  burnt_frac_litter(nfsc)                          ! fraction of each litter pool burned:-


     ! PLANT HYDRAULICS   (not currently used in hydraulics RGK 03-2018)  
     ! type(ed_patch_hydr_type) , pointer :: pa_hydr              ! All patch hydraulics data, see FatesHydraulicsMemMod.F90


  end type ed_patch_type

  
  !************************************
  !** Resources management type      **
  ! YX
  !************************************
  type ed_resources_management_type
    
     real(r8) ::  trunk_product_site                       ! Actual  trunk product at site level KgC/site

     !debug variables
     real(r8) ::  delta_litter_stock                       ! kgC/site = kgC/ha
     real(r8) ::  delta_biomass_stock                      ! kgC/site
     real(r8) ::  delta_individual                         ! 
  
  end type ed_resources_management_type

  ! =====================================================================================

  type site_fluxdiags_type

     ! ----------------------------------------------------------------------------------
     ! Diagnostics for fluxes into the litter pool from plants
     ! these fluxes are the total from 
     ! (1) turnover from living plants
     ! (2) mass transfer from non-disturbance inducing mortality events
     ! (3) mass transfer from disturbance inducing mortality events
     ! [kg / ha / day]
     ! ---------------------------------------------------------------------------------

     real(r8) :: cwd_ag_input(1:ncwd)               
     real(r8) :: cwd_bg_input(1:ncwd)               
     real(r8),allocatable :: leaf_litter_input(:)
     real(r8),allocatable :: root_litter_input(:)
     
   contains

     procedure :: ZeroFluxDiags
     
 end type site_fluxdiags_type

  ! ====================================================================================

  type site_massbal_type

     ! ----------------------------------------------------------------------------------
     ! This type is used for accounting purposes to ensure that we are not
     ! loosing or creating mass. This type is supposed to be allocated for each element 
     ! we simulate (e.g. carbon12_element, etc)
     ! Note that the unit of "site", is nominally equivalent to 1 hectare
     !
     ! This set of mass checks are for INCREMENTAL checks during the dynamics step.
     ! ----------------------------------------------------------------------------------
     
     real(r8) :: old_stock ! remember biomass stock from last time  [Kg/site]

     ! ----------------------------------------------------------------------------------
     ! This type is used purely for accounting purposes to ensure that we are not
     ! loosing or creating mass from one timestep to the next.
     ! This type is supposed to be allocated for each element we simulate 
     ! (e.g. carbon12_element, etc)
     ! Note that the unit of "site", is nominally equivalent to 1 hectare
     ! 
     ! This set of checks is performed for fates and the bgc model and is a more
     ! encompasing test performed at the end of the day.
     ! ----------------------------------------------------------------------------------

     real(r8) :: err_fates      ! Total mass balance error for FATES processes     [kg/site]
     real(r8) :: stock_fates    ! Total mass of each element in FATES              [kg/site]

!     real(r8) :: err_bgc        ! Total mass balance error for BGC (HLM) processes [kg/site]
!     real(r8) :: err_tot        ! Total mass balance error for all land processes  [kg/site]

!     real(r8) :: stock_fates     ! Total FATES mass at the site during current balance check     [kg/site]
!     real(r8) :: stock_bgc       ! Total BGC mass at the site during current balance check       [kg/site] 
     
!     real(r8) :: old_stock_fates     ! Total FATES mass at the site from last call to balance check     [kg/site]
!     real(r8) :: old_stock_bgc       ! Total BGC mass at the site from last call to balance check       [kg/site] 

!     real(r8) :: flux_fates_to_bgc   ! Total mass flux from fates to BGC                                  [kg/site/day]
!     real(r8) :: flux_fates_to_hd    ! Total mass flux from fates to Human Dimension model (wood harvest) [kg/site/day]
!     real(r8) :: flux_fates_to_atm   ! Total mass flux from fates to the atmosphere                       [kg/site/day]
!     real(r8) :: flux_fates_to_usr   ! Total mass flux from fates to arbitrary user source/sink
!                                     ! (i.e. this contains user external defined seed-rain)               [kg/site/day]
     
!     real(r8) :: flux_fates_to_bgc_last   ! Total mass flux out of fates to all externals    
!                                          ! (bgc model, atm, human-dimension,etc)                  [kg/site/day]

     ! ----------------------------------------------------------------------------------
     ! Group 3: Components of the total site level mass fluxes
     ! ----------------------------------------------------------------------------------

     real(r8) :: gpp_acc          ! Accumulated gross primary productivity [kg/site/day]
     real(r8) :: aresp_acc        ! Accumulated autotrophic respiration [kg/site/day]

     real(r8) :: net_root_uptake  ! Net uptake of carbon or nutrients through the roots [kg/site/day]
                                  ! (if carbon most likely exudation, if even active)

     real(r8) :: seed_in          ! Total mass of external seed rain into fates site [kg/site/day]
                                  ! This is from external grid-cells or from user parameterization
                                  ! (user param seed rain, or dispersal model)
     real(r8) :: seed_out         ! Total mass of seeds exported outside of fates site [kg/site/day]
                                  ! (this is not used currently, placeholder, rgk feb-2019)

     real(r8) :: frag_out         ! Litter and coarse woody debris fragmentation flux [kg/site/day]

     real(r8) :: wood_product          ! Total mass exported as wood product [kg/site/day]
     real(r8) :: burn_flux_to_atm      ! Total mass burned and exported to the atmosphere [kg/site/day]

     real(r8) :: flux_generic_in       ! Used for prescribed or artificial input fluxes
                                       ! and initialization [kg/site/day]
     real(r8) :: flux_generic_out      ! Used for prescribed or artificial output fluxes
                                       ! for instance when prescribed physiology is on

   contains

     procedure :: ZeroMassBalState
     procedure :: ZeroMassBalFlux
     
 end type site_massbal_type





  

  !************************************
  !** Site type structure           **
  !************************************

  type ed_site_type
     
     ! POINTERS  
     type (ed_patch_type), pointer :: oldest_patch => null()   ! pointer to oldest patch at the site  
     type (ed_patch_type), pointer :: youngest_patch => null() ! pointer to yngest patch at the site
     
     ! Resource management
     type (ed_resources_management_type) :: resources_management ! resources_management at the site 



     ! INDICES 
     real(r8) ::  lat                                          ! latitude:  degrees 
     real(r8) ::  lon                                          ! longitude: degrees 
     
     ! Mass Balance (allocation for each element)

     type(site_massbal_type), pointer :: mass_balance(:)

     ! Flux diagnostics (allocation for each element)

     type(site_fluxdiags_type), pointer :: flux_diags(:)


     real(r8) :: npp                ! used for calculating NEP and NBP during BGC summarization phase
     real(r8) :: nep                ! Net ecosystem production, i.e. fast-timescale carbon balance that 
                                    ! does not include disturbance [gC/m2/s]
     real(r8) :: nbp                ! Net biosphere production, i.e. slow-timescale carbon balance that 
                                    ! integrates to total carbon change [gC/m2/s]


     real(r8) :: hr_timeintegrated        ! Heterotrophic respiration accumulated over model time-steps [kgC/site]
     real(r8) :: npp_timeintegrated       ! Net primary production accumulated over model time-steps [kgC/site]


     ! PHENOLOGY 
     real(r8) ::  ED_GDD_site                                  ! ED Phenology growing degree days.
     logical  ::  is_cold                                      ! is this site/column in a cold-status where its cohorts drop leaves?
     logical  ::  is_drought                                   ! is this site/column in a drought-status where its cohorts drop leaves?
     real(r8) ::  ncd                                          ! no chilling days:-
     real(r8) ::  last_n_days(senes)                           ! record of last 10 days temperature for senescence model. deg C
     integer  ::  leafondate                                   ! doy of leaf on:-
     integer  ::  leafoffdate                                  ! doy of leaf off:-
     integer  ::  dleafondate                                  ! doy of leaf on drought:-
     integer  ::  dleafoffdate                                 ! doy of leaf on drought:-
     real(r8) ::  water_memory(numWaterMem)                             ! last 10 days of soil moisture memory...


     ! FIRE
     real(r8) ::  wind                                         ! daily wind in m/min for Spitfire units 
     real(r8) ::  acc_ni                                       ! daily nesterov index accumulating over time.
     real(r8) ::  fdi                                          ! daily probability an ignition event will start a fire
     real(r8) ::  frac_burnt                                   ! fraction of soil burnt in this day.

     ! PLANT HYDRAULICS
     type(ed_site_hydr_type), pointer :: si_hydr
     
     ! DIAGNOSTICS

     ! TERMINATION, RECRUITMENT, DEMOTION, and DISTURBANCE
     
     real(r8), allocatable :: term_nindivs_canopy(:,:) ! number of canopy individuals that were in cohorts which 
                                                       ! were terminated this timestep, on size x pft
     real(r8), allocatable :: term_nindivs_ustory(:,:) ! number of understory individuals that were in cohorts which 
                                                       ! were terminated this timestep, on size x pft
 
     real(r8) :: term_carbonflux_canopy                ! carbon flux from live to dead pools associated 
                                                       ! with termination mortality, per canopy level
     real(r8) :: term_carbonflux_ustory                ! carbon flux from live to dead pools associated 
                                                       ! with termination mortality, per canopy level    
     real(r8) :: demotion_carbonflux                             ! biomass of demoted individuals from canopy to understory [kgC/ha/day]
     real(r8) :: promotion_carbonflux                            ! biomass of promoted individuals from understory to canopy [kgC/ha/day]
     real(r8) :: imort_carbonflux                                ! biomass of individuals killed due to impact mortality per year. [kgC/ha/day]
     real(r8) :: fmort_carbonflux_canopy                         ! biomass of canopy indivs killed due to fire per year. [gC/m2/sec]
     real(r8) :: fmort_carbonflux_ustory                         ! biomass of understory indivs killed due to fire per year [gC/m2/sec] 

     real(r8) :: recruitment_rate(1:maxpft)            ! number of individuals that were recruited into new cohorts
     real(r8), allocatable :: demotion_rate(:)         ! rate of individuals demoted from canopy to understory per FATES timestep
    
     real(r8), allocatable :: promotion_rate(:)                  ! rate of individuals promoted from understory to canopy per FATES timestep
     
     real(r8), allocatable :: imort_rate(:,:)                    ! rate of individuals killed due to impact mortality per year.  on size x pft array
     

     real(r8), allocatable :: fmort_rate_canopy(:,:)             ! rate of canopy individuals killed due to fire mortality per year.  
                                                                 ! on size x pft array  (1:nlevsclass,1:numpft)
     real(r8), allocatable :: fmort_rate_ustory(:,:)             ! rate of understory individuals killed due to fire mortality per year.  
                                                                 ! on size x pft array  (1:nlevsclass,1:numpft)
    
     real(r8), allocatable :: fmort_rate_cambial(:,:)            ! rate of individuals killed due to fire mortality 
                                                                 ! from cambial damage per year.  on size x pft array
     real(r8), allocatable :: fmort_rate_crown(:,:)              ! rate of individuals killed due to fire mortality 
                                                                 ! from crown damage per year.  on size x pft array

     real(r8), allocatable :: growthflux_fusion(:,:)             ! rate of individuals moving into a given size class bin 
                                                                 ! due to fusion in a given day. on size x pft array 




     ! Canopy Spread
     real(r8) ::  spread                                          ! dynamic canopy allometric term [unitless]
     
  end type ed_site_type


  contains


    subroutine ZeroFluxDiags(this)
      
      class(site_fluxdiags_type) :: this
      
      this%cwd_ag_input(:)      = 0._r8
      this%cwd_bg_input(:)      = 0._r8
      this%leaf_litter_input(:) = 0._r8
      this%root_litter_input(:) = 0._r8
      
      return
    end subroutine ZeroFluxDiags

    ! =====================================================================================
    
    subroutine ZeroMassBalState(this)
      
      class(site_massbal_type) :: this
      
      this%old_stock = 0._r8
      this%err_fates = 0._r8
      
      return
    end subroutine ZeroMassBalState
    
    subroutine ZeroMassBalFlux(this)
      
      class(site_massbal_type) :: this

      this%gpp_acc           = 0._r8
      this%aresp_acc         = 0._r8
      this%net_root_uptake   = 0._r8
      this%seed_in           = 0._r8
      this%seed_out          = 0._r8
      this%frag_out          = 0._r8
      this%wood_product      = 0._r8
      this%burn_flux_to_atm  = 0._r8
      this%flux_generic_in   = 0._r8
      this%flux_generic_out  = 0._r8
      
      return
  end subroutine ZeroMassBalFlux

   
  ! =====================================================================================

  subroutine val_check_ed_vars(currentPatch,var_aliases,return_code)

     ! ----------------------------------------------------------------------------------
     ! Perform numerical checks on variables of interest.
     ! The input string is of the form:  'VAR1_NAME:VAR2_NAME:VAR3_NAME'
     ! ----------------------------------------------------------------------------------


     use FatesUtilsMod,only : check_hlm_list
     use FatesUtilsMod,only : check_var_real

     ! Arguments
     type(ed_patch_type),intent(in), target :: currentPatch
     character(len=*),intent(in)            :: var_aliases
     integer,intent(out)                    :: return_code ! return 0 for all fine
                                                           ! return 1 if a nan detected
                                                           ! return 10+ if an overflow
                                                           ! return 100% if an underflow
     ! Locals
     type(ed_cohort_type), pointer          :: currentCohort

     
     ! Check through a registry of variables to check
     
     if ( check_hlm_list(trim(var_aliases),'co_n') ) then

        currentCohort => currentPatch%shortest
        do while(associated(currentCohort))
           call check_var_real(currentCohort%n,'cohort%n',return_code)
           if(.not.(return_code.eq.0)) then
              call dump_patch(currentPatch)
              call dump_cohort(currentCohort)
              return
           end if
           currentCohort => currentCohort%taller
        end do
     end if
     
     if ( check_hlm_list(trim(var_aliases),'co_dbh') ) then

        currentCohort => currentPatch%shortest
        do while(associated(currentCohort))        
           call check_var_real(currentCohort%dbh,'cohort%dbh',return_code)
           if(.not.(return_code.eq.0)) then
              call dump_patch(currentPatch)
              call dump_cohort(currentCohort)
              return
           end if
           currentCohort => currentCohort%taller
        end do
     end if

     if ( check_hlm_list(trim(var_aliases),'pa_area') ) then

        call check_var_real(currentPatch%area,'patch%area',return_code)
        if(.not.(return_code.eq.0)) then
           call dump_patch(currentPatch)
           return
        end if
     end if
     


     return
  end subroutine val_check_ed_vars

  ! =====================================================================================

  subroutine dump_site(csite) 

     type(ed_site_type),intent(in),target :: csite


     ! EDTypes is 

     write(fates_log(),*) '----------------------------------------'
     write(fates_log(),*) ' Site Coordinates                       '
     write(fates_log(),*) '----------------------------------------'
     write(fates_log(),*) 'latitude                    = ', csite%lat
     write(fates_log(),*) 'longitude                   = ', csite%lon
     write(fates_log(),*) '----------------------------------------'
     return

  end subroutine dump_site

  ! =====================================================================================


  subroutine dump_patch(cpatch)

     type(ed_patch_type),intent(in),target :: cpatch

     write(fates_log(),*) '----------------------------------------'
     write(fates_log(),*) ' Dumping Patch Information              '
     write(fates_log(),*) ' (omitting arrays)                      '
     write(fates_log(),*) '----------------------------------------'
     write(fates_log(),*) 'pa%patchno            = ',cpatch%patchno
     write(fates_log(),*) 'pa%age                = ',cpatch%age
     write(fates_log(),*) 'pa%age_class          = ',cpatch%age_class
     write(fates_log(),*) 'pa%area               = ',cpatch%area
     write(fates_log(),*) 'pa%countcohorts       = ',cpatch%countcohorts
     write(fates_log(),*) 'pa%ncl_p              = ',cpatch%ncl_p
     write(fates_log(),*) 'pa%total_canopy_area  = ',cpatch%total_canopy_area
     write(fates_log(),*) 'pa%total_tree_area    = ',cpatch%total_tree_area
     write(fates_log(),*) 'pa%zstar              = ',cpatch%zstar
     write(fates_log(),*) 'pa%solar_zenith_flag  = ',cpatch%solar_zenith_flag
     write(fates_log(),*) 'pa%solar_zenith_angle = ',cpatch%solar_zenith_angle
     write(fates_log(),*) 'pa%gnd_alb_dif        = ',cpatch%gnd_alb_dif(:)
     write(fates_log(),*) 'pa%gnd_alb_dir        = ',cpatch%gnd_alb_dir(:)
     write(fates_log(),*) 'pa%c_stomata          = ',cpatch%c_stomata
     write(fates_log(),*) 'pa%c_lblayer          = ',cpatch%c_lblayer
     write(fates_log(),*) 'pa%disturbance_rate   = ',cpatch%disturbance_rate
     write(fates_log(),*) '----------------------------------------'
     return

  end subroutine dump_patch

  ! =====================================================================================
  
  subroutine dump_cohort(ccohort)


     type(ed_cohort_type),intent(in),target :: ccohort
     
     write(fates_log(),*) '----------------------------------------'
     write(fates_log(),*) ' Dumping Cohort Information             '
     write(fates_log(),*) '----------------------------------------'
     write(fates_log(),*) 'co%pft                    = ', ccohort%pft
     write(fates_log(),*) 'co%n                      = ', ccohort%n                         
     write(fates_log(),*) 'co%dbh                    = ', ccohort%dbh                                        
     write(fates_log(),*) 'co%hite                   = ', ccohort%hite
     write(fates_log(),*) 'co%laimemory              = ', ccohort%laimemory
     
     write(fates_log(),*) 'leaf carbon               = ', ccohort%prt%GetState(leaf_organ,all_carbon_elements) 
     write(fates_log(),*) 'fineroot carbon           = ', ccohort%prt%GetState(fnrt_organ,all_carbon_elements) 
     write(fates_log(),*) 'sapwood carbon            = ', ccohort%prt%GetState(sapw_organ,all_carbon_elements) 
     write(fates_log(),*) 'structural (dead) carbon  = ', ccohort%prt%GetState(struct_organ,all_carbon_elements) 
     write(fates_log(),*) 'storage carbon            = ', ccohort%prt%GetState(store_organ,all_carbon_elements) 
     write(fates_log(),*) 'reproductive carbon       = ', ccohort%prt%GetState(repro_organ,all_carbon_elements) 

     write(fates_log(),*) 'co%lai                    = ', ccohort%lai                         
     write(fates_log(),*) 'co%sai                    = ', ccohort%sai  
     write(fates_log(),*) 'co%g_sb_laweight          = ', ccohort%g_sb_laweight
     write(fates_log(),*) 'co%leaf_cost              = ', ccohort%leaf_cost
     write(fates_log(),*) 'co%canopy_layer           = ', ccohort%canopy_layer
     write(fates_log(),*) 'co%canopy_layer_yesterday = ', ccohort%canopy_layer_yesterday
     write(fates_log(),*) 'co%nv                     = ', ccohort%nv
     write(fates_log(),*) 'co%status_coh             = ', ccohort%status_coh
     write(fates_log(),*) 'co%canopy_trim            = ', ccohort%canopy_trim
     write(fates_log(),*) 'co%excl_weight            = ', ccohort%excl_weight               
     write(fates_log(),*) 'co%prom_weight            = ', ccohort%prom_weight               
     write(fates_log(),*) 'co%size_class             = ', ccohort%size_class
     write(fates_log(),*) 'co%size_by_pft_class      = ', ccohort%size_by_pft_class
     write(fates_log(),*) 'co%gpp_acc_hold           = ', ccohort%gpp_acc_hold
     write(fates_log(),*) 'co%gpp_acc                = ', ccohort%gpp_acc
     write(fates_log(),*) 'co%gpp_tstep              = ', ccohort%gpp_tstep
     write(fates_log(),*) 'co%npp_acc_hold           = ', ccohort%npp_acc_hold
     write(fates_log(),*) 'co%npp_tstep              = ', ccohort%npp_tstep
     write(fates_log(),*) 'co%npp_acc                = ', ccohort%npp_acc
     write(fates_log(),*) 'co%resp_tstep             = ', ccohort%resp_tstep
     write(fates_log(),*) 'co%resp_acc               = ', ccohort%resp_acc
     write(fates_log(),*) 'co%resp_acc_hold          = ', ccohort%resp_acc_hold
     write(fates_log(),*) 'co%rdark                  = ', ccohort%rdark
     write(fates_log(),*) 'co%resp_m                 = ', ccohort%resp_m
     write(fates_log(),*) 'co%resp_g                 = ', ccohort%resp_g
     write(fates_log(),*) 'co%livestem_mr            = ', ccohort%livestem_mr
     write(fates_log(),*) 'co%livecroot_mr           = ', ccohort%livecroot_mr
     write(fates_log(),*) 'co%froot_mr               = ', ccohort%froot_mr
     write(fates_log(),*) 'co%dmort                  = ', ccohort%dmort
     write(fates_log(),*) 'co%treelai                = ', ccohort%treelai
     write(fates_log(),*) 'co%treesai                = ', ccohort%treesai
     write(fates_log(),*) 'co%c_area                 = ', ccohort%c_area
     write(fates_log(),*) 'co%cmort                  = ', ccohort%cmort
     write(fates_log(),*) 'co%bmort                  = ', ccohort%bmort
     write(fates_log(),*) 'co%hmort                  = ', ccohort%hmort
     write(fates_log(),*) 'co%frmort                 = ', ccohort%frmort
     write(fates_log(),*) 'co%isnew                  = ', ccohort%isnew
     write(fates_log(),*) 'co%dndt                   = ', ccohort%dndt
     write(fates_log(),*) 'co%dhdt                   = ', ccohort%dhdt
     write(fates_log(),*) 'co%ddbhdt                 = ', ccohort%ddbhdt
     write(fates_log(),*) 'co%dbdeaddt               = ', ccohort%dbdeaddt
     write(fates_log(),*) 'co%dbstoredt              = ', ccohort%dbstoredt
     write(fates_log(),*) 'co%fraction_crown_burned  = ', ccohort%fraction_crown_burned
     write(fates_log(),*) 'co%fire_mort              = ', ccohort%fire_mort
     write(fates_log(),*) 'co%crownfire_mort         = ', ccohort%crownfire_mort
     write(fates_log(),*) 'co%cambial_mort           = ', ccohort%cambial_mort
     write(fates_log(),*) 'co%size_class             = ', ccohort%size_class
     write(fates_log(),*) 'co%size_by_pft_class      = ', ccohort%size_by_pft_class
     if (associated(ccohort%co_hydr) ) then
        call dump_cohort_hydr(ccohort)
     endif 
     write(fates_log(),*) '----------------------------------------'
     return
  end subroutine dump_cohort

  ! =====================================================================================
  
  subroutine dump_cohort_hydr(ccohort)


     type(ed_cohort_type),intent(in),target :: ccohort
     type(ed_cohort_hydr_type), pointer :: ccohort_hydr
     ccohort_hydr => ccohort%co_hydr
     
     write(fates_log(),*) '--------------------------------------------'
     write(fates_log(),*) ' Dumping Cohort Plant Hydraulic Information '
     write(fates_log(),*) 'ccohort_hydr%th_aroot(:) = ', ccohort_hydr%th_aroot(:)
     write(fates_log(),*) 'ccohort_hydr%v_aroot_layer_init(:) = ', ccohort_hydr%v_aroot_layer_init(:)
     write(fates_log(),*) 'ccohort_hydr%v_aroot_layer(:) = ', ccohort_hydr%v_aroot_layer(:)
     write(fates_log(),*) '--------------------------------------------'
     return
  end subroutine dump_cohort_hydr

end module EDTypesMod<|MERGE_RESOLUTION|>--- conflicted
+++ resolved
@@ -11,13 +11,10 @@
   use PRTGenericMod,         only : leaf_organ, fnrt_organ, sapw_organ
   use PRTGenericMod,         only : repro_organ, store_organ, struct_organ
   use PRTGenericMod,         only : all_carbon_elements
-<<<<<<< HEAD
   use PRTGenericMod,         only : num_organ_types
   use FatesLitterMod,        only : litter_type
   use FatesLitterMod,        only : ncwd
-=======
   use FatesConstantsMod,     only : n_anthro_disturbance_categories
->>>>>>> 5dd0d0e5
 
   implicit none
   save
