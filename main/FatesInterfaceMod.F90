module FatesInterfaceMod

   ! ------------------------------------------------------------------------------------
   ! This is the FATES public API
   ! A host land model has defined and allocated a structure "fates" as
   ! defined by fates_interface_type
   !
   ! It is also likely/possible that this type is defined as a vector
   ! which is allocated by thread
   ! ------------------------------------------------------------------------------------

   use EDTypesMod                , only : ed_site_type
   use EDTypesMod                , only : maxPatchesPerSite
   use EDTypesMod                , only : maxCohortsPerPatch
   use EDTypesMod                , only : maxSWb
   use EDTypesMod                , only : ivis
   use EDTypesMod                , only : inir
   use EDTypesMod                , only : nclmax
   use EDTypesMod                , only : nlevleaf
   use EDTypesMod                , only : maxpft
   use EDTypesMod                , only : do_fates_salinity
   use EDTypesMod                , only : numWaterMem
   use EDTypesMod                , only : numlevsoil_max
   use FatesConstantsMod         , only : r8 => fates_r8
   use FatesConstantsMod         , only : itrue,ifalse
   use FatesGlobals              , only : fates_global_verbose
   use FatesGlobals              , only : fates_log
   use FatesGlobals              , only : endrun => fates_endrun
   use FatesLitterMod            , only : ncwd
   use FatesLitterMod            , only : ndcmpy
   use EDPftvarcon               , only : FatesReportPFTParams
   use EDPftvarcon               , only : FatesCheckParams
   use EDPftvarcon               , only : EDPftvarcon_inst
   use SFParamsMod               , only : SpitFireCheckParams
   use EDParamsMod               , only : FatesReportParams
   use EDParamsMod               , only : bgc_soil_salinity
   use FatesPlantHydraulicsMod   , only : InitHydroGlobals
   use EDParamsMod               , only : ED_val_history_sizeclass_bin_edges
   use EDParamsMod               , only : ED_val_history_ageclass_bin_edges
   use EDParamsMod               , only : ED_val_history_height_bin_edges
   use EDParamsMod               , only : ED_val_history_coageclass_bin_edges
   use CLMFatesParamInterfaceMod , only : FatesReadParameters
   use EDTypesMod                , only : p_uptake_mode
   use EDTypesMod                , only : n_uptake_mode
   use FatesConstantsMod         , only : prescribed_p_uptake
   use FatesConstantsMod         , only : prescribed_n_uptake
   use FatesConstantsMod         , only : coupled_p_uptake
   use FatesConstantsMod         , only : coupled_n_uptake
   use FatesConstantsMod         , only : fates_ncomp_scaling
   use FatesConstantsMod         , only : cohort_ncomp_scaling
   use FatesConstantsMod         , only : pft_ncomp_scaling
   use PRTGenericMod             , only : num_elements
   use PRTGenericMod             , only : element_list
   use PRTGenericMod             , only : element_pos
   use EDParamsMod               , only : eca_plant_escalar
   use PRTGenericMod             , only : prt_carbon_allom_hyp
   use PRTGenericMod             , only : prt_cnp_flex_allom_hyp
   use PRTGenericMod             , only : carbon12_element
   use PRTGenericMod             , only : nitrogen_element
   use PRTGenericMod             , only : phosphorus_element
   use PRTGenericMod             , only : num_organ_types
   use PRTGenericMod             , only : leaf_organ, fnrt_organ, store_organ
   use PRTGenericMod             , only : sapw_organ, struct_organ, repro_organ
   use PRTParametersMod          , only : prt_params
   use PRTInitParamsFatesMod     , only : PRTCheckParams
   use PRTAllometricCarbonMod    , only : InitPRTGlobalAllometricCarbon
<<<<<<< HEAD
   use PRTAllometricCNPMod       , only : InitPRTGlobalAllometricCNP
=======
   use decompMod             , only : bounds_type
>>>>>>> 30072be9

   ! CIME Globals
   use shr_log_mod               , only : errMsg => shr_log_errMsg
   use shr_infnan_mod            , only : nan => shr_infnan_nan, assignment(=)

   ! Just use everything from FatesInterfaceTypesMod, this is
   ! its sister code
   use FatesInterfaceTypesMod


   implicit none

   private

   character(len=*), parameter :: sourcefile = &
        __FILE__

   ! Make public necessary subroutines and functions
   public :: FatesInterfaceInit
   public :: set_fates_ctrlparms
   public :: SetFatesTime
   public :: SetFatesGlobalElements
   public :: FatesReportParameters
   public :: allocate_bcin
   public :: allocate_bcout
   public :: allocate_bcpconst
   public :: set_bcpconst
   public :: zero_bcs
   public :: set_bcs

contains

  ! ====================================================================================
  subroutine FatesInterfaceInit(log_unit,global_verbose)
    
    use FatesGlobals, only : FatesGlobalsInit
    
    implicit none
    
    integer, intent(in) :: log_unit
    logical, intent(in) :: global_verbose

    call FatesGlobalsInit(log_unit,global_verbose)
    
  end subroutine FatesInterfaceInit

  ! ====================================================================================
  
  ! INTERF-TODO: THIS IS A PLACE-HOLDER ROUTINE, NOT CALLED YET...
  subroutine fates_clean(this)
      
    implicit none
    
    ! Input Arguments
    class(fates_interface_type), intent(inout) :: this
    
    ! Incrementally walk through linked list and deallocate
    
    
      
    ! Deallocate the site list
    !      deallocate (this%sites)
      
    return
  end subroutine fates_clean
  

  ! ====================================================================================

   
  subroutine allocate_bcpconst(bc_pconst,nlevdecomp)
    
    type(bc_pconst_type), intent(inout) :: bc_pconst
    integer             , intent(in)    :: nlevdecomp 
    
    allocate(bc_pconst%eca_km_nh4(numpft))
    allocate(bc_pconst%eca_vmax_nh4(numpft))
    allocate(bc_pconst%eca_km_no3(numpft))
    allocate(bc_pconst%eca_vmax_no3(numpft))      
    allocate(bc_pconst%eca_km_p(numpft))
    allocate(bc_pconst%eca_vmax_p(numpft))
    allocate(bc_pconst%eca_km_ptase(numpft))
    allocate(bc_pconst%eca_vmax_ptase(numpft))
    allocate(bc_pconst%eca_alpha_ptase(numpft))
    allocate(bc_pconst%eca_lambda_ptase(numpft))
    allocate(bc_pconst%j_uptake(nlevdecomp))
    
    return
  end subroutine allocate_bcpconst
  
  ! ====================================================================================
  
  subroutine set_bcpconst(bc_pconst,nlevdecomp)

    type(bc_pconst_type), intent(inout) :: bc_pconst
    integer             , intent(in)    :: nlevdecomp 
    integer                             :: j
    
    bc_pconst%eca_km_nh4(1:numpft)       = EDPftvarcon_inst%eca_km_nh4(1:numpft)
    bc_pconst%eca_vmax_nh4(1:numpft)     = EDPftvarcon_inst%eca_vmax_nh4(1:numpft)
    bc_pconst%eca_km_no3(1:numpft)       = EDPftvarcon_inst%eca_km_no3(1:numpft)
    bc_pconst%eca_vmax_no3(1:numpft)     = EDPftvarcon_inst%eca_vmax_no3(1:numpft)
    bc_pconst%eca_km_p(1:numpft)         = EDPftvarcon_inst%eca_km_p(1:numpft)
    bc_pconst%eca_vmax_p(1:numpft)       = EDPftvarcon_inst%eca_vmax_p(1:numpft)
    bc_pconst%eca_km_ptase(1:numpft)     = EDPftvarcon_inst%eca_km_ptase(1:numpft)
    bc_pconst%eca_vmax_ptase(1:numpft)   = EDPftvarcon_inst%eca_vmax_ptase(1:numpft)
    bc_pconst%eca_alpha_ptase(1:numpft)  = EDPftvarcon_inst%eca_alpha_ptase(1:numpft) 
    bc_pconst%eca_lambda_ptase(1:numpft) = EDPftvarcon_inst%eca_lambda_ptase(1:numpft)
    bc_pconst%eca_plant_escalar          = eca_plant_escalar
    if(fates_ncomp_scaling.eq.cohort_ncomp_scaling) then
       bc_pconst%j_uptake(1:nlevdecomp)    = 1
    else
       do j=1,nlevdecomp
          bc_pconst%j_uptake(j) = j
       end do
    end if
    
    return
  end subroutine set_bcpconst

  ! ====================================================================================
   
  subroutine zero_bcs(fates,s)

    type(fates_interface_type), intent(inout) :: fates
    integer, intent(in) :: s
    
    ! Input boundaries
    
    fates%bc_in(s)%t_veg24_pa(:)  = 0.0_r8
    fates%bc_in(s)%precip24_pa(:) = 0.0_r8
    fates%bc_in(s)%relhumid24_pa(:) = 0.0_r8
    fates%bc_in(s)%wind24_pa(:)     = 0.0_r8

    fates%bc_in(s)%lightning24(:)      = 0.0_r8
    fates%bc_in(s)%pop_density(:)      = 0.0_r8
    fates%bc_in(s)%solad_parb(:,:)     = 0.0_r8
    fates%bc_in(s)%solai_parb(:,:)     = 0.0_r8
    fates%bc_in(s)%smp_sl(:)           = 0.0_r8
    fates%bc_in(s)%eff_porosity_sl(:)  = 0.0_r8
    fates%bc_in(s)%watsat_sl(:)        = 0.0_r8
    fates%bc_in(s)%tempk_sl(:)         = 0.0_r8
    fates%bc_in(s)%h2o_liqvol_sl(:)    = 0.0_r8
    fates%bc_in(s)%filter_vegzen_pa(:) = .false.
    fates%bc_in(s)%coszen_pa(:)        = 0.0_r8
    fates%bc_in(s)%albgr_dir_rb(:)     = 0.0_r8
    fates%bc_in(s)%albgr_dif_rb(:)     = 0.0_r8
    fates%bc_in(s)%max_rooting_depth_index_col = 0
    fates%bc_in(s)%tot_het_resp        = 0.0_r8
    fates%bc_in(s)%tot_somc            = 0.0_r8 
    fates%bc_in(s)%tot_litc            = 0.0_r8
    fates%bc_in(s)%snow_depth_si       = 0.0_r8
    fates%bc_in(s)%frac_sno_eff_si     = 0.0_r8
    
    if(do_fates_salinity)then
       fates%bc_in(s)%salinity_sl(:)   = 0.0_r8
    endif
    
    if (hlm_use_planthydro.eq.itrue) then
       
       fates%bc_in(s)%qflx_transp_pa(:) = 0.0_r8
       fates%bc_in(s)%swrad_net_pa(:) = 0.0_r8
       fates%bc_in(s)%lwrad_net_pa(:) = 0.0_r8
       fates%bc_in(s)%watsat_sisl(:) = 0.0_r8
       fates%bc_in(s)%watres_sisl(:) = 0.0_r8
       fates%bc_in(s)%sucsat_sisl(:) = 0.0_r8
       fates%bc_in(s)%bsw_sisl(:) = 0.0_r8
       fates%bc_in(s)%hksat_sisl(:) = 0.0_r8
    end if

    
    ! Output boundaries
    fates%bc_out(s)%active_suction_sl(:) = .false.
    fates%bc_out(s)%fsun_pa(:)      = 0.0_r8
    fates%bc_out(s)%laisun_pa(:)    = 0.0_r8
    fates%bc_out(s)%laisha_pa(:)    = 0.0_r8
    fates%bc_out(s)%rootr_pasl(:,:) = 0.0_r8
    fates%bc_out(s)%btran_pa(:)     = 0.0_r8

    ! Fates -> BGC fragmentation mass fluxes
    select case(hlm_parteh_mode) 
    case(prt_carbon_allom_hyp)
       fates%bc_out(s)%litt_flux_cel_c_si(:) = 0._r8
       fates%bc_out(s)%litt_flux_lig_c_si(:) = 0._r8
       fates%bc_out(s)%litt_flux_lab_c_si(:) = 0._r8
    case(prt_cnp_flex_allom_hyp) 
       
       fates%bc_in(s)%plant_n_uptake_flux(:,:) = 0._r8
       fates%bc_in(s)%plant_p_uptake_flux(:,:) = 0._r8
       fates%bc_out(s)%source_p(:)           = 0._r8
       fates%bc_out(s)%source_nh4(:)         = 0._r8
       fates%bc_out(s)%litt_flux_cel_c_si(:) = 0._r8
       fates%bc_out(s)%litt_flux_lig_c_si(:) = 0._r8
       fates%bc_out(s)%litt_flux_lab_c_si(:) = 0._r8
       fates%bc_out(s)%litt_flux_cel_n_si(:) = 0._r8
       fates%bc_out(s)%litt_flux_lig_n_si(:) = 0._r8
       fates%bc_out(s)%litt_flux_lab_n_si(:) = 0._r8
       fates%bc_out(s)%litt_flux_cel_p_si(:) = 0._r8
       fates%bc_out(s)%litt_flux_lig_p_si(:) = 0._r8
       fates%bc_out(s)%litt_flux_lab_p_si(:) = 0._r8
       
    case default
       write(fates_log(), *) 'An unknown parteh hypothesis was passed'
       write(fates_log(), *) 'while zeroing output boundary conditions'
       write(fates_log(), *) 'hlm_parteh_mode: ',hlm_parteh_mode
       call endrun(msg=errMsg(sourcefile, __LINE__))
    end select
    
    fates%bc_out(s)%rssun_pa(:)     = 0.0_r8
    fates%bc_out(s)%rssha_pa(:)     = 0.0_r8
    
    fates%bc_out(s)%albd_parb(:,:) = 0.0_r8
    fates%bc_out(s)%albi_parb(:,:) = 0.0_r8
    fates%bc_out(s)%fabd_parb(:,:) = 0.0_r8
    fates%bc_out(s)%fabi_parb(:,:) = 0.0_r8
    fates%bc_out(s)%ftdd_parb(:,:) = 0.0_r8
    fates%bc_out(s)%ftid_parb(:,:) = 0.0_r8
    fates%bc_out(s)%ftii_parb(:,:) = 0.0_r8
    
    fates%bc_out(s)%elai_pa(:)   = 0.0_r8
    fates%bc_out(s)%esai_pa(:)   = 0.0_r8
    fates%bc_out(s)%tlai_pa(:)   = 0.0_r8
    fates%bc_out(s)%tsai_pa(:)   = 0.0_r8
    fates%bc_out(s)%htop_pa(:)   = 0.0_r8
    fates%bc_out(s)%hbot_pa(:)   = 0.0_r8
    fates%bc_out(s)%displa_pa(:) = 0.0_r8
    fates%bc_out(s)%z0m_pa(:)    = 0.0_r8
    fates%bc_out(s)%dleaf_pa(:)   = 0.0_r8
    
    fates%bc_out(s)%canopy_fraction_pa(:) = 0.0_r8
    fates%bc_out(s)%frac_veg_nosno_alb_pa(:) = 0.0_r8
    
    if (hlm_use_planthydro.eq.itrue) then
       fates%bc_out(s)%qflx_soil2root_sisl(:) = 0.0_r8
       fates%bc_out(s)%qflx_ro_sisl(:)        = 0.0_r8
    end if
    fates%bc_out(s)%plant_stored_h2o_si = 0.0_r8
    
    return
  end subroutine zero_bcs

  ! ===========================================================================

<<<<<<< HEAD
  subroutine allocate_bcin(bc_in, nlevsoil_in, nlevdecomp_in)
=======
   subroutine allocate_bcin(bc_in, nlevsoil_in, nlevdecomp_in, num_lu_harvest_cats)
>>>>>>> 30072be9
      
      ! ---------------------------------------------------------------------------------
      ! Allocate and Initialze the FATES boundary condition vectors
      ! ---------------------------------------------------------------------------------
      
      implicit none
      type(bc_in_type), intent(inout) :: bc_in
      integer,intent(in)              :: nlevsoil_in
      integer,intent(in)              :: nlevdecomp_in
      integer,intent(in)              :: num_lu_harvest_cats
      
      ! Allocate input boundaries

      bc_in%nlevsoil   = nlevsoil_in

      if(nlevsoil_in > numlevsoil_max) then
         write(fates_log(), *) 'The number of soil layers imposed by the host model'
         write(fates_log(), *) 'is larger than what we have allocated in our static'
         write(fates_log(), *) 'arrays. Please increase the size of numlevsoil_max'
         write(fates_log(), *) 'found in EDTypesMod.F90'
         call endrun(msg=errMsg(sourcefile, __LINE__))
      end if

      if( (nlevsoil_in*ndcmpy) > fates_maxElementsPerPatch .or. &
          (nlevsoil_in*ncwd) > fates_maxElementsPerPatch) then
          write(fates_log(), *) 'The restart files require that space is allocated'
          write(fates_log(), *) 'to accomodate the multi-dimensional patch arrays'
          write(fates_log(), *) 'that are nlevsoil*numpft and nlevsoil*ncwd'
          write(fates_log(), *) 'fates_maxElementsPerPatch = ',fates_maxElementsPerPatch
          write(fates_log(), *) 'nlevsoil = ',nlevsoil_in
          write(fates_log(), *) 'dcmpy = ',ndcmpy
          write(fates_log(), *) 'ncwd  = ',ncwd
          write(fates_log(), *) 'numpft*nlevsoil = ',nlevsoil_in*numpft
          write(fates_log(), *) 'ncwd*nlevsoil = ',ncwd * nlevsoil_in
          write(fates_log(), *) 'To increase max_elements, change numlevsoil_max'
          call endrun(msg=errMsg(sourcefile, __LINE__))
      end if

      bc_in%nlevdecomp = nlevdecomp_in


      if (hlm_use_vertsoilc == itrue) then
         if(bc_in%nlevdecomp .ne. bc_in%nlevsoil) then
            write(fates_log(), *) 'The host has signaled a vertically resolved'
            write(fates_log(), *) 'soil decomposition model. Therefore, the '
            write(fates_log(), *) 'total number of soil layers should equal the'
            write(fates_log(), *) 'total number of decomposition layers.'
            write(fates_log(), *) 'nlevdecomp: ',bc_in%nlevdecomp
            write(fates_log(), *) 'nlevsoil: ',bc_in%nlevsoil
            call endrun(msg=errMsg(sourcefile, __LINE__))
         end if
      else
         if(bc_in%nlevdecomp .ne. 1)then
            write(fates_log(), *) 'The host has signaled a non-vertically resolved'
            write(fates_log(), *) 'soil decomposition model. Therefore, the '
            write(fates_log(), *) 'total number of decomposition layers should be 1.'
            write(fates_log(), *) 'nlevdecomp: ',bc_in%nlevdecomp
            call endrun(msg=errMsg(sourcefile, __LINE__))
         end if
      end if

      ! Plant Nutrient Aquisition variables
      ! If we are up-scaling to PFT, then we need to pass bach PFTxlayer
      ! if we don't, then there is ambiguity in the uptake. If we
      ! do not upscale to PFT, then we can simply send back the
      ! uptake for each cohort, and don't need to allocate by layer
      ! Allocating differently could save a lot of memory and time

      if (hlm_parteh_mode .eq. prt_cnp_flex_allom_hyp) then
         if(fates_ncomp_scaling.eq.cohort_ncomp_scaling) then
            allocate(bc_in%plant_n_uptake_flux(max_comp_per_site,1))
            allocate(bc_in%plant_p_uptake_flux(max_comp_per_site,1))
         else
            allocate(bc_in%plant_n_uptake_flux(max_comp_per_site,bc_in%nlevdecomp))
            allocate(bc_in%plant_p_uptake_flux(max_comp_per_site,bc_in%nlevdecomp))
         end if
      else
         allocate(bc_in%plant_n_uptake_flux(1,1))
         allocate(bc_in%plant_p_uptake_flux(1,1))
      end if

      allocate(bc_in%zi_sisl(0:nlevsoil_in))
      allocate(bc_in%dz_sisl(nlevsoil_in))
      allocate(bc_in%z_sisl(nlevsoil_in))
      allocate(bc_in%decomp_id(nlevsoil_in))
      allocate(bc_in%dz_decomp_sisl(nlevdecomp_in))

      ! Lightning (or successful ignitions) and population density
      allocate(bc_in%lightning24(maxPatchesPerSite))
      allocate(bc_in%pop_density(maxPatchesPerSite))

      ! Vegetation Dynamics
      allocate(bc_in%t_veg24_pa(maxPatchesPerSite))

      allocate(bc_in%wind24_pa(maxPatchesPerSite))
      allocate(bc_in%relhumid24_pa(maxPatchesPerSite))
      allocate(bc_in%precip24_pa(maxPatchesPerSite))
      
      ! Radiation
      allocate(bc_in%solad_parb(maxPatchesPerSite,hlm_numSWb))
      allocate(bc_in%solai_parb(maxPatchesPerSite,hlm_numSWb))
      
      ! Hydrology
      allocate(bc_in%smp_sl(nlevsoil_in))
      allocate(bc_in%eff_porosity_sl(nlevsoil_in))
      allocate(bc_in%watsat_sl(nlevsoil_in))
      allocate(bc_in%tempk_sl(nlevsoil_in))
      allocate(bc_in%h2o_liqvol_sl(nlevsoil_in))
      
      !BGC
      if(do_fates_salinity) then
         allocate(bc_in%salinity_sl(nlevsoil_in))
      endif

      ! Photosynthesis
      allocate(bc_in%filter_photo_pa(maxPatchesPerSite))
      allocate(bc_in%dayl_factor_pa(maxPatchesPerSite))
      allocate(bc_in%esat_tv_pa(maxPatchesPerSite))
      allocate(bc_in%eair_pa(maxPatchesPerSite))
      allocate(bc_in%oair_pa(maxPatchesPerSite))
      allocate(bc_in%cair_pa(maxPatchesPerSite))
      allocate(bc_in%rb_pa(maxPatchesPerSite))
      allocate(bc_in%t_veg_pa(maxPatchesPerSite))
      allocate(bc_in%tgcm_pa(maxPatchesPerSite))
      allocate(bc_in%t_soisno_sl(nlevsoil_in))

      ! Canopy Radiation
      allocate(bc_in%filter_vegzen_pa(maxPatchesPerSite))
      allocate(bc_in%coszen_pa(maxPatchesPerSite))
      allocate(bc_in%albgr_dir_rb(hlm_numSWb))
      allocate(bc_in%albgr_dif_rb(hlm_numSWb))

      ! Plant-Hydro BC's
      if (hlm_use_planthydro.eq.itrue) then

         allocate(bc_in%qflx_transp_pa(maxPatchesPerSite))
         allocate(bc_in%swrad_net_pa(maxPatchesPerSite))
         allocate(bc_in%lwrad_net_pa(maxPatchesPerSite))
         
         allocate(bc_in%watsat_sisl(nlevsoil_in))
         allocate(bc_in%watres_sisl(nlevsoil_in))
         allocate(bc_in%sucsat_sisl(nlevsoil_in))
         allocate(bc_in%bsw_sisl(nlevsoil_in))
         allocate(bc_in%hksat_sisl(nlevsoil_in))
         allocate(bc_in%h2o_liq_sisl(nlevsoil_in)); bc_in%h2o_liq_sisl = nan
      end if

      ! Land use

      ! harvest flag denote data from hlm,
      ! while the logging flag signifies only that logging is occurring (which could just be FATES logging)
      if (hlm_use_lu_harvest .gt. 0) then
         allocate(bc_in%hlm_harvest_rates(num_lu_harvest_cats))
         allocate(bc_in%hlm_harvest_catnames(num_lu_harvest_cats))
      end if

      allocate(bc_in%pft_areafrac(maxpft))

      return
   end subroutine allocate_bcin

   ! ====================================================================================
   
   subroutine allocate_bcout(bc_out, nlevsoil_in, nlevdecomp_in)

      ! ---------------------------------------------------------------------------------
      ! Allocate and Initialze the FATES boundary condition vectors
      ! ---------------------------------------------------------------------------------
      
      implicit none
      type(bc_out_type), intent(inout) :: bc_out
      integer,intent(in)               :: nlevsoil_in
      integer,intent(in)               :: nlevdecomp_in
      
      ! Radiation
      allocate(bc_out%fsun_pa(maxPatchesPerSite))
      allocate(bc_out%laisun_pa(maxPatchesPerSite))
      allocate(bc_out%laisha_pa(maxPatchesPerSite))
      
      ! Hydrology
      allocate(bc_out%active_suction_sl(nlevsoil_in))
      allocate(bc_out%rootr_pasl(maxPatchesPerSite,nlevsoil_in))
      allocate(bc_out%btran_pa(maxPatchesPerSite))
      
      ! Photosynthesis

      allocate(bc_out%rssun_pa(maxPatchesPerSite))
      allocate(bc_out%rssha_pa(maxPatchesPerSite))
      
      ! Canopy Radiation
      allocate(bc_out%albd_parb(maxPatchesPerSite,hlm_numSWb))
      allocate(bc_out%albi_parb(maxPatchesPerSite,hlm_numSWb))
      allocate(bc_out%fabd_parb(maxPatchesPerSite,hlm_numSWb))
      allocate(bc_out%fabi_parb(maxPatchesPerSite,hlm_numSWb))
      allocate(bc_out%ftdd_parb(maxPatchesPerSite,hlm_numSWb))
      allocate(bc_out%ftid_parb(maxPatchesPerSite,hlm_numSWb))
      allocate(bc_out%ftii_parb(maxPatchesPerSite,hlm_numSWb))


      ! We allocate the boundary conditions to the BGC
      ! model, regardless of what scheme we use. The BGC
      ! model in ELM allocates all species C,N,P even if they
      ! are not turned on. Also, it is feasible that the
      ! one would want to allow soil BGC nutrient dynamics
      ! to proceed even if we are not passing source fluxes
      ! or uptake from FATES.
      ! When FATES does not have nutrients enabled, these
      ! arrays are indexed by 1.
      
      if(trim(hlm_nu_com).eq.'RD') then
         allocate(bc_out%n_demand(max_comp_per_site))
         allocate(bc_out%p_demand(max_comp_per_site))
      end if

      if(trim(hlm_nu_com).eq.'ECA') then
         allocate(bc_out%veg_rootc(max_comp_per_site,nlevdecomp_in))
         allocate(bc_out%decompmicc(nlevdecomp_in))
         allocate(bc_out%ft_index(max_comp_per_site))
         allocate(bc_out%cn_scalar(max_comp_per_site))
         allocate(bc_out%cp_scalar(max_comp_per_site))
      end if

      
      ! Fates -> BGC fragmentation mass fluxes
      select case(hlm_parteh_mode) 
      case(prt_carbon_allom_hyp)
         allocate(bc_out%litt_flux_cel_c_si(nlevdecomp_in))
         allocate(bc_out%litt_flux_lig_c_si(nlevdecomp_in))
         allocate(bc_out%litt_flux_lab_c_si(nlevdecomp_in))
      case(prt_cnp_flex_allom_hyp) 

         allocate(bc_out%litt_flux_cel_c_si(nlevdecomp_in))
         allocate(bc_out%litt_flux_lig_c_si(nlevdecomp_in))
         allocate(bc_out%litt_flux_lab_c_si(nlevdecomp_in))
         allocate(bc_out%litt_flux_cel_n_si(nlevdecomp_in))
         allocate(bc_out%litt_flux_lig_n_si(nlevdecomp_in))
         allocate(bc_out%litt_flux_lab_n_si(nlevdecomp_in))
         allocate(bc_out%litt_flux_cel_p_si(nlevdecomp_in))
         allocate(bc_out%litt_flux_lig_p_si(nlevdecomp_in))
         allocate(bc_out%litt_flux_lab_p_si(nlevdecomp_in))

         allocate(bc_out%source_nh4(nlevdecomp_in))
         allocate(bc_out%source_p(nlevdecomp_in))

      case default
         write(fates_log(), *) 'An unknown parteh hypothesis was passed'
         write(fates_log(), *) 'to the site level output boundary conditions'
         write(fates_log(), *) 'hlm_parteh_mode: ',hlm_parteh_mode
         call endrun(msg=errMsg(sourcefile, __LINE__))
      end select


      ! Canopy Structure
      allocate(bc_out%elai_pa(maxPatchesPerSite))
      allocate(bc_out%esai_pa(maxPatchesPerSite))
      allocate(bc_out%tlai_pa(maxPatchesPerSite))
      allocate(bc_out%tsai_pa(maxPatchesPerSite))
      allocate(bc_out%htop_pa(maxPatchesPerSite))
      allocate(bc_out%hbot_pa(maxPatchesPerSite))
      allocate(bc_out%dleaf_pa(maxPatchesPerSite))

      allocate(bc_out%displa_pa(maxPatchesPerSite))
      allocate(bc_out%z0m_pa(maxPatchesPerSite))

      allocate(bc_out%canopy_fraction_pa(maxPatchesPerSite))
      allocate(bc_out%frac_veg_nosno_alb_pa(maxPatchesPerSite))

      ! Plant-Hydro BC's
      if (hlm_use_planthydro.eq.itrue) then
         allocate(bc_out%qflx_soil2root_sisl(nlevsoil_in))
         allocate(bc_out%qflx_ro_sisl(nlevsoil_in))
      end if

      return
   end subroutine allocate_bcout

   ! ====================================================================================

   subroutine set_bcs(bc_in)

       ! --------------------------------------------------------------------------------
       !
       ! This subroutine is called directly from the HLM to set boundary condition not yet 
       !     functional from hlm. This allows flexibility for model testing.
       !
       ! This subroutine MUST BE CALLED AFTER the FATES PFT parameter file has been read in,
       ! and the EDPftvarcon_inst structure has been made.
       ! This subroutine must ALSO BE CALLED BEFORE the history file dimensions
       ! are set.
       ! 
       ! --------------------------------------------------------------------------------
      implicit none
      type(bc_in_type), intent(inout) :: bc_in

      ! Input boundaries
      ! Warning: these "z" type variables
      ! are written only once at the beginning
      ! so THIS ROUTINE SHOULD NOT BE CALLED AFTER
      ! INITIALIZATION
      if(do_fates_salinity)then
         bc_in%salinity_sl(:)     = bgc_soil_salinity
      endif
      
    end subroutine set_bcs

    ! ===================================================================================
    
    subroutine SetFatesGlobalElements(use_fates)

       ! --------------------------------------------------------------------------------
       !
       ! This is the first FATES routine that is called.
       !
       ! This subroutine MUST BE CALLED AFTER the FATES PFT parameter file has been read in,
       ! and the EDPftvarcon_inst structure has been made.
       ! This subroutine MUST BE CALLED AFTER NL VARIABLES ARE READ (ie hlm_parteh_mode,etc)
       ! This subroutine must ALSO BE CALLED BEFORE the history file dimensions
       ! are set.
       ! 
       ! This routine requires no information from the HLM. This routine is responsible
       ! for generating the globals that are required by the HLM that are entirely
       ! FATES derived.
       !
       ! --------------------------------------------------------------------------------


      implicit none
      
      logical,intent(in) :: use_fates    ! Is fates turned on?
      integer :: i
      
      if (use_fates) then
         
         ! first read the non-PFT parameters
         call FatesReadParameters()

         ! Identify the number of PFTs by evaluating a pft array
         ! Using wood density as that is not expected to be deprecated any time soon

         if(lbound(prt_params%wood_density(:),dim=1) .eq. 0 ) then
            numpft = size(prt_params%wood_density,dim=1)-1
         elseif(lbound(prt_params%wood_density(:),dim=1) .eq. 1 ) then
            numpft = size(prt_params%wood_density,dim=1)
         else
            write(fates_log(), *) 'While assessing the number of FATES PFTs,'
            write(fates_log(), *) 'it was found that the lower bound was neither 0 or 1?'
            call endrun(msg=errMsg(sourcefile, __LINE__))
         end if

         if(numpft>maxpft) then
            write(fates_log(), *) 'The number of PFTs dictated by the FATES parameter file'
            write(fates_log(), *) 'is larger than the maximum allowed. Increase the FATES parameter constant'
            write(fates_log(), *) 'FatesInterfaceMod.F90:maxpft accordingly'
            call endrun(msg=errMsg(sourcefile, __LINE__))
         end if
         
         ! Identify the number of leaf age-classes
         
         if( (lbound(prt_params%leaf_long(:,:),dim=2) .eq. 0) .or. &
             (ubound(prt_params%leaf_long(:,:),dim=2) .eq. 0) ) then
            write(fates_log(), *) 'While assessing the number of FATES leaf age classes,'
            write(fates_log(), *) 'The second dimension of leaf_long was 0?'
            call endrun(msg=errMsg(sourcefile, __LINE__))
         else
            nleafage = size(prt_params%leaf_long,dim=2)
         end if

         ! These values are used to define the restart file allocations and general structure
         ! of memory for the cohort arrays

         if ( hlm_use_cohort_age_tracking .eq. itrue) then
            maxCohortsPerPatch = 300
         else
            maxCohortsPerPatch = 100
         end if
         
         ! These values are used to define the restart file allocations and general structure
         ! of memory for the cohort arrays
         
         fates_maxElementsPerPatch = max(maxCohortsPerPatch, ndcmpy*numlevsoil_max ,ncwd*numlevsoil_max)

         if (maxPatchesPerSite * fates_maxElementsPerPatch <  numWaterMem) then
            write(fates_log(), *) 'By using such a tiny number of maximum patches and maximum cohorts'
            write(fates_log(), *) ' this could create problems for indexing in restart files'
            write(fates_log(), *) ' The multiple of the two has to be greater than numWaterMem'
            call endrun(msg=errMsg(sourcefile, __LINE__))
         end if
         
         fates_maxElementsPerSite = maxPatchesPerSite * fates_maxElementsPerPatch


         ! Set the maximum number of nutrient aquisition competitors per site
         ! This is used to set array sizes for the boundary conditions.
         ! Note: since BGC code may be active even when no nutrients
         ! present, we still need to allocate things when no nutrients

         if (hlm_parteh_mode .eq. prt_cnp_flex_allom_hyp ) then
            if(fates_ncomp_scaling.eq.cohort_ncomp_scaling) then
               max_comp_per_site = fates_maxElementsPerSite
            elseif(fates_ncomp_scaling.eq.pft_ncomp_scaling) then
               max_comp_per_site = numpft
            else
               write(fates_log(), *) 'An unknown nutrient competitor scaling method was chosen?'
               call endrun(msg=errMsg(sourcefile, __LINE__))
            end if
         else
            max_comp_per_site = 1
         end if
            


         ! Identify number of size and age class bins for history output
         ! assume these arrays are 1-indexed
         nlevsclass = size(ED_val_history_sizeclass_bin_edges,dim=1)
         nlevage = size(ED_val_history_ageclass_bin_edges,dim=1)
         nlevheight = size(ED_val_history_height_bin_edges,dim=1)
         nlevcoage = size(ED_val_history_coageclass_bin_edges,dim=1)

         ! do some checks on the size, age, and height bin arrays to make sure they make sense:
         ! make sure that all start at zero, and that both are monotonically increasing
         if ( ED_val_history_sizeclass_bin_edges(1) .ne. 0._r8 ) then
            write(fates_log(), *) 'size class bins specified in parameter file must start at zero'
            call endrun(msg=errMsg(sourcefile, __LINE__))
         endif
         if ( ED_val_history_ageclass_bin_edges(1) .ne. 0._r8 ) then
            write(fates_log(), *) 'age class bins specified in parameter file must start at zero'
            call endrun(msg=errMsg(sourcefile, __LINE__))
         endif
         if ( ED_val_history_height_bin_edges(1) .ne. 0._r8 ) then
            write(fates_log(), *) 'height class bins specified in parameter file must start at zero'
            call endrun(msg=errMsg(sourcefile, __LINE__))
         endif
         do i = 2,nlevsclass
            if ( (ED_val_history_sizeclass_bin_edges(i) - ED_val_history_sizeclass_bin_edges(i-1)) .le. 0._r8) then
               write(fates_log(), *) 'size class bins specified in parameter file must be monotonically increasing'
               call endrun(msg=errMsg(sourcefile, __LINE__))
            end if
         end do
         do i = 2,nlevage
            if ( (ED_val_history_ageclass_bin_edges(i) - ED_val_history_ageclass_bin_edges(i-1)) .le. 0._r8) then
               write(fates_log(), *) 'age class bins specified in parameter file must be monotonically increasing'
               call endrun(msg=errMsg(sourcefile, __LINE__))
            end if
         end do
         do i = 2,nlevheight
            if ( (ED_val_history_height_bin_edges(i) - ED_val_history_height_bin_edges(i-1)) .le. 0._r8) then
               write(fates_log(), *) 'height class bins specified in parameter file must be monotonically increasing'
               call endrun(msg=errMsg(sourcefile, __LINE__))
            end if
         end do
         do i = 2,nlevcoage
            if ( (ED_val_history_coageclass_bin_edges(i) - ED_val_history_coageclass_bin_edges(i-1)) .le. 0._r8) then
               write(fates_log(), *) 'cohort age class bins specified in parameter file must be monotonically increasing'
               call endrun(msg=errMsg(sourcefile, __LINE__))
            end if
         end do

         ! Initialize Hydro globals 
         ! (like water retention functions)
         ! this needs to know the number of PFTs, which is
         ! determined in that call
         call InitHydroGlobals()
   
         ! Initialize the Plant Allocation and Reactive Transport
         ! global functions and mapping tables
         ! Also associate the elements defined in PARTEH with a list in FATES
         ! "element_list" is useful because it allows the fates side of the code
         ! to loop through elements, and call the correct PARTEH interfaces
         ! automatically.
         call InitPARTEHGlobals()
         
         
         ! Set Various Mapping Arrays used in history output as well
         ! These will not be used if use_ed or use_fates is false
         call fates_history_maps()


      else
         ! If we are not using FATES, the cohort dimension is still
         ! going to be initialized, lets set it to the smallest value
         ! possible so that the dimensioning info takes up little space

         fates_maxElementsPerPatch = 1
      
         fates_maxElementsPerSite = 1
         

      end if


    end subroutine SetFatesGlobalElements

    ! ======================================================================
    
    subroutine InitPARTEHGlobals()

     ! Initialize the Plant Allocation and Reactive Transport
     ! global functions and mapping tables
     ! Also associate the elements defined in PARTEH with a list in FATES
     ! "element_list" is useful because it allows the fates side of the code
     ! to loop through elements, and call the correct PARTEH interfaces
     ! automatically.
     
     select case(hlm_parteh_mode)
     case(prt_carbon_allom_hyp)

        num_elements = 1
        allocate(element_list(num_elements))
        element_list(1) = carbon12_element
        element_pos(:) = 0
        element_pos(carbon12_element) = 1

        call InitPRTGlobalAllometricCarbon()

     case(prt_cnp_flex_allom_hyp)
        
        num_elements = 3
        allocate(element_list(num_elements))
        element_list(1) = carbon12_element
        element_list(2) = nitrogen_element
        element_list(3) = phosphorus_element
        element_pos(:)  = 0
        element_pos(carbon12_element)   = 1
        element_pos(nitrogen_element)   = 2
        element_pos(phosphorus_element) = 3

        call InitPRTGlobalAllometricCNP()
        
     case DEFAULT
        write(fates_log(),*) 'You specified an unknown PRT module'
        write(fates_log(),*) 'Check your setting for fates_parteh_mode'
        write(fates_log(),*) 'in the CLM namelist. The only valid value now is 1'
        write(fates_log(),*) 'Aborting'
        call endrun(msg=errMsg(sourcefile, __LINE__))
       
    end select

   end subroutine InitPARTEHGlobals

   !==============================================================================================
    
    subroutine fates_history_maps
       
       use EDTypesMod, only : NFSC
       use EDTypesMod, only : nclmax
       use EDTypesMod, only : nlevleaf
       use EDParamsMod, only : ED_val_history_sizeclass_bin_edges
       use EDParamsMod, only : ED_val_history_ageclass_bin_edges
       use EDParamsMod, only : ED_val_history_height_bin_edges
       use EDParamsMod, only : ED_val_history_coageclass_bin_edges

       ! ------------------------------------------------------------------------------------------
       ! This subroutine allocates and populates the variables
       ! that define the mapping of variables in history files in multiplexed dimensions like
       ! the "scpf" format
       ! back to
       ! their respective single component dimensions, like size-class "sc" and pft "pf"
       ! ------------------------------------------------------------------------------------------

       integer :: i
       integer :: isc
       integer :: ipft
       integer :: icwd
       integer :: ifuel
       integer :: ican
       integer :: ileaf
       integer :: iage
       integer :: iheight
       integer :: icoage
       integer :: iel

       allocate( fates_hdim_levsclass(1:nlevsclass   ))
       allocate( fates_hdim_pfmap_levscpf(1:nlevsclass*numpft))
       allocate( fates_hdim_scmap_levscpf(1:nlevsclass*numpft))
       allocate( fates_hdim_levpft(1:numpft   ))
       allocate( fates_hdim_levfuel(1:NFSC   ))
       allocate( fates_hdim_levcwdsc(1:NCWD   ))
       allocate( fates_hdim_levage(1:nlevage   ))
       allocate( fates_hdim_levheight(1:nlevheight   ))
       allocate( fates_hdim_levcoage(1:nlevcoage ))
       allocate( fates_hdim_pfmap_levcapf(1:nlevcoage*numpft))
       allocate( fates_hdim_camap_levcapf(1:nlevcoage*numpft))

       allocate( fates_hdim_levcan(nclmax))
       allocate( fates_hdim_levelem(num_elements))
       allocate( fates_hdim_canmap_levcnlf(nlevleaf*nclmax))
       allocate( fates_hdim_lfmap_levcnlf(nlevleaf*nclmax))
       allocate( fates_hdim_canmap_levcnlfpf(nlevleaf*nclmax*numpft))
       allocate( fates_hdim_lfmap_levcnlfpf(nlevleaf*nclmax*numpft))
       allocate( fates_hdim_pftmap_levcnlfpf(nlevleaf*nclmax*numpft))
       allocate( fates_hdim_scmap_levscag(nlevsclass * nlevage ))
       allocate( fates_hdim_agmap_levscag(nlevsclass * nlevage ))
       allocate( fates_hdim_scmap_levscagpft(nlevsclass * nlevage * numpft))
       allocate( fates_hdim_agmap_levscagpft(nlevsclass * nlevage * numpft))
       allocate( fates_hdim_pftmap_levscagpft(nlevsclass * nlevage * numpft))
       allocate( fates_hdim_agmap_levagepft(nlevage * numpft))
       allocate( fates_hdim_pftmap_levagepft(nlevage * numpft))

       allocate( fates_hdim_elmap_levelpft(num_elements*numpft))
       allocate( fates_hdim_elmap_levelcwd(num_elements*ncwd))
       allocate( fates_hdim_elmap_levelage(num_elements*nlevage))
       allocate( fates_hdim_pftmap_levelpft(num_elements*numpft))
       allocate( fates_hdim_cwdmap_levelcwd(num_elements*ncwd))
       allocate( fates_hdim_agemap_levelage(num_elements*nlevage))


       ! Fill the IO array of plant size classes
       fates_hdim_levsclass(:) = ED_val_history_sizeclass_bin_edges(:)
       fates_hdim_levage(:) = ED_val_history_ageclass_bin_edges(:)
       fates_hdim_levheight(:) = ED_val_history_height_bin_edges(:)
       fates_hdim_levcoage(:) = ED_val_history_coageclass_bin_edges(:)

       ! make pft array
       do ipft=1,numpft
          fates_hdim_levpft(ipft) = ipft
       end do

       ! make fuel array
       do ifuel=1,NFSC
          fates_hdim_levfuel(ifuel) = ifuel
       end do

       ! make cwd array
       do icwd=1,NCWD
          fates_hdim_levcwdsc(icwd) = icwd
       end do

       ! make canopy array
       do ican = 1,nclmax
          fates_hdim_levcan(ican) = ican
       end do

       ! Make an element array, each index is the PARTEH global identifier index

       do iel = 1, num_elements
           fates_hdim_levelem(iel) = element_list(iel)
       end do
       
       i = 0
       do iel = 1, num_elements
           do ipft=1,numpft
               i = i+1
               fates_hdim_elmap_levelpft(i)  = iel
               fates_hdim_pftmap_levelpft(i) = ipft
           end do
       end do
       
       i = 0
       do iel = 1, num_elements
           do icwd = 1, ncwd
               i = i+1
               fates_hdim_elmap_levelcwd(i)  = iel
               fates_hdim_cwdmap_levelcwd(i) = icwd
           end do
       end do
       
       i = 0
       do iel = 1, num_elements
           do iage=1,nlevage
               i = i+1
               fates_hdim_elmap_levelage(i) = iel
               fates_hdim_agemap_levelage(i) = iage
           end do
       end do

       ! Fill the IO arrays that match pft and size class to their combined array
       i=0
       do ipft=1,numpft
          do isc=1,nlevsclass
             i=i+1
             fates_hdim_pfmap_levscpf(i) = ipft
             fates_hdim_scmap_levscpf(i) = isc
          end do
       end do

       i=0
       do ipft=1,numpft
          do icoage=1,nlevcoage
             i=i+1
             fates_hdim_pfmap_levcapf(i) = ipft
             fates_hdim_camap_levcapf(i) = icoage
          end do
       end do

       i=0
       do ican=1,nclmax
          do ileaf=1,nlevleaf
             i=i+1
             fates_hdim_canmap_levcnlf(i) = ican
             fates_hdim_lfmap_levcnlf(i) = ileaf
          end do
       end do

       i=0
       do iage=1,nlevage
          do isc=1,nlevsclass
             i=i+1
             fates_hdim_scmap_levscag(i) = isc
             fates_hdim_agmap_levscag(i) = iage
          end do
       end do

       i=0
       do ipft=1,numpft
          do ican=1,nclmax
             do ileaf=1,nlevleaf
                i=i+1
                fates_hdim_canmap_levcnlfpf(i) = ican
                fates_hdim_lfmap_levcnlfpf(i) = ileaf
                fates_hdim_pftmap_levcnlfpf(i) = ipft
             end do
          end do
       end do

       i=0
       do ipft=1,numpft
          do iage=1,nlevage
             do isc=1,nlevsclass
                i=i+1
                fates_hdim_scmap_levscagpft(i) = isc
                fates_hdim_agmap_levscagpft(i) = iage
                fates_hdim_pftmap_levscagpft(i) = ipft
             end do
          end do
       end do

       i=0
       do ipft=1,numpft
          do iage=1,nlevage
             i=i+1
             fates_hdim_agmap_levagepft(i) = iage
             fates_hdim_pftmap_levagepft(i) = ipft
          end do
       end do


    end subroutine fates_history_maps

    ! ===================================================================================

    subroutine SetFatesTime(current_year_in, current_month_in, &
                          current_day_in, current_tod_in, &
                          current_date_in, reference_date_in, &
                          model_day_in, day_of_year_in, &
                          days_per_year_in, freq_day_in)

     ! This subroutine should be called directly from the HLM
     
     integer,  intent(in) :: current_year_in
     integer,  intent(in) :: current_month_in
     integer,  intent(in) :: current_day_in
     integer,  intent(in) :: current_tod_in
     integer,  intent(in) :: current_date_in
     integer,  intent(in) :: reference_date_in
     real(r8), intent(in) :: model_day_in
     integer,  intent(in) :: day_of_year_in
     integer,  intent(in) :: days_per_year_in
     real(r8), intent(in) :: freq_day_in

     hlm_current_year   = current_year_in
     hlm_current_month  = current_month_in
     hlm_current_day    = current_day_in
     hlm_current_tod    = current_tod_in
     hlm_current_date   = current_date_in
     hlm_reference_date = reference_date_in
     hlm_model_day      = model_day_in
     hlm_day_of_year    = day_of_year_in
     hlm_days_per_year  = days_per_year_in
     hlm_freq_day       = freq_day_in

  end subroutine SetFatesTime

  ! ==================================================================================== 

  subroutine set_fates_ctrlparms(tag,ival,rval,cval)
      
      ! ---------------------------------------------------------------------------------
      ! Certain model control parameters and dimensions used by FATES are dictated by 
      ! the the driver or the host mode. To see which parameters should be filled here
      ! please also look at the ctrl_parms_type in FATESTYpeMod, in the section listing
      ! components dictated by the host model.
      !
      ! Some important points:
      ! 1. Calls to this function are likely from the clm_fates module in the HLM.
      ! 2. The calls should be preceeded by a flush function.
      ! 3. All values in ctrl_parm (FATESTypesMod.F90) that are classified as 
      !    'dictated by the HLM' must be listed in this subroutine
      ! 4. Should look like this:
      ! 
      ! call set_fates_ctrlparms('flush_to_unset')
      ! call set_fates_ctrlparms('num_sw_bbands',numrad)  ! or other variable
      ! ...
      ! call set_fates_ctrlparms('num_lev_ground',nlevgrnd)   ! or other variable
      ! call set_fates_ctrlparms('check_allset') 
      !
      ! RGK-2016
      ! ---------------------------------------------------------------------------------
      use FatesConstantsMod, only : fates_check_param_set
    
    
      ! Arguments
      integer, optional, intent(in)         :: ival
      real(r8), optional, intent(in)        :: rval
      character(len=*),optional, intent(in) :: cval
      character(len=*),intent(in)           :: tag
      
      ! local variables
      logical              :: all_set
      integer,  parameter  :: unset_int = -999
      real(r8), parameter  :: unset_double = -999.9
      
      
      select case (trim(tag))
      case('flush_to_unset')
         if (fates_global_verbose()) then
            write(fates_log(), *) 'Flushing FATES control parameters prior to transfer from host'
         end if

         hlm_numSWb     = unset_int
         hlm_inir       = unset_int
         hlm_ivis       = unset_int
         hlm_is_restart = unset_int
         hlm_numlevgrnd   = unset_int
         hlm_name         = 'unset'
         hlm_hio_ignore_val   = unset_double
         hlm_masterproc   = unset_int
         hlm_ipedof       = unset_int
         hlm_nu_com      = 'unset'
         hlm_nitrogen_spec = unset_int
         hlm_phosphorus_spec = unset_int
         hlm_max_patch_per_site = unset_int
         hlm_use_vertsoilc = unset_int
         hlm_parteh_mode   = unset_int
         hlm_spitfire_mode = unset_int
         hlm_sf_nofire_def = unset_int
         hlm_sf_scalar_lightning_def = unset_int
         hlm_sf_successful_ignitions_def = unset_int
         hlm_sf_anthro_ignitions_def = unset_int
         hlm_use_planthydro = unset_int
         hlm_use_lu_harvest   = unset_int
         hlm_num_lu_harvest_cats   = unset_int
         hlm_use_cohort_age_tracking = unset_int
         hlm_use_logging   = unset_int
         hlm_use_ed_st3    = unset_int
         hlm_use_ed_prescribed_phys = unset_int
         hlm_use_fixed_biogeog = unset_int
         !hlm_use_nocomp = unset_int    ! future reduced complexity mode
         hlm_use_inventory_init = unset_int
         hlm_inventory_ctrl_file = 'unset'

      case('check_allset')
         
         if(hlm_numSWb .eq. unset_int) then
            if (fates_global_verbose()) then
               write(fates_log(), *) 'FATES dimension/parameter unset: num_sw_rad_bbands'
            end if
            call endrun(msg=errMsg(sourcefile, __LINE__))
         end if

         if(hlm_masterproc .eq. unset_int) then
            if (fates_global_verbose()) then
               write(fates_log(), *) 'FATES parameter unset: hlm_masterproc'
            end if
            call endrun(msg=errMsg(sourcefile, __LINE__))
         end if

         if(hlm_numSWb > maxSWb) then
            if (fates_global_verbose()) then
               write(fates_log(), *) 'FATES sets a maximum number of shortwave bands'
               write(fates_log(), *) 'for some scratch-space, maxSWb'
               write(fates_log(), *) 'it defaults to 2, but can be increased as needed'
               write(fates_log(), *) 'your driver or host model is intending to drive'
               write(fates_log(), *) 'FATES with:',hlm_numSWb,' bands.'
               write(fates_log(), *) 'please increase maxSWb in EDTypes to match'
               write(fates_log(), *) 'or exceed this value'
            end if
            call endrun(msg=errMsg(sourcefile, __LINE__))
         end if
         
         if (  .not.((hlm_use_planthydro.eq.1).or.(hlm_use_planthydro.eq.0))    ) then
            if (fates_global_verbose()) then
               write(fates_log(), *) 'The FATES namelist planthydro flag must be 0 or 1, exiting'
            end if
            call endrun(msg=errMsg(sourcefile, __LINE__))
         elseif (hlm_use_planthydro.eq.1 ) then
               write(fates_log(), *) '!!!!!!!!!!!!!!!!!!!!!!!!!!!!!!!!!!!!!!!!!!!!!!!!!!!!!!!!!!!!!'
               write(fates_log(), *) ''
               write(fates_log(), *) ' use_fates_planthydro is an      EXPERIMENTAL FEATURE        '
               write(fates_log(), *) ' please see header of fates/biogeophys/FatesHydraulicsMod.F90'
               write(fates_log(), *) ' for more information.'
               write(fates_log(), *) ''
               write(fates_log(), *) '!!!!!!!!!!!!!!!!!!!!!!!!!!!!!!!!!!!!!!!!!!!!!!!!!!!!!!!!!!!!!'
         end if

         if ( (hlm_use_lu_harvest .lt. 0).or.(hlm_use_lu_harvest .gt. 2) ) then
            if (fates_global_verbose()) then
               write(fates_log(), *) 'The FATES lu_harvest flag must be 0 or 1 or 2, exiting'
            end if
            call endrun(msg=errMsg(sourcefile, __LINE__))
         end if

         if ( (hlm_num_lu_harvest_cats .lt. 0) ) then
            if (fates_global_verbose()) then
               write(fates_log(), *) 'The FATES number of hlm harvest cats must be >= 0, exiting'
            end if
            call endrun(msg=errMsg(sourcefile, __LINE__))
         end if

         if ( .not.((hlm_use_logging .eq.1).or.(hlm_use_logging.eq.0))    ) then
            if (fates_global_verbose()) then
               write(fates_log(), *) 'The FATES namelist use_logging flag must be 0 or 1, exiting'
            end if
            call endrun(msg=errMsg(sourcefile, __LINE__))
         end if


         if ( ( ANY(EDPftvarcon_inst%mort_ip_age_senescence < fates_check_param_set )) .and. &
           (hlm_use_cohort_age_tracking .eq.0 ) ) then

           write(fates_log(),*) 'Age dependent mortality cannot be on if'
           write(fates_log(),*) 'cohort age tracking is off.'
           write(fates_log(),*) 'Set hlm_use_cohort_age_tracking = .true.'
           write(fates_log(),*) 'in FATES namelist options'
           write(fates_log(),*) 'Aborting'
           call endrun(msg=errMsg(sourcefile, __LINE__))
        end if
         

         if (  .not.((hlm_use_ed_st3.eq.1).or.(hlm_use_ed_st3.eq.0))    ) then
            if (fates_global_verbose()) then
               write(fates_log(), *) 'The FATES namelist stand structure flag must be 0 or 1, exiting'
            end if
            call endrun(msg=errMsg(sourcefile, __LINE__))
         end if

         if (  .not.((hlm_use_ed_prescribed_phys.eq.1).or.(hlm_use_ed_prescribed_phys.eq.0))    ) then
            if (fates_global_verbose()) then
               write(fates_log(), *) 'The FATES namelist prescribed physiology flag must be 0 or 1, exiting'
            end if
            call endrun(msg=errMsg(sourcefile, __LINE__))
         end if

         if ( hlm_use_ed_prescribed_phys.eq.1 .and. hlm_use_ed_st3.eq.1 ) then
            if (fates_global_verbose()) then
               write(fates_log(), *) 'FATES ST3 and prescribed physiology cannot both be turned on.'
               write(fates_log(), *) 'Review the namelist entries, exiting'
            end if
            call endrun(msg=errMsg(sourcefile, __LINE__))
         end if

         if ( hlm_use_inventory_init.eq.1  .and. hlm_use_cohort_age_tracking .eq.1) then
            if (fates_global_verbose()) then
               write(fates_log(), *) 'Fates inventory init cannot be used with age dependent mortality'
               write(fates_log(), *) 'Set hlm_use_cohort_age_tracking to 0 or turn off inventory init'
            end if
            call endrun(msg=errMsg(sourcefile, __LINE__))
         end if
         

         
         if (  .not.((hlm_use_inventory_init.eq.1).or.(hlm_use_inventory_init.eq.0))    ) then
            if (fates_global_verbose()) then
               write(fates_log(), *) 'The FATES NL inventory flag must be 0 or 1, exiting'
            end if
            call endrun(msg=errMsg(sourcefile, __LINE__))
         end if
         
         if(trim(hlm_inventory_ctrl_file) .eq. 'unset') then
            if (fates_global_verbose()) then
               write(fates_log(),*) 'namelist entry for fates inventory control file is unset, exiting'
            end if
            call endrun(msg=errMsg(sourcefile, __LINE__))
         end if

         if(hlm_ivis .ne. ivis) then
            if (fates_global_verbose()) then
               write(fates_log(), *) 'FATES assumption about the index of visible shortwave'
               write(fates_log(), *) 'radiation is different from the HLM, exiting'
            end if
            call endrun(msg=errMsg(sourcefile, __LINE__))
         end if
         
         if(hlm_inir .ne. inir) then
            if (fates_global_verbose()) then
               write(fates_log(), *) 'FATES assumption about the index of NIR shortwave'
               write(fates_log(), *) 'radiation is different from the HLM, exiting'
            end if
            call endrun(msg=errMsg(sourcefile, __LINE__))
         end if

         if(hlm_is_restart .eq. unset_int) then
            if (fates_global_verbose()) then
               write(fates_log(), *) 'FATES parameter unset: hlm_is_restart, exiting'
            end if
            call endrun(msg=errMsg(sourcefile, __LINE__))
         end if

         if(hlm_numlevgrnd .eq. unset_int) then
            if (fates_global_verbose()) then
               write(fates_log(), *) 'FATES dimension/parameter unset: numlevground, exiting'
            end if
            call endrun(msg=errMsg(sourcefile, __LINE__))
         end if

         if(trim(hlm_name) .eq. 'unset') then
            if (fates_global_verbose()) then
               write(fates_log(),*) 'FATES dimension/parameter unset: hlm_name, exiting'
            end if
            call endrun(msg=errMsg(sourcefile, __LINE__))
         end if

         if(trim(hlm_nu_com) .eq. 'unset') then
            if (fates_global_verbose()) then
               write(fates_log(),*) 'FATES dimension/parameter unset: hlm_nu_com, exiting'
            end if
            call endrun(msg=errMsg(sourcefile, __LINE__))
         end if
         
         if(hlm_nitrogen_spec .eq. unset_int) then
            if (fates_global_verbose()) then
               write(fates_log(),*) 'FATES parameters unset: hlm_nitrogen_spec, exiting'
            end if
            call endrun(msg=errMsg(sourcefile, __LINE__))
         end if

         if(hlm_phosphorus_spec .eq. unset_int) then
            if (fates_global_verbose()) then
               write(fates_log(),*) 'FATES parameters unset: hlm_phosphorus_spec, exiting'
            end if
            call endrun(msg=errMsg(sourcefile, __LINE__))
         end if

         if( abs(hlm_hio_ignore_val-unset_double)<1e-10 ) then
            if (fates_global_verbose()) then
               write(fates_log(),*) 'FATES dimension/parameter unset: hio_ignore'
            end if
            call endrun(msg=errMsg(sourcefile, __LINE__))
         end if

         if(hlm_ipedof .eq. unset_int) then
            if (fates_global_verbose()) then
               write(fates_log(), *) 'index for the HLMs pedotransfer function unset: hlm_ipedof, exiting'
            end if
            call endrun(msg=errMsg(sourcefile, __LINE__))
         end if


         if(hlm_max_patch_per_site .eq. unset_int ) then
            if (fates_global_verbose()) then
               write(fates_log(), *) 'the number of patch-space per site unset: hlm_max_patch_per_site, exiting'
            end if
            call endrun(msg=errMsg(sourcefile, __LINE__))
         elseif(hlm_max_patch_per_site < maxPatchesPerSite ) then
            if (fates_global_verbose()) then
               write(fates_log(), *) 'FATES is trying to allocate space for more patches per site, than the HLM has space for.'
               write(fates_log(), *) 'hlm_max_patch_per_site (HLM side): ', hlm_max_patch_per_site
               write(fates_log(), *) 'maxPatchesPerSite (FATES side): ', maxPatchesPerSite
               write(fates_log(), *)
            end if
            call endrun(msg=errMsg(sourcefile, __LINE__))
         end if

         if(hlm_parteh_mode .eq. unset_int) then
            if (fates_global_verbose()) then
               write(fates_log(), *) 'switch deciding which plant reactive transport model to use is unset, hlm_parteh_mode, exiting'
            end if
            call endrun(msg=errMsg(sourcefile, __LINE__))
         end if

         if(hlm_use_vertsoilc .eq. unset_int) then
            if (fates_global_verbose()) then
               write(fates_log(), *) 'switch for the HLMs soil carbon discretization unset: hlm_use_vertsoilc, exiting'
            end if
            call endrun(msg=errMsg(sourcefile, __LINE__))
         end if

         if(hlm_spitfire_mode .eq. unset_int) then
            if (fates_global_verbose()) then
               write(fates_log(), *) 'switch for SPITFIRE unset: hlm_spitfire_mode, exiting'
            end if
            call endrun(msg=errMsg(sourcefile, __LINE__))
         end if
         if(hlm_sf_nofire_def .eq. unset_int) then
            if (fates_global_verbose()) then
               write(fates_log(), *) 'definition of no-fire mode unset: hlm_sf_nofire_def, exiting'
            end if
            call endrun(msg=errMsg(sourcefile, __LINE__))
         end if
         if(hlm_sf_scalar_lightning_def .eq. unset_int) then
            if (fates_global_verbose()) then
               write(fates_log(), *) 'definition of scalar lightning mode unset: hlm_sf_scalltng_def, exiting'
            end if
            call endrun(msg=errMsg(sourcefile, __LINE__))
         end if
         if(hlm_sf_successful_ignitions_def .eq. unset_int) then
            if (fates_global_verbose()) then
               write(fates_log(), *) 'definition of successful ignition mode unset: hlm_sf_successful, exiting'
            end if
            call endrun(msg=errMsg(sourcefile, __LINE__))
         end if
         if(hlm_sf_anthro_ignitions_def .eq. unset_int) then
            if (fates_global_verbose()) then
               write(fates_log(), *) 'definition of anthro-ignition mode unset: hlm_sf_anthig_def, exiting'
            end if
            call endrun(msg=errMsg(sourcefile, __LINE__))
         end if

 
         
        if(hlm_use_fixed_biogeog.eq.unset_int) then
           if(fates_global_verbose()) then
             write(fates_log(), *) 'switch for fixed biogeog unset: him_use_fixed_biogeog, exiting'
           end if
           call endrun(msg=errMsg(sourcefile, __LINE__))
         end if

        ! Future reduced complexity mode   
        !if(hlm_use_nocomp.eq.unset_int) then
        !      if(fates_global_verbose()) then
        !     write(fates_log(), *) 'switch for no competition mode. '
        !    end if
        !   call endrun(msg=errMsg(sourcefile, __LINE__))
        ! end if

         if(hlm_use_cohort_age_tracking .eq. unset_int) then
            if (fates_global_verbose()) then
               write(fates_log(), *) 'switch for cohort_age_tracking  unset: hlm_use_cohort_age_tracking, exiting'
            end if
            call endrun(msg=errMsg(sourcefile, __LINE__))
         end if

         
         if (fates_global_verbose()) then
            write(fates_log(), *) 'Checked. All control parameters sent to FATES.'
         end if

         
      case default

         if(present(ival))then
            select case (trim(tag))

            case('masterproc')
               hlm_masterproc = ival
               if (fates_global_verbose()) then
                  write(fates_log(),*) 'Transfering masterproc = ',ival,' to FATES'
               end if

            case('num_sw_bbands')
               hlm_numSwb = ival
               if (fates_global_verbose()) then
                  write(fates_log(),*) 'Transfering num_sw_bbands = ',ival,' to FATES'
               end if
               
            case('vis_sw_index')
               hlm_ivis = ival
               if (fates_global_verbose()) then
                  write(fates_log(),*) 'Transfering index associated with visible SW rad = ',ival,' to FATES'
               end if
            
            case('nir_sw_index')
               hlm_inir = ival
               if (fates_global_verbose()) then
                  write(fates_log(),*) 'Transfering index associated with NIR SW rad = ',ival,' to FATES'
               end if

            case('is_restart')
               hlm_is_restart = ival
               if (fates_global_verbose()) then
                  write(fates_log(),*) 'Transfering flag signaling restart / not-restart = ',ival,' to FATES'
               end if

            case('num_lev_ground')
               hlm_numlevgrnd = ival
               if (fates_global_verbose()) then
                  write(fates_log(),*) 'Transfering num_lev_ground = ',ival,' to FATES'
               end if

            case('soilwater_ipedof')
               hlm_ipedof = ival
               if (fates_global_verbose()) then
                  write(fates_log(),*) 'Transfering hlm_ipedof = ',ival,' to FATES'
               end if

            case('nitrogen_spec')
               hlm_nitrogen_spec = ival
               if (fates_global_verbose()) then
                  write(fates_log(),*) 'Transfering hlm_nitrogen_spec = ',ival,' to FATES'
               end if

            case('phosphorus_spec')
               hlm_phosphorus_spec = ival
               if (fates_global_verbose()) then
                  write(fates_log(),*) 'Transfering hlm_phosphorus_spec = ',ival,' to FATES'
               end if

               
            case('max_patch_per_site')
               hlm_max_patch_per_site = ival
               if (fates_global_verbose()) then
                  write(fates_log(),*) 'Transfering hlm_max_patch_per_site = ',ival,' to FATES'
               end if

            case('use_vertsoilc')
               hlm_use_vertsoilc = ival
               if (fates_global_verbose()) then
                  write(fates_log(),*) 'Transfering hlm_use_vertsoilc= ',ival,' to FATES'
               end if
               
            case('parteh_mode')
               hlm_parteh_mode = ival
               if (fates_global_verbose()) then
                  write(fates_log(),*) 'Transfering hlm_parteh_mode= ',ival,' to FATES'
               end if

            case('spitfire_mode')
               hlm_spitfire_mode = ival
               if (fates_global_verbose()) then
                  write(fates_log(),*) 'Transfering hlm_spitfire_mode =',ival,' to FATES'
              end if
              
           case('sf_nofire_def')
               hlm_sf_nofire_def = ival
               if (fates_global_verbose()) then
                  write(fates_log(),*) 'Transfering hlm_sf_nofire_def =',ival,' to FATES'
               end if

           case('sf_scalar_lightning_def')
               hlm_sf_scalar_lightning_def = ival
               if (fates_global_verbose()) then
                  write(fates_log(),*) 'Transfering hlm_sf_scalar_lightning_def =',ival,' to FATES'
               end if

           case('sf_successful_ignitions_def')
               hlm_sf_successful_ignitions_def = ival
               if (fates_global_verbose()) then
                  write(fates_log(),*) 'Transfering hlm_sf_successful_ignition_def =',ival,' to FATES'
               end if

           case('sf_anthro_ignitions_def')
               hlm_sf_anthro_ignitions_def = ival
               if (fates_global_verbose()) then
                  write(fates_log(),*) 'Transfering hlm_sf_anthro_ignition_def =',ival,' to FATES'
               end if

               
            case('use_fixed_biogeog')
                hlm_use_fixed_biogeog = ival
               if (fates_global_verbose()) then
                   write(fates_log(),*) 'Transfering hlm_use_fixed_biogeog= ',ival,' to FATES'
               end if
            
            ! Future reduced complexity mode   
            !case('use_nocomp')
            !    hlm_use_nocomp = ival
            !   if (fates_global_verbose()) then
            !       write(fates_log(),*) 'Transfering hlm_use_nocomp= ',ival,' to FATES'
            !   end if


            case('use_planthydro')
               hlm_use_planthydro = ival
               if (fates_global_verbose()) then
                  write(fates_log(),*) 'Transfering hlm_use_planthydro= ',ival,' to FATES'
               end if

            case('use_lu_harvest')
               hlm_use_lu_harvest = ival
               if (fates_global_verbose()) then
                  write(fates_log(),*) 'Transfering hlm_use_lu_harvest= ',ival,' to FATES'
               end if

            case('num_lu_harvest_cats')
               hlm_num_lu_harvest_cats = ival
               if (fates_global_verbose()) then
                  write(fates_log(),*) 'Transfering hlm_num_lu_harvest_cats= ',ival,' to FATES'
               end if

            case('use_cohort_age_tracking')
               hlm_use_cohort_age_tracking = ival
               if (fates_global_verbose()) then
                  write(fates_log(),*) 'Transfering hlm_use_cohort_age_tracking= ',ival,' to FATES'
               end if

            case('use_logging')
               hlm_use_logging = ival
               if (fates_global_verbose()) then
                  write(fates_log(),*) 'Transfering hlm_use_logging= ',ival,' to FATES'
               end if

            case('use_ed_st3')
               hlm_use_ed_st3 = ival
               if (fates_global_verbose()) then
                  write(fates_log(),*) 'Transfering hlm_use_ed_st3= ',ival,' to FATES'
               end if

            case('use_ed_prescribed_phys')
               hlm_use_ed_prescribed_phys = ival
               if (fates_global_verbose()) then
                  write(fates_log(),*) 'Transfering hlm_use_ed_prescribed_phys= ',ival,' to FATES'
               end if

            case('use_inventory_init')
               hlm_use_inventory_init = ival
               if (fates_global_verbose()) then
                  write(fates_log(),*) 'Transfering hlm_use_inventory_init= ',ival,' to FATES'
               end if

            case default
               if (fates_global_verbose()) then
                   write(fates_log(), *) 'tag not recognized:',trim(tag)
                   call endrun(msg=errMsg(sourcefile, __LINE__))
               end if
               ! end_run
            end select
            
         end if
         
         if(present(rval))then
            select case (trim(tag))
            case ('hio_ignore_val')
               hlm_hio_ignore_val = rval
               if (fates_global_verbose()) then
                  write(fates_log(),*) 'Transfering hio_ignore_val = ',rval,' to FATES'
               end if
            case default
               if (fates_global_verbose()) then
                  write(fates_log(),*) 'tag not recognized:',trim(tag)
               end if
               ! end_run
            end select
         end if

         if(present(cval))then
            select case (trim(tag))
               
            case('hlm_name')
               hlm_name = trim(cval)
               if (fates_global_verbose()) then
                  write(fates_log(),*) 'Transfering the HLM name = ',trim(cval)
               end if

            case('nu_com')
               hlm_nu_com = trim(cval)
               if (fates_global_verbose()) then
                  write(fates_log(),*) 'Transfering the nutrient competition name = ',trim(cval)
               end if

            case('inventory_ctrl_file')
               hlm_inventory_ctrl_file = trim(cval)
               if (fates_global_verbose()) then
                  write(fates_log(),*) 'Transfering the name of the inventory control file = ',trim(cval)
               end if
               
            case default
               if (fates_global_verbose()) then
                  write(fates_log(),*) 'tag not recognized:',trim(tag)
               end if
               ! end_run
            end select
         end if

      end select
            
      return
   end subroutine set_fates_ctrlparms

   ! ====================================================================================

   subroutine FatesReportParameters(masterproc)
      
      ! -----------------------------------------------------
      ! Simple parameter reporting functions
      ! A debug like print flag is contained in each routine
      ! -----------------------------------------------------

      logical,intent(in) :: masterproc

      call FatesReportPFTParams(masterproc)
      call FatesReportParams(masterproc)
      call FatesCheckParams(masterproc)    ! Check general fates parameters
      call PRTCheckParams(masterproc)      ! Check PARTEH parameters
      call SpitFireCheckParams(masterproc)

      return
   end subroutine FatesReportParameters

  ! =====================================================================================




end module FatesInterfaceMod<|MERGE_RESOLUTION|>--- conflicted
+++ resolved
@@ -64,11 +64,8 @@
    use PRTParametersMod          , only : prt_params
    use PRTInitParamsFatesMod     , only : PRTCheckParams
    use PRTAllometricCarbonMod    , only : InitPRTGlobalAllometricCarbon
-<<<<<<< HEAD
    use PRTAllometricCNPMod       , only : InitPRTGlobalAllometricCNP
-=======
-   use decompMod             , only : bounds_type
->>>>>>> 30072be9
+
 
    ! CIME Globals
    use shr_log_mod               , only : errMsg => shr_log_errMsg
@@ -312,11 +309,7 @@
 
   ! ===========================================================================
 
-<<<<<<< HEAD
-  subroutine allocate_bcin(bc_in, nlevsoil_in, nlevdecomp_in)
-=======
    subroutine allocate_bcin(bc_in, nlevsoil_in, nlevdecomp_in, num_lu_harvest_cats)
->>>>>>> 30072be9
       
       ! ---------------------------------------------------------------------------------
       ! Allocate and Initialze the FATES boundary condition vectors
