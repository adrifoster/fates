--- conflicted
+++ resolved
@@ -1021,12 +1021,8 @@
          hlm_use_ed_st3    = unset_int
          hlm_use_ed_prescribed_phys = unset_int
          hlm_use_fixed_biogeog = unset_int
-<<<<<<< HEAD
-         hlm_use_nocomp = unset_int    ! future reduced complexity mode
+         hlm_use_nocomp = unset_int   
          hlm_use_sp = unset_int
-=======
-         hlm_use_nocomp = unset_int   
->>>>>>> 025aabf0
          hlm_use_inventory_init = unset_int
          hlm_inventory_ctrl_file = 'unset'
 
@@ -1272,8 +1268,6 @@
            call endrun(msg=errMsg(sourcefile, __LINE__))
          end if
 
-<<<<<<< HEAD
-        ! Future reduced complexity mode   
         if(hlm_use_nocomp.eq.unset_int) then
               if(fates_global_verbose()) then
              write(fates_log(), *) 'switch for no competition mode. '
@@ -1287,14 +1281,6 @@
             end if
 	       call endrun(msg=errMsg(sourcefile, __LINE__))
          end if
-=======
-        if(hlm_use_nocomp.eq.unset_int) then
-              if(fates_global_verbose()) then
-             write(fates_log(), *) 'switch for no competition mode unset. use_nocomp exiting '
-            end if
-           call endrun(msg=errMsg(sourcefile, __LINE__))
-         end if
->>>>>>> 025aabf0
 
          if(hlm_use_cohort_age_tracking .eq. unset_int) then
             if (fates_global_verbose()) then
@@ -1414,26 +1400,18 @@
                if (fates_global_verbose()) then
                    write(fates_log(),*) 'Transfering hlm_use_fixed_biogeog= ',ival,' to FATES'
                end if
-<<<<<<< HEAD
             
-=======
-             
->>>>>>> 025aabf0
             case('use_nocomp')
                 hlm_use_nocomp = ival
                if (fates_global_verbose()) then
                    write(fates_log(),*) 'Transfering hlm_use_nocomp= ',ival,' to FATES'
                end if
-<<<<<<< HEAD
 
             case('use_sp')
             hlm_use_sp = ival
             if (fates_global_verbose()) then
                    write(fates_log(),*) 'Transfering hlm_use_sp= ',ival,' to FATES'
             end if
-=======
->>>>>>> 025aabf0
-
 
             case('use_planthydro')
                hlm_use_planthydro = ival
