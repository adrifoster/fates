module FatesInterfaceMod

   ! ------------------------------------------------------------------------------------
   ! This is the FATES public API
   ! A host land model has defined and allocated a structure "fates" as
   ! defined by fates_interface_type
   !
   ! It is also likely/possible that this type is defined as a vector
   ! which is allocated by thread
   ! ------------------------------------------------------------------------------------

   use EDTypesMod                , only : ed_site_type
   use EDParamsMod                , only : dinc_vai
   use EDParamsMod                , only : dlower_vai
   use EDParamsMod               , only : ED_val_vai_top_bin_width
   use EDParamsMod               , only : ED_val_vai_width_increase_factor
   use EDParamsMod               , only : ED_val_history_damage_bin_edges
   use EDParamsMod               , only : maxpatch_total
   use EDParamsMod               , only : maxpatch_primary
   use EDParamsMod               , only : maxpatch_secondary
   use EDParamsMod               , only : max_cohort_per_patch
<<<<<<< HEAD
   use EDParamsMod                , only : maxSWb
   use EDParamsMod                , only : ivis
   use EDParamsMod                , only : inir
   use EDParamsMod                , only : nclmax
   use EDParamsMod                , only : nlevleaf
   use FatesConstantsMod         , only : maxpft
=======
   use EDParamsMod               , only : regeneration_model
   use EDTypesMod                , only : maxSWb
   use EDTypesMod                , only : ivis
   use EDTypesMod                , only : inir
   use EDTypesMod                , only : nclmax
   use EDTypesMod                , only : nlevleaf
   use EDTypesMod                , only : maxpft
>>>>>>> 3fcc9fca
   use EDTypesMod                , only : do_fates_salinity
   use EDTypesMod                , only : numWaterMem
   use EDTypesMod                , only : numlevsoil_max
   use EDTypesMod                , only : ed_site_type
   use FatesPatchMod             , only : fates_patch_type
   use FatesCohortMod            , only : fates_cohort_type
   use EDTypesMod                , only : area_inv
   use EDTypesMod                , only : num_vegtemp_mem
   use FatesConstantsMod         , only : r8 => fates_r8
   use FatesConstantsMod         , only : itrue,ifalse
   use FatesConstantsMod         , only : nearzero
   use FatesConstantsMod         , only : sec_per_day
   use FatesConstantsMod         , only : days_per_year
   use FatesConstantsMod         , only : TRS_regeneration
   use FatesGlobals              , only : fates_global_verbose
   use FatesGlobals              , only : fates_log
   use FatesGlobals              , only : endrun => fates_endrun
   use FatesConstantsMod             , only : fates_unset_r8
   use FatesLitterMod            , only : ncwd
   use FatesLitterMod            , only : ndcmpy
   use EDPftvarcon               , only : FatesReportPFTParams
   use EDPftvarcon               , only : FatesCheckParams
   use EDPftvarcon               , only : EDPftvarcon_inst
   use SFParamsMod               , only : SpitFireCheckParams
   use EDParamsMod               , only : FatesReportParams
   use EDParamsMod               , only : bgc_soil_salinity
   use FatesPlantHydraulicsMod   , only : InitHydroGlobals
   use EDParamsMod               , only : photo_temp_acclim_timescale
   use EDParamsMod               , only : photo_temp_acclim_thome_time
   use EDParamsMod               , only : sdlng_emerg_h2o_timescale
   use EDParamsMod               , only : sdlng_mort_par_timescale
   use EDParamsMod               , only : sdlng2sap_par_timescale
   use EDParamsMod               , only : sdlng_mdd_timescale
   use EDParamsMod               , only : ED_val_history_sizeclass_bin_edges
   use EDParamsMod               , only : ED_val_history_ageclass_bin_edges
   use EDParamsMod               , only : ED_val_history_height_bin_edges
   use EDParamsMod               , only : ED_val_history_coageclass_bin_edges
   use CLMFatesParamInterfaceMod , only : FatesReadParameters
   use EDParamsMod                , only : p_uptake_mode
   use EDParamsMod                , only : n_uptake_mode
   use EDTypesMod                , only : ed_site_type
   use FatesConstantsMod         , only : prescribed_p_uptake
   use FatesConstantsMod         , only : prescribed_n_uptake
   use FatesConstantsMod         , only : coupled_p_uptake
   use FatesConstantsMod         , only : coupled_n_uptake
   use FatesConstantsMod         , only : fates_np_comp_scaling
   use FatesConstantsMod         , only : coupled_np_comp_scaling
   use FatesConstantsMod         , only : trivial_np_comp_scaling
   use PRTGenericMod             , only : num_elements
   use PRTGenericMod             , only : element_list
   use PRTGenericMod             , only : element_pos
   use EDParamsMod               , only : eca_plant_escalar
   use PRTGenericMod             , only : prt_carbon_allom_hyp
   use PRTGenericMod             , only : prt_cnp_flex_allom_hyp
   use PRTGenericMod             , only : carbon12_element
   use PRTGenericMod             , only : nitrogen_element
   use PRTGenericMod             , only : phosphorus_element
   use PRTGenericMod             , only : num_organ_types
   use PRTGenericMod             , only : leaf_organ, fnrt_organ, store_organ
   use PRTGenericMod             , only : sapw_organ, struct_organ, repro_organ
   use PRTParametersMod          , only : prt_params
   use PRTInitParamsFatesMod     , only : PRTCheckParams, PRTDerivedParams
   use PRTAllometricCarbonMod    , only : InitPRTGlobalAllometricCarbon
   use PRTAllometricCNPMod       , only : InitPRTGlobalAllometricCNP
   use FatesRunningMeanMod       , only : ema_24hr
   use FatesRunningMeanMod       , only : ema_sdlng_emerg_h2o, ema_sdlng_mort_par
   use FatesRunningMeanMod       , only : ema_sdlng_mdd, ema_sdlng2sap_par
   use FatesRunningMeanMod       , only : fixed_24hr
   use FatesRunningMeanMod       , only : ema_lpa
   use FatesRunningMeanMod       , only : ema_longterm
   use FatesRunningMeanMod       , only : ema_60day
   use FatesRunningMeanMod       , only : moving_ema_window
   use FatesRunningMeanMod       , only : fixed_window
   use FatesHistoryInterfaceMod  , only : fates_hist
   use FatesHydraulicsMemMod     , only : nshell
   use FatesHydraulicsMemMod     , only : nlevsoi_hyd_max
   
   ! CIME Globals
   use shr_log_mod               , only : errMsg => shr_log_errMsg
   use shr_infnan_mod            , only : nan => shr_infnan_nan, assignment(=)
   use shr_kind_mod              , only : SHR_KIND_CL

   ! Just use everything from FatesInterfaceTypesMod, this is
   ! its sister code
   use FatesInterfaceTypesMod

   implicit none

   private

   type, public :: fates_interface_type
      
      ! This is the root of the ED/FATES hierarchy of instantaneous state variables
      ! ie the root of the linked lists. Each path list is currently associated with a 
      ! grid-cell, this is intended to be migrated to columns 

      integer                         :: nsites

      type(ed_site_type), pointer :: sites(:)

      ! These are boundary conditions that the FATES models are required to be filled.  
      ! These values are filled by the driver or HLM.  Once filled, these have an 
      ! intent(in) status.  Each site has a derived type structure, which may include 
      ! a scalar for site level data, a patch vector, potentially cohort vectors (but 
      ! not yet atm) and other dimensions such as soil-depth or pft.  These vectors 
      ! are initialized by maximums, and the allocations are static in time to avoid
      ! having to allocate/de-allocate memory

      type(bc_in_type), allocatable   :: bc_in(:)

      ! These are the boundary conditions that the FATES model returns to its HLM or 
      ! driver. It has the same allocation strategy and similar vector types.
      
      type(bc_out_type), allocatable  :: bc_out(:)


      ! These are parameter constants that FATES may need to provide a host model
      ! We have other methods of reading in input parameters. Since these
      ! are parameter constants, we don't need them allocated over every site,one
      ! instance is fine.
      
      type(bc_pconst_type) :: bc_pconst
      

   end type fates_interface_type
   
   

   character(len=*), parameter :: sourcefile = &
        __FILE__

   ! Make public necessary subroutines and functions
   public :: FatesInterfaceInit
   public :: set_fates_ctrlparms
   public :: SetFatesTime
   public :: SetFatesGlobalElements1
   public :: SetFatesGlobalElements2
   public :: FatesReportParameters
   public :: allocate_bcin
   public :: allocate_bcout
   public :: allocate_bcpconst
   public :: set_bcpconst
   public :: zero_bcs
   public :: set_bcs
   public :: UpdateFatesRMeansTStep
   public :: InitTimeAveragingGlobals
   
contains

  ! ====================================================================================
  subroutine FatesInterfaceInit(log_unit,global_verbose)
    
    use FatesGlobals, only : FatesGlobalsInit
    
    implicit none
    
    integer, intent(in) :: log_unit
    logical, intent(in) :: global_verbose

    call FatesGlobalsInit(log_unit,global_verbose)
    
  end subroutine FatesInterfaceInit

  ! ====================================================================================
  
  ! INTERF-TODO: THIS IS A PLACE-HOLDER ROUTINE, NOT CALLED YET...
  subroutine fates_clean(this)
      
    implicit none
    
    ! Input Arguments
    class(fates_interface_type), intent(inout) :: this
    
    ! Incrementally walk through linked list and deallocate
    
    
      
    ! Deallocate the site list
    !      deallocate (this%sites)
      
    return
  end subroutine fates_clean
  

  ! ====================================================================================

   
  subroutine allocate_bcpconst(bc_pconst,nlevdecomp)
    
    type(bc_pconst_type), intent(inout) :: bc_pconst
    integer             , intent(in)    :: nlevdecomp 

    allocate(bc_pconst%vmax_nh4(numpft))
    allocate(bc_pconst%vmax_no3(numpft))    
    allocate(bc_pconst%vmax_p(numpft))
    allocate(bc_pconst%eca_km_nh4(numpft))
    allocate(bc_pconst%eca_km_no3(numpft))
    allocate(bc_pconst%eca_km_p(numpft))
    allocate(bc_pconst%eca_km_ptase(numpft))
    allocate(bc_pconst%eca_vmax_ptase(numpft))
    allocate(bc_pconst%eca_alpha_ptase(numpft))
    allocate(bc_pconst%eca_lambda_ptase(numpft))
    allocate(bc_pconst%j_uptake(nlevdecomp))
    
    return
  end subroutine allocate_bcpconst
  
  ! ====================================================================================
  
  subroutine set_bcpconst(bc_pconst,nlevdecomp)

    type(bc_pconst_type), intent(inout) :: bc_pconst
    integer             , intent(in)    :: nlevdecomp 
    integer                             :: j
    
    bc_pconst%vmax_nh4(1:numpft)         = EDPftvarcon_inst%vmax_nh4(1:numpft)
    bc_pconst%vmax_no3(1:numpft)         = EDPftvarcon_inst%vmax_no3(1:numpft)
    bc_pconst%vmax_p(1:numpft)           = EDPftvarcon_inst%vmax_p(1:numpft)
    
    bc_pconst%eca_km_nh4(1:numpft)       = EDPftvarcon_inst%eca_km_nh4(1:numpft)
    bc_pconst%eca_km_no3(1:numpft)       = EDPftvarcon_inst%eca_km_no3(1:numpft)
    bc_pconst%eca_km_p(1:numpft)         = EDPftvarcon_inst%eca_km_p(1:numpft)
    bc_pconst%eca_km_ptase(1:numpft)     = EDPftvarcon_inst%eca_km_ptase(1:numpft)
    bc_pconst%eca_vmax_ptase(1:numpft)   = EDPftvarcon_inst%eca_vmax_ptase(1:numpft)
    bc_pconst%eca_alpha_ptase(1:numpft)  = EDPftvarcon_inst%eca_alpha_ptase(1:numpft) 
    bc_pconst%eca_lambda_ptase(1:numpft) = EDPftvarcon_inst%eca_lambda_ptase(1:numpft)
    bc_pconst%eca_plant_escalar          = eca_plant_escalar
    
    return
  end subroutine set_bcpconst

  ! ====================================================================================
   
  subroutine zero_bcs(fates,s)

    type(fates_interface_type), intent(inout) :: fates
    integer, intent(in) :: s
    
    ! Input boundaries
    
    fates%bc_in(s)%lightning24(:)      = 0.0_r8
    fates%bc_in(s)%pop_density(:)      = 0.0_r8
    fates%bc_in(s)%precip24_pa(:)      = 0.0_r8
    fates%bc_in(s)%relhumid24_pa(:)    = 0.0_r8
    fates%bc_in(s)%wind24_pa(:)        = 0.0_r8
     
    fates%bc_in(s)%solad_parb(:,:)     = 0.0_r8
    fates%bc_in(s)%solai_parb(:,:)     = 0.0_r8
    fates%bc_in(s)%smp_sl(:)           = 0.0_r8
    fates%bc_in(s)%eff_porosity_sl(:)  = 0.0_r8
    fates%bc_in(s)%watsat_sl(:)        = 0.0_r8
    fates%bc_in(s)%tempk_sl(:)         = 0.0_r8
    fates%bc_in(s)%h2o_liqvol_sl(:)    = 0.0_r8
    fates%bc_in(s)%filter_vegzen_pa(:) = .false.
    fates%bc_in(s)%coszen_pa(:)        = 0.0_r8
    fates%bc_in(s)%fcansno_pa(:)       = 0.0_r8
    fates%bc_in(s)%albgr_dir_rb(:)     = 0.0_r8
    fates%bc_in(s)%albgr_dif_rb(:)     = 0.0_r8
    fates%bc_in(s)%max_rooting_depth_index_col = 0
    fates%bc_in(s)%tot_het_resp        = 0.0_r8
    fates%bc_in(s)%tot_somc            = 0.0_r8 
    fates%bc_in(s)%tot_litc            = 0.0_r8
    fates%bc_in(s)%snow_depth_si       = 0.0_r8
    fates%bc_in(s)%frac_sno_eff_si     = 0.0_r8
    fates%bc_in(s)%w_scalar_sisl(:)    = 0.0_r8
    fates%bc_in(s)%t_scalar_sisl(:)    = 0.0_r8
    
    if(do_fates_salinity)then
       fates%bc_in(s)%salinity_sl(:)   = 0.0_r8
    endif
    
    if (hlm_use_planthydro.eq.itrue) then
       
       fates%bc_in(s)%qflx_transp_pa(:) = 0.0_r8
       fates%bc_in(s)%swrad_net_pa(:) = 0.0_r8
       fates%bc_in(s)%lwrad_net_pa(:) = 0.0_r8
       fates%bc_in(s)%watsat_sisl(:) = 0.0_r8
       fates%bc_in(s)%watres_sisl(:) = 0.0_r8
       fates%bc_in(s)%sucsat_sisl(:) = 0.0_r8
       fates%bc_in(s)%bsw_sisl(:) = 0.0_r8
       fates%bc_in(s)%hksat_sisl(:) = 0.0_r8
    end if

    
    ! Output boundaries
    fates%bc_out(s)%active_suction_sl(:) = .false.
    fates%bc_out(s)%fsun_pa(:)      = 0.0_r8
    fates%bc_out(s)%laisun_pa(:)    = 0.0_r8
    fates%bc_out(s)%laisha_pa(:)    = 0.0_r8
    fates%bc_out(s)%rootr_pasl(:,:) = 0.0_r8
    fates%bc_out(s)%btran_pa(:)     = 0.0_r8

    ! MIMIC litter quality, always initialize to unset
    fates%bc_out(s)%litt_flux_ligc_per_n = fates_unset_r8

    
    ! Fates -> BGC fragmentation mass fluxes
    select case(hlm_parteh_mode) 
    case(prt_carbon_allom_hyp)
       fates%bc_out(s)%litt_flux_cel_c_si(:) = 0._r8
       fates%bc_out(s)%litt_flux_lig_c_si(:) = 0._r8
       fates%bc_out(s)%litt_flux_lab_c_si(:) = 0._r8
    case(prt_cnp_flex_allom_hyp) 
       
       fates%bc_in(s)%plant_nh4_uptake_flux(:,:) = 0._r8
       fates%bc_in(s)%plant_no3_uptake_flux(:,:) = 0._r8
       fates%bc_in(s)%plant_p_uptake_flux(:,:) = 0._r8
       fates%bc_out(s)%source_p(:)           = 0._r8
       fates%bc_out(s)%source_nh4(:)         = 0._r8
       fates%bc_out(s)%litt_flux_cel_c_si(:) = 0._r8
       fates%bc_out(s)%litt_flux_lig_c_si(:) = 0._r8
       fates%bc_out(s)%litt_flux_lab_c_si(:) = 0._r8
       fates%bc_out(s)%litt_flux_cel_n_si(:) = 0._r8
       fates%bc_out(s)%litt_flux_lig_n_si(:) = 0._r8
       fates%bc_out(s)%litt_flux_lab_n_si(:) = 0._r8
       fates%bc_out(s)%litt_flux_cel_p_si(:) = 0._r8
       fates%bc_out(s)%litt_flux_lig_p_si(:) = 0._r8
       fates%bc_out(s)%litt_flux_lab_p_si(:) = 0._r8
       
    case default
       write(fates_log(), *) 'An unknown parteh hypothesis was passed'
       write(fates_log(), *) 'while zeroing output boundary conditions'
       write(fates_log(), *) 'hlm_parteh_mode: ',hlm_parteh_mode
       call endrun(msg=errMsg(sourcefile, __LINE__))
    end select
    
    fates%bc_out(s)%rssun_pa(:)     = 0.0_r8
    fates%bc_out(s)%rssha_pa(:)     = 0.0_r8
    
    fates%bc_out(s)%albd_parb(:,:) = 0.0_r8
    fates%bc_out(s)%albi_parb(:,:) = 0.0_r8
    fates%bc_out(s)%fabd_parb(:,:) = 0.0_r8
    fates%bc_out(s)%fabi_parb(:,:) = 0.0_r8
    fates%bc_out(s)%ftdd_parb(:,:) = 0.0_r8
    fates%bc_out(s)%ftid_parb(:,:) = 0.0_r8
    fates%bc_out(s)%ftii_parb(:,:) = 0.0_r8
    
    fates%bc_out(s)%elai_pa(:)   = 0.0_r8
    fates%bc_out(s)%esai_pa(:)   = 0.0_r8
    fates%bc_out(s)%tlai_pa(:)   = 0.0_r8
    fates%bc_out(s)%tsai_pa(:)   = 0.0_r8
    fates%bc_out(s)%htop_pa(:)   = 0.0_r8
    fates%bc_out(s)%hbot_pa(:)   = 0.0_r8
    fates%bc_out(s)%displa_pa(:) = 0.0_r8
    fates%bc_out(s)%z0m_pa(:)    = 0.0_r8
    fates%bc_out(s)%dleaf_pa(:)   = 0.0_r8
    fates%bc_out(s)%nocomp_pft_label_pa(:) = 0
    
    fates%bc_out(s)%canopy_fraction_pa(:) = 0.0_r8
    fates%bc_out(s)%frac_veg_nosno_alb_pa(:) = 0.0_r8
    
    if (hlm_use_planthydro.eq.itrue) then
       fates%bc_out(s)%qflx_soil2root_sisl(:) = 0.0_r8
       fates%bc_out(s)%qflx_ro_sisl(:)        = 0.0_r8
    end if
    fates%bc_out(s)%plant_stored_h2o_si = 0.0_r8

    ! Land Use realated
    fates%bc_out(s)%gpp_site = 0.0_r8
    fates%bc_out(s)%ar_site = 0.0_r8
    fates%bc_out(s)%hrv_deadstemc_to_prod10c = 0.0_r8
    fates%bc_out(s)%hrv_deadstemc_to_prod100c = 0.0_r8
    
    return
  end subroutine zero_bcs

  ! ===========================================================================

   subroutine allocate_bcin(bc_in, nlevsoil_in, nlevdecomp_in, num_lu_harvest_cats,natpft_lb,natpft_ub)
      
      ! ---------------------------------------------------------------------------------
      ! Allocate and Initialze the FATES boundary condition vectors
      ! ---------------------------------------------------------------------------------
      
      implicit none
      type(bc_in_type), intent(inout) :: bc_in
      integer,intent(in)              :: nlevsoil_in
      integer,intent(in)              :: nlevdecomp_in
      integer,intent(in)              :: num_lu_harvest_cats
      integer,intent(in)              :: natpft_lb,natpft_ub ! dimension bounds of the array holding surface file pft data
      
      ! Allocate input boundaries

      bc_in%nlevsoil   = nlevsoil_in

      if(nlevsoil_in > numlevsoil_max) then
         write(fates_log(), *) 'The number of soil layers imposed by the host model'
         write(fates_log(), *) 'is larger than what we have allocated in our static'
         write(fates_log(), *) 'arrays. Please increase the size of numlevsoil_max'
         write(fates_log(), *) 'found in EDTypesMod.F90'
         call endrun(msg=errMsg(sourcefile, __LINE__))
      end if

      bc_in%nlevdecomp = nlevdecomp_in

      if (hlm_use_vertsoilc == itrue) then
         if(bc_in%nlevdecomp .ne. bc_in%nlevsoil) then
            write(fates_log(), *) 'The host has signaled a vertically resolved'
            write(fates_log(), *) 'soil decomposition model. Therefore, the '
            write(fates_log(), *) 'total number of soil layers should equal the'
            write(fates_log(), *) 'total number of decomposition layers.'
            write(fates_log(), *) 'nlevdecomp: ',bc_in%nlevdecomp
            write(fates_log(), *) 'nlevsoil: ',bc_in%nlevsoil
            call endrun(msg=errMsg(sourcefile, __LINE__))
         end if
      else
         if(bc_in%nlevdecomp .ne. 1)then
            write(fates_log(), *) 'The host has signaled a non-vertically resolved'
            write(fates_log(), *) 'soil decomposition model. Therefore, the '
            write(fates_log(), *) 'total number of decomposition layers should be 1.'
            write(fates_log(), *) 'nlevdecomp: ',bc_in%nlevdecomp
            call endrun(msg=errMsg(sourcefile, __LINE__))
         end if
      end if

      ! Plant Nutrient Aquisition variables
      ! If we are up-scaling to PFT, then we need to pass bach PFTxlayer
      ! if we don't, then there is ambiguity in the uptake. If we
      ! do not upscale to PFT, then we can simply send back the
      ! uptake for each cohort, and don't need to allocate by layer
      ! Allocating differently could save a lot of memory and time

      if (hlm_parteh_mode .eq. prt_cnp_flex_allom_hyp) then
         allocate(bc_in%plant_nh4_uptake_flux(max_comp_per_site,1))
         allocate(bc_in%plant_no3_uptake_flux(max_comp_per_site,1))
         allocate(bc_in%plant_p_uptake_flux(max_comp_per_site,1))
      else
         allocate(bc_in%plant_nh4_uptake_flux(1,1))
         allocate(bc_in%plant_no3_uptake_flux(1,1))
         allocate(bc_in%plant_p_uptake_flux(1,1))
      end if


      allocate(bc_in%zi_sisl(0:nlevsoil_in))
      allocate(bc_in%dz_sisl(nlevsoil_in))
      allocate(bc_in%z_sisl(nlevsoil_in))
      allocate(bc_in%decomp_id(nlevsoil_in))
      allocate(bc_in%dz_decomp_sisl(nlevdecomp_in))
      allocate(bc_in%w_scalar_sisl(nlevsoil_in))
      allocate(bc_in%t_scalar_sisl(nlevsoil_in))

      ! Lightning (or successful ignitions) and population density
      ! Fire related variables
      allocate(bc_in%lightning24(maxpatch_total))
      allocate(bc_in%pop_density(maxpatch_total))
      allocate(bc_in%wind24_pa(maxpatch_total))
      allocate(bc_in%relhumid24_pa(maxpatch_total))
      allocate(bc_in%precip24_pa(maxpatch_total))
      
      ! Radiation
      allocate(bc_in%solad_parb(maxpatch_total,hlm_numSWb))
      allocate(bc_in%solai_parb(maxpatch_total,hlm_numSWb))
      
      ! Hydrology
      allocate(bc_in%smp_sl(nlevsoil_in))
      allocate(bc_in%eff_porosity_sl(nlevsoil_in))
      allocate(bc_in%watsat_sl(nlevsoil_in))
      allocate(bc_in%tempk_sl(nlevsoil_in))
      allocate(bc_in%h2o_liqvol_sl(nlevsoil_in))
      
      !BGC
      if(do_fates_salinity) then
         allocate(bc_in%salinity_sl(nlevsoil_in))
      endif

      
      
      ! Photosynthesis
      allocate(bc_in%filter_photo_pa(maxpatch_total))
      allocate(bc_in%dayl_factor_pa(maxpatch_total))
      allocate(bc_in%esat_tv_pa(maxpatch_total))
      allocate(bc_in%eair_pa(maxpatch_total))
      allocate(bc_in%oair_pa(maxpatch_total))
      allocate(bc_in%cair_pa(maxpatch_total))
      allocate(bc_in%rb_pa(maxpatch_total))
      allocate(bc_in%t_veg_pa(maxpatch_total))
      allocate(bc_in%tgcm_pa(maxpatch_total))
      allocate(bc_in%t_soisno_sl(nlevsoil_in))

      ! Canopy Radiation
      allocate(bc_in%filter_vegzen_pa(maxpatch_total))
      allocate(bc_in%coszen_pa(maxpatch_total))
      allocate(bc_in%fcansno_pa(maxpatch_total))
      allocate(bc_in%albgr_dir_rb(hlm_numSWb))
      allocate(bc_in%albgr_dif_rb(hlm_numSWb))

      ! Plant-Hydro BC's
      if (hlm_use_planthydro.eq.itrue) then

         allocate(bc_in%qflx_transp_pa(maxpatch_total))
         allocate(bc_in%swrad_net_pa(maxpatch_total))
         allocate(bc_in%lwrad_net_pa(maxpatch_total))
         
         allocate(bc_in%watsat_sisl(nlevsoil_in))
         allocate(bc_in%watres_sisl(nlevsoil_in))
         allocate(bc_in%sucsat_sisl(nlevsoil_in))
         allocate(bc_in%bsw_sisl(nlevsoil_in))
         allocate(bc_in%hksat_sisl(nlevsoil_in))
         allocate(bc_in%h2o_liq_sisl(nlevsoil_in)); bc_in%h2o_liq_sisl = nan
      end if

      ! Land use

      ! harvest flag denote data from hlm,
      ! while the logging flag signifies only that logging is occurring (which could just be FATES logging)
      if (hlm_use_lu_harvest .gt. 0) then
         allocate(bc_in%hlm_harvest_rates(num_lu_harvest_cats))
         allocate(bc_in%hlm_harvest_catnames(num_lu_harvest_cats))
      else ! LoggingMortality_frac needs these passed to it regardless of harvest
         allocate(bc_in%hlm_harvest_rates(0))
         allocate(bc_in%hlm_harvest_catnames(0))
      end if

      allocate(bc_in%pft_areafrac(natpft_lb:natpft_ub))

      ! Variables for SP mode. 
      if(hlm_use_sp.eq.itrue) then
        allocate(bc_in%hlm_sp_tlai(natpft_lb:natpft_ub))
        allocate(bc_in%hlm_sp_tsai(natpft_lb:natpft_ub))     
        allocate(bc_in%hlm_sp_htop(natpft_lb:natpft_ub))
      end if 
      return
   end subroutine allocate_bcin

   ! ====================================================================================
   
   subroutine allocate_bcout(bc_out, nlevsoil_in, nlevdecomp_in)

      ! ---------------------------------------------------------------------------------
      ! Allocate and Initialze the FATES boundary condition vectors
      ! ---------------------------------------------------------------------------------
      
      implicit none
      type(bc_out_type), intent(inout) :: bc_out
      integer,intent(in)               :: nlevsoil_in
      integer,intent(in)               :: nlevdecomp_in
      
      ! Radiation
      allocate(bc_out%fsun_pa(maxpatch_total))
      allocate(bc_out%laisun_pa(maxpatch_total))
      allocate(bc_out%laisha_pa(maxpatch_total))
      
      ! Hydrology
      allocate(bc_out%active_suction_sl(nlevsoil_in))
      allocate(bc_out%rootr_pasl(maxpatch_total,nlevsoil_in))
      allocate(bc_out%btran_pa(maxpatch_total))
      
      ! Photosynthesis

      allocate(bc_out%rssun_pa(maxpatch_total))
      allocate(bc_out%rssha_pa(maxpatch_total))
      
      ! Canopy Radiation
      allocate(bc_out%albd_parb(maxpatch_total,hlm_numSWb))
      allocate(bc_out%albi_parb(maxpatch_total,hlm_numSWb))
      allocate(bc_out%fabd_parb(maxpatch_total,hlm_numSWb))
      allocate(bc_out%fabi_parb(maxpatch_total,hlm_numSWb))
      allocate(bc_out%ftdd_parb(maxpatch_total,hlm_numSWb))
      allocate(bc_out%ftid_parb(maxpatch_total,hlm_numSWb))
      allocate(bc_out%ftii_parb(maxpatch_total,hlm_numSWb))


      ! We allocate the boundary conditions to the BGC
      ! model, regardless of what scheme we use. The BGC
      ! model in ELM allocates all species C,N,P even if they
      ! are not turned on. Also, it is feasible that the
      ! one would want to allow soil BGC nutrient dynamics
      ! to proceed even if we are not passing source fluxes
      ! or uptake from FATES.
      ! When FATES does not have nutrients enabled, these
      ! arrays are indexed by 1.
      
      !if(trim(hlm_nu_com).eq.'RD') then
      !   allocate(bc_out%n_demand(max_comp_per_site))
      !   allocate(bc_out%p_demand(max_comp_per_site))
      !end if

      ! Used in both
      allocate(bc_out%veg_rootc(max_comp_per_site,nlevdecomp_in))
      allocate(bc_out%ft_index(max_comp_per_site))
         
      if(trim(hlm_nu_com).eq.'ECA') then
         allocate(bc_out%decompmicc(nlevdecomp_in))
         allocate(bc_out%cn_scalar(max_comp_per_site))
         allocate(bc_out%cp_scalar(max_comp_per_site))
      end if

      ! Include the bare-ground patch for these patch-level boundary conditions
      ! (it will always be zero for all of these)
      if(hlm_use_ch4.eq.itrue) then
         allocate(bc_out%annavg_agnpp_pa(0:maxpatch_total));bc_out%annavg_agnpp_pa(:)=nan
         allocate(bc_out%annavg_bgnpp_pa(0:maxpatch_total));bc_out%annavg_bgnpp_pa(:)=nan
         allocate(bc_out%annsum_npp_pa(0:maxpatch_total));bc_out%annsum_npp_pa(:)=nan
         allocate(bc_out%frootc_pa(0:maxpatch_total));bc_out%frootc_pa(:)=nan
         allocate(bc_out%root_resp(nlevsoil_in));bc_out%root_resp(:)=nan
         allocate(bc_out%woody_frac_aere_pa(0:maxpatch_total));bc_out%woody_frac_aere_pa(:)=nan
         allocate(bc_out%rootfr_pa(0:maxpatch_total,nlevsoil_in))
         bc_out%rootfr_pa(:,:)=nan

         ! Give the bare-ground root fractions a nominal fraction of unity over depth
         bc_out%rootfr_pa(0,1:nlevsoil_in)=1._r8/real(nlevsoil_in,r8)
      end if

      bc_out%ema_npp = -9999.9_r8
      
      ! Fates -> BGC fragmentation mass fluxes
      select case(hlm_parteh_mode) 
      case(prt_carbon_allom_hyp)
         allocate(bc_out%litt_flux_cel_c_si(nlevdecomp_in))
         allocate(bc_out%litt_flux_lig_c_si(nlevdecomp_in))
         allocate(bc_out%litt_flux_lab_c_si(nlevdecomp_in))
      case(prt_cnp_flex_allom_hyp) 

         
         allocate(bc_out%litt_flux_cel_c_si(nlevdecomp_in))
         allocate(bc_out%litt_flux_lig_c_si(nlevdecomp_in))
         allocate(bc_out%litt_flux_lab_c_si(nlevdecomp_in))
         allocate(bc_out%litt_flux_cel_n_si(nlevdecomp_in))
         allocate(bc_out%litt_flux_lig_n_si(nlevdecomp_in))
         allocate(bc_out%litt_flux_lab_n_si(nlevdecomp_in))
         allocate(bc_out%litt_flux_cel_p_si(nlevdecomp_in))
         allocate(bc_out%litt_flux_lig_p_si(nlevdecomp_in))
         allocate(bc_out%litt_flux_lab_p_si(nlevdecomp_in))

         allocate(bc_out%source_nh4(nlevdecomp_in))
         allocate(bc_out%source_p(nlevdecomp_in))

      case default
         write(fates_log(), *) 'An unknown parteh hypothesis was passed'
         write(fates_log(), *) 'to the site level output boundary conditions'
         write(fates_log(), *) 'hlm_parteh_mode: ',hlm_parteh_mode
         call endrun(msg=errMsg(sourcefile, __LINE__))
      end select


      ! Canopy Structure
      allocate(bc_out%elai_pa(maxpatch_total))
      allocate(bc_out%esai_pa(maxpatch_total))
      allocate(bc_out%tlai_pa(maxpatch_total))
      allocate(bc_out%tsai_pa(maxpatch_total))
      allocate(bc_out%htop_pa(maxpatch_total))
      allocate(bc_out%hbot_pa(maxpatch_total))
      allocate(bc_out%dleaf_pa(maxpatch_total))

      allocate(bc_out%displa_pa(maxpatch_total))
      allocate(bc_out%z0m_pa(maxpatch_total))

      allocate(bc_out%canopy_fraction_pa(maxpatch_total))
      allocate(bc_out%frac_veg_nosno_alb_pa(maxpatch_total))

      allocate(bc_out%nocomp_pft_label_pa(maxpatch_total))

      ! Plant-Hydro BC's
      if (hlm_use_planthydro.eq.itrue) then
         allocate(bc_out%qflx_soil2root_sisl(nlevsoil_in))
         allocate(bc_out%qflx_ro_sisl(nlevsoil_in))
      end if

      return
   end subroutine allocate_bcout

   ! ====================================================================================

   subroutine set_bcs(bc_in)

       ! --------------------------------------------------------------------------------
       !
       ! This subroutine is called directly from the HLM to set boundary condition not yet 
       !     functional from hlm. This allows flexibility for model testing.
       !
       ! This subroutine MUST BE CALLED AFTER the FATES PFT parameter file has been read in,
       ! and the EDPftvarcon_inst structure has been made.
       ! This subroutine must ALSO BE CALLED BEFORE the history file dimensions
       ! are set.
       ! 
       ! --------------------------------------------------------------------------------
      implicit none
      type(bc_in_type), intent(inout) :: bc_in

      ! Input boundaries
      ! Warning: these "z" type variables
      ! are written only once at the beginning
      ! so THIS ROUTINE SHOULD NOT BE CALLED AFTER
      ! INITIALIZATION
      if(do_fates_salinity)then
         bc_in%salinity_sl(:)     = bgc_soil_salinity
      endif
      
    end subroutine set_bcs

    ! ===================================================================================
    
    subroutine SetFatesGlobalElements1(use_fates,surf_numpft,surf_numcft)

       ! --------------------------------------------------------------------------------
       !
       ! This is the first FATES routine that is called.
       !
       ! spmode,biogeog and nocomp mode flags have been passed prior to this call
       ! --------------------------------------------------------------------------------


      implicit none
      
      logical,                    intent(in) :: use_fates    ! Is fates turned on?
      integer,                    intent(in) :: surf_numpft  ! Number of PFTs in surface dataset
      integer,                    intent(in) :: surf_numcft  ! Number of CFTs in surface dataset
  
      integer :: fates_numpft  ! Number of PFTs tracked in FATES
      
      if (use_fates) then
         
         ! Self explanatory, read the fates parameter file
         call FatesReadParameters()

         fates_numpft = size(prt_params%wood_density,dim=1)
         
         if(hlm_use_sp==itrue)then

            ! For an SP run we also just use the primary patches
            ! to hold all PFTs.  So create the same number of
            ! patches as the number of PFTs

            maxpatch_primary   = fates_numpft
            maxpatch_secondary = 0
            maxpatch_total     = fates_numpft
            
            ! If this is an SP run, we actually need enough patches on the
            ! CLM/ELM side of the code to hold the LAI data.  This
            ! number may be larger than what fates requires.  Of course
            ! we may have multiple PFTs in the surface datafile mapping
            ! to FATES.  The surf_numpft includes the bare ground.
            ! maxpatch_total does not include the bare ground (so add 1)
            
            fates_maxPatchesPerSite = max(surf_numpft+surf_numcft,maxpatch_total+1)

         else

            ! If we are using fixed biogeography or no-comp then we
            ! can also apply those constraints to maxpatch_primary and secondary
            ! and that value will match fates_maxPatchesPerSite
            
            if(hlm_use_nocomp==itrue) then

               maxpatch_primary = max(maxpatch_primary,fates_numpft)
               maxpatch_total = maxpatch_primary + maxpatch_secondary
               !if(maxpatch_primary<fates_numpft)then
               !   write(fates_log(),*) 'warning: lower number of patches than pfts'
               !   write(fates_log(),*) 'this may become a problem in nocomp mode'
               !end if
            end if

            ! maxpatch_total does not include the bare ground (so add 1)
            fates_maxPatchesPerSite = maxpatch_total+1
            
         end if
             
      end if

    end subroutine SetFatesGlobalElements1

    ! ====================================================================================
    
    subroutine SetFatesGlobalElements2(use_fates)

      ! --------------------------------------------------------------------------------
      !
      ! This is the second FATES routine that is called.
      !
      ! --------------------------------------------------------------------------------

      logical,intent(in) :: use_fates    ! Is fates turned on?
      integer :: i

      if (use_fates) then

         if(lbound(prt_params%wood_density(:),dim=1) .eq. 0 ) then
            numpft = size(prt_params%wood_density,dim=1)-1
         elseif(lbound(prt_params%wood_density(:),dim=1) .eq. 1 ) then
            numpft = size(prt_params%wood_density,dim=1)
         else
            write(fates_log(), *) 'While assessing the number of FATES PFTs,'
            write(fates_log(), *) 'it was found that the lower bound was neither 0 or 1?'
            call endrun(msg=errMsg(sourcefile, __LINE__))
         end if

         if(numpft>maxpft) then
            write(fates_log(), *) 'The number of PFTs dictated by the FATES parameter file'
            write(fates_log(), *) 'is larger than the maximum allowed. Increase the FATES parameter constant'
            write(fates_log(), *) 'FatesInterfaceMod.F90:maxpft accordingly'
            call endrun(msg=errMsg(sourcefile, __LINE__))
         end if
         
         ! Identify the number of leaf age-classes
         
         if( (lbound(prt_params%leaf_long(:,:),dim=2) .eq. 0) .or. &
             (ubound(prt_params%leaf_long(:,:),dim=2) .eq. 0) ) then
            write(fates_log(), *) 'While assessing the number of FATES leaf age classes,'
            write(fates_log(), *) 'The second dimension of leaf_long was 0?'
            call endrun(msg=errMsg(sourcefile, __LINE__))
         else
            nleafage = size(prt_params%leaf_long,dim=2)
         end if

         nlevsclass = size(ED_val_history_sizeclass_bin_edges,dim=1)
         
         ! These values are used to define the restart file allocations and general structure
         ! of memory for the cohort arrays
         if(hlm_use_sp.eq.itrue) then
            fates_maxElementsPerPatch = maxSWb
         else
            fates_maxElementsPerPatch = max(maxSWb,max_cohort_per_patch, ndcmpy*hlm_maxlevsoil ,ncwd*hlm_maxlevsoil)
         end if
         
         fates_maxElementsPerSite = max(fates_maxPatchesPerSite * fates_maxElementsPerPatch, &
              numWatermem*numpft, num_vegtemp_mem, num_elements, nlevsclass*numpft)

         if(hlm_use_planthydro==itrue)then
            fates_maxElementsPerSite = max(fates_maxElementsPerSite, nshell*nlevsoi_hyd_max )
         end if
         
         
         ! Set the maximum number of nutrient aquisition competitors per site
         ! This is used to set array sizes for the boundary conditions.
         ! Note: since BGC code may be active even when no nutrients
         ! present, we still need to allocate things when no nutrients


         if (any(abs(EDPftvarcon_inst%prescribed_nuptake(:)) > nearzero )) then
            n_uptake_mode = prescribed_n_uptake
         else
            n_uptake_mode = coupled_n_uptake
         end if

         if (any(abs(EDPftvarcon_inst%prescribed_puptake(:)) > nearzero )) then
            p_uptake_mode = prescribed_p_uptake
         else
            p_uptake_mode = coupled_p_uptake
         end if
         
         if (hlm_parteh_mode .eq. prt_cnp_flex_allom_hyp ) then

            if((p_uptake_mode==coupled_p_uptake) .or. (n_uptake_mode==coupled_n_uptake))then
               max_comp_per_site = fates_maxElementsPerSite
               fates_np_comp_scaling = coupled_np_comp_scaling
            else
               max_comp_per_site = 1
               fates_np_comp_scaling = trivial_np_comp_scaling
            end if

         else
            max_comp_per_site = 1
            fates_np_comp_scaling = trivial_np_comp_scaling
         end if
            
         ! calculate the bin edges for radiative transfer calculations
         ! VAI bin widths array 
         do i = 1,nlevleaf
            dinc_vai(i) = ED_val_vai_top_bin_width * ED_val_vai_width_increase_factor ** (i-1)
         end do

         ! lower edges of VAI bins       
         do i = 1,nlevleaf
            dlower_vai(i) = sum(dinc_vai(1:i))
         end do

         ! Identify number of size and age class bins for history output
         ! assume these arrays are 1-indexed
         nlevage = size(ED_val_history_ageclass_bin_edges,dim=1)
         nlevheight = size(ED_val_history_height_bin_edges,dim=1)
         nlevcoage = size(ED_val_history_coageclass_bin_edges,dim=1)
         nlevdamage = size(ED_val_history_damage_bin_edges, dim=1)
         
         ! do some checks on the size, age, and height bin arrays to make sure they make sense:
         ! make sure that all start at zero, and that both are monotonically increasing
         if ( ED_val_history_sizeclass_bin_edges(1) .ne. 0._r8 ) then
            write(fates_log(), *) 'size class bins specified in parameter file must start at zero'
            call endrun(msg=errMsg(sourcefile, __LINE__))
         endif
         if ( ED_val_history_ageclass_bin_edges(1) .ne. 0._r8 ) then
            write(fates_log(), *) 'age class bins specified in parameter file must start at zero'
            call endrun(msg=errMsg(sourcefile, __LINE__))
         endif
         if ( ED_val_history_height_bin_edges(1) .ne. 0._r8 ) then
            write(fates_log(), *) 'height class bins specified in parameter file must start at zero'
            call endrun(msg=errMsg(sourcefile, __LINE__))
         endif
         do i = 2,nlevsclass
            if ( (ED_val_history_sizeclass_bin_edges(i) - ED_val_history_sizeclass_bin_edges(i-1)) .le. 0._r8) then
               write(fates_log(), *) 'size class bins specified in parameter file must be monotonically increasing'
               call endrun(msg=errMsg(sourcefile, __LINE__))
            end if
         end do
         do i = 2,nlevage
            if ( (ED_val_history_ageclass_bin_edges(i) - ED_val_history_ageclass_bin_edges(i-1)) .le. 0._r8) then
               write(fates_log(), *) 'age class bins specified in parameter file must be monotonically increasing'
               call endrun(msg=errMsg(sourcefile, __LINE__))
            end if
         end do
         do i = 2,nlevheight
            if ( (ED_val_history_height_bin_edges(i) - ED_val_history_height_bin_edges(i-1)) .le. 0._r8) then
               write(fates_log(), *) 'height class bins specified in parameter file must be monotonically increasing'
               call endrun(msg=errMsg(sourcefile, __LINE__))
            end if
         end do
         do i = 2,nlevcoage
            if ( (ED_val_history_coageclass_bin_edges(i) - ED_val_history_coageclass_bin_edges(i-1)) .le. 0._r8) then
               write(fates_log(), *) 'cohort age class bins specified in parameter file must be monotonically increasing'
               call endrun(msg=errMsg(sourcefile, __LINE__))
            end if
         end do

         ! Initialize Hydro globals 
         ! (like water retention functions)
         ! this needs to know the number of PFTs, which is
         ! determined in that call
         call InitHydroGlobals()
   
         ! Initialize the Plant Allocation and Reactive Transport
         ! global functions and mapping tables
         ! Also associate the elements defined in PARTEH with a list in FATES
         ! "element_list" is useful because it allows the fates side of the code
         ! to loop through elements, and call the correct PARTEH interfaces
         ! automatically.
         call InitPARTEHGlobals()
         
         
         ! Set Various Mapping Arrays used in history output as well
         ! These will not be used if use_ed or use_fates is false
         call fates_history_maps()

         


       

      else
         ! If we are not using FATES, the cohort dimension is still
         ! going to be initialized, lets set it to the smallest value
         ! possible so that the dimensioning info takes up little space

         fates_maxElementsPerPatch = 1
      
         fates_maxElementsPerSite = 1
         

      end if
    end subroutine SetFatesGlobalElements2

    ! ======================================================================

    subroutine InitTimeAveragingGlobals()
      
      ! Instantiate the time-averaging method globals
      ! NOTE: It may be possible in the future that the HLM model timesteps
      ! are dynamic in time or space, in that case, these would no longer
      ! be global constants.

      allocate(ema_24hr)
      call ema_24hr%define(sec_per_day, hlm_stepsize, moving_ema_window)
      allocate(fixed_24hr)
      call fixed_24hr%define(sec_per_day, hlm_stepsize, fixed_window)
      allocate(ema_lpa)  ! note that this parameter has units of days
      call ema_lpa%define(photo_temp_acclim_timescale*sec_per_day, &
           hlm_stepsize,moving_ema_window)
      allocate(ema_sdlng_emerg_h2o)
      call ema_sdlng_emerg_h2o%define(sdlng_emerg_h2o_timescale*sec_per_day, &
           hlm_stepsize,moving_ema_window)
      allocate(ema_sdlng_mort_par)
      call ema_sdlng_mort_par%define(sdlng_mort_par_timescale*sec_per_day, &
           hlm_stepsize,moving_ema_window)
      allocate(ema_sdlng2sap_par)
      call ema_sdlng2sap_par%define(sdlng2sap_par_timescale*sec_per_day, &
           hlm_stepsize,moving_ema_window)
      allocate(ema_sdlng_mdd)
      call ema_sdlng_mdd%define(sdlng_mdd_timescale*sec_per_day, &
           hlm_stepsize,moving_ema_window)
      allocate(ema_longterm)  ! note that this parameter has units of years
      call ema_longterm%define(photo_temp_acclim_thome_time*days_per_year*sec_per_day, & 
           hlm_stepsize,moving_ema_window)
      
      !allocate(ema_60day)
      !call ema_60day%define(prt_params%fnrt_adapt_tscl*sec_per_day,sec_per_day,moving_ema_window)
      !class(rmean_arr_type), pointer :: ema_fnrt_tscale(:)
      !rmean_arr_type
      
      
      return
    end subroutine InitTimeAveragingGlobals

      
    ! ======================================================================
    
    subroutine InitPARTEHGlobals()

     ! Initialize the Plant Allocation and Reactive Transport
     ! global functions and mapping tables
     ! Also associate the elements defined in PARTEH with a list in FATES
     ! "element_list" is useful because it allows the fates side of the code
     ! to loop through elements, and call the correct PARTEH interfaces
     ! automatically.
     
     select case(hlm_parteh_mode)
     case(prt_carbon_allom_hyp)

        num_elements = 1
        allocate(element_list(num_elements))
        element_list(1) = carbon12_element
        element_pos(:) = 0
        element_pos(carbon12_element) = 1

        call InitPRTGlobalAllometricCarbon()

     case(prt_cnp_flex_allom_hyp)
        
        num_elements = 3
        allocate(element_list(num_elements))
        element_list(1) = carbon12_element
        element_list(2) = nitrogen_element
        element_list(3) = phosphorus_element
        element_pos(:)  = 0
        element_pos(carbon12_element)   = 1
        element_pos(nitrogen_element)   = 2
        element_pos(phosphorus_element) = 3

        call InitPRTGlobalAllometricCNP()
        
     case DEFAULT
        write(fates_log(),*) 'You specified an unknown PRT module'
        write(fates_log(),*) 'Check your setting for fates_parteh_mode'
        write(fates_log(),*) 'in the CLM namelist. The only valid value now is 1'
        write(fates_log(),*) 'Aborting'
        call endrun(msg=errMsg(sourcefile, __LINE__))
       
    end select

   end subroutine InitPARTEHGlobals

   !==============================================================================================
    
    subroutine fates_history_maps
       
       use FatesLitterMod, only : NFSC
       use EDParamsMod, only : nclmax
       use EDParamsMod, only : nlevleaf
       use EDParamsMod, only : ED_val_history_sizeclass_bin_edges
       use EDParamsMod, only : ED_val_history_ageclass_bin_edges
       use EDParamsMod, only : ED_val_history_height_bin_edges
       use EDParamsMod, only : ED_val_history_coageclass_bin_edges

       ! ------------------------------------------------------------------------------------------
       ! This subroutine allocates and populates the variables
       ! that define the mapping of variables in history files in multiplexed dimensions like
       ! the "scpf" format
       ! back to
       ! their respective single component dimensions, like size-class "sc" and pft "pf"
       ! ------------------------------------------------------------------------------------------

       integer :: i
       integer :: isc
       integer :: ipft
       integer :: icwd
       integer :: ifuel
       integer :: ican
       integer :: icdam
       integer :: ileaf
       integer :: iage
       integer :: iheight
       integer :: icoage
       integer :: iel

       allocate( fates_hdim_levsclass(1:nlevsclass   ))
       allocate( fates_hdim_pfmap_levscpf(1:nlevsclass*numpft))
       allocate( fates_hdim_scmap_levscpf(1:nlevsclass*numpft))
       allocate( fates_hdim_levpft(1:numpft   ))
       allocate( fates_hdim_levfuel(1:NFSC   ))
       allocate( fates_hdim_levcwdsc(1:NCWD   ))
       allocate( fates_hdim_levage(1:nlevage   ))
       allocate( fates_hdim_levheight(1:nlevheight   ))
       allocate( fates_hdim_levcoage(1:nlevcoage ))
       allocate( fates_hdim_pfmap_levcapf(1:nlevcoage*numpft))
       allocate( fates_hdim_camap_levcapf(1:nlevcoage*numpft))

       allocate( fates_hdim_levcan(nclmax))
       allocate( fates_hdim_levelem(num_elements))
       allocate( fates_hdim_levleaf(nlevleaf))
       allocate( fates_hdim_canmap_levcnlf(nlevleaf*nclmax))
       allocate( fates_hdim_lfmap_levcnlf(nlevleaf*nclmax))
       allocate( fates_hdim_canmap_levcnlfpf(nlevleaf*nclmax*numpft))
       allocate( fates_hdim_lfmap_levcnlfpf(nlevleaf*nclmax*numpft))
       allocate( fates_hdim_pftmap_levcnlfpf(nlevleaf*nclmax*numpft))
       allocate( fates_hdim_scmap_levscag(nlevsclass * nlevage ))
       allocate( fates_hdim_agmap_levscag(nlevsclass * nlevage ))
       allocate( fates_hdim_scmap_levscagpft(nlevsclass * nlevage * numpft))
       allocate( fates_hdim_agmap_levscagpft(nlevsclass * nlevage * numpft))
       allocate( fates_hdim_pftmap_levscagpft(nlevsclass * nlevage * numpft))
       allocate( fates_hdim_agmap_levagepft(nlevage * numpft))
       allocate( fates_hdim_pftmap_levagepft(nlevage * numpft))
       allocate( fates_hdim_agmap_levagefuel(nlevage * nfsc))
       allocate( fates_hdim_fscmap_levagefuel(nlevage * nfsc))

       allocate( fates_hdim_elmap_levelpft(num_elements*numpft))
       allocate( fates_hdim_elmap_levelcwd(num_elements*ncwd))
       allocate( fates_hdim_elmap_levelage(num_elements*nlevage))
       allocate( fates_hdim_pftmap_levelpft(num_elements*numpft))
       allocate( fates_hdim_cwdmap_levelcwd(num_elements*ncwd))
       allocate( fates_hdim_agemap_levelage(num_elements*nlevage))

       allocate( fates_hdim_levdamage(1:nlevdamage ))
       allocate( fates_hdim_scmap_levcdsc(nlevsclass*nlevdamage))
       allocate( fates_hdim_cdmap_levcdsc(nlevsclass*nlevdamage))
       allocate( fates_hdim_scmap_levcdpf(nlevsclass*nlevdamage * numpft))
       allocate( fates_hdim_cdmap_levcdpf(nlevsclass*nlevdamage * numpft))
       allocate( fates_hdim_pftmap_levcdpf(nlevsclass*nlevdamage * numpft))
       
       ! Fill the IO array of plant size classes
       fates_hdim_levsclass(:) = ED_val_history_sizeclass_bin_edges(:)
       fates_hdim_levage(:) = ED_val_history_ageclass_bin_edges(:)
       fates_hdim_levheight(:) = ED_val_history_height_bin_edges(:)
       fates_hdim_levcoage(:) = ED_val_history_coageclass_bin_edges(:)
       fates_hdim_levleaf(:) = dlower_vai(:)
       fates_hdim_levdamage(:) = ED_val_history_damage_bin_edges(:)
       
       ! make pft array
       do ipft=1,numpft
          fates_hdim_levpft(ipft) = ipft
       end do

       ! make fuel array
       do ifuel=1,NFSC
          fates_hdim_levfuel(ifuel) = ifuel
       end do

       ! make cwd array
       do icwd=1,NCWD
          fates_hdim_levcwdsc(icwd) = icwd
       end do

       ! make canopy array
       do ican = 1,nclmax
          fates_hdim_levcan(ican) = ican
       end do

       ! Make an element array, each index is the PARTEH global identifier index

       do iel = 1, num_elements
           fates_hdim_levelem(iel) = element_list(iel)
       end do
       
       i = 0
       do iel = 1, num_elements
           do ipft=1,numpft
               i = i+1
               fates_hdim_elmap_levelpft(i)  = iel
               fates_hdim_pftmap_levelpft(i) = ipft
           end do
       end do
       
       i = 0
       do iel = 1, num_elements
           do icwd = 1, ncwd
               i = i+1
               fates_hdim_elmap_levelcwd(i)  = iel
               fates_hdim_cwdmap_levelcwd(i) = icwd
           end do
       end do
       
       i = 0
       do iel = 1, num_elements
           do iage=1,nlevage
               i = i+1
               fates_hdim_elmap_levelage(i) = iel
               fates_hdim_agemap_levelage(i) = iage
           end do
       end do

       ! Fill the IO arrays that match pft and size class to their combined array
       i=0
       do ipft=1,numpft
          do isc=1,nlevsclass
             i=i+1
             fates_hdim_pfmap_levscpf(i) = ipft
             fates_hdim_scmap_levscpf(i) = isc
          end do
       end do

       i=0
       do ipft=1,numpft
          do icoage=1,nlevcoage
             i=i+1
             fates_hdim_pfmap_levcapf(i) = ipft
             fates_hdim_camap_levcapf(i) = icoage
          end do
       end do

       i=0
       do ican=1,nclmax
          do ileaf=1,nlevleaf
             i=i+1
             fates_hdim_canmap_levcnlf(i) = ican
             fates_hdim_lfmap_levcnlf(i) = ileaf
          end do
       end do

       i=0
       do iage=1,nlevage
          do isc=1,nlevsclass
             i=i+1
             fates_hdim_scmap_levscag(i) = isc
             fates_hdim_agmap_levscag(i) = iage
          end do
       end do

       i=0
       do icdam=1,nlevdamage
          do isc=1,nlevsclass
             i=i+1
             fates_hdim_scmap_levcdsc(i) = isc
             fates_hdim_cdmap_levcdsc(i) = icdam
          end do
       end do

       i=0
       do ipft=1,numpft
          do icdam=1,nlevdamage
             do isc=1,nlevsclass
                i=i+1
                fates_hdim_scmap_levcdpf(i) = isc
                fates_hdim_cdmap_levcdpf(i) = icdam
                fates_hdim_pftmap_levcdpf(i) = ipft
             end do
          end do
       end do
       
       i=0
       do ipft=1,numpft
          do ican=1,nclmax
             do ileaf=1,nlevleaf
                i=i+1
                fates_hdim_canmap_levcnlfpf(i) = ican
                fates_hdim_lfmap_levcnlfpf(i) = ileaf
                fates_hdim_pftmap_levcnlfpf(i) = ipft
             end do
          end do
       end do

       i=0
       do ipft=1,numpft
          do iage=1,nlevage
             do isc=1,nlevsclass
                i=i+1
                fates_hdim_scmap_levscagpft(i) = isc
                fates_hdim_agmap_levscagpft(i) = iage
                fates_hdim_pftmap_levscagpft(i) = ipft
             end do
          end do
       end do

       i=0
       do ipft=1,numpft
          do iage=1,nlevage
             i=i+1
             fates_hdim_agmap_levagepft(i) = iage
             fates_hdim_pftmap_levagepft(i) = ipft
          end do
       end do

       i=0
       do iage=1,nlevage
          do ifuel=1,NFSC
             i=i+1
             fates_hdim_agmap_levagefuel(i) = iage
             fates_hdim_fscmap_levagefuel(i) = ifuel
          end do
       end do

    end subroutine fates_history_maps

    ! ===================================================================================

    subroutine SetFatesTime(current_year_in, current_month_in, &
                          current_day_in, current_tod_in, &
                          current_date_in, reference_date_in, &
                          model_day_in, day_of_year_in, &
                          days_per_year_in, freq_day_in)

     ! This subroutine should be called directly from the HLM
     
     integer,  intent(in) :: current_year_in
     integer,  intent(in) :: current_month_in
     integer,  intent(in) :: current_day_in
     integer,  intent(in) :: current_tod_in
     integer,  intent(in) :: current_date_in
     integer,  intent(in) :: reference_date_in
     real(r8), intent(in) :: model_day_in
     integer,  intent(in) :: day_of_year_in
     integer,  intent(in) :: days_per_year_in
     real(r8), intent(in) :: freq_day_in

     hlm_current_year   = current_year_in
     hlm_current_month  = current_month_in
     hlm_current_day    = current_day_in
     hlm_current_tod    = current_tod_in
     hlm_current_date   = current_date_in
     hlm_reference_date = reference_date_in
     hlm_model_day      = model_day_in
     hlm_day_of_year    = day_of_year_in
     hlm_days_per_year  = days_per_year_in
     hlm_freq_day       = freq_day_in

  end subroutine SetFatesTime

  ! ==================================================================================== 

  subroutine set_fates_ctrlparms(tag,ival,rval,cval)
      
      ! ---------------------------------------------------------------------------------
      ! Certain model control parameters and dimensions used by FATES are dictated by 
      ! the the driver or the host mode. To see which parameters should be filled here
      ! please also look at the ctrl_parms_type in FATESTYpeMod, in the section listing
      ! components dictated by the host model.
      !
      ! Some important points:
      ! 1. Calls to this function are likely from the clm_fates module in the HLM.
      ! 2. The calls should be preceeded by a flush function.
      ! 3. All values in ctrl_parm (FATESTypesMod.F90) that are classified as 
      !    'dictated by the HLM' must be listed in this subroutine
      ! 4. Should look like this:
      ! 
      ! call set_fates_ctrlparms('flush_to_unset')
      ! call set_fates_ctrlparms('num_sw_bbands',numrad)  ! or other variable
      ! ...
      ! call set_fates_ctrlparms('num_lev_soil',nlevsoi)   ! or other variable
      ! call set_fates_ctrlparms('check_allset') 
      !
      ! RGK-2016
      ! ---------------------------------------------------------------------------------
      use FatesConstantsMod, only : fates_check_param_set
    
    
      ! Arguments
      integer, optional, intent(in)         :: ival
      real(r8), optional, intent(in)        :: rval
      character(len=*),optional, intent(in) :: cval
      character(len=*),intent(in)           :: tag
      
      ! local variables
      logical              :: all_set
      integer,  parameter  :: unset_int = -999
      real(r8), parameter  :: unset_double = -999.9
      
      
      select case (trim(tag))
      case('flush_to_unset')
         if (fates_global_verbose()) then
            write(fates_log(), *) 'Flushing FATES control parameters prior to transfer from host'
         end if

         hlm_numSWb     = unset_int
         hlm_inir       = unset_int
         hlm_ivis       = unset_int
         hlm_is_restart = unset_int
         hlm_maxlevsoil   = unset_int
         hlm_name         = 'unset'
         hlm_hio_ignore_val   = unset_double
         hlm_masterproc   = unset_int
         hlm_ipedof       = unset_int
         hlm_nu_com      = 'unset'
         hlm_decomp      = 'unset'
         hlm_nitrogen_spec = unset_int
         hlm_use_tree_damage = unset_int
         hlm_phosphorus_spec = unset_int
         hlm_use_ch4       = unset_int
         hlm_use_vertsoilc = unset_int
         hlm_parteh_mode   = unset_int
         hlm_spitfire_mode = unset_int
         hlm_sf_nofire_def = unset_int
         hlm_sf_scalar_lightning_def = unset_int
         hlm_sf_successful_ignitions_def = unset_int
         hlm_sf_anthro_ignitions_def = unset_int
         hlm_use_planthydro = unset_int
         hlm_use_lu_harvest   = unset_int
         hlm_num_lu_harvest_cats   = unset_int
         hlm_use_cohort_age_tracking = unset_int
         hlm_use_logging   = unset_int
         hlm_use_ed_st3    = unset_int
         hlm_use_ed_prescribed_phys = unset_int
         hlm_use_fixed_biogeog = unset_int
         hlm_use_nocomp = unset_int   
         hlm_use_sp = unset_int
         hlm_use_inventory_init = unset_int
         hlm_inventory_ctrl_file = 'unset'

      case('check_allset')
         
         if(hlm_numSWb .eq. unset_int) then
            write(fates_log(), *) 'FATES dimension/parameter unset: num_sw_rad_bbands'
            call endrun(msg=errMsg(sourcefile, __LINE__))
         end if

         if(hlm_masterproc .eq. unset_int) then
            write(fates_log(), *) 'FATES parameter unset: hlm_masterproc'
            call endrun(msg=errMsg(sourcefile, __LINE__))
         end if

         if(hlm_numSWb > maxSWb) then
            write(fates_log(), *) 'FATES sets a maximum number of shortwave bands'
            write(fates_log(), *) 'for some scratch-space, maxSWb'
            write(fates_log(), *) 'it defaults to 2, but can be increased as needed'
            write(fates_log(), *) 'your driver or host model is intending to drive'
            write(fates_log(), *) 'FATES with:',hlm_numSWb,' bands.'
            write(fates_log(), *) 'please increase maxSWb in EDTypes to match'
            write(fates_log(), *) 'or exceed this value'
            call endrun(msg=errMsg(sourcefile, __LINE__))
         end if
         
         if (  .not.((hlm_use_planthydro.eq.1).or.(hlm_use_planthydro.eq.0))    ) then
            write(fates_log(), *) 'The FATES namelist planthydro flag must be 0 or 1, exiting'
            call endrun(msg=errMsg(sourcefile, __LINE__))
         elseif (hlm_use_planthydro.eq.1 ) then
               write(fates_log(), *) '!!!!!!!!!!!!!!!!!!!!!!!!!!!!!!!!!!!!!!!!!!!!!!!!!!!!!!!!!!!!!'
               write(fates_log(), *) ''
               write(fates_log(), *) ' use_fates_planthydro is an      EXPERIMENTAL FEATURE        '
               write(fates_log(), *) ' please see header of fates/biogeophys/FatesHydraulicsMod.F90'
               write(fates_log(), *) ' for more information.'
               write(fates_log(), *) ''
               write(fates_log(), *) '!!!!!!!!!!!!!!!!!!!!!!!!!!!!!!!!!!!!!!!!!!!!!!!!!!!!!!!!!!!!!'
         end if

         if ( (hlm_use_lu_harvest .lt. 0).or.(hlm_use_lu_harvest .gt. 1) ) then
            write(fates_log(), *) 'The FATES lu_harvest flag must be 0 or 1,  exiting'
            call endrun(msg=errMsg(sourcefile, __LINE__))
         end if

         if ( (hlm_num_lu_harvest_cats .lt. 0) ) then
            write(fates_log(), *) 'The FATES number of hlm harvest cats must be >= 0, exiting'
            call endrun(msg=errMsg(sourcefile, __LINE__))
         end if

         if ( .not.((hlm_use_logging .eq.1).or.(hlm_use_logging.eq.0))    ) then
            write(fates_log(), *) 'The FATES namelist use_logging flag must be 0 or 1, exiting'
            call endrun(msg=errMsg(sourcefile, __LINE__))
         end if


         if ( ( ANY(EDPftvarcon_inst%mort_ip_age_senescence < fates_check_param_set )) .and. &
           (hlm_use_cohort_age_tracking .eq.0 ) ) then
           write(fates_log(),*) 'Age dependent mortality cannot be on if'
           write(fates_log(),*) 'cohort age tracking is off.'
           write(fates_log(),*) 'Set use_fates_cohort_age_tracking = .true.'
           write(fates_log(),*) 'in FATES namelist options'
           write(fates_log(),*) 'Aborting'
           call endrun(msg=errMsg(sourcefile, __LINE__))
        end if

         if (  .not.((hlm_use_ed_st3.eq.1).or.(hlm_use_ed_st3.eq.0))    ) then
            write(fates_log(), *) 'The FATES namelist stand structure flag must be 0 or 1, exiting'
            call endrun(msg=errMsg(sourcefile, __LINE__))
         end if

         if (  .not.((hlm_use_ed_prescribed_phys.eq.1).or.(hlm_use_ed_prescribed_phys.eq.0))    ) then
            write(fates_log(), *) 'The FATES namelist prescribed physiology flag must be 0 or 1, exiting'
            call endrun(msg=errMsg(sourcefile, __LINE__))
         end if

         if ( hlm_use_ed_prescribed_phys.eq.1 .and. hlm_use_ed_st3.eq.1 ) then
            write(fates_log(), *) 'FATES ST3 and prescribed physiology cannot both be turned on.'
            write(fates_log(), *) 'Review the namelist entries, exiting'
            call endrun(msg=errMsg(sourcefile, __LINE__))
         end if

         if ( hlm_use_inventory_init.eq.1  .and. hlm_use_cohort_age_tracking .eq.1) then
            write(fates_log(), *) 'Fates inventory init cannot be used with age dependent mortality'
            write(fates_log(), *) 'Set use_fates_cohort_age_tracking to 0 or turn off inventory init'
            call endrun(msg=errMsg(sourcefile, __LINE__))
         end if
         
         if (  .not.((hlm_use_inventory_init.eq.1).or.(hlm_use_inventory_init.eq.0))    ) then
            write(fates_log(), *) 'The FATES NL inventory flag must be 0 or 1, exiting'
            call endrun(msg=errMsg(sourcefile, __LINE__))
         end if
         
         if(trim(hlm_inventory_ctrl_file) .eq. 'unset') then
            write(fates_log(),*) 'namelist entry for fates inventory control file is unset, exiting'
            call endrun(msg=errMsg(sourcefile, __LINE__))
         end if

         if(hlm_ivis .ne. ivis) then
            write(fates_log(), *) 'FATES assumption about the index of visible shortwave'
            write(fates_log(), *) 'radiation is different from the HLM, exiting'
            call endrun(msg=errMsg(sourcefile, __LINE__))
         end if
         
         if(hlm_inir .ne. inir) then
            write(fates_log(), *) 'FATES assumption about the index of NIR shortwave'
            write(fates_log(), *) 'radiation is different from the HLM, exiting'
            call endrun(msg=errMsg(sourcefile, __LINE__))
         end if

         if(hlm_is_restart .eq. unset_int) then
            write(fates_log(), *) 'FATES parameter unset: hlm_is_restart, exiting'
            call endrun(msg=errMsg(sourcefile, __LINE__))
         end if

         if(hlm_maxlevsoil .eq. unset_int) then
            if (fates_global_verbose()) then
               write(fates_log(), *) 'FATES dimension/parameter unset: hlm_maxlevsoil, exiting'
            end if
            call endrun(msg=errMsg(sourcefile, __LINE__))
         end if

         if(trim(hlm_name) .eq. 'unset') then
            write(fates_log(),*) 'FATES dimension/parameter unset: hlm_name, exiting'
            call endrun(msg=errMsg(sourcefile, __LINE__))
         end if

         if(trim(hlm_decomp) .eq. 'unset') then
            if (fates_global_verbose()) then
               write(fates_log(),*) 'FATES dimension/parameter unset: hlm_decomp, exiting'
               write(fates_log(),*) 'valid: MIMICS, CENTURY, CTC'
            end if
            call endrun(msg=errMsg(sourcefile, __LINE__))
         end if
         if( .not. ((trim(hlm_decomp) .eq. 'MIMICS') .or. &
              (trim(hlm_decomp) .eq. 'CENTURY') .or. &
              (trim(hlm_decomp) .eq. 'CTC') .or. &
              (trim(hlm_decomp) .eq. 'NONE'))   ) then
            if (fates_global_verbose()) then
               write(fates_log(),*) 'FATES dimension/parameter unset: hlm_decomp, exiting'
               write(fates_log(),*) 'valid: NONE, MIMICS, CENTURY, CTC, yours: ',trim(hlm_decomp)
            end if
            call endrun(msg=errMsg(sourcefile, __LINE__))
         end if

         if(trim(hlm_nu_com) .eq. 'unset') then
            write(fates_log(),*) 'FATES dimension/parameter unset: hlm_nu_com, exiting'
            call endrun(msg=errMsg(sourcefile, __LINE__))
         end if

         if(hlm_use_tree_damage .eq. unset_int) then
            write(fates_log(),*) 'FATES dimension/parameter unset: hlm_use_tree_damage, exiting'
            call endrun(msg=errMsg(sourcefile, __LINE__))
         else
            if((hlm_use_tree_damage .eq. itrue) .and. &
                 (hlm_parteh_mode .eq. prt_cnp_flex_allom_hyp))then
               write(fates_log(),*) 'FATES tree damage (use_fates_tree_damage = .true.) is not'
               write(fates_log(),*) '(yet) compatible with CNP allocation (fates_parteh_mode = 2)'
               call endrun(msg=errMsg(sourcefile, __LINE__))
         end if

            
         end if

         if(hlm_nitrogen_spec .eq. unset_int) then
            write(fates_log(),*) 'FATES parameters unset: hlm_nitrogen_spec, exiting'
            call endrun(msg=errMsg(sourcefile, __LINE__))
         end if

         if(hlm_phosphorus_spec .eq. unset_int) then
            write(fates_log(),*) 'FATES parameters unset: hlm_phosphorus_spec, exiting'
            call endrun(msg=errMsg(sourcefile, __LINE__))
         end if

         if( abs(hlm_hio_ignore_val-unset_double)<1e-10 ) then
            write(fates_log(),*) 'FATES dimension/parameter unset: hio_ignore'
            call endrun(msg=errMsg(sourcefile, __LINE__))
         end if

         if(hlm_ipedof .eq. unset_int) then
            write(fates_log(), *) 'index for the HLMs pedotransfer function unset: hlm_ipedof, exiting'
            call endrun(msg=errMsg(sourcefile, __LINE__))
         end if

         if(hlm_parteh_mode .eq. unset_int) then
            write(fates_log(), *) 'switch deciding which plant reactive transport model to use is unset, hlm_parteh_mode, exiting'
            call endrun(msg=errMsg(sourcefile, __LINE__))
         end if

         if(hlm_use_ch4 .eq. unset_int) then
            write(fates_log(), *) 'switch for the HLMs CH4 module unset: hlm_use_ch4, exiting'
            call endrun(msg=errMsg(sourcefile, __LINE__))
         end if

         if(hlm_use_vertsoilc .eq. unset_int) then
            write(fates_log(), *) 'switch for the HLMs soil carbon discretization unset: hlm_use_vertsoilc, exiting'
            call endrun(msg=errMsg(sourcefile, __LINE__))
         end if

         if(hlm_spitfire_mode .eq. unset_int) then
            write(fates_log(), *) 'switch for SPITFIRE unset: hlm_spitfire_mode, exiting'
            call endrun(msg=errMsg(sourcefile, __LINE__))
         end if
         if(hlm_sf_nofire_def .eq. unset_int) then
            write(fates_log(), *) 'definition of no-fire mode unset: hlm_sf_nofire_def, exiting'
            call endrun(msg=errMsg(sourcefile, __LINE__))
         end if
         if(hlm_sf_scalar_lightning_def .eq. unset_int) then
            write(fates_log(), *) 'definition of scalar lightning mode unset: hlm_sf_scalltng_def, exiting'
            call endrun(msg=errMsg(sourcefile, __LINE__))
         end if
         if(hlm_sf_successful_ignitions_def .eq. unset_int) then
            write(fates_log(), *) 'definition of successful ignition mode unset: hlm_sf_successful, exiting'
            call endrun(msg=errMsg(sourcefile, __LINE__))
         end if
         if(hlm_sf_anthro_ignitions_def .eq. unset_int) then
            write(fates_log(), *) 'definition of anthro-ignition mode unset: hlm_sf_anthig_def, exiting'
            call endrun(msg=errMsg(sourcefile, __LINE__))
         end if

         if(trim(hlm_name).eq.'CLM' .and. hlm_parteh_mode .eq. 2) then
            if( sum(abs(EDPftvarcon_inst%prescribed_puptake(:)))<nearzero .and. &
                sum(abs(EDPftvarcon_inst%prescribed_nuptake(:)))<nearzero) then
               write(fates_log(), *) 'PARTEH hypothesis 2 is only viable with forced'
               write(fates_log(), *) 'boundary conditions for CLM (currently).'
               write(fates_log(), *) 'prescribed_puptake or prescribed_nuptake must > 0'
               call endrun(msg=errMsg(sourcefile, __LINE__))
            end if
         end if
         
        if(hlm_use_fixed_biogeog.eq.unset_int) then
           if(fates_global_verbose()) then
             write(fates_log(), *) 'switch for fixed biogeog unset: hlm_use_fixed_biogeog, exiting'
           end if
           call endrun(msg=errMsg(sourcefile, __LINE__))
         end if

         if(hlm_use_nocomp.eq.unset_int) then
            write(fates_log(), *) 'switch for no competition mode. '
            call endrun(msg=errMsg(sourcefile, __LINE__))
         end if

         if(hlm_use_sp.eq.unset_int) then
            write(fates_log(), *) 'switch for SP mode. '
            call endrun(msg=errMsg(sourcefile, __LINE__))
         end if

         if(hlm_use_cohort_age_tracking .eq. unset_int) then
            write(fates_log(), *) 'switch for cohort_age_tracking  unset: hlm_use_cohort_age_tracking, exiting'
            call endrun(msg=errMsg(sourcefile, __LINE__))
         end if

         if(hlm_use_sp.eq.itrue.and.hlm_use_nocomp.eq.ifalse)then
            write(fates_log(), *) 'SP cannot be on if nocomp mode is off. Exiting. '
            call endrun(msg=errMsg(sourcefile, __LINE__))
         end if

         if(hlm_use_sp.eq.itrue.and.hlm_use_fixed_biogeog.eq.ifalse)then
            write(fates_log(), *) 'SP cannot be on if fixed biogeog mode is off. Exiting. '
            call endrun(msg=errMsg(sourcefile, __LINE__))
         end if
         
         if (fates_global_verbose()) then
            write(fates_log(), *) 'Checked. All control parameters sent to FATES.'
         end if
         
      case default

         if(present(ival))then
            select case (trim(tag))

            case('masterproc')
               hlm_masterproc = ival
               if (fates_global_verbose()) then
                  write(fates_log(),*) 'Transfering masterproc = ',ival,' to FATES'
               end if

            case('num_sw_bbands')
               hlm_numSwb = ival
               if (fates_global_verbose()) then
                  write(fates_log(),*) 'Transfering num_sw_bbands = ',ival,' to FATES'
               end if
               
            case('vis_sw_index')
               hlm_ivis = ival
               if (fates_global_verbose()) then
                  write(fates_log(),*) 'Transfering index associated with visible SW rad = ',ival,' to FATES'
               end if
            
            case('nir_sw_index')
               hlm_inir = ival
               if (fates_global_verbose()) then
                  write(fates_log(),*) 'Transfering index associated with NIR SW rad = ',ival,' to FATES'
               end if

            case('is_restart')
               hlm_is_restart = ival
               if (fates_global_verbose()) then
                  write(fates_log(),*) 'Transfering flag signaling restart / not-restart = ',ival,' to FATES'
               end if

            case('num_lev_soil')
               hlm_maxlevsoil = ival
               if (fates_global_verbose()) then
                  write(fates_log(),*) 'Transfering num_lev_soil = ',ival,' to FATES'
               end if

            case('soilwater_ipedof')
               hlm_ipedof = ival
               if (fates_global_verbose()) then
                  write(fates_log(),*) 'Transfering hlm_ipedof = ',ival,' to FATES'
               end if

            case('use_tree_damage')
               hlm_use_tree_damage = ival
               if (fates_global_verbose()) then
                  write(fates_log(),*) 'Transfering hlm_use_tree_damage = ',ival,' to FATES'
               end if
               
            case('nitrogen_spec')
               hlm_nitrogen_spec = ival
               if (fates_global_verbose()) then
                  write(fates_log(),*) 'Transfering hlm_nitrogen_spec = ',ival,' to FATES'
               end if

            case('phosphorus_spec')
               hlm_phosphorus_spec = ival
               if (fates_global_verbose()) then
                  write(fates_log(),*) 'Transfering hlm_phosphorus_spec = ',ival,' to FATES'
               end if

            case('use_ch4')
               hlm_use_ch4 = ival
               if (fates_global_verbose()) then
                  write(fates_log(),*) 'Transfering hlm_use_ch4 = ',ival,' to FATES'
               end if
               
            case('use_vertsoilc')
               hlm_use_vertsoilc = ival
               if (fates_global_verbose()) then
                  write(fates_log(),*) 'Transfering hlm_use_vertsoilc= ',ival,' to FATES'
               end if
               
            case('parteh_mode')
               hlm_parteh_mode = ival
               if (fates_global_verbose()) then
                  write(fates_log(),*) 'Transfering hlm_parteh_mode= ',ival,' to FATES'
               end if

            case('spitfire_mode')
               hlm_spitfire_mode = ival
               if (fates_global_verbose()) then
                  write(fates_log(),*) 'Transfering hlm_spitfire_mode =',ival,' to FATES'
              end if
              
           case('sf_nofire_def')
               hlm_sf_nofire_def = ival
               if (fates_global_verbose()) then
                  write(fates_log(),*) 'Transfering hlm_sf_nofire_def =',ival,' to FATES'
               end if

           case('sf_scalar_lightning_def')
               hlm_sf_scalar_lightning_def = ival
               if (fates_global_verbose()) then
                  write(fates_log(),*) 'Transfering hlm_sf_scalar_lightning_def =',ival,' to FATES'
               end if

           case('sf_successful_ignitions_def')
               hlm_sf_successful_ignitions_def = ival
               if (fates_global_verbose()) then
                  write(fates_log(),*) 'Transfering hlm_sf_successful_ignition_def =',ival,' to FATES'
               end if

           case('sf_anthro_ignitions_def')
               hlm_sf_anthro_ignitions_def = ival
               if (fates_global_verbose()) then
                  write(fates_log(),*) 'Transfering hlm_sf_anthro_ignition_def =',ival,' to FATES'
               end if

               
            case('use_fixed_biogeog')
                hlm_use_fixed_biogeog = ival
               if (fates_global_verbose()) then
                   write(fates_log(),*) 'Transfering hlm_use_fixed_biogeog= ',ival,' to FATES'
               end if
            
            case('use_nocomp')
                hlm_use_nocomp = ival
               if (fates_global_verbose()) then
                   write(fates_log(),*) 'Transfering hlm_use_nocomp= ',ival,' to FATES'
               end if

            case('use_sp')
               hlm_use_sp = ival
               if (fates_global_verbose()) then
                  write(fates_log(),*) 'Transfering hlm_use_sp= ',ival,' to FATES'
               end if

            case('use_planthydro')
               hlm_use_planthydro = ival
               if (fates_global_verbose()) then
                  write(fates_log(),*) 'Transfering hlm_use_planthydro= ',ival,' to FATES'
               end if

            case('use_lu_harvest')
               hlm_use_lu_harvest = ival
               if (fates_global_verbose()) then
                  write(fates_log(),*) 'Transfering hlm_use_lu_harvest= ',ival,' to FATES'
               end if

            case('num_lu_harvest_cats')
               hlm_num_lu_harvest_cats = ival
               if (fates_global_verbose()) then
                  write(fates_log(),*) 'Transfering hlm_num_lu_harvest_cats= ',ival,' to FATES'
               end if

            case('use_cohort_age_tracking')
               hlm_use_cohort_age_tracking = ival
               if (fates_global_verbose()) then
                  write(fates_log(),*) 'Transfering hlm_use_cohort_age_tracking= ',ival,' to FATES'
               end if

            case('use_logging')
               hlm_use_logging = ival
               if (fates_global_verbose()) then
                  write(fates_log(),*) 'Transfering hlm_use_logging= ',ival,' to FATES'
               end if

            case('use_ed_st3')
               hlm_use_ed_st3 = ival
               if (fates_global_verbose()) then
                  write(fates_log(),*) 'Transfering hlm_use_ed_st3= ',ival,' to FATES'
               end if

            case('use_ed_prescribed_phys')
               hlm_use_ed_prescribed_phys = ival
               if (fates_global_verbose()) then
                  write(fates_log(),*) 'Transfering hlm_use_ed_prescribed_phys= ',ival,' to FATES'
               end if

            case('use_inventory_init')
               hlm_use_inventory_init = ival
               if (fates_global_verbose()) then
                  write(fates_log(),*) 'Transfering hlm_use_inventory_init= ',ival,' to FATES'
               end if

            case default
               write(fates_log(), *) 'fates NL tag not recognized:',trim(tag)
               !! call endrun(msg=errMsg(sourcefile, __LINE__))
            end select
            
         end if
         
         if(present(rval))then
            select case (trim(tag))
            case ('hio_ignore_val')
               hlm_hio_ignore_val = rval
               if (fates_global_verbose()) then
                  write(fates_log(),*) 'Transfering hio_ignore_val = ',rval,' to FATES'
               end if
            case default
               write(fates_log(),*) 'fates NL tag not recognized:',trim(tag)
               !! call endrun(msg=errMsg(sourcefile, __LINE__))
            end select
         end if

         if(present(cval))then
            select case (trim(tag))
               
            case('hlm_name')
               hlm_name = trim(cval)
               if (fates_global_verbose()) then
                  write(fates_log(),*) 'Transfering the HLM name = ',trim(cval)
               end if

            case('nu_com')
               hlm_nu_com = trim(cval)
               if (fates_global_verbose()) then
                  write(fates_log(),*) 'Transfering the nutrient competition name = ',trim(cval)
               end if

            case('decomp_method')
               hlm_decomp = trim(cval)
               if (fates_global_verbose()) then
                  write(fates_log(),*) 'Transfering the decomp method name = ',trim(cval)
               end if

            case('inventory_ctrl_file')
               hlm_inventory_ctrl_file = trim(cval)
               if (fates_global_verbose()) then
                  write(fates_log(),*) 'Transfering the name of the inventory control file = ',trim(cval)
               end if
               
            case default
               write(fates_log(),*) 'fates NL tag not recognized:',trim(tag)
               !! call endrun(msg=errMsg(sourcefile, __LINE__))
            end select
         end if

      end select
            
      return
   end subroutine set_fates_ctrlparms

   ! ====================================================================================

   subroutine FatesReportParameters(masterproc)
      
      ! -----------------------------------------------------
      ! Simple parameter reporting functions
      ! A debug like print flag is contained in each routine
      ! -----------------------------------------------------

      logical,intent(in) :: masterproc

      call FatesReportPFTParams(masterproc)
      call FatesReportParams(masterproc)
      call FatesCheckParams(masterproc)    ! Check general fates parameters
      call PRTDerivedParams()              ! Update PARTEH derived constants
      call PRTCheckParams(masterproc)      ! Check PARTEH parameters
      call SpitFireCheckParams(masterproc)
      

      
      return
   end subroutine FatesReportParameters

   ! =====================================================================================

   subroutine UpdateFatesRMeansTStep(sites,bc_in)

     ! In this routine, we update any FATES buffers where
     ! we calculate running means. It is assumed that this buffer is updated
     ! on the model time-step.

     type(ed_site_type), intent(inout) :: sites(:)
     type(bc_in_type), intent(in)      :: bc_in(:)
     
<<<<<<< HEAD
     type(fates_patch_type),  pointer :: cpatch
     type(fates_cohort_type), pointer :: ccohort
     integer :: s, ifp, io_si
=======
     type(ed_patch_type),  pointer :: cpatch
     type(ed_cohort_type), pointer :: ccohort
     integer :: s, ifp, io_si, pft 
     real(r8) :: new_seedling_layer_par ! seedling layer par in the current timestep
     real(r8) :: new_seedling_layer_smp ! seedling layer smp in the current timestep
     real(r8) :: new_seedling_mdd       ! seedling layer moisture deficit days in the current timestep
     integer  :: ilayer_seedling_root   ! the soil layer at seedling rooting depth
     real(r8) :: seedling_par_high      ! higher intensity par for seedlings (par at exposed ground) [W/m2]
     real(r8) :: par_high_frac          ! fraction of ground where PAR is high
     real(r8) :: seedling_par_low       ! lower intensity par for seedlings (par under the undergrowth) [W/m2]
     real(r8) :: par_low_frac           ! fraction of ground where PAR is low
     integer,parameter :: ipar = 1      ! solar radiation in the shortwave band (i.e. par)
>>>>>>> 3fcc9fca

     do s = 1,size(sites,dim=1)

        ifp=0
        cpatch => sites(s)%oldest_patch
        do while(associated(cpatch))
           if (cpatch%patchno .ne. 0) then
           ifp=ifp+1
           call cpatch%tveg24%UpdateRMean(bc_in(s)%t_veg_pa(ifp))
           call cpatch%tveg_lpa%UpdateRMean(bc_in(s)%t_veg_pa(ifp))
           call cpatch%tveg_longterm%UpdateRMean(bc_in(s)%t_veg_pa(ifp))

     

           ! Update the seedling layer par running means
           if ( regeneration_model == TRS_regeneration ) then

              ! Return the par intensity at the ground. This routine
              ! breaks it up into high and low light levels. The high
              ! levels are the light on the exposed ground at the surface
              ! and the low levels are the intensity under the bottom-most
              ! vegetation.
              
              call SeedlingParPatch(cpatch, &
                   bc_in(s)%solad_parb(ifp,ipar) + bc_in(s)%solai_parb(ifp,ipar), &
                   seedling_par_high, par_high_frac, seedling_par_low,&
                   & par_low_frac)
              
              new_seedling_layer_par = seedling_par_high*par_high_frac + seedling_par_low*par_low_frac
              
              call cpatch%seedling_layer_par24%UpdateRMean(new_seedling_layer_par)
              call cpatch%sdlng_mort_par%UpdateRMean(new_seedling_layer_par)
              call cpatch%sdlng2sap_par%UpdateRMean(new_seedling_layer_par)

              do pft = 1,numpft

                 ! Calculate the soil moisture at the seedling rooting depth for each pft

                 ilayer_seedling_root = minloc(abs(bc_in(s)%z_sisl(:)-EDPftvarcon_inst%seedling_root_depth(pft)),dim=1)
                 new_seedling_layer_smp = bc_in(s)%smp_sl(ilayer_seedling_root)

                 ! Calculate the new moisture deficit day (mdd) value for each pft
                 new_seedling_mdd = (abs(EDPftvarcon_inst%seedling_psi_crit(pft)) - abs(new_seedling_layer_smp)) &
                      * (-1.0_r8) * sdlng_mdd_timescale

                 ! If mdds are negative then it means that soil is wetter than smp_crit and the moisture
                 ! deficit is 0  
                 if (new_seedling_mdd < 0.0_r8) then
                    new_seedling_mdd = 0.0_r8
                 endif

                 ! Update the seedling layer smp and mdd running means
                 call cpatch%sdlng_emerg_smp(pft)%p%UpdateRMean(new_seedling_layer_smp)
                 call cpatch%sdlng_mdd(pft)%p%UpdateRMean(new_seedling_mdd)

              enddo !end pft loop
              
           end if

           !ccohort => cpatch%tallest
           !do while (associated(ccohort))
           !   call ccohort%tveg_lpa%UpdateRMean(bc_in(s)%t_veg_pa(ifp))
           !   ccohort => ccohort%shorter
           !end do
        end if

        cpatch => cpatch%younger
     enddo
  end do

  return
end subroutine UpdateFatesRMeansTStep

! ========================================================================================

subroutine SeedlingParPatch(cpatch, & 
     atm_par, & 
     seedling_par_high, par_high_frac, &
     seedling_par_low, par_low_frac)

  ! Calculate the intensity of PAR for seedlings in the current patch.
  ! To do this, we need to get a weighted average of light penetrating
  ! though (parprof) the lowest leaf layers. We will need to identify
  ! how closed (area) the lowest canopy layer is, because we will use
  ! an area weighted average of the light coming from the canopy above
  ! and an area weighted average of the light penetrating through the
  ! existing portino of the lowest layer.
  !
  ! This routine will generate two intensities, light levels on the exposed
  ! ground in the lowest layer, and light levels under the existing
  ! vegetation in the lowest layer, along with the area fraction
  ! of those two (which should sum to unity).

  ! Arguments
  type(ed_patch_type)   :: cpatch             ! the current patch
  real(r8), intent(in)  :: atm_par            ! direct+diffuse PAR at canopy top [W/m2]
  real(r8), intent(out) :: seedling_par_high  ! High intensity PAR for seedlings [W/m2]
  real(r8), intent(out) :: par_high_frac      ! Area fraction with high intensity
  real(r8), intent(out) :: seedling_par_low   ! Low intensity PAR for seedlings [W/m2]
  real(r8), intent(out) :: par_low_frac       ! Area fraction with low intensity

  ! Locals
  real(r8) :: cl_par     ! The PAR intensity coming from the canopy layer [w/m2]
  real(r8) :: cl_area    ! The area fraction of the given canopy layer
  integer  :: cl         ! current canopy layer
  integer  :: ipft       ! current PFT index
  integer  :: iv         ! lower-most leaf layer index for the cl & pft combo

  ! Start with the assumption that there is a single canopy layer
  seedling_par_high = atm_par
  par_high_frac     = 1._r8-cpatch%total_canopy_area
  par_low_frac      = cpatch%total_canopy_area

  ! Work up through the canopy layers from the bottom layer
  do cl = cpatch%NCL_p,max(1,cpatch%NCL_p-1),-1
     cl_par = 0._r8
     cl_area = 0._r8
     do ipft = 1,numpft
        iv = cpatch%ncan(cl,ipft)
        ! Avoid calculating when there are no leaf layers for the given pft in the current canopy layer
        if (iv .ne. 0) then
           cl_par = cl_par + cpatch%canopy_area_profile(cl,ipft,1)* &
                (cpatch%parprof_pft_dir_z(cl,ipft,iv)+cpatch%parprof_pft_dif_z(cl,ipft,iv))
           cl_area = cl_area + cpatch%canopy_area_profile(cl,ipft,1)
        end if
     end do

     ! Set the cl_par to zero if the area is near zero.  Otherwise scale the par by the area
     if(cl_area>nearzero)then
        cl_par = cl_par/cl_area
     else
        cl_par = 0._r8
     end if

     ! If we do have more than one layer, then we need to figure out
     ! the average of light on the exposed ground under the veg
     ! Since we are working up through the canopy layers from the ground,
     ! set the par_high to the previous par_low value and update 
     ! the par_low to the new cl_par value
     if(cl .lt. cpatch%NCL_p) then
        seedling_par_high = seedling_par_low
        par_high_frac     = (1._r8-cl_area)
        seedling_par_low  = cl_par
        par_low_frac      = cl_area
     ! If we only have one layer, only set the seedling_par_low
     else
        seedling_par_low  = cl_par
     end if

  end do

  return
end subroutine SeedlingParPatch


end module FatesInterfaceMod<|MERGE_RESOLUTION|>--- conflicted
+++ resolved
@@ -19,22 +19,13 @@
    use EDParamsMod               , only : maxpatch_primary
    use EDParamsMod               , only : maxpatch_secondary
    use EDParamsMod               , only : max_cohort_per_patch
-<<<<<<< HEAD
-   use EDParamsMod                , only : maxSWb
-   use EDParamsMod                , only : ivis
-   use EDParamsMod                , only : inir
-   use EDParamsMod                , only : nclmax
-   use EDParamsMod                , only : nlevleaf
+   use EDParamsMod               , only : regeneration_model
+   use EDParamsMod               , only : maxSWb
+   use EDParamsMod               , only : ivis
+   use EDParamsMod               , only : inir
+   use EDParamsMod               , only : nclmax
+   use EDParamsMod               , only : nlevleaf
    use FatesConstantsMod         , only : maxpft
-=======
-   use EDParamsMod               , only : regeneration_model
-   use EDTypesMod                , only : maxSWb
-   use EDTypesMod                , only : ivis
-   use EDTypesMod                , only : inir
-   use EDTypesMod                , only : nclmax
-   use EDTypesMod                , only : nlevleaf
-   use EDTypesMod                , only : maxpft
->>>>>>> 3fcc9fca
    use EDTypesMod                , only : do_fates_salinity
    use EDTypesMod                , only : numWaterMem
    use EDTypesMod                , only : numlevsoil_max
@@ -1962,13 +1953,8 @@
      type(ed_site_type), intent(inout) :: sites(:)
      type(bc_in_type), intent(in)      :: bc_in(:)
      
-<<<<<<< HEAD
      type(fates_patch_type),  pointer :: cpatch
      type(fates_cohort_type), pointer :: ccohort
-     integer :: s, ifp, io_si
-=======
-     type(ed_patch_type),  pointer :: cpatch
-     type(ed_cohort_type), pointer :: ccohort
      integer :: s, ifp, io_si, pft 
      real(r8) :: new_seedling_layer_par ! seedling layer par in the current timestep
      real(r8) :: new_seedling_layer_smp ! seedling layer smp in the current timestep
@@ -1979,7 +1965,6 @@
      real(r8) :: seedling_par_low       ! lower intensity par for seedlings (par under the undergrowth) [W/m2]
      real(r8) :: par_low_frac           ! fraction of ground where PAR is low
      integer,parameter :: ipar = 1      ! solar radiation in the shortwave band (i.e. par)
->>>>>>> 3fcc9fca
 
      do s = 1,size(sites,dim=1)
 
@@ -2074,7 +2059,7 @@
   ! of those two (which should sum to unity).
 
   ! Arguments
-  type(ed_patch_type)   :: cpatch             ! the current patch
+  type(fates_patch_type)   :: cpatch             ! the current patch
   real(r8), intent(in)  :: atm_par            ! direct+diffuse PAR at canopy top [W/m2]
   real(r8), intent(out) :: seedling_par_high  ! High intensity PAR for seedlings [W/m2]
   real(r8), intent(out) :: par_high_frac      ! Area fraction with high intensity
