--- conflicted
+++ resolved
@@ -2112,162 +2112,6 @@
         end if
      end do
 
-<<<<<<< HEAD
-     return
-   end subroutine UpdateFatesRMeansTStep
-   
-   ! ======================================================================================
-      
-   subroutine DetermineGridCellNeighbors(neighbors)
-   
-      ! This subroutine utilizes information from the decomposition and domain types to determine
-      ! the set of grid cell neighbors within some maximum distance.  It records the distance for each
-      ! neighbor for later use.  This should be called after decompInit_lnd and surf_get_grid
-      ! as it relies on ldecomp and ldomain information.
-
-      use decompMod             , only : procinfo, get_proc_global
-      use domainMod             , only : ldomain
-      use spmdMod               , only : MPI_REAL8, MPI_INTEGER, mpicom, npes, masterproc, iam
-      use perf_mod              , only : t_startf, t_stopf
-      use FatesDispersalMod     , only : neighborhood_type, neighbor_type, ProbabilityDensity
-      use FatesUtilsMod         , only : GetNeighborDistance
-      use FatesConstantsMod     , only : fates_unset_int
-      use EDPftvarcon           , only : EDPftvarcon_inst 
-
-      ! Arguments
-      type(neighborhood_type), intent(inout), pointer :: neighbors(:)
-    
-      ! Local variables
-      type (neighbor_type), pointer :: current_neighbor
-      type (neighbor_type), pointer :: another_neighbor
-      
-      integer :: i, gi,gj   ! indices
-      integer :: numg       ! number of land gridcells
-      integer :: ngcheck    ! number of land gridcells, globally
-      integer :: numproc    ! number of processors, globally
-      integer :: ier,mpierr ! error code
-      integer :: ipft       ! pft index
-      
-      integer :: ldsize ! ldomain size
-      integer, allocatable :: ncells_array(:), begg_array(:)
-      real(r8), allocatable :: gclat(:), gclon(:)
-      
-      ! 5 deg = 785.8 km, 10 deg = 1569 km, 15deg = 2345 km assumes cartesian layout with diagonal distance
-      real(r8) :: g2g_dist ! grid cell distance (m)
-      real(r8) :: pdf
-      
-      ! Check if seed dispersal mode is 'turned on' by checking the parameter values
-      if (fates_dispersal_kernel_mode .eq. fates_dispersal_kernel_none) return
-      
-      if(hlm_is_restart .eq. itrue) write(fates_log(),*) 'gridcell initialization during restart'
-     
-         
-      ! Allocate array neighbor type
-      call get_proc_global(ng=numg)
-      allocate(neighbors(numg), stat=ier)
-      neighbors(:)%neighbor_count = 0
-      
-      allocate(gclat(numg))
-      allocate(gclon(numg))
-      gclon = nan
-      gclat = nan
-      
-      allocate(ncells_array(0:npes-1))
-      allocate(begg_array(0:npes-1))
-      ncells_array(:) = fates_unset_int
-      begg_array(:) = fates_unset_int
-      
-      call t_startf('fates-seed-init-allgather')
-
-      ! Gather the sizes of the ldomain that each mpi rank is passing
-      call MPI_Allgather(procinfo%ncells,1,MPI_INTEGER,ncells_array,1,MPI_INTEGER,mpicom,mpierr)
-      
-      ! Gather the starting index for each ldomain (reduce begging index by one for mpi rank conversion)
-      call MPI_Allgather(procinfo%begg-1,1,MPI_INTEGER,begg_array,1,MPI_INTEGER,mpicom,mpierr)
-      
-      ! Gather the domain information together into the neighbor type
-      ! Note that MPI_Allgatherv is only gathering a subset of ldomain
-      call MPI_Allgatherv(ldomain%latc,procinfo%ncells,MPI_REAL8,gclat,ncells_array,begg_array,MPI_REAL8,mpicom,mpierr)
-      call MPI_Allgatherv(ldomain%lonc,procinfo%ncells,MPI_REAL8,gclon,ncells_array,begg_array,MPI_REAL8,mpicom,mpierr)
-      
-      if (iam==1) then
-         write(fates_log(),*)'DGCN: ncells_array: ', ncells_array
-         write(fates_log(),*)'DGCN: begg_array: ', begg_array
-         write(fates_log(),*)'DGCN: sum(gclat):, sum(gclon): ', sum(gclat), sum(gclon)
-      end if
-      
-      call t_stopf('fates-seed-init-allgather')
-      
-      call t_startf('fates-seed-init-decomp')
-      
-      ! Iterate through the grid cell indices and determine if any neighboring cells are in range
-      gc_loop: do gi = 1,numg-1
-      
-         ! Seach forward through all indices for neighbors to current grid cell index
-         neighbor_search: do gj = gi+1,numg
-           
-            ! Determine distance to old grid cells to the current one
-            g2g_dist = GetNeighborDistance(gi,gj,gclat,gclon)
-            
-            dist_check: if (any(EDPftvarcon_inst%seed_dispersal_max_dist .gt. g2g_dist)) then
-            
-               ! Add neighbor index to current grid cell index list
-               allocate(current_neighbor)
-               current_neighbor%next_neighbor => null()
-               
-               current_neighbor%gindex = gj
-               
-               current_neighbor%gc_dist = g2g_dist
-               
-               allocate(current_neighbor%density_prob(numpft))
-               
-               do ipft = 1, numpft
-                  call ProbabilityDensity(pdf, ipft, g2g_dist)
-                  current_neighbor%density_prob(ipft) = pdf
-               end do
-              
-               if (associated(neighbors(gi)%first_neighbor)) then
-                 neighbors(gi)%last_neighbor%next_neighbor => current_neighbor
-                 neighbors(gi)%last_neighbor => current_neighbor
-               else
-                 neighbors(gi)%first_neighbor => current_neighbor
-                 neighbors(gi)%last_neighbor => current_neighbor
-               end if
-               
-               neighbors(gi)%neighbor_count = neighbors(gi)%neighbor_count + 1
-               
-               ! Add current grid cell index to the neighbor's list as well
-               allocate(another_neighbor)
-               another_neighbor%next_neighbor => null()
-               
-               another_neighbor%gindex = gi 
-               
-               another_neighbor%gc_dist = current_neighbor%gc_dist
-               allocate(another_neighbor%density_prob(numpft))
-               do ipft = 1, numpft
-                  another_neighbor%density_prob(ipft) = current_neighbor%density_prob(ipft)
-               end do
-               
-               if (associated(neighbors(gj)%first_neighbor)) then
-                 neighbors(gj)%last_neighbor%next_neighbor => another_neighbor
-                 neighbors(gj)%last_neighbor => another_neighbor
-               else
-                 neighbors(gj)%first_neighbor => another_neighbor
-                 neighbors(gj)%last_neighbor => another_neighbor
-               end if
-               
-               neighbors(gj)%neighbor_count = neighbors(gj)%neighbor_count + 1
-            
-            end if dist_check
-         end do neighbor_search
-      end do gc_loop
-      
-      call t_stopf('fates-seed-init-decomp')
-
-   end subroutine DetermineGridCellNeighbors
-      
- end module FatesInterfaceMod
-=======
      ! Set the cl_par to zero if the area is near zero.  Otherwise scale the par by the area
      if(cl_area>nearzero)then
         cl_par = cl_par/cl_area
@@ -2278,7 +2122,7 @@
      ! If we do have more than one layer, then we need to figure out
      ! the average of light on the exposed ground under the veg
      ! Since we are working up through the canopy layers from the ground,
-     ! set the par_high to the previous par_low value and update 
+     ! set the par_high to the previous par_low value and update
      ! the par_low to the new cl_par value
      if(cl .lt. cpatch%NCL_p) then
         seedling_par_high = seedling_par_low
@@ -2293,8 +2137,157 @@
   end do
 
   return
+
 end subroutine SeedlingParPatch
 
-
-end module FatesInterfaceMod
->>>>>>> 3fcc9fca
+! ======================================================================================
+      
+subroutine DetermineGridCellNeighbors(neighbors)
+   
+   ! This subroutine utilizes information from the decomposition and domain types to determine
+   ! the set of grid cell neighbors within some maximum distance.  It records the distance for each
+   ! neighbor for later use.  This should be called after decompInit_lnd and surf_get_grid
+   ! as it relies on ldecomp and ldomain information.
+
+   use decompMod             , only : procinfo, get_proc_global
+   use domainMod             , only : ldomain
+   use spmdMod               , only : MPI_REAL8, MPI_INTEGER, mpicom, npes, masterproc, iam
+   use perf_mod              , only : t_startf, t_stopf
+   use FatesDispersalMod     , only : neighborhood_type, neighbor_type, ProbabilityDensity
+   use FatesUtilsMod         , only : GetNeighborDistance
+   use FatesConstantsMod     , only : fates_unset_int
+   use EDPftvarcon           , only : EDPftvarcon_inst
+
+   ! Arguments
+   type(neighborhood_type), intent(inout), pointer :: neighbors(:)
+
+   ! Local variables
+   type (neighbor_type), pointer :: current_neighbor
+   type (neighbor_type), pointer :: another_neighbor
+
+   integer :: i, gi,gj   ! indices
+   integer :: numg       ! number of land gridcells
+   integer :: ngcheck    ! number of land gridcells, globally
+   integer :: numproc    ! number of processors, globally
+   integer :: ier,mpierr ! error code
+   integer :: ipft       ! pft index
+
+   integer :: ldsize ! ldomain size
+   integer, allocatable :: ncells_array(:), begg_array(:)
+   real(r8), allocatable :: gclat(:), gclon(:)
+
+   ! 5 deg = 785.8 km, 10 deg = 1569 km, 15deg = 2345 km assumes cartesian layout with diagonal distance
+   real(r8) :: g2g_dist ! grid cell distance (m)
+   real(r8) :: pdf
+
+   ! Check if seed dispersal mode is 'turned on' by checking the parameter values
+   if (fates_dispersal_kernel_mode .eq. fates_dispersal_kernel_none) return
+
+   if(hlm_is_restart .eq. itrue) write(fates_log(),*) 'gridcell initialization during restart'
+
+
+   ! Allocate array neighbor type
+   call get_proc_global(ng=numg)
+   allocate(neighbors(numg), stat=ier)
+   neighbors(:)%neighbor_count = 0
+
+   allocate(gclat(numg))
+   allocate(gclon(numg))
+   gclon = nan
+   gclat = nan
+
+   allocate(ncells_array(0:npes-1))
+   allocate(begg_array(0:npes-1))
+   ncells_array(:) = fates_unset_int
+   begg_array(:) = fates_unset_int
+
+   call t_startf('fates-seed-init-allgather')
+
+   ! Gather the sizes of the ldomain that each mpi rank is passing
+   call MPI_Allgather(procinfo%ncells,1,MPI_INTEGER,ncells_array,1,MPI_INTEGER,mpicom,mpierr)
+
+   ! Gather the starting index for each ldomain (reduce begging index by one for mpi rank conversion)
+   call MPI_Allgather(procinfo%begg-1,1,MPI_INTEGER,begg_array,1,MPI_INTEGER,mpicom,mpierr)
+
+   ! Gather the domain information together into the neighbor type
+   ! Note that MPI_Allgatherv is only gathering a subset of ldomain
+   call MPI_Allgatherv(ldomain%latc,procinfo%ncells,MPI_REAL8,gclat,ncells_array,begg_array,MPI_REAL8,mpicom,mpierr)
+   call MPI_Allgatherv(ldomain%lonc,procinfo%ncells,MPI_REAL8,gclon,ncells_array,begg_array,MPI_REAL8,mpicom,mpierr)
+
+   if (iam==1) then
+      write(fates_log(),*)'DGCN: ncells_array: ', ncells_array
+      write(fates_log(),*)'DGCN: begg_array: ', begg_array
+      write(fates_log(),*)'DGCN: sum(gclat):, sum(gclon): ', sum(gclat), sum(gclon)
+   end if
+
+   call t_stopf('fates-seed-init-allgather')
+
+   call t_startf('fates-seed-init-decomp')
+
+   ! Iterate through the grid cell indices and determine if any neighboring cells are in range
+   gc_loop: do gi = 1,numg-1
+
+      ! Seach forward through all indices for neighbors to current grid cell index
+      neighbor_search: do gj = gi+1,numg
+
+         ! Determine distance to old grid cells to the current one
+         g2g_dist = GetNeighborDistance(gi,gj,gclat,gclon)
+
+         dist_check: if (any(EDPftvarcon_inst%seed_dispersal_max_dist .gt. g2g_dist)) then
+
+            ! Add neighbor index to current grid cell index list
+            allocate(current_neighbor)
+            current_neighbor%next_neighbor => null()
+
+            current_neighbor%gindex = gj
+
+            current_neighbor%gc_dist = g2g_dist
+
+            allocate(current_neighbor%density_prob(numpft))
+
+            do ipft = 1, numpft
+               call ProbabilityDensity(pdf, ipft, g2g_dist)
+               current_neighbor%density_prob(ipft) = pdf
+            end do
+
+            if (associated(neighbors(gi)%first_neighbor)) then
+              neighbors(gi)%last_neighbor%next_neighbor => current_neighbor
+              neighbors(gi)%last_neighbor => current_neighbor
+            else
+              neighbors(gi)%first_neighbor => current_neighbor
+              neighbors(gi)%last_neighbor => current_neighbor
+            end if
+
+            neighbors(gi)%neighbor_count = neighbors(gi)%neighbor_count + 1
+
+            ! Add current grid cell index to the neighbor's list as well
+            allocate(another_neighbor)
+            another_neighbor%next_neighbor => null()
+
+            another_neighbor%gindex = gi
+
+            another_neighbor%gc_dist = current_neighbor%gc_dist
+            allocate(another_neighbor%density_prob(numpft))
+            do ipft = 1, numpft
+               another_neighbor%density_prob(ipft) = current_neighbor%density_prob(ipft)
+            end do
+
+            if (associated(neighbors(gj)%first_neighbor)) then
+              neighbors(gj)%last_neighbor%next_neighbor => another_neighbor
+              neighbors(gj)%last_neighbor => another_neighbor
+            else
+              neighbors(gj)%first_neighbor => another_neighbor
+              neighbors(gj)%last_neighbor => another_neighbor
+            end if
+
+            neighbors(gj)%neighbor_count = neighbors(gj)%neighbor_count + 1
+
+         end if dist_check
+      end do neighbor_search
+   end do gc_loop
+
+   call t_stopf('fates-seed-init-decomp')
+
+end subroutine DetermineGridCellNeighbors
+      
+ end module FatesInterfaceMod