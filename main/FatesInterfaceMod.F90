--- conflicted
+++ resolved
@@ -816,8 +816,6 @@
             max_comp_per_site = 1
             fates_np_comp_scaling = trivial_np_comp_scaling
          end if
-<<<<<<< HEAD
-=======
             
          ! calculate the bin edges for radiative transfer calculations
          ! VAI bin widths array 
@@ -829,7 +827,6 @@
          do i = 1,nlevleaf
             dlower_vai(i) = sum(dinc_vai(1:i))
          end do
->>>>>>> 477a8d57
 
          ! Identify number of size and age class bins for history output
          ! assume these arrays are 1-indexed
