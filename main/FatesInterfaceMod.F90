module FatesInterfaceMod

   ! ------------------------------------------------------------------------------------
   ! This is the FATES public API
   ! A host land model has defined and allocated a structure "fates" as
   ! defined by fates_interface_type
   !
   ! It is also likely/possible that this type is defined as a vector
   ! which is allocated by thread
   ! ------------------------------------------------------------------------------------

   use EDTypesMod                , only : ed_site_type
   use EDTypesMod                , only : dinc_vai
   use EDTypesMod                , only : dlower_vai
   use EDParamsMod               , only : ED_val_vai_top_bin_width
   use EDParamsMod               , only : ED_val_vai_width_increase_factor
   use EDParamsMod               , only : ED_val_history_damage_bin_edges
   use EDParamsMod               , only : maxpatch_total
   use EDParamsMod               , only : maxpatch_primary
   use EDParamsMod               , only : maxpatch_secondary
   use EDParamsMod               , only : max_cohort_per_patch
   use EDTypesMod                , only : maxSWb
   use EDTypesMod                , only : ivis
   use EDTypesMod                , only : inir
   use EDTypesMod                , only : nclmax
   use EDTypesMod                , only : nlevleaf
   use EDTypesMod                , only : maxpft
   use EDTypesMod                , only : do_fates_salinity
   use EDTypesMod                , only : numWaterMem
   use EDTypesMod                , only : numlevsoil_max
   use EDTypesMod                , only : ed_site_type
   use EDTypesMod                , only : ed_patch_type
   use EDTypesMod                , only : ed_cohort_type
   use EDTypesMod                , only : area_inv
   use FatesConstantsMod         , only : r8 => fates_r8
   use FatesConstantsMod         , only : itrue,ifalse
   use FatesConstantsMod         , only : nearzero
   use FatesConstantsMod         , only : sec_per_day
   use FatesConstantsMod         , only : days_per_year
   use FatesGlobals              , only : fates_global_verbose
   use FatesGlobals              , only : fates_log
   use FatesGlobals              , only : endrun => fates_endrun
   use FatesConstantsMod             , only : fates_unset_r8
   use FatesLitterMod            , only : ncwd
   use FatesLitterMod            , only : ndcmpy
   use EDPftvarcon               , only : FatesReportPFTParams
   use EDPftvarcon               , only : FatesCheckParams
   use EDPftvarcon               , only : EDPftvarcon_inst
   use SFParamsMod               , only : SpitFireCheckParams
   use EDParamsMod               , only : FatesReportParams
   use EDParamsMod               , only : bgc_soil_salinity
   use FatesPlantHydraulicsMod   , only : InitHydroGlobals
   use EDParamsMod               , only : photo_temp_acclim_timescale
<<<<<<< HEAD
   use EDParamsMod               , only : sdlng_emerg_h2o_timescale
   use EDParamsMod               , only : sdlng_mort_par_timescale
   use EDParamsMod               , only : sdlng2sap_par_timescale
   use EDParamsMod               , only : sdlng_mdd_timescale
=======
   use EDParamsMod               , only : photo_temp_acclim_thome_time
>>>>>>> 5bb6e3e6
   use EDParamsMod               , only : ED_val_history_sizeclass_bin_edges
   use EDParamsMod               , only : ED_val_history_ageclass_bin_edges
   use EDParamsMod               , only : ED_val_history_height_bin_edges
   use EDParamsMod               , only : ED_val_history_coageclass_bin_edges
   use CLMFatesParamInterfaceMod , only : FatesReadParameters
   use EDTypesMod                , only : p_uptake_mode
   use EDTypesMod                , only : n_uptake_mode
   use EDTypesMod                , only : ed_site_type
   use FatesConstantsMod         , only : prescribed_p_uptake
   use FatesConstantsMod         , only : prescribed_n_uptake
   use FatesConstantsMod         , only : coupled_p_uptake
   use FatesConstantsMod         , only : coupled_n_uptake
   use FatesConstantsMod         , only : fates_np_comp_scaling
   use FatesConstantsMod         , only : coupled_np_comp_scaling
   use FatesConstantsMod         , only : trivial_np_comp_scaling
   use PRTGenericMod             , only : num_elements
   use PRTGenericMod             , only : element_list
   use PRTGenericMod             , only : element_pos
   use EDParamsMod               , only : eca_plant_escalar
   use PRTGenericMod             , only : prt_carbon_allom_hyp
   use PRTGenericMod             , only : prt_cnp_flex_allom_hyp
   use PRTGenericMod             , only : carbon12_element
   use PRTGenericMod             , only : nitrogen_element
   use PRTGenericMod             , only : phosphorus_element
   use PRTGenericMod             , only : num_organ_types
   use PRTGenericMod             , only : leaf_organ, fnrt_organ, store_organ
   use PRTGenericMod             , only : sapw_organ, struct_organ, repro_organ
   use PRTParametersMod          , only : prt_params
   use PRTInitParamsFatesMod     , only : PRTCheckParams, PRTDerivedParams
   use PRTAllometricCarbonMod    , only : InitPRTGlobalAllometricCarbon
   use PRTAllometricCNPMod       , only : InitPRTGlobalAllometricCNP
   use FatesRunningMeanMod       , only : ema_24hr
   use FatesRunningMeanMod       , only : ema_sdlng_emerg_h2o, ema_sdlng_mort_par
   use FatesRunningMeanMod       , only : ema_sdlng_mdd, ema_sdlng2sap_par
   use FatesRunningMeanMod       , only : fixed_24hr
   use FatesRunningMeanMod       , only : ema_lpa
   use FatesRunningMeanMod       , only : ema_longterm
   use FatesRunningMeanMod       , only : ema_60day
   use FatesRunningMeanMod       , only : moving_ema_window
   use FatesRunningMeanMod       , only : fixed_window
   use FatesHistoryInterfaceMod  , only : fates_hist
   
   ! CIME Globals
   use shr_log_mod               , only : errMsg => shr_log_errMsg
   use shr_infnan_mod            , only : nan => shr_infnan_nan, assignment(=)

   ! Just use everything from FatesInterfaceTypesMod, this is
   ! its sister code
   use FatesInterfaceTypesMod

   implicit none

   private

   type, public :: fates_interface_type
      
      ! This is the root of the ED/FATES hierarchy of instantaneous state variables
      ! ie the root of the linked lists. Each path list is currently associated with a 
      ! grid-cell, this is intended to be migrated to columns 

      integer                         :: nsites

      type(ed_site_type), pointer :: sites(:)

      ! These are boundary conditions that the FATES models are required to be filled.  
      ! These values are filled by the driver or HLM.  Once filled, these have an 
      ! intent(in) status.  Each site has a derived type structure, which may include 
      ! a scalar for site level data, a patch vector, potentially cohort vectors (but 
      ! not yet atm) and other dimensions such as soil-depth or pft.  These vectors 
      ! are initialized by maximums, and the allocations are static in time to avoid
      ! having to allocate/de-allocate memory

      type(bc_in_type), allocatable   :: bc_in(:)

      ! These are the boundary conditions that the FATES model returns to its HLM or 
      ! driver. It has the same allocation strategy and similar vector types.
      
      type(bc_out_type), allocatable  :: bc_out(:)


      ! These are parameter constants that FATES may need to provide a host model
      ! We have other methods of reading in input parameters. Since these
      ! are parameter constants, we don't need them allocated over every site,one
      ! instance is fine.
      
      type(bc_pconst_type) :: bc_pconst
      

   end type fates_interface_type
   
   

   character(len=*), parameter :: sourcefile = &
        __FILE__

   ! Make public necessary subroutines and functions
   public :: FatesInterfaceInit
   public :: set_fates_ctrlparms
   public :: SetFatesTime
   public :: SetFatesGlobalElements1
   public :: SetFatesGlobalElements2
   public :: FatesReportParameters
   public :: allocate_bcin
   public :: allocate_bcout
   public :: allocate_bcpconst
   public :: set_bcpconst
   public :: zero_bcs
   public :: set_bcs
   public :: UpdateFatesRMeansTStep
   public :: InitTimeAveragingGlobals
   
contains

  ! ====================================================================================
  subroutine FatesInterfaceInit(log_unit,global_verbose)
    
    use FatesGlobals, only : FatesGlobalsInit
    
    implicit none
    
    integer, intent(in) :: log_unit
    logical, intent(in) :: global_verbose

    call FatesGlobalsInit(log_unit,global_verbose)
    
  end subroutine FatesInterfaceInit

  ! ====================================================================================
  
  ! INTERF-TODO: THIS IS A PLACE-HOLDER ROUTINE, NOT CALLED YET...
  subroutine fates_clean(this)
      
    implicit none
    
    ! Input Arguments
    class(fates_interface_type), intent(inout) :: this
    
    ! Incrementally walk through linked list and deallocate
    
    
      
    ! Deallocate the site list
    !      deallocate (this%sites)
      
    return
  end subroutine fates_clean
  

  ! ====================================================================================

   
  subroutine allocate_bcpconst(bc_pconst,nlevdecomp)
    
    type(bc_pconst_type), intent(inout) :: bc_pconst
    integer             , intent(in)    :: nlevdecomp 

    allocate(bc_pconst%vmax_nh4(numpft))
    allocate(bc_pconst%vmax_no3(numpft))    
    allocate(bc_pconst%vmax_p(numpft))
    allocate(bc_pconst%eca_km_nh4(numpft))
    allocate(bc_pconst%eca_km_no3(numpft))
    allocate(bc_pconst%eca_km_p(numpft))
    allocate(bc_pconst%eca_km_ptase(numpft))
    allocate(bc_pconst%eca_vmax_ptase(numpft))
    allocate(bc_pconst%eca_alpha_ptase(numpft))
    allocate(bc_pconst%eca_lambda_ptase(numpft))
    allocate(bc_pconst%j_uptake(nlevdecomp))
    
    return
  end subroutine allocate_bcpconst
  
  ! ====================================================================================
  
  subroutine set_bcpconst(bc_pconst,nlevdecomp)

    type(bc_pconst_type), intent(inout) :: bc_pconst
    integer             , intent(in)    :: nlevdecomp 
    integer                             :: j
    
    bc_pconst%vmax_nh4(1:numpft)         = EDPftvarcon_inst%vmax_nh4(1:numpft)
    bc_pconst%vmax_no3(1:numpft)         = EDPftvarcon_inst%vmax_no3(1:numpft)
    bc_pconst%vmax_p(1:numpft)           = EDPftvarcon_inst%vmax_p(1:numpft)
    
    bc_pconst%eca_km_nh4(1:numpft)       = EDPftvarcon_inst%eca_km_nh4(1:numpft)
    bc_pconst%eca_km_no3(1:numpft)       = EDPftvarcon_inst%eca_km_no3(1:numpft)
    bc_pconst%eca_km_p(1:numpft)         = EDPftvarcon_inst%eca_km_p(1:numpft)
    bc_pconst%eca_km_ptase(1:numpft)     = EDPftvarcon_inst%eca_km_ptase(1:numpft)
    bc_pconst%eca_vmax_ptase(1:numpft)   = EDPftvarcon_inst%eca_vmax_ptase(1:numpft)
    bc_pconst%eca_alpha_ptase(1:numpft)  = EDPftvarcon_inst%eca_alpha_ptase(1:numpft) 
    bc_pconst%eca_lambda_ptase(1:numpft) = EDPftvarcon_inst%eca_lambda_ptase(1:numpft)
    bc_pconst%eca_plant_escalar          = eca_plant_escalar
    
    return
  end subroutine set_bcpconst

  ! ====================================================================================
   
  subroutine zero_bcs(fates,s)

    type(fates_interface_type), intent(inout) :: fates
    integer, intent(in) :: s
    
    ! Input boundaries
    
    fates%bc_in(s)%lightning24(:)      = 0.0_r8
    fates%bc_in(s)%pop_density(:)      = 0.0_r8
    fates%bc_in(s)%precip24_pa(:)      = 0.0_r8
    fates%bc_in(s)%relhumid24_pa(:)    = 0.0_r8
    fates%bc_in(s)%wind24_pa(:)        = 0.0_r8
     
    fates%bc_in(s)%solad_parb(:,:)     = 0.0_r8
    fates%bc_in(s)%solai_parb(:,:)     = 0.0_r8
    fates%bc_in(s)%smp_sl(:)           = 0.0_r8
    fates%bc_in(s)%eff_porosity_sl(:)  = 0.0_r8
    fates%bc_in(s)%watsat_sl(:)        = 0.0_r8
    fates%bc_in(s)%tempk_sl(:)         = 0.0_r8
    fates%bc_in(s)%h2o_liqvol_sl(:)    = 0.0_r8
    fates%bc_in(s)%filter_vegzen_pa(:) = .false.
    fates%bc_in(s)%coszen_pa(:)        = 0.0_r8
    fates%bc_in(s)%fcansno_pa(:)       = 0.0_r8
    fates%bc_in(s)%albgr_dir_rb(:)     = 0.0_r8
    fates%bc_in(s)%albgr_dif_rb(:)     = 0.0_r8
    fates%bc_in(s)%max_rooting_depth_index_col = 0
    fates%bc_in(s)%tot_het_resp        = 0.0_r8
    fates%bc_in(s)%tot_somc            = 0.0_r8 
    fates%bc_in(s)%tot_litc            = 0.0_r8
    fates%bc_in(s)%snow_depth_si       = 0.0_r8
    fates%bc_in(s)%frac_sno_eff_si     = 0.0_r8
    fates%bc_in(s)%w_scalar_sisl(:)    = 0.0_r8
    fates%bc_in(s)%t_scalar_sisl(:)    = 0.0_r8
    
    if(do_fates_salinity)then
       fates%bc_in(s)%salinity_sl(:)   = 0.0_r8
    endif
    
    if (hlm_use_planthydro.eq.itrue) then
       
       fates%bc_in(s)%qflx_transp_pa(:) = 0.0_r8
       fates%bc_in(s)%swrad_net_pa(:) = 0.0_r8
       fates%bc_in(s)%lwrad_net_pa(:) = 0.0_r8
       fates%bc_in(s)%watsat_sisl(:) = 0.0_r8
       fates%bc_in(s)%watres_sisl(:) = 0.0_r8
       fates%bc_in(s)%sucsat_sisl(:) = 0.0_r8
       fates%bc_in(s)%bsw_sisl(:) = 0.0_r8
       fates%bc_in(s)%hksat_sisl(:) = 0.0_r8
    end if

    
    ! Output boundaries
    fates%bc_out(s)%active_suction_sl(:) = .false.
    fates%bc_out(s)%fsun_pa(:)      = 0.0_r8
    fates%bc_out(s)%laisun_pa(:)    = 0.0_r8
    fates%bc_out(s)%laisha_pa(:)    = 0.0_r8
    fates%bc_out(s)%rootr_pasl(:,:) = 0.0_r8
    fates%bc_out(s)%btran_pa(:)     = 0.0_r8

    ! MIMIC litter quality, always initialize to unset
    fates%bc_out(s)%litt_flux_ligc_per_n = fates_unset_r8

    
    ! Fates -> BGC fragmentation mass fluxes
    select case(hlm_parteh_mode) 
    case(prt_carbon_allom_hyp)
       fates%bc_out(s)%litt_flux_cel_c_si(:) = 0._r8
       fates%bc_out(s)%litt_flux_lig_c_si(:) = 0._r8
       fates%bc_out(s)%litt_flux_lab_c_si(:) = 0._r8
    case(prt_cnp_flex_allom_hyp) 
       
       fates%bc_in(s)%plant_nh4_uptake_flux(:,:) = 0._r8
       fates%bc_in(s)%plant_no3_uptake_flux(:,:) = 0._r8
       fates%bc_in(s)%plant_p_uptake_flux(:,:) = 0._r8
       fates%bc_out(s)%source_p(:)           = 0._r8
       fates%bc_out(s)%source_nh4(:)         = 0._r8
       fates%bc_out(s)%litt_flux_cel_c_si(:) = 0._r8
       fates%bc_out(s)%litt_flux_lig_c_si(:) = 0._r8
       fates%bc_out(s)%litt_flux_lab_c_si(:) = 0._r8
       fates%bc_out(s)%litt_flux_cel_n_si(:) = 0._r8
       fates%bc_out(s)%litt_flux_lig_n_si(:) = 0._r8
       fates%bc_out(s)%litt_flux_lab_n_si(:) = 0._r8
       fates%bc_out(s)%litt_flux_cel_p_si(:) = 0._r8
       fates%bc_out(s)%litt_flux_lig_p_si(:) = 0._r8
       fates%bc_out(s)%litt_flux_lab_p_si(:) = 0._r8
       
    case default
       write(fates_log(), *) 'An unknown parteh hypothesis was passed'
       write(fates_log(), *) 'while zeroing output boundary conditions'
       write(fates_log(), *) 'hlm_parteh_mode: ',hlm_parteh_mode
       call endrun(msg=errMsg(sourcefile, __LINE__))
    end select
    
    fates%bc_out(s)%rssun_pa(:)     = 0.0_r8
    fates%bc_out(s)%rssha_pa(:)     = 0.0_r8
    
    fates%bc_out(s)%albd_parb(:,:) = 0.0_r8
    fates%bc_out(s)%albi_parb(:,:) = 0.0_r8
    fates%bc_out(s)%fabd_parb(:,:) = 0.0_r8
    fates%bc_out(s)%fabi_parb(:,:) = 0.0_r8
    fates%bc_out(s)%ftdd_parb(:,:) = 0.0_r8
    fates%bc_out(s)%ftid_parb(:,:) = 0.0_r8
    fates%bc_out(s)%ftii_parb(:,:) = 0.0_r8
    
    fates%bc_out(s)%elai_pa(:)   = 0.0_r8
    fates%bc_out(s)%esai_pa(:)   = 0.0_r8
    fates%bc_out(s)%tlai_pa(:)   = 0.0_r8
    fates%bc_out(s)%tsai_pa(:)   = 0.0_r8
    fates%bc_out(s)%htop_pa(:)   = 0.0_r8
    fates%bc_out(s)%hbot_pa(:)   = 0.0_r8
    fates%bc_out(s)%displa_pa(:) = 0.0_r8
    fates%bc_out(s)%z0m_pa(:)    = 0.0_r8
    fates%bc_out(s)%dleaf_pa(:)   = 0.0_r8
    fates%bc_out(s)%nocomp_pft_label_pa(:) = 0
    
    fates%bc_out(s)%canopy_fraction_pa(:) = 0.0_r8
    fates%bc_out(s)%frac_veg_nosno_alb_pa(:) = 0.0_r8
    
    if (hlm_use_planthydro.eq.itrue) then
       fates%bc_out(s)%qflx_soil2root_sisl(:) = 0.0_r8
       fates%bc_out(s)%qflx_ro_sisl(:)        = 0.0_r8
    end if
    fates%bc_out(s)%plant_stored_h2o_si = 0.0_r8

    ! Land Use realated
    fates%bc_out(s)%gpp_site = 0.0_r8
    fates%bc_out(s)%ar_site = 0.0_r8
    fates%bc_out(s)%hrv_deadstemc_to_prod10c = 0.0_r8
    fates%bc_out(s)%hrv_deadstemc_to_prod100c = 0.0_r8
    
    return
  end subroutine zero_bcs

  ! ===========================================================================

   subroutine allocate_bcin(bc_in, nlevsoil_in, nlevdecomp_in, num_lu_harvest_cats,natpft_lb,natpft_ub)
      
      ! ---------------------------------------------------------------------------------
      ! Allocate and Initialze the FATES boundary condition vectors
      ! ---------------------------------------------------------------------------------
      
      implicit none
      type(bc_in_type), intent(inout) :: bc_in
      integer,intent(in)              :: nlevsoil_in
      integer,intent(in)              :: nlevdecomp_in
      integer,intent(in)              :: num_lu_harvest_cats
      integer,intent(in)              :: natpft_lb,natpft_ub ! dimension bounds of the array holding surface file pft data
      
      ! Allocate input boundaries

      bc_in%nlevsoil   = nlevsoil_in

      if(nlevsoil_in > numlevsoil_max) then
         write(fates_log(), *) 'The number of soil layers imposed by the host model'
         write(fates_log(), *) 'is larger than what we have allocated in our static'
         write(fates_log(), *) 'arrays. Please increase the size of numlevsoil_max'
         write(fates_log(), *) 'found in EDTypesMod.F90'
         call endrun(msg=errMsg(sourcefile, __LINE__))
      end if

      if( (nlevsoil_in*ndcmpy) > fates_maxElementsPerPatch .or. &
          (nlevsoil_in*ncwd) > fates_maxElementsPerPatch) then
          write(fates_log(), *) 'The restart files require that space is allocated'
          write(fates_log(), *) 'to accomodate the multi-dimensional patch arrays'
          write(fates_log(), *) 'that are nlevsoil*numpft and nlevsoil*ncwd'
          write(fates_log(), *) 'fates_maxElementsPerPatch = ',fates_maxElementsPerPatch
          write(fates_log(), *) 'nlevsoil = ',nlevsoil_in
          write(fates_log(), *) 'dcmpy = ',ndcmpy
          write(fates_log(), *) 'ncwd  = ',ncwd
          write(fates_log(), *) 'numpft*nlevsoil = ',nlevsoil_in*numpft
          write(fates_log(), *) 'ncwd*nlevsoil = ',ncwd * nlevsoil_in
          write(fates_log(), *) 'To increase max_elements, change numlevsoil_max'
          call endrun(msg=errMsg(sourcefile, __LINE__))
      end if

      bc_in%nlevdecomp = nlevdecomp_in


      if (hlm_use_vertsoilc == itrue) then
         if(bc_in%nlevdecomp .ne. bc_in%nlevsoil) then
            write(fates_log(), *) 'The host has signaled a vertically resolved'
            write(fates_log(), *) 'soil decomposition model. Therefore, the '
            write(fates_log(), *) 'total number of soil layers should equal the'
            write(fates_log(), *) 'total number of decomposition layers.'
            write(fates_log(), *) 'nlevdecomp: ',bc_in%nlevdecomp
            write(fates_log(), *) 'nlevsoil: ',bc_in%nlevsoil
            call endrun(msg=errMsg(sourcefile, __LINE__))
         end if
      else
         if(bc_in%nlevdecomp .ne. 1)then
            write(fates_log(), *) 'The host has signaled a non-vertically resolved'
            write(fates_log(), *) 'soil decomposition model. Therefore, the '
            write(fates_log(), *) 'total number of decomposition layers should be 1.'
            write(fates_log(), *) 'nlevdecomp: ',bc_in%nlevdecomp
            call endrun(msg=errMsg(sourcefile, __LINE__))
         end if
      end if

      ! Plant Nutrient Aquisition variables
      ! If we are up-scaling to PFT, then we need to pass bach PFTxlayer
      ! if we don't, then there is ambiguity in the uptake. If we
      ! do not upscale to PFT, then we can simply send back the
      ! uptake for each cohort, and don't need to allocate by layer
      ! Allocating differently could save a lot of memory and time

      if (hlm_parteh_mode .eq. prt_cnp_flex_allom_hyp) then
         allocate(bc_in%plant_nh4_uptake_flux(max_comp_per_site,1))
         allocate(bc_in%plant_no3_uptake_flux(max_comp_per_site,1))
         allocate(bc_in%plant_p_uptake_flux(max_comp_per_site,1))
      else
         allocate(bc_in%plant_nh4_uptake_flux(1,1))
         allocate(bc_in%plant_no3_uptake_flux(1,1))
         allocate(bc_in%plant_p_uptake_flux(1,1))
      end if


      allocate(bc_in%zi_sisl(0:nlevsoil_in))
      allocate(bc_in%dz_sisl(nlevsoil_in))
      allocate(bc_in%z_sisl(nlevsoil_in))
      allocate(bc_in%decomp_id(nlevsoil_in))
      allocate(bc_in%dz_decomp_sisl(nlevdecomp_in))
      allocate(bc_in%w_scalar_sisl(nlevsoil_in))
      allocate(bc_in%t_scalar_sisl(nlevsoil_in))

      ! Lightning (or successful ignitions) and population density
      ! Fire related variables
      allocate(bc_in%lightning24(maxpatch_total))
      allocate(bc_in%pop_density(maxpatch_total))
      allocate(bc_in%wind24_pa(maxpatch_total))
      allocate(bc_in%relhumid24_pa(maxpatch_total))
      allocate(bc_in%precip24_pa(maxpatch_total))
      
      ! Radiation
      allocate(bc_in%solad_parb(maxpatch_total,hlm_numSWb))
      allocate(bc_in%solai_parb(maxpatch_total,hlm_numSWb))
      
      ! Hydrology
      allocate(bc_in%smp_sl(nlevsoil_in))
      allocate(bc_in%eff_porosity_sl(nlevsoil_in))
      allocate(bc_in%watsat_sl(nlevsoil_in))
      allocate(bc_in%tempk_sl(nlevsoil_in))
      allocate(bc_in%h2o_liqvol_sl(nlevsoil_in))
      
      !BGC
      if(do_fates_salinity) then
         allocate(bc_in%salinity_sl(nlevsoil_in))
      endif

      
      
      ! Photosynthesis
      allocate(bc_in%filter_photo_pa(maxpatch_total))
      allocate(bc_in%dayl_factor_pa(maxpatch_total))
      allocate(bc_in%esat_tv_pa(maxpatch_total))
      allocate(bc_in%eair_pa(maxpatch_total))
      allocate(bc_in%oair_pa(maxpatch_total))
      allocate(bc_in%cair_pa(maxpatch_total))
      allocate(bc_in%rb_pa(maxpatch_total))
      allocate(bc_in%t_veg_pa(maxpatch_total))
      allocate(bc_in%tgcm_pa(maxpatch_total))
      allocate(bc_in%t_soisno_sl(nlevsoil_in))

      ! Canopy Radiation
      allocate(bc_in%filter_vegzen_pa(maxpatch_total))
      allocate(bc_in%coszen_pa(maxpatch_total))
      allocate(bc_in%fcansno_pa(maxpatch_total))
      allocate(bc_in%albgr_dir_rb(hlm_numSWb))
      allocate(bc_in%albgr_dif_rb(hlm_numSWb))

      ! Plant-Hydro BC's
      if (hlm_use_planthydro.eq.itrue) then

         allocate(bc_in%qflx_transp_pa(maxpatch_total))
         allocate(bc_in%swrad_net_pa(maxpatch_total))
         allocate(bc_in%lwrad_net_pa(maxpatch_total))
         
         allocate(bc_in%watsat_sisl(nlevsoil_in))
         allocate(bc_in%watres_sisl(nlevsoil_in))
         allocate(bc_in%sucsat_sisl(nlevsoil_in))
         allocate(bc_in%bsw_sisl(nlevsoil_in))
         allocate(bc_in%hksat_sisl(nlevsoil_in))
         allocate(bc_in%h2o_liq_sisl(nlevsoil_in)); bc_in%h2o_liq_sisl = nan
      end if

      ! Land use

      ! harvest flag denote data from hlm,
      ! while the logging flag signifies only that logging is occurring (which could just be FATES logging)
      if (hlm_use_lu_harvest .gt. 0) then
         allocate(bc_in%hlm_harvest_rates(num_lu_harvest_cats))
         allocate(bc_in%hlm_harvest_catnames(num_lu_harvest_cats))
      else ! LoggingMortality_frac needs these passed to it regardless of harvest
         allocate(bc_in%hlm_harvest_rates(0))
         allocate(bc_in%hlm_harvest_catnames(0))
      end if

      allocate(bc_in%pft_areafrac(natpft_lb:natpft_ub))

      ! Variables for SP mode. 
      if(hlm_use_sp.eq.itrue) then
        allocate(bc_in%hlm_sp_tlai(natpft_lb:natpft_ub))
        allocate(bc_in%hlm_sp_tsai(natpft_lb:natpft_ub))     
        allocate(bc_in%hlm_sp_htop(natpft_lb:natpft_ub))
      end if 
      return
   end subroutine allocate_bcin

   ! ====================================================================================
   
   subroutine allocate_bcout(bc_out, nlevsoil_in, nlevdecomp_in)

      ! ---------------------------------------------------------------------------------
      ! Allocate and Initialze the FATES boundary condition vectors
      ! ---------------------------------------------------------------------------------
      
      implicit none
      type(bc_out_type), intent(inout) :: bc_out
      integer,intent(in)               :: nlevsoil_in
      integer,intent(in)               :: nlevdecomp_in
      
      ! Radiation
      allocate(bc_out%fsun_pa(maxpatch_total))
      allocate(bc_out%laisun_pa(maxpatch_total))
      allocate(bc_out%laisha_pa(maxpatch_total))
      
      ! Hydrology
      allocate(bc_out%active_suction_sl(nlevsoil_in))
      allocate(bc_out%rootr_pasl(maxpatch_total,nlevsoil_in))
      allocate(bc_out%btran_pa(maxpatch_total))
      
      ! Photosynthesis

      allocate(bc_out%rssun_pa(maxpatch_total))
      allocate(bc_out%rssha_pa(maxpatch_total))
      
      ! Canopy Radiation
      allocate(bc_out%albd_parb(maxpatch_total,hlm_numSWb))
      allocate(bc_out%albi_parb(maxpatch_total,hlm_numSWb))
      allocate(bc_out%fabd_parb(maxpatch_total,hlm_numSWb))
      allocate(bc_out%fabi_parb(maxpatch_total,hlm_numSWb))
      allocate(bc_out%ftdd_parb(maxpatch_total,hlm_numSWb))
      allocate(bc_out%ftid_parb(maxpatch_total,hlm_numSWb))
      allocate(bc_out%ftii_parb(maxpatch_total,hlm_numSWb))


      ! We allocate the boundary conditions to the BGC
      ! model, regardless of what scheme we use. The BGC
      ! model in ELM allocates all species C,N,P even if they
      ! are not turned on. Also, it is feasible that the
      ! one would want to allow soil BGC nutrient dynamics
      ! to proceed even if we are not passing source fluxes
      ! or uptake from FATES.
      ! When FATES does not have nutrients enabled, these
      ! arrays are indexed by 1.
      
      !if(trim(hlm_nu_com).eq.'RD') then
      !   allocate(bc_out%n_demand(max_comp_per_site))
      !   allocate(bc_out%p_demand(max_comp_per_site))
      !end if

      ! Used in both
      allocate(bc_out%veg_rootc(max_comp_per_site,nlevdecomp_in))
      allocate(bc_out%ft_index(max_comp_per_site))
         
      if(trim(hlm_nu_com).eq.'ECA') then
         allocate(bc_out%decompmicc(nlevdecomp_in))
         allocate(bc_out%cn_scalar(max_comp_per_site))
         allocate(bc_out%cp_scalar(max_comp_per_site))
      end if

      ! Include the bare-ground patch for these patch-level boundary conditions
      ! (it will always be zero for all of these)
      if(hlm_use_ch4.eq.itrue) then
         allocate(bc_out%annavg_agnpp_pa(0:maxpatch_total));bc_out%annavg_agnpp_pa(:)=nan
         allocate(bc_out%annavg_bgnpp_pa(0:maxpatch_total));bc_out%annavg_bgnpp_pa(:)=nan
         allocate(bc_out%annsum_npp_pa(0:maxpatch_total));bc_out%annsum_npp_pa(:)=nan
         allocate(bc_out%frootc_pa(0:maxpatch_total));bc_out%frootc_pa(:)=nan
         allocate(bc_out%root_resp(nlevsoil_in));bc_out%root_resp(:)=nan
         allocate(bc_out%woody_frac_aere_pa(0:maxpatch_total));bc_out%woody_frac_aere_pa(:)=nan
         allocate(bc_out%rootfr_pa(0:maxpatch_total,nlevsoil_in))
         bc_out%rootfr_pa(:,:)=nan

         ! Give the bare-ground root fractions a nominal fraction of unity over depth
         bc_out%rootfr_pa(0,1:nlevsoil_in)=1._r8/real(nlevsoil_in,r8)
      end if

      bc_out%ema_npp = nan
      
      
      ! Fates -> BGC fragmentation mass fluxes
      select case(hlm_parteh_mode) 
      case(prt_carbon_allom_hyp)
         allocate(bc_out%litt_flux_cel_c_si(nlevdecomp_in))
         allocate(bc_out%litt_flux_lig_c_si(nlevdecomp_in))
         allocate(bc_out%litt_flux_lab_c_si(nlevdecomp_in))
      case(prt_cnp_flex_allom_hyp) 

         
         allocate(bc_out%litt_flux_cel_c_si(nlevdecomp_in))
         allocate(bc_out%litt_flux_lig_c_si(nlevdecomp_in))
         allocate(bc_out%litt_flux_lab_c_si(nlevdecomp_in))
         allocate(bc_out%litt_flux_cel_n_si(nlevdecomp_in))
         allocate(bc_out%litt_flux_lig_n_si(nlevdecomp_in))
         allocate(bc_out%litt_flux_lab_n_si(nlevdecomp_in))
         allocate(bc_out%litt_flux_cel_p_si(nlevdecomp_in))
         allocate(bc_out%litt_flux_lig_p_si(nlevdecomp_in))
         allocate(bc_out%litt_flux_lab_p_si(nlevdecomp_in))

         allocate(bc_out%source_nh4(nlevdecomp_in))
         allocate(bc_out%source_p(nlevdecomp_in))

      case default
         write(fates_log(), *) 'An unknown parteh hypothesis was passed'
         write(fates_log(), *) 'to the site level output boundary conditions'
         write(fates_log(), *) 'hlm_parteh_mode: ',hlm_parteh_mode
         call endrun(msg=errMsg(sourcefile, __LINE__))
      end select


      ! Canopy Structure
      allocate(bc_out%elai_pa(maxpatch_total))
      allocate(bc_out%esai_pa(maxpatch_total))
      allocate(bc_out%tlai_pa(maxpatch_total))
      allocate(bc_out%tsai_pa(maxpatch_total))
      allocate(bc_out%htop_pa(maxpatch_total))
      allocate(bc_out%hbot_pa(maxpatch_total))
      allocate(bc_out%dleaf_pa(maxpatch_total))

      allocate(bc_out%displa_pa(maxpatch_total))
      allocate(bc_out%z0m_pa(maxpatch_total))

      allocate(bc_out%canopy_fraction_pa(maxpatch_total))
      allocate(bc_out%frac_veg_nosno_alb_pa(maxpatch_total))

      allocate(bc_out%nocomp_pft_label_pa(maxpatch_total))

      ! Plant-Hydro BC's
      if (hlm_use_planthydro.eq.itrue) then
         allocate(bc_out%qflx_soil2root_sisl(nlevsoil_in))
         allocate(bc_out%qflx_ro_sisl(nlevsoil_in))
      end if

      return
   end subroutine allocate_bcout

   ! ====================================================================================

   subroutine set_bcs(bc_in)

       ! --------------------------------------------------------------------------------
       !
       ! This subroutine is called directly from the HLM to set boundary condition not yet 
       !     functional from hlm. This allows flexibility for model testing.
       !
       ! This subroutine MUST BE CALLED AFTER the FATES PFT parameter file has been read in,
       ! and the EDPftvarcon_inst structure has been made.
       ! This subroutine must ALSO BE CALLED BEFORE the history file dimensions
       ! are set.
       ! 
       ! --------------------------------------------------------------------------------
      implicit none
      type(bc_in_type), intent(inout) :: bc_in

      ! Input boundaries
      ! Warning: these "z" type variables
      ! are written only once at the beginning
      ! so THIS ROUTINE SHOULD NOT BE CALLED AFTER
      ! INITIALIZATION
      if(do_fates_salinity)then
         bc_in%salinity_sl(:)     = bgc_soil_salinity
      endif
      
    end subroutine set_bcs

    ! ===================================================================================
    
    subroutine SetFatesGlobalElements1(use_fates,surf_numpft,surf_numcft)

       ! --------------------------------------------------------------------------------
       !
       ! This is the first FATES routine that is called.
       !
       ! spmode,biogeog and nocomp mode flags have been passed prior to this call
       ! --------------------------------------------------------------------------------


      implicit none
      
      logical,intent(in) :: use_fates    ! Is fates turned on?
      integer,intent(in) :: surf_numpft  ! Number of PFTs in surface dataset
      integer,intent(in) :: surf_numcft  ! Number of CFTs in surface dataset

      integer :: fates_numpft  ! Number of PFTs tracked in FATES
      
      if (use_fates) then
         
         ! Self explanatory, read the fates parameter file
         call FatesReadParameters()

         fates_numpft = size(prt_params%wood_density,dim=1)
         
         if(hlm_use_sp==itrue)then

            ! For an SP run we also just use the primary patches
            ! to hold all PFTs.  So create the same number of
            ! patches as the number of PFTs

            maxpatch_primary   = fates_numpft
            maxpatch_secondary = 0
            maxpatch_total     = fates_numpft
            
            ! If this is an SP run, we actually need enough patches on the
            ! CLM/ELM side of the code to hold the LAI data.  This
            ! number may be larger than what fates requires.  Of course
            ! we may have multiple PFTs in the surface datafile mapping
            ! to FATES.  The surf_numpft includes the bare ground.
            ! maxpatch_total does not include the bare ground (so add 1)
            
            fates_maxPatchesPerSite = max(surf_numpft+surf_numcft,maxpatch_total+1)

         else

            ! If we are using fixed biogeography or no-comp then we
            ! can also apply those constraints to maxpatch_primary and secondary
            ! and that value will match fates_maxPatchesPerSite
            
            if(hlm_use_nocomp==itrue) then

               maxpatch_primary = max(maxpatch_primary,fates_numpft)
               maxpatch_total = maxpatch_primary + maxpatch_secondary
               !if(maxpatch_primary<fates_numpft)then
               !   write(fates_log(),*) 'warning: lower number of patches than pfts'
               !   write(fates_log(),*) 'this may become a problem in nocomp mode'
               !end if
            end if

            ! maxpatch_total does not include the bare ground (so add 1)
            fates_maxPatchesPerSite = maxpatch_total+1
            
         end if
             
      end if

    end subroutine SetFatesGlobalElements1

    ! ====================================================================================
    
    subroutine SetFatesGlobalElements2(use_fates)

      ! --------------------------------------------------------------------------------
      !
      ! This is the second FATES routine that is called.
      !
      ! --------------------------------------------------------------------------------

      logical,intent(in) :: use_fates    ! Is fates turned on?
      integer :: i

      if (use_fates) then

         if(lbound(prt_params%wood_density(:),dim=1) .eq. 0 ) then
            numpft = size(prt_params%wood_density,dim=1)-1
         elseif(lbound(prt_params%wood_density(:),dim=1) .eq. 1 ) then
            numpft = size(prt_params%wood_density,dim=1)
         else
            write(fates_log(), *) 'While assessing the number of FATES PFTs,'
            write(fates_log(), *) 'it was found that the lower bound was neither 0 or 1?'
            call endrun(msg=errMsg(sourcefile, __LINE__))
         end if

         if(numpft>maxpft) then
            write(fates_log(), *) 'The number of PFTs dictated by the FATES parameter file'
            write(fates_log(), *) 'is larger than the maximum allowed. Increase the FATES parameter constant'
            write(fates_log(), *) 'FatesInterfaceMod.F90:maxpft accordingly'
            call endrun(msg=errMsg(sourcefile, __LINE__))
         end if
         
         ! Identify the number of leaf age-classes
         
         if( (lbound(prt_params%leaf_long(:,:),dim=2) .eq. 0) .or. &
             (ubound(prt_params%leaf_long(:,:),dim=2) .eq. 0) ) then
            write(fates_log(), *) 'While assessing the number of FATES leaf age classes,'
            write(fates_log(), *) 'The second dimension of leaf_long was 0?'
            call endrun(msg=errMsg(sourcefile, __LINE__))
         else
            nleafage = size(prt_params%leaf_long,dim=2)
         end if

         
         ! These values are used to define the restart file allocations and general structure
         ! of memory for the cohort arrays
         
         fates_maxElementsPerPatch = max(max_cohort_per_patch, ndcmpy*hlm_maxlevsoil ,ncwd*hlm_maxlevsoil)
         
         if (fates_maxPatchesPerSite * fates_maxElementsPerPatch <  numWaterMem) then
            write(fates_log(), *) 'By using such a tiny number of maximum patches and maximum cohorts'
            write(fates_log(), *) ' this could create problems for indexing in restart files'
            write(fates_log(), *) ' The multiple of the two has to be greater than numWaterMem'
            call endrun(msg=errMsg(sourcefile, __LINE__))
         end if
         
         fates_maxElementsPerSite = fates_maxPatchesPerSite * fates_maxElementsPerPatch


         ! Set the maximum number of nutrient aquisition competitors per site
         ! This is used to set array sizes for the boundary conditions.
         ! Note: since BGC code may be active even when no nutrients
         ! present, we still need to allocate things when no nutrients


         if (any(abs(EDPftvarcon_inst%prescribed_nuptake(:)) > nearzero )) then
            n_uptake_mode = prescribed_n_uptake
         else
            n_uptake_mode = coupled_n_uptake
         end if

         if (any(abs(EDPftvarcon_inst%prescribed_puptake(:)) > nearzero )) then
            p_uptake_mode = prescribed_p_uptake
         else
            p_uptake_mode = coupled_p_uptake
         end if
         
         if (hlm_parteh_mode .eq. prt_cnp_flex_allom_hyp ) then

            if((p_uptake_mode==coupled_p_uptake) .or. (n_uptake_mode==coupled_n_uptake))then
               max_comp_per_site = fates_maxElementsPerSite
               fates_np_comp_scaling = coupled_np_comp_scaling
            else
               max_comp_per_site = 1
               fates_np_comp_scaling = trivial_np_comp_scaling
            end if

         else
            max_comp_per_site = 1
            fates_np_comp_scaling = trivial_np_comp_scaling
         end if
            
         ! calculate the bin edges for radiative transfer calculations
         ! VAI bin widths array 
         do i = 1,nlevleaf
            dinc_vai(i) = ED_val_vai_top_bin_width * ED_val_vai_width_increase_factor ** (i-1)
         end do

         ! lower edges of VAI bins       
         do i = 1,nlevleaf
            dlower_vai(i) = sum(dinc_vai(1:i))
         end do

         ! Identify number of size and age class bins for history output
         ! assume these arrays are 1-indexed
         nlevsclass = size(ED_val_history_sizeclass_bin_edges,dim=1)
         nlevage = size(ED_val_history_ageclass_bin_edges,dim=1)
         nlevheight = size(ED_val_history_height_bin_edges,dim=1)
         nlevcoage = size(ED_val_history_coageclass_bin_edges,dim=1)
         nlevdamage = size(ED_val_history_damage_bin_edges, dim=1)
         
         ! do some checks on the size, age, and height bin arrays to make sure they make sense:
         ! make sure that all start at zero, and that both are monotonically increasing
         if ( ED_val_history_sizeclass_bin_edges(1) .ne. 0._r8 ) then
            write(fates_log(), *) 'size class bins specified in parameter file must start at zero'
            call endrun(msg=errMsg(sourcefile, __LINE__))
         endif
         if ( ED_val_history_ageclass_bin_edges(1) .ne. 0._r8 ) then
            write(fates_log(), *) 'age class bins specified in parameter file must start at zero'
            call endrun(msg=errMsg(sourcefile, __LINE__))
         endif
         if ( ED_val_history_height_bin_edges(1) .ne. 0._r8 ) then
            write(fates_log(), *) 'height class bins specified in parameter file must start at zero'
            call endrun(msg=errMsg(sourcefile, __LINE__))
         endif
         do i = 2,nlevsclass
            if ( (ED_val_history_sizeclass_bin_edges(i) - ED_val_history_sizeclass_bin_edges(i-1)) .le. 0._r8) then
               write(fates_log(), *) 'size class bins specified in parameter file must be monotonically increasing'
               call endrun(msg=errMsg(sourcefile, __LINE__))
            end if
         end do
         do i = 2,nlevage
            if ( (ED_val_history_ageclass_bin_edges(i) - ED_val_history_ageclass_bin_edges(i-1)) .le. 0._r8) then
               write(fates_log(), *) 'age class bins specified in parameter file must be monotonically increasing'
               call endrun(msg=errMsg(sourcefile, __LINE__))
            end if
         end do
         do i = 2,nlevheight
            if ( (ED_val_history_height_bin_edges(i) - ED_val_history_height_bin_edges(i-1)) .le. 0._r8) then
               write(fates_log(), *) 'height class bins specified in parameter file must be monotonically increasing'
               call endrun(msg=errMsg(sourcefile, __LINE__))
            end if
         end do
         do i = 2,nlevcoage
            if ( (ED_val_history_coageclass_bin_edges(i) - ED_val_history_coageclass_bin_edges(i-1)) .le. 0._r8) then
               write(fates_log(), *) 'cohort age class bins specified in parameter file must be monotonically increasing'
               call endrun(msg=errMsg(sourcefile, __LINE__))
            end if
         end do

         ! Initialize Hydro globals 
         ! (like water retention functions)
         ! this needs to know the number of PFTs, which is
         ! determined in that call
         call InitHydroGlobals()
   
         ! Initialize the Plant Allocation and Reactive Transport
         ! global functions and mapping tables
         ! Also associate the elements defined in PARTEH with a list in FATES
         ! "element_list" is useful because it allows the fates side of the code
         ! to loop through elements, and call the correct PARTEH interfaces
         ! automatically.
         call InitPARTEHGlobals()
         
         
         ! Set Various Mapping Arrays used in history output as well
         ! These will not be used if use_ed or use_fates is false
         call fates_history_maps()

         


       

      else
         ! If we are not using FATES, the cohort dimension is still
         ! going to be initialized, lets set it to the smallest value
         ! possible so that the dimensioning info takes up little space

         fates_maxElementsPerPatch = 1
      
         fates_maxElementsPerSite = 1
         

      end if
    end subroutine SetFatesGlobalElements2

    ! ======================================================================

    subroutine InitTimeAveragingGlobals()
      
      ! Instantiate the time-averaging method globals
      ! NOTE: It may be possible in the future that the HLM model timesteps
      ! are dynamic in time or space, in that case, these would no longer
      ! be global constants.

      allocate(ema_24hr)
      call ema_24hr%define(sec_per_day, hlm_stepsize, moving_ema_window)
      allocate(fixed_24hr)
      call fixed_24hr%define(sec_per_day, hlm_stepsize, fixed_window)
      allocate(ema_lpa)  ! note that this parameter has units of days
      call ema_lpa%define(photo_temp_acclim_timescale*sec_per_day, &
           hlm_stepsize,moving_ema_window)
<<<<<<< HEAD
      allocate(ema_sdlng_emerg_h2o)
      call ema_sdlng_emerg_h2o%define(sdlng_emerg_h2o_timescale*sec_per_day, &
           hlm_stepsize,moving_ema_window)
      allocate(ema_sdlng_mort_par)
      call ema_sdlng_mort_par%define(sdlng_mort_par_timescale*sec_per_day, &
           hlm_stepsize,moving_ema_window)
      allocate(ema_sdlng2sap_par)
      call ema_sdlng2sap_par%define(sdlng2sap_par_timescale*sec_per_day, &
           hlm_stepsize,moving_ema_window)
      allocate(ema_sdlng_mdd)
      call ema_sdlng_mdd%define(sdlng_mdd_timescale*sec_per_day, &
           hlm_stepsize,moving_ema_window)

=======
      allocate(ema_longterm)  ! note that this parameter has units of years
      call ema_longterm%define(photo_temp_acclim_thome_time*days_per_year*sec_per_day, & 
           hlm_stepsize,moving_ema_window)
      
      !allocate(ema_60day)
      !call ema_60day%define(prt_params%fnrt_adapt_tscl*sec_per_day,sec_per_day,moving_ema_window)
      !class(rmean_arr_type), pointer :: ema_fnrt_tscale(:)
      !rmean_arr_type
      
      
>>>>>>> 5bb6e3e6
      return
    end subroutine InitTimeAveragingGlobals

      
    ! ======================================================================
    
    subroutine InitPARTEHGlobals()

     ! Initialize the Plant Allocation and Reactive Transport
     ! global functions and mapping tables
     ! Also associate the elements defined in PARTEH with a list in FATES
     ! "element_list" is useful because it allows the fates side of the code
     ! to loop through elements, and call the correct PARTEH interfaces
     ! automatically.
     
     select case(hlm_parteh_mode)
     case(prt_carbon_allom_hyp)

        num_elements = 1
        allocate(element_list(num_elements))
        element_list(1) = carbon12_element
        element_pos(:) = 0
        element_pos(carbon12_element) = 1

        call InitPRTGlobalAllometricCarbon()

     case(prt_cnp_flex_allom_hyp)
        
        num_elements = 3
        allocate(element_list(num_elements))
        element_list(1) = carbon12_element
        element_list(2) = nitrogen_element
        element_list(3) = phosphorus_element
        element_pos(:)  = 0
        element_pos(carbon12_element)   = 1
        element_pos(nitrogen_element)   = 2
        element_pos(phosphorus_element) = 3

        call InitPRTGlobalAllometricCNP()
        
     case DEFAULT
        write(fates_log(),*) 'You specified an unknown PRT module'
        write(fates_log(),*) 'Check your setting for fates_parteh_mode'
        write(fates_log(),*) 'in the CLM namelist. The only valid value now is 1'
        write(fates_log(),*) 'Aborting'
        call endrun(msg=errMsg(sourcefile, __LINE__))
       
    end select

   end subroutine InitPARTEHGlobals

   !==============================================================================================
    
    subroutine fates_history_maps
       
       use EDTypesMod, only : NFSC
       use EDTypesMod, only : nclmax
       use EDTypesMod, only : nlevleaf
       use EDParamsMod, only : ED_val_history_sizeclass_bin_edges
       use EDParamsMod, only : ED_val_history_ageclass_bin_edges
       use EDParamsMod, only : ED_val_history_height_bin_edges
       use EDParamsMod, only : ED_val_history_coageclass_bin_edges

       ! ------------------------------------------------------------------------------------------
       ! This subroutine allocates and populates the variables
       ! that define the mapping of variables in history files in multiplexed dimensions like
       ! the "scpf" format
       ! back to
       ! their respective single component dimensions, like size-class "sc" and pft "pf"
       ! ------------------------------------------------------------------------------------------

       integer :: i
       integer :: isc
       integer :: ipft
       integer :: icwd
       integer :: ifuel
       integer :: ican
       integer :: icdam
       integer :: ileaf
       integer :: iage
       integer :: iheight
       integer :: icoage
       integer :: iel

       allocate( fates_hdim_levsclass(1:nlevsclass   ))
       allocate( fates_hdim_pfmap_levscpf(1:nlevsclass*numpft))
       allocate( fates_hdim_scmap_levscpf(1:nlevsclass*numpft))
       allocate( fates_hdim_levpft(1:numpft   ))
       allocate( fates_hdim_levfuel(1:NFSC   ))
       allocate( fates_hdim_levcwdsc(1:NCWD   ))
       allocate( fates_hdim_levage(1:nlevage   ))
       allocate( fates_hdim_levheight(1:nlevheight   ))
       allocate( fates_hdim_levcoage(1:nlevcoage ))
       allocate( fates_hdim_pfmap_levcapf(1:nlevcoage*numpft))
       allocate( fates_hdim_camap_levcapf(1:nlevcoage*numpft))

       allocate( fates_hdim_levcan(nclmax))
       allocate( fates_hdim_levelem(num_elements))
       allocate( fates_hdim_levleaf(nlevleaf))
       allocate( fates_hdim_canmap_levcnlf(nlevleaf*nclmax))
       allocate( fates_hdim_lfmap_levcnlf(nlevleaf*nclmax))
       allocate( fates_hdim_canmap_levcnlfpf(nlevleaf*nclmax*numpft))
       allocate( fates_hdim_lfmap_levcnlfpf(nlevleaf*nclmax*numpft))
       allocate( fates_hdim_pftmap_levcnlfpf(nlevleaf*nclmax*numpft))
       allocate( fates_hdim_scmap_levscag(nlevsclass * nlevage ))
       allocate( fates_hdim_agmap_levscag(nlevsclass * nlevage ))
       allocate( fates_hdim_scmap_levscagpft(nlevsclass * nlevage * numpft))
       allocate( fates_hdim_agmap_levscagpft(nlevsclass * nlevage * numpft))
       allocate( fates_hdim_pftmap_levscagpft(nlevsclass * nlevage * numpft))
       allocate( fates_hdim_agmap_levagepft(nlevage * numpft))
       allocate( fates_hdim_pftmap_levagepft(nlevage * numpft))
       allocate( fates_hdim_agmap_levagefuel(nlevage * nfsc))
       allocate( fates_hdim_fscmap_levagefuel(nlevage * nfsc))

       allocate( fates_hdim_elmap_levelpft(num_elements*numpft))
       allocate( fates_hdim_elmap_levelcwd(num_elements*ncwd))
       allocate( fates_hdim_elmap_levelage(num_elements*nlevage))
       allocate( fates_hdim_pftmap_levelpft(num_elements*numpft))
       allocate( fates_hdim_cwdmap_levelcwd(num_elements*ncwd))
       allocate( fates_hdim_agemap_levelage(num_elements*nlevage))

       allocate( fates_hdim_levdamage(1:nlevdamage ))
       allocate( fates_hdim_scmap_levcdsc(nlevsclass*nlevdamage))
       allocate( fates_hdim_cdmap_levcdsc(nlevsclass*nlevdamage))
       allocate( fates_hdim_scmap_levcdpf(nlevsclass*nlevdamage * numpft))
       allocate( fates_hdim_cdmap_levcdpf(nlevsclass*nlevdamage * numpft))
       allocate( fates_hdim_pftmap_levcdpf(nlevsclass*nlevdamage * numpft))
       
       ! Fill the IO array of plant size classes
       fates_hdim_levsclass(:) = ED_val_history_sizeclass_bin_edges(:)
       fates_hdim_levage(:) = ED_val_history_ageclass_bin_edges(:)
       fates_hdim_levheight(:) = ED_val_history_height_bin_edges(:)
       fates_hdim_levcoage(:) = ED_val_history_coageclass_bin_edges(:)
       fates_hdim_levleaf(:) = dlower_vai(:)
       fates_hdim_levdamage(:) = ED_val_history_damage_bin_edges(:)
       
       ! make pft array
       do ipft=1,numpft
          fates_hdim_levpft(ipft) = ipft
       end do

       ! make fuel array
       do ifuel=1,NFSC
          fates_hdim_levfuel(ifuel) = ifuel
       end do

       ! make cwd array
       do icwd=1,NCWD
          fates_hdim_levcwdsc(icwd) = icwd
       end do

       ! make canopy array
       do ican = 1,nclmax
          fates_hdim_levcan(ican) = ican
       end do

       ! Make an element array, each index is the PARTEH global identifier index

       do iel = 1, num_elements
           fates_hdim_levelem(iel) = element_list(iel)
       end do
       
       i = 0
       do iel = 1, num_elements
           do ipft=1,numpft
               i = i+1
               fates_hdim_elmap_levelpft(i)  = iel
               fates_hdim_pftmap_levelpft(i) = ipft
           end do
       end do
       
       i = 0
       do iel = 1, num_elements
           do icwd = 1, ncwd
               i = i+1
               fates_hdim_elmap_levelcwd(i)  = iel
               fates_hdim_cwdmap_levelcwd(i) = icwd
           end do
       end do
       
       i = 0
       do iel = 1, num_elements
           do iage=1,nlevage
               i = i+1
               fates_hdim_elmap_levelage(i) = iel
               fates_hdim_agemap_levelage(i) = iage
           end do
       end do

       ! Fill the IO arrays that match pft and size class to their combined array
       i=0
       do ipft=1,numpft
          do isc=1,nlevsclass
             i=i+1
             fates_hdim_pfmap_levscpf(i) = ipft
             fates_hdim_scmap_levscpf(i) = isc
          end do
       end do

       i=0
       do ipft=1,numpft
          do icoage=1,nlevcoage
             i=i+1
             fates_hdim_pfmap_levcapf(i) = ipft
             fates_hdim_camap_levcapf(i) = icoage
          end do
       end do

       i=0
       do ican=1,nclmax
          do ileaf=1,nlevleaf
             i=i+1
             fates_hdim_canmap_levcnlf(i) = ican
             fates_hdim_lfmap_levcnlf(i) = ileaf
          end do
       end do

       i=0
       do iage=1,nlevage
          do isc=1,nlevsclass
             i=i+1
             fates_hdim_scmap_levscag(i) = isc
             fates_hdim_agmap_levscag(i) = iage
          end do
       end do

       i=0
       do icdam=1,nlevdamage
          do isc=1,nlevsclass
             i=i+1
             fates_hdim_scmap_levcdsc(i) = isc
             fates_hdim_cdmap_levcdsc(i) = icdam
          end do
       end do

       i=0
       do ipft=1,numpft
          do icdam=1,nlevdamage
             do isc=1,nlevsclass
                i=i+1
                fates_hdim_scmap_levcdpf(i) = isc
                fates_hdim_cdmap_levcdpf(i) = icdam
                fates_hdim_pftmap_levcdpf(i) = ipft
             end do
          end do
       end do
       
       i=0
       do ipft=1,numpft
          do ican=1,nclmax
             do ileaf=1,nlevleaf
                i=i+1
                fates_hdim_canmap_levcnlfpf(i) = ican
                fates_hdim_lfmap_levcnlfpf(i) = ileaf
                fates_hdim_pftmap_levcnlfpf(i) = ipft
             end do
          end do
       end do

       i=0
       do ipft=1,numpft
          do iage=1,nlevage
             do isc=1,nlevsclass
                i=i+1
                fates_hdim_scmap_levscagpft(i) = isc
                fates_hdim_agmap_levscagpft(i) = iage
                fates_hdim_pftmap_levscagpft(i) = ipft
             end do
          end do
       end do

       i=0
       do ipft=1,numpft
          do iage=1,nlevage
             i=i+1
             fates_hdim_agmap_levagepft(i) = iage
             fates_hdim_pftmap_levagepft(i) = ipft
          end do
       end do

       i=0
       do iage=1,nlevage
          do ifuel=1,NFSC
             i=i+1
             fates_hdim_agmap_levagefuel(i) = iage
             fates_hdim_fscmap_levagefuel(i) = ifuel
          end do
       end do

    end subroutine fates_history_maps

    ! ===================================================================================

    subroutine SetFatesTime(current_year_in, current_month_in, &
                          current_day_in, current_tod_in, &
                          current_date_in, reference_date_in, &
                          model_day_in, day_of_year_in, &
                          days_per_year_in, freq_day_in)

     ! This subroutine should be called directly from the HLM
     
     integer,  intent(in) :: current_year_in
     integer,  intent(in) :: current_month_in
     integer,  intent(in) :: current_day_in
     integer,  intent(in) :: current_tod_in
     integer,  intent(in) :: current_date_in
     integer,  intent(in) :: reference_date_in
     real(r8), intent(in) :: model_day_in
     integer,  intent(in) :: day_of_year_in
     integer,  intent(in) :: days_per_year_in
     real(r8), intent(in) :: freq_day_in

     hlm_current_year   = current_year_in
     hlm_current_month  = current_month_in
     hlm_current_day    = current_day_in
     hlm_current_tod    = current_tod_in
     hlm_current_date   = current_date_in
     hlm_reference_date = reference_date_in
     hlm_model_day      = model_day_in
     hlm_day_of_year    = day_of_year_in
     hlm_days_per_year  = days_per_year_in
     hlm_freq_day       = freq_day_in

  end subroutine SetFatesTime

  ! ==================================================================================== 

  subroutine set_fates_ctrlparms(tag,ival,rval,cval)
      
      ! ---------------------------------------------------------------------------------
      ! Certain model control parameters and dimensions used by FATES are dictated by 
      ! the the driver or the host mode. To see which parameters should be filled here
      ! please also look at the ctrl_parms_type in FATESTYpeMod, in the section listing
      ! components dictated by the host model.
      !
      ! Some important points:
      ! 1. Calls to this function are likely from the clm_fates module in the HLM.
      ! 2. The calls should be preceeded by a flush function.
      ! 3. All values in ctrl_parm (FATESTypesMod.F90) that are classified as 
      !    'dictated by the HLM' must be listed in this subroutine
      ! 4. Should look like this:
      ! 
      ! call set_fates_ctrlparms('flush_to_unset')
      ! call set_fates_ctrlparms('num_sw_bbands',numrad)  ! or other variable
      ! ...
      ! call set_fates_ctrlparms('num_lev_soil',nlevsoi)   ! or other variable
      ! call set_fates_ctrlparms('check_allset') 
      !
      ! RGK-2016
      ! ---------------------------------------------------------------------------------
      use FatesConstantsMod, only : fates_check_param_set
    
    
      ! Arguments
      integer, optional, intent(in)         :: ival
      real(r8), optional, intent(in)        :: rval
      character(len=*),optional, intent(in) :: cval
      character(len=*),intent(in)           :: tag
      
      ! local variables
      logical              :: all_set
      integer,  parameter  :: unset_int = -999
      real(r8), parameter  :: unset_double = -999.9
      
      
      select case (trim(tag))
      case('flush_to_unset')
         if (fates_global_verbose()) then
            write(fates_log(), *) 'Flushing FATES control parameters prior to transfer from host'
         end if

         hlm_numSWb     = unset_int
         hlm_inir       = unset_int
         hlm_ivis       = unset_int
         hlm_is_restart = unset_int
         hlm_maxlevsoil   = unset_int
         hlm_name         = 'unset'
         hlm_hio_ignore_val   = unset_double
         hlm_masterproc   = unset_int
         hlm_ipedof       = unset_int
         hlm_nu_com      = 'unset'
         hlm_decomp      = 'unset'
         hlm_nitrogen_spec = unset_int
         hlm_use_tree_damage = unset_int
         hlm_phosphorus_spec = unset_int
         hlm_use_ch4       = unset_int
         hlm_use_vertsoilc = unset_int
         hlm_parteh_mode   = unset_int
         hlm_spitfire_mode = unset_int
         hlm_sf_nofire_def = unset_int
         hlm_sf_scalar_lightning_def = unset_int
         hlm_sf_successful_ignitions_def = unset_int
         hlm_sf_anthro_ignitions_def = unset_int
         hlm_use_planthydro = unset_int
         hlm_use_lu_harvest   = unset_int
         hlm_num_lu_harvest_cats   = unset_int
         hlm_use_cohort_age_tracking = unset_int
         hlm_use_logging   = unset_int
         hlm_use_ed_st3    = unset_int
         hlm_use_ed_prescribed_phys = unset_int
         hlm_use_fixed_biogeog = unset_int
         hlm_use_nocomp = unset_int   
         hlm_use_sp = unset_int
         hlm_use_inventory_init = unset_int
         hlm_inventory_ctrl_file = 'unset'

      case('check_allset')
         
         if(hlm_numSWb .eq. unset_int) then
            write(fates_log(), *) 'FATES dimension/parameter unset: num_sw_rad_bbands'
            call endrun(msg=errMsg(sourcefile, __LINE__))
         end if

         if(hlm_masterproc .eq. unset_int) then
            write(fates_log(), *) 'FATES parameter unset: hlm_masterproc'
            call endrun(msg=errMsg(sourcefile, __LINE__))
         end if

         if(hlm_numSWb > maxSWb) then
            write(fates_log(), *) 'FATES sets a maximum number of shortwave bands'
            write(fates_log(), *) 'for some scratch-space, maxSWb'
            write(fates_log(), *) 'it defaults to 2, but can be increased as needed'
            write(fates_log(), *) 'your driver or host model is intending to drive'
            write(fates_log(), *) 'FATES with:',hlm_numSWb,' bands.'
            write(fates_log(), *) 'please increase maxSWb in EDTypes to match'
            write(fates_log(), *) 'or exceed this value'
            call endrun(msg=errMsg(sourcefile, __LINE__))
         end if
         
         if (  .not.((hlm_use_planthydro.eq.1).or.(hlm_use_planthydro.eq.0))    ) then
            write(fates_log(), *) 'The FATES namelist planthydro flag must be 0 or 1, exiting'
            call endrun(msg=errMsg(sourcefile, __LINE__))
         elseif (hlm_use_planthydro.eq.1 ) then
               write(fates_log(), *) '!!!!!!!!!!!!!!!!!!!!!!!!!!!!!!!!!!!!!!!!!!!!!!!!!!!!!!!!!!!!!'
               write(fates_log(), *) ''
               write(fates_log(), *) ' use_fates_planthydro is an      EXPERIMENTAL FEATURE        '
               write(fates_log(), *) ' please see header of fates/biogeophys/FatesHydraulicsMod.F90'
               write(fates_log(), *) ' for more information.'
               write(fates_log(), *) ''
               write(fates_log(), *) '!!!!!!!!!!!!!!!!!!!!!!!!!!!!!!!!!!!!!!!!!!!!!!!!!!!!!!!!!!!!!'
         end if

         if ( (hlm_use_lu_harvest .lt. 0).or.(hlm_use_lu_harvest .gt. 1) ) then
            write(fates_log(), *) 'The FATES lu_harvest flag must be 0 or 1,  exiting'
            call endrun(msg=errMsg(sourcefile, __LINE__))
         end if

         if ( (hlm_num_lu_harvest_cats .lt. 0) ) then
            write(fates_log(), *) 'The FATES number of hlm harvest cats must be >= 0, exiting'
            call endrun(msg=errMsg(sourcefile, __LINE__))
         end if

         if ( .not.((hlm_use_logging .eq.1).or.(hlm_use_logging.eq.0))    ) then
            write(fates_log(), *) 'The FATES namelist use_logging flag must be 0 or 1, exiting'
            call endrun(msg=errMsg(sourcefile, __LINE__))
         end if


         if ( ( ANY(EDPftvarcon_inst%mort_ip_age_senescence < fates_check_param_set )) .and. &
           (hlm_use_cohort_age_tracking .eq.0 ) ) then
           write(fates_log(),*) 'Age dependent mortality cannot be on if'
           write(fates_log(),*) 'cohort age tracking is off.'
           write(fates_log(),*) 'Set use_fates_cohort_age_tracking = .true.'
           write(fates_log(),*) 'in FATES namelist options'
           write(fates_log(),*) 'Aborting'
           call endrun(msg=errMsg(sourcefile, __LINE__))
        end if

         if (  .not.((hlm_use_ed_st3.eq.1).or.(hlm_use_ed_st3.eq.0))    ) then
            write(fates_log(), *) 'The FATES namelist stand structure flag must be 0 or 1, exiting'
            call endrun(msg=errMsg(sourcefile, __LINE__))
         end if

         if (  .not.((hlm_use_ed_prescribed_phys.eq.1).or.(hlm_use_ed_prescribed_phys.eq.0))    ) then
            write(fates_log(), *) 'The FATES namelist prescribed physiology flag must be 0 or 1, exiting'
            call endrun(msg=errMsg(sourcefile, __LINE__))
         end if

         if ( hlm_use_ed_prescribed_phys.eq.1 .and. hlm_use_ed_st3.eq.1 ) then
            write(fates_log(), *) 'FATES ST3 and prescribed physiology cannot both be turned on.'
            write(fates_log(), *) 'Review the namelist entries, exiting'
            call endrun(msg=errMsg(sourcefile, __LINE__))
         end if

         if ( hlm_use_inventory_init.eq.1  .and. hlm_use_cohort_age_tracking .eq.1) then
            write(fates_log(), *) 'Fates inventory init cannot be used with age dependent mortality'
            write(fates_log(), *) 'Set use_fates_cohort_age_tracking to 0 or turn off inventory init'
            call endrun(msg=errMsg(sourcefile, __LINE__))
         end if
         
         if (  .not.((hlm_use_inventory_init.eq.1).or.(hlm_use_inventory_init.eq.0))    ) then
            write(fates_log(), *) 'The FATES NL inventory flag must be 0 or 1, exiting'
            call endrun(msg=errMsg(sourcefile, __LINE__))
         end if
         
         if(trim(hlm_inventory_ctrl_file) .eq. 'unset') then
            write(fates_log(),*) 'namelist entry for fates inventory control file is unset, exiting'
            call endrun(msg=errMsg(sourcefile, __LINE__))
         end if

         if(hlm_ivis .ne. ivis) then
            write(fates_log(), *) 'FATES assumption about the index of visible shortwave'
            write(fates_log(), *) 'radiation is different from the HLM, exiting'
            call endrun(msg=errMsg(sourcefile, __LINE__))
         end if
         
         if(hlm_inir .ne. inir) then
            write(fates_log(), *) 'FATES assumption about the index of NIR shortwave'
            write(fates_log(), *) 'radiation is different from the HLM, exiting'
            call endrun(msg=errMsg(sourcefile, __LINE__))
         end if

         if(hlm_is_restart .eq. unset_int) then
            write(fates_log(), *) 'FATES parameter unset: hlm_is_restart, exiting'
            call endrun(msg=errMsg(sourcefile, __LINE__))
         end if

         if(hlm_maxlevsoil .eq. unset_int) then
            if (fates_global_verbose()) then
               write(fates_log(), *) 'FATES dimension/parameter unset: hlm_maxlevsoil, exiting'
            end if
            call endrun(msg=errMsg(sourcefile, __LINE__))
         end if

         if(trim(hlm_name) .eq. 'unset') then
            write(fates_log(),*) 'FATES dimension/parameter unset: hlm_name, exiting'
            call endrun(msg=errMsg(sourcefile, __LINE__))
         end if

         if(trim(hlm_decomp) .eq. 'unset') then
            if (fates_global_verbose()) then
               write(fates_log(),*) 'FATES dimension/parameter unset: hlm_decomp, exiting'
               write(fates_log(),*) 'valid: MIMICS, CENTURY, CTC'
            end if
            call endrun(msg=errMsg(sourcefile, __LINE__))
         end if
         if( .not. ((trim(hlm_decomp) .eq. 'MIMICS') .or. &
              (trim(hlm_decomp) .eq. 'CENTURY') .or. &
              (trim(hlm_decomp) .eq. 'CTC') .or. &
              (trim(hlm_decomp) .eq. 'NONE'))   ) then
            if (fates_global_verbose()) then
               write(fates_log(),*) 'FATES dimension/parameter unset: hlm_decomp, exiting'
               write(fates_log(),*) 'valid: NONE, MIMICS, CENTURY, CTC, yours: ',trim(hlm_decomp)
            end if
            call endrun(msg=errMsg(sourcefile, __LINE__))
         end if

         if(trim(hlm_nu_com) .eq. 'unset') then
            write(fates_log(),*) 'FATES dimension/parameter unset: hlm_nu_com, exiting'
            call endrun(msg=errMsg(sourcefile, __LINE__))
         end if

         if(hlm_use_tree_damage .eq. unset_int) then
            write(fates_log(),*) 'FATES dimension/parameter unset: hlm_use_tree_damage, exiting'
            call endrun(msg=errMsg(sourcefile, __LINE__))
         else
            if((hlm_use_tree_damage .eq. itrue) .and. &
                 (hlm_parteh_mode .eq. prt_cnp_flex_allom_hyp))then
               write(fates_log(),*) 'FATES tree damage (use_fates_tree_damage = .true.) is not'
               write(fates_log(),*) '(yet) compatible with CNP allocation (fates_parteh_mode = 2)'
               call endrun(msg=errMsg(sourcefile, __LINE__))
         end if

            
         end if

         if(hlm_nitrogen_spec .eq. unset_int) then
            write(fates_log(),*) 'FATES parameters unset: hlm_nitrogen_spec, exiting'
            call endrun(msg=errMsg(sourcefile, __LINE__))
         end if

         if(hlm_phosphorus_spec .eq. unset_int) then
            write(fates_log(),*) 'FATES parameters unset: hlm_phosphorus_spec, exiting'
            call endrun(msg=errMsg(sourcefile, __LINE__))
         end if

         if( abs(hlm_hio_ignore_val-unset_double)<1e-10 ) then
            write(fates_log(),*) 'FATES dimension/parameter unset: hio_ignore'
            call endrun(msg=errMsg(sourcefile, __LINE__))
         end if

         if(hlm_ipedof .eq. unset_int) then
            write(fates_log(), *) 'index for the HLMs pedotransfer function unset: hlm_ipedof, exiting'
            call endrun(msg=errMsg(sourcefile, __LINE__))
         end if

         if(hlm_parteh_mode .eq. unset_int) then
            write(fates_log(), *) 'switch deciding which plant reactive transport model to use is unset, hlm_parteh_mode, exiting'
            call endrun(msg=errMsg(sourcefile, __LINE__))
         end if

         if(hlm_use_ch4 .eq. unset_int) then
            write(fates_log(), *) 'switch for the HLMs CH4 module unset: hlm_use_ch4, exiting'
            call endrun(msg=errMsg(sourcefile, __LINE__))
         end if

         if(hlm_use_vertsoilc .eq. unset_int) then
            write(fates_log(), *) 'switch for the HLMs soil carbon discretization unset: hlm_use_vertsoilc, exiting'
            call endrun(msg=errMsg(sourcefile, __LINE__))
         end if

         if(hlm_spitfire_mode .eq. unset_int) then
            write(fates_log(), *) 'switch for SPITFIRE unset: hlm_spitfire_mode, exiting'
            call endrun(msg=errMsg(sourcefile, __LINE__))
         end if
         if(hlm_sf_nofire_def .eq. unset_int) then
            write(fates_log(), *) 'definition of no-fire mode unset: hlm_sf_nofire_def, exiting'
            call endrun(msg=errMsg(sourcefile, __LINE__))
         end if
         if(hlm_sf_scalar_lightning_def .eq. unset_int) then
            write(fates_log(), *) 'definition of scalar lightning mode unset: hlm_sf_scalltng_def, exiting'
            call endrun(msg=errMsg(sourcefile, __LINE__))
         end if
         if(hlm_sf_successful_ignitions_def .eq. unset_int) then
            write(fates_log(), *) 'definition of successful ignition mode unset: hlm_sf_successful, exiting'
            call endrun(msg=errMsg(sourcefile, __LINE__))
         end if
         if(hlm_sf_anthro_ignitions_def .eq. unset_int) then
            write(fates_log(), *) 'definition of anthro-ignition mode unset: hlm_sf_anthig_def, exiting'
            call endrun(msg=errMsg(sourcefile, __LINE__))
         end if

         if(trim(hlm_name).eq.'CLM' .and. hlm_parteh_mode .eq. 2) then
            if( sum(abs(EDPftvarcon_inst%prescribed_puptake(:)))<nearzero .and. &
                sum(abs(EDPftvarcon_inst%prescribed_nuptake(:)))<nearzero) then
               write(fates_log(), *) 'PARTEH hypothesis 2 is only viable with forced'
               write(fates_log(), *) 'boundary conditions for CLM (currently).'
               write(fates_log(), *) 'prescribed_puptake or prescribed_nuptake must > 0'
               call endrun(msg=errMsg(sourcefile, __LINE__))
            end if
         end if
         
        if(hlm_use_fixed_biogeog.eq.unset_int) then
           if(fates_global_verbose()) then
             write(fates_log(), *) 'switch for fixed biogeog unset: hlm_use_fixed_biogeog, exiting'
           end if
           call endrun(msg=errMsg(sourcefile, __LINE__))
         end if

         if(hlm_use_nocomp.eq.unset_int) then
            write(fates_log(), *) 'switch for no competition mode. '
            call endrun(msg=errMsg(sourcefile, __LINE__))
         end if

         if(hlm_use_sp.eq.unset_int) then
            write(fates_log(), *) 'switch for SP mode. '
            call endrun(msg=errMsg(sourcefile, __LINE__))
         end if

         if(hlm_use_cohort_age_tracking .eq. unset_int) then
            write(fates_log(), *) 'switch for cohort_age_tracking  unset: hlm_use_cohort_age_tracking, exiting'
            call endrun(msg=errMsg(sourcefile, __LINE__))
         end if

         if(hlm_use_sp.eq.itrue.and.hlm_use_nocomp.eq.ifalse)then
            write(fates_log(), *) 'SP cannot be on if nocomp mode is off. Exiting. '
            call endrun(msg=errMsg(sourcefile, __LINE__))
         end if

         if(hlm_use_sp.eq.itrue.and.hlm_use_fixed_biogeog.eq.ifalse)then
            write(fates_log(), *) 'SP cannot be on if fixed biogeog mode is off. Exiting. '
            call endrun(msg=errMsg(sourcefile, __LINE__))
         end if
         
         if (fates_global_verbose()) then
            write(fates_log(), *) 'Checked. All control parameters sent to FATES.'
         end if
         
      case default

         if(present(ival))then
            select case (trim(tag))

            case('masterproc')
               hlm_masterproc = ival
               if (fates_global_verbose()) then
                  write(fates_log(),*) 'Transfering masterproc = ',ival,' to FATES'
               end if

            case('num_sw_bbands')
               hlm_numSwb = ival
               if (fates_global_verbose()) then
                  write(fates_log(),*) 'Transfering num_sw_bbands = ',ival,' to FATES'
               end if
               
            case('vis_sw_index')
               hlm_ivis = ival
               if (fates_global_verbose()) then
                  write(fates_log(),*) 'Transfering index associated with visible SW rad = ',ival,' to FATES'
               end if
            
            case('nir_sw_index')
               hlm_inir = ival
               if (fates_global_verbose()) then
                  write(fates_log(),*) 'Transfering index associated with NIR SW rad = ',ival,' to FATES'
               end if

            case('is_restart')
               hlm_is_restart = ival
               if (fates_global_verbose()) then
                  write(fates_log(),*) 'Transfering flag signaling restart / not-restart = ',ival,' to FATES'
               end if

            case('num_lev_soil')
               hlm_maxlevsoil = ival
               if (fates_global_verbose()) then
                  write(fates_log(),*) 'Transfering num_lev_soil = ',ival,' to FATES'
               end if

            case('soilwater_ipedof')
               hlm_ipedof = ival
               if (fates_global_verbose()) then
                  write(fates_log(),*) 'Transfering hlm_ipedof = ',ival,' to FATES'
               end if

            case('use_tree_damage')
               hlm_use_tree_damage = ival
               if (fates_global_verbose()) then
                  write(fates_log(),*) 'Transfering hlm_use_tree_damage = ',ival,' to FATES'
               end if
               
            case('nitrogen_spec')
               hlm_nitrogen_spec = ival
               if (fates_global_verbose()) then
                  write(fates_log(),*) 'Transfering hlm_nitrogen_spec = ',ival,' to FATES'
               end if

            case('phosphorus_spec')
               hlm_phosphorus_spec = ival
               if (fates_global_verbose()) then
                  write(fates_log(),*) 'Transfering hlm_phosphorus_spec = ',ival,' to FATES'
               end if

            case('use_ch4')
               hlm_use_ch4 = ival
               if (fates_global_verbose()) then
                  write(fates_log(),*) 'Transfering hlm_use_ch4 = ',ival,' to FATES'
               end if
               
            case('use_vertsoilc')
               hlm_use_vertsoilc = ival
               if (fates_global_verbose()) then
                  write(fates_log(),*) 'Transfering hlm_use_vertsoilc= ',ival,' to FATES'
               end if
               
            case('parteh_mode')
               hlm_parteh_mode = ival
               if (fates_global_verbose()) then
                  write(fates_log(),*) 'Transfering hlm_parteh_mode= ',ival,' to FATES'
               end if

            case('spitfire_mode')
               hlm_spitfire_mode = ival
               if (fates_global_verbose()) then
                  write(fates_log(),*) 'Transfering hlm_spitfire_mode =',ival,' to FATES'
              end if
              
           case('sf_nofire_def')
               hlm_sf_nofire_def = ival
               if (fates_global_verbose()) then
                  write(fates_log(),*) 'Transfering hlm_sf_nofire_def =',ival,' to FATES'
               end if

           case('sf_scalar_lightning_def')
               hlm_sf_scalar_lightning_def = ival
               if (fates_global_verbose()) then
                  write(fates_log(),*) 'Transfering hlm_sf_scalar_lightning_def =',ival,' to FATES'
               end if

           case('sf_successful_ignitions_def')
               hlm_sf_successful_ignitions_def = ival
               if (fates_global_verbose()) then
                  write(fates_log(),*) 'Transfering hlm_sf_successful_ignition_def =',ival,' to FATES'
               end if

           case('sf_anthro_ignitions_def')
               hlm_sf_anthro_ignitions_def = ival
               if (fates_global_verbose()) then
                  write(fates_log(),*) 'Transfering hlm_sf_anthro_ignition_def =',ival,' to FATES'
               end if

               
            case('use_fixed_biogeog')
                hlm_use_fixed_biogeog = ival
               if (fates_global_verbose()) then
                   write(fates_log(),*) 'Transfering hlm_use_fixed_biogeog= ',ival,' to FATES'
               end if
            
            case('use_nocomp')
                hlm_use_nocomp = ival
               if (fates_global_verbose()) then
                   write(fates_log(),*) 'Transfering hlm_use_nocomp= ',ival,' to FATES'
               end if

            case('use_sp')
               hlm_use_sp = ival
               if (fates_global_verbose()) then
                  write(fates_log(),*) 'Transfering hlm_use_sp= ',ival,' to FATES'
               end if

            case('use_planthydro')
               hlm_use_planthydro = ival
               if (fates_global_verbose()) then
                  write(fates_log(),*) 'Transfering hlm_use_planthydro= ',ival,' to FATES'
               end if

            case('use_lu_harvest')
               hlm_use_lu_harvest = ival
               if (fates_global_verbose()) then
                  write(fates_log(),*) 'Transfering hlm_use_lu_harvest= ',ival,' to FATES'
               end if

            case('num_lu_harvest_cats')
               hlm_num_lu_harvest_cats = ival
               if (fates_global_verbose()) then
                  write(fates_log(),*) 'Transfering hlm_num_lu_harvest_cats= ',ival,' to FATES'
               end if

            case('use_cohort_age_tracking')
               hlm_use_cohort_age_tracking = ival
               if (fates_global_verbose()) then
                  write(fates_log(),*) 'Transfering hlm_use_cohort_age_tracking= ',ival,' to FATES'
               end if

            case('use_logging')
               hlm_use_logging = ival
               if (fates_global_verbose()) then
                  write(fates_log(),*) 'Transfering hlm_use_logging= ',ival,' to FATES'
               end if

            case('use_ed_st3')
               hlm_use_ed_st3 = ival
               if (fates_global_verbose()) then
                  write(fates_log(),*) 'Transfering hlm_use_ed_st3= ',ival,' to FATES'
               end if

            case('use_ed_prescribed_phys')
               hlm_use_ed_prescribed_phys = ival
               if (fates_global_verbose()) then
                  write(fates_log(),*) 'Transfering hlm_use_ed_prescribed_phys= ',ival,' to FATES'
               end if

            case('use_inventory_init')
               hlm_use_inventory_init = ival
               if (fates_global_verbose()) then
                  write(fates_log(),*) 'Transfering hlm_use_inventory_init= ',ival,' to FATES'
               end if

            case default
               write(fates_log(), *) 'fates NL tag not recognized:',trim(tag)
               !! call endrun(msg=errMsg(sourcefile, __LINE__))
            end select
            
         end if
         
         if(present(rval))then
            select case (trim(tag))
            case ('hio_ignore_val')
               hlm_hio_ignore_val = rval
               if (fates_global_verbose()) then
                  write(fates_log(),*) 'Transfering hio_ignore_val = ',rval,' to FATES'
               end if
            case default
               write(fates_log(),*) 'fates NL tag not recognized:',trim(tag)
               !! call endrun(msg=errMsg(sourcefile, __LINE__))
            end select
         end if

         if(present(cval))then
            select case (trim(tag))
               
            case('hlm_name')
               hlm_name = trim(cval)
               if (fates_global_verbose()) then
                  write(fates_log(),*) 'Transfering the HLM name = ',trim(cval)
               end if

            case('nu_com')
               hlm_nu_com = trim(cval)
               if (fates_global_verbose()) then
                  write(fates_log(),*) 'Transfering the nutrient competition name = ',trim(cval)
               end if

            case('decomp_method')
               hlm_decomp = trim(cval)
               if (fates_global_verbose()) then
                  write(fates_log(),*) 'Transfering the decomp method name = ',trim(cval)
               end if

            case('inventory_ctrl_file')
               hlm_inventory_ctrl_file = trim(cval)
               if (fates_global_verbose()) then
                  write(fates_log(),*) 'Transfering the name of the inventory control file = ',trim(cval)
               end if
               
            case default
               write(fates_log(),*) 'fates NL tag not recognized:',trim(tag)
               !! call endrun(msg=errMsg(sourcefile, __LINE__))
            end select
         end if

      end select
            
      return
   end subroutine set_fates_ctrlparms

   ! ====================================================================================

   subroutine FatesReportParameters(masterproc)
      
      ! -----------------------------------------------------
      ! Simple parameter reporting functions
      ! A debug like print flag is contained in each routine
      ! -----------------------------------------------------

      logical,intent(in) :: masterproc

      call FatesReportPFTParams(masterproc)
      call FatesReportParams(masterproc)
      call FatesCheckParams(masterproc)    ! Check general fates parameters
      call PRTDerivedParams()              ! Update PARTEH derived constants
      call PRTCheckParams(masterproc)      ! Check PARTEH parameters
      call SpitFireCheckParams(masterproc)
      

      
      return
   end subroutine FatesReportParameters

   ! =====================================================================================

   subroutine UpdateFatesRMeansTStep(sites,bc_in)

     ! In this routine, we update any FATES buffers where
     ! we calculate running means. It is assumed that this buffer is updated
     ! on the model time-step.

     type(ed_site_type), intent(inout) :: sites(:)
     type(bc_in_type), intent(in)      :: bc_in(:)
     
     type(ed_patch_type),  pointer :: cpatch
     type(ed_cohort_type), pointer :: ccohort
     integer :: s, ifp, io_si, pft 
     real(r8) :: new_seedling_layer_par                !seedling layer par in the current timestep
     real(r8) :: new_seedling_layer_smp(maxpft)        !seedling layer smp in the current timestep
     real(r8) :: new_seedling_mdd(maxpft)              !seedling layer moisture deficit days in the current timestep
     
     real(r8), parameter :: seedling_smp_crit = -175912.9_r8 !seedling soil moisture stress 
                                                             !threshold at which point
                                                             !the seedling layer starts accumulating moisture
                                                             !deficit days; move to pft-specific param if works
     integer  :: ilayer_seedling_root(maxpft)                !the soil layer at seedling rooting depth
     integer :: n_leaf                  !number of leaf layers per canopy layer in patch
     real(r8) :: lai_sun_frac
     real(r8) :: lai_shade_frac
     integer,parameter :: ipar = 1      !solar radiation in the shortwave band (i.e. par)

     do s = 1,size(sites,dim=1)

        ifp=0
        cpatch => sites(s)%oldest_patch
        do while(associated(cpatch))
           if (cpatch%patchno .ne. 0) then
           ifp=ifp+1
           call cpatch%tveg24%UpdateRMean(bc_in(s)%t_veg_pa(ifp))
           call cpatch%tveg_lpa%UpdateRMean(bc_in(s)%t_veg_pa(ifp))
<<<<<<< HEAD
           
           !updating seedling layer par, soil matric potential and 
           !moisture deficit days (mdd) in the seedling layer; ahb, August 2021
           !---------------------------------------------------------------------------------------

           n_leaf = maxval(cpatch%ncan(cpatch%ncl_p,:)) !calculating the number of leaf layers
                                                        !in the lowest canopy layer
           
           !calculating the fraction of total lai (summed across pfts) in sun vs. shade
           !at the lowest leaf level of the lowest canopy level           
           lai_sun_frac = sum(cpatch%ed_laisun_z(cpatch%ncl_p,:,n_leaf)) &
            / ( sum(cpatch%ed_laisun_z(cpatch%ncl_p,:,n_leaf)) + &   !summed across pfts  
                sum(cpatch%ed_laisha_z(cpatch%ncl_p,:,n_leaf)) )    !summed across pfts
           
           lai_shade_frac = 1.0_r8 - lai_sun_frac     
           
           !calculating seedling layer par for the current time step
           !using the weighted average of direct and diffuse par profiles 
          
           new_seedling_layer_par = & 
             (cpatch%parprof_dir_z(cpatch%ncl_p,n_leaf) * lai_sun_frac) + &
             (cpatch%parprof_dif_z(cpatch%ncl_p,n_leaf) * (1.0_r8 - lai_sun_frac))
           
           ! if there is no lai in the patch (i.e. no vegetation) then the lai_sun_frac 
           ! and lai_shade frac vars become nan, causing seedling layer par to be nan.
           ! which messes up the running means. This say's that if there is no lai, the
           ! par at the seedling layer is taken from the ctsm boundary conditions
           if (new_seedling_layer_par /= new_seedling_layer_par) then
                   new_seedling_layer_par = bc_in(s)%solad_parb(ifp,ipar) + bc_in(s)%solai_parb(ifp,ipar)
           end if

           ! update the par running means
           call cpatch%seedling_layer_par24%UpdateRMean(new_seedling_layer_par)
           call cpatch%sdlng_mort_par%UpdateRMean(new_seedling_layer_par)
           call cpatch%sdlng2sap_par%UpdateRMean(new_seedling_layer_par)

           !write(fates_log(),*) 'patchno', cpatch%patchno
           !write(fates_log(),*) 'patcharea', cpatch%area
           !write(fates_log(),*) 'laiSun',sum(cpatch%ed_laisun_z(cpatch%ncl_p,:,n_leaf))
           !write(fates_log(),*) 'laiShade',sum(cpatch%ed_laisha_z(cpatch%ncl_p,:,n_leaf))
           !write(fates_log(),*) 'patchlaiSunFrac', lai_sun_frac
           !write(fates_log(),*) 'patchlaiShadeFrac', lai_shade_frac
           !write(fates_log(),*) 'parprof_dir', cpatch%parprof_dir_z(cpatch%ncl_p,n_leaf)
           !write(fates_log(),*) 'parprof_dif', cpatch%parprof_dif_z(cpatch%ncl_p,n_leaf)
           !write(fates_log(),*) 'bc_in par d', bc_in(s)%solad_parb(ifp,ipar)
           !write(fates_log(),*) 'bc_in par i', bc_in(s)%solad_parb(ifp,ipar)
           !write(fates_log(),*) 'new_seedling_layer_par', new_seedling_layer_par
           !write(fates_log(),*) 'par24', cpatch%seedling_layer_par24%GetMean()
           !write(fates_log(),*) 'parMort', cpatch%sdlng_mort_par%GetMean()


           do pft = 1,numpft
           !calculate the soil moisture at the seedling rooting depth for each pft

           ilayer_seedling_root(pft) = minloc(abs(bc_in(s)%z_sisl(:)-EDPftvarcon_inst%seedling_root_depth(pft)),dim=1)
           new_seedling_layer_smp(pft) = bc_in(s)%smp_sl(ilayer_seedling_root(pft))

           !calculate the new moisture deficit day (mdd) value for each pft
           new_seedling_mdd(pft) = (abs(EDPftvarcon_inst%seedling_psi_crit(pft)) - abs(new_seedling_layer_smp(pft))) &
                                   * (-1.0_r8) * sdlng_mdd_timescale
          
           ! if mdds are negative then it means that soil is wetter than smp_crit and the moisture
           ! deficit is 0  
           if (new_seedling_mdd(pft) < 0.0_r8) then
                  new_seedling_mdd(pft) = 0.0_r8
           endif 

           !update the smp and mdd running means
           call cpatch%sdlng_emerg_smp(pft)%p%UpdateRMean(new_seedling_layer_smp(pft))
           call cpatch%sdlng_mdd(pft)%p%UpdateRMean(new_seedling_mdd(pft))
           
           
           !write(fates_log(),*) 'new_seedling_layer_smp', new_seedling_layer_smp(pft)
           !write(fates_log(),*) 'smpEmerg', cpatch%sdlng_emerg_smp(pft)%p%GetMean()
           !write(fates_log(),*) 'new_sdling_mdd', new_seedling_mdd(pft)
           !write(fates_log(),*) 'sdling_mdd', cpatch%sdlng_mdd(pft)%p%GetMean()
           
           enddo
           !END ahb's changes 
           !---------------------------------------------------------------------------------------

=======
           call cpatch%tveg_longterm%UpdateRMean(bc_in(s)%t_veg_pa(ifp))
>>>>>>> 5bb6e3e6

           
           !ccohort => cpatch%tallest
           !do while (associated(ccohort))
           !   call ccohort%tveg_lpa%UpdateRMean(bc_in(s)%t_veg_pa(ifp))
           !   ccohort => ccohort%shorter
           !end do
           end if
           
           cpatch => cpatch%younger
        enddo
     end do

     return
   end subroutine UpdateFatesRMeansTStep
      
 end module FatesInterfaceMod<|MERGE_RESOLUTION|>--- conflicted
+++ resolved
@@ -51,14 +51,11 @@
    use EDParamsMod               , only : bgc_soil_salinity
    use FatesPlantHydraulicsMod   , only : InitHydroGlobals
    use EDParamsMod               , only : photo_temp_acclim_timescale
-<<<<<<< HEAD
+   use EDParamsMod               , only : photo_temp_acclim_thome_time
    use EDParamsMod               , only : sdlng_emerg_h2o_timescale
    use EDParamsMod               , only : sdlng_mort_par_timescale
    use EDParamsMod               , only : sdlng2sap_par_timescale
    use EDParamsMod               , only : sdlng_mdd_timescale
-=======
-   use EDParamsMod               , only : photo_temp_acclim_thome_time
->>>>>>> 5bb6e3e6
    use EDParamsMod               , only : ED_val_history_sizeclass_bin_edges
    use EDParamsMod               , only : ED_val_history_ageclass_bin_edges
    use EDParamsMod               , only : ED_val_history_height_bin_edges
@@ -1004,7 +1001,6 @@
       allocate(ema_lpa)  ! note that this parameter has units of days
       call ema_lpa%define(photo_temp_acclim_timescale*sec_per_day, &
            hlm_stepsize,moving_ema_window)
-<<<<<<< HEAD
       allocate(ema_sdlng_emerg_h2o)
       call ema_sdlng_emerg_h2o%define(sdlng_emerg_h2o_timescale*sec_per_day, &
            hlm_stepsize,moving_ema_window)
@@ -1017,8 +1013,6 @@
       allocate(ema_sdlng_mdd)
       call ema_sdlng_mdd%define(sdlng_mdd_timescale*sec_per_day, &
            hlm_stepsize,moving_ema_window)
-
-=======
       allocate(ema_longterm)  ! note that this parameter has units of years
       call ema_longterm%define(photo_temp_acclim_thome_time*days_per_year*sec_per_day, & 
            hlm_stepsize,moving_ema_window)
@@ -1029,7 +1023,6 @@
       !rmean_arr_type
       
       
->>>>>>> 5bb6e3e6
       return
     end subroutine InitTimeAveragingGlobals
 
@@ -1996,7 +1989,7 @@
            ifp=ifp+1
            call cpatch%tveg24%UpdateRMean(bc_in(s)%t_veg_pa(ifp))
            call cpatch%tveg_lpa%UpdateRMean(bc_in(s)%t_veg_pa(ifp))
-<<<<<<< HEAD
+           call cpatch%tveg_longterm%UpdateRMean(bc_in(s)%t_veg_pa(ifp))
            
            !updating seedling layer par, soil matric potential and 
            !moisture deficit days (mdd) in the seedling layer; ahb, August 2021
@@ -2033,20 +2026,7 @@
            call cpatch%sdlng_mort_par%UpdateRMean(new_seedling_layer_par)
            call cpatch%sdlng2sap_par%UpdateRMean(new_seedling_layer_par)
 
-           !write(fates_log(),*) 'patchno', cpatch%patchno
-           !write(fates_log(),*) 'patcharea', cpatch%area
-           !write(fates_log(),*) 'laiSun',sum(cpatch%ed_laisun_z(cpatch%ncl_p,:,n_leaf))
-           !write(fates_log(),*) 'laiShade',sum(cpatch%ed_laisha_z(cpatch%ncl_p,:,n_leaf))
-           !write(fates_log(),*) 'patchlaiSunFrac', lai_sun_frac
-           !write(fates_log(),*) 'patchlaiShadeFrac', lai_shade_frac
-           !write(fates_log(),*) 'parprof_dir', cpatch%parprof_dir_z(cpatch%ncl_p,n_leaf)
-           !write(fates_log(),*) 'parprof_dif', cpatch%parprof_dif_z(cpatch%ncl_p,n_leaf)
-           !write(fates_log(),*) 'bc_in par d', bc_in(s)%solad_parb(ifp,ipar)
-           !write(fates_log(),*) 'bc_in par i', bc_in(s)%solad_parb(ifp,ipar)
            !write(fates_log(),*) 'new_seedling_layer_par', new_seedling_layer_par
-           !write(fates_log(),*) 'par24', cpatch%seedling_layer_par24%GetMean()
-           !write(fates_log(),*) 'parMort', cpatch%sdlng_mort_par%GetMean()
-
 
            do pft = 1,numpft
            !calculate the soil moisture at the seedling rooting depth for each pft
@@ -2077,11 +2057,6 @@
            enddo
            !END ahb's changes 
            !---------------------------------------------------------------------------------------
-
-=======
-           call cpatch%tveg_longterm%UpdateRMean(bc_in(s)%t_veg_pa(ifp))
->>>>>>> 5bb6e3e6
-
            
            !ccohort => cpatch%tallest
            !do while (associated(ccohort))
