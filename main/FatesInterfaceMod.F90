module FatesInterfaceMod

   ! ------------------------------------------------------------------------------------
   ! This is the FATES public API
   ! A host land model has defined and allocated a structure "fates" as
   ! defined by fates_interface_type
   !
   ! It is also likely/possible that this type is defined as a vector
   ! which is allocated by thread
   ! ------------------------------------------------------------------------------------

   use EDTypesMod                , only : ed_site_type
   use EDParamsMod                , only : dinc_vai
   use EDParamsMod                , only : dlower_vai
   use EDParamsMod               , only : ED_val_vai_top_bin_width
   use EDParamsMod               , only : ED_val_vai_width_increase_factor
   use EDParamsMod               , only : ED_val_history_damage_bin_edges
   use EDParamsMod               , only : maxpatch_total
   use EDParamsMod               , only : maxpatches_by_landuse
   use EDParamsMod               , only : max_cohort_per_patch
   use FatesRadiationMemMod      , only : num_swb,ivis,inir
   use EDParamsMod               , only : nclmax
   use EDParamsMod               , only : nlevleaf
   use EDParamsMod               , only : maxpft
   use EDTypesMod                , only : do_fates_salinity
   use EDTypesMod                , only : numWaterMem
   use EDTypesMod                , only : numlevsoil_max
   use EDTypesMod                , only : ed_site_type
   use FatesPatchMod             , only : fates_patch_type
   use FatesCohortMod            , only : fates_cohort_type
   use EDTypesMod                , only : area_inv
   use EDTypesMod                , only : num_vegtemp_mem
   use FatesConstantsMod         , only : r8 => fates_r8
   use FatesConstantsMod         , only : itrue,ifalse
   use FatesConstantsMod         , only : nearzero
   use FatesConstantsMod         , only : sec_per_day
   use FatesConstantsMod         , only : days_per_year
   use FatesConstantsMod         , only : TRS_regeneration
   use FatesConstantsMod         , only : g_per_kg
   use FatesConstantsMod         , only : n_landuse_cats
   use FatesConstantsMod         , only : primaryland
   use FatesConstantsMod         , only : secondaryland
   use FatesConstantsMod         , only : n_crop_lu_types
   use FatesConstantsMod         , only : n_term_mort_types
   use FatesConstantsMod         , only : nocomp_bareground
   use FatesGlobals              , only : fates_global_verbose
   use FatesGlobals              , only : fates_log
   use FatesGlobals              , only : endrun => fates_endrun
   use FatesConstantsMod             , only : fates_unset_r8
   use FatesLitterMod            , only : ncwd
   use FatesLitterMod            , only : ndcmpy
   use EDPftvarcon               , only : FatesReportPFTParams
   use EDPftvarcon               , only : FatesCheckParams
   use EDPftvarcon               , only : EDPftvarcon_inst
   use SFParamsMod               , only : SpitFireCheckParams
   use EDParamsMod               , only : FatesReportParams
   use EDParamsMod               , only : bgc_soil_salinity
   use FatesPlantHydraulicsMod   , only : InitHydroGlobals
   use EDParamsMod               , only : photo_temp_acclim_timescale
   use EDParamsMod               , only : photo_temp_acclim_thome_time
   use EDParamsMod               , only : sdlng_emerg_h2o_timescale
   use EDParamsMod               , only : sdlng_mort_par_timescale
   use EDParamsMod               , only : sdlng2sap_par_timescale
   use EDParamsMod               , only : sdlng_mdd_timescale
   use EDParamsMod               , only : ED_val_history_sizeclass_bin_edges
   use EDParamsMod               , only : ED_val_history_ageclass_bin_edges
   use EDParamsMod               , only : ED_val_history_height_bin_edges
   use EDParamsMod               , only : ED_val_history_coageclass_bin_edges
   use FatesParametersInterface  , only : fates_param_reader_type
   use FatesParametersInterface  , only : fates_parameters_type
   use EDParamsMod               , only : FatesRegisterParams, FatesReceiveParams
   use SFParamsMod               , only : SpitFireRegisterParams, SpitFireReceiveParams
   use PRTInitParamsFATESMod     , only : PRTRegisterParams, PRTReceiveParams
   use FatesLeafBiophysParamsMod , only : LeafBiophysRegisterParams, LeafBiophysReceiveParams,LeafBiophysReportParams
   use FatesSynchronizedParamsMod, only : FatesSynchronizedParamsInst
   use EDParamsMod               , only : p_uptake_mode
   use EDParamsMod               , only : n_uptake_mode
   use EDTypesMod                , only : ed_site_type
   use FatesConstantsMod         , only : prescribed_p_uptake
   use FatesConstantsMod         , only : prescribed_n_uptake
   use FatesConstantsMod         , only : coupled_p_uptake
   use FatesConstantsMod         , only : coupled_n_uptake
   use FatesConstantsMod         , only : fates_np_comp_scaling
   use FatesConstantsMod         , only : coupled_np_comp_scaling
   use FatesConstantsMod         , only : trivial_np_comp_scaling
   use PRTGenericMod             , only : num_elements
   use PRTGenericMod             , only : element_list
   use PRTGenericMod             , only : element_pos
   use EDParamsMod               , only : eca_plant_escalar
   use PRTGenericMod             , only : prt_carbon_allom_hyp
   use PRTGenericMod             , only : prt_cnp_flex_allom_hyp
   use PRTGenericMod             , only : carbon12_element
   use PRTGenericMod             , only : nitrogen_element
   use PRTGenericMod             , only : phosphorus_element
   use PRTGenericMod             , only : num_organ_types
   use PRTGenericMod             , only : leaf_organ, fnrt_organ, store_organ
   use PRTGenericMod             , only : sapw_organ, struct_organ, repro_organ
   use PRTParametersMod          , only : prt_params
   use PRTInitParamsFatesMod     , only : PRTCheckParams, PRTDerivedParams
   use PRTAllometricCarbonMod    , only : InitPRTGlobalAllometricCarbon
   use PRTAllometricCNPMod       , only : InitPRTGlobalAllometricCNP
   use FatesRunningMeanMod       , only : ema_24hr
   use FatesRunningMeanMod       , only : ema_sdlng_emerg_h2o, ema_sdlng_mort_par
   use FatesRunningMeanMod       , only : ema_sdlng_mdd, ema_sdlng2sap_par
   use FatesRunningMeanMod       , only : fixed_24hr
   use FatesRunningMeanMod       , only : ema_lpa
   use FatesRunningMeanMod       , only : ema_longterm
   use FatesRunningMeanMod       , only : ema_60day
   use FatesRunningMeanMod       , only : moving_ema_window
   use FatesRunningMeanMod       , only : fixed_window
   use FatesHistoryInterfaceMod  , only : fates_hist
   use FatesHydraulicsMemMod     , only : nshell
   use FatesHydraulicsMemMod     , only : nlevsoi_hyd_max
   use FatesTwoStreamUtilsMod, only : TransferRadParams
   use LeafBiophysicsMod         , only : lb_params
   
   ! CIME Globals
   use shr_log_mod               , only : errMsg => shr_log_errMsg
   use shr_infnan_mod            , only : nan => shr_infnan_nan, assignment(=)
   use shr_kind_mod              , only : SHR_KIND_CL

   ! Just use everything from FatesInterfaceTypesMod, this is
   ! its sister code
   use FatesInterfaceTypesMod

   implicit none

   private

   type, public :: fates_interface_type
      
      ! This is the root of the ED/FATES hierarchy of instantaneous state variables
      ! ie the root of the linked lists. Each path list is currently associated with a 
      ! grid-cell, this is intended to be migrated to columns 

      integer                         :: nsites

      type(ed_site_type), pointer :: sites(:)

      ! These are boundary conditions that the FATES models are required to be filled.  
      ! These values are filled by the driver or HLM.  Once filled, these have an 
      ! intent(in) status.  Each site has a derived type structure, which may include 
      ! a scalar for site level data, a patch vector, potentially cohort vectors (but 
      ! not yet atm) and other dimensions such as soil-depth or pft.  These vectors 
      ! are initialized by maximums, and the allocations are static in time to avoid
      ! having to allocate/de-allocate memory

      type(bc_in_type), allocatable   :: bc_in(:)

      ! These are the boundary conditions that the FATES model returns to its HLM or 
      ! driver. It has the same allocation strategy and similar vector types.
      
      type(bc_out_type), allocatable  :: bc_out(:)


      ! These are parameter constants that FATES may need to provide a host model
      ! We have other methods of reading in input parameters. Since these
      ! are parameter constants, we don't need them allocated over every site,one
      ! instance is fine.
      
      type(bc_pconst_type) :: bc_pconst
      

   end type fates_interface_type
   
   character(len=*), parameter :: sourcefile = &
        __FILE__

   ! Make public necessary subroutines and functions
   public :: FatesInterfaceInit
   public :: set_fates_ctrlparms
   public :: SetFatesTime
   public :: SetFatesGlobalElements1
   public :: SetFatesGlobalElements2
   public :: FatesReportParameters
   public :: allocate_bcin
   public :: allocate_bcout
   public :: allocate_bcpconst
   public :: set_bcpconst
   public :: zero_bcs
   public :: set_bcs
   public :: UpdateFatesRMeansTStep
   public :: InitTimeAveragingGlobals

   private :: FatesReadParameters
   public :: DetermineGridCellNeighbors

   logical :: debug = .false.  ! for debugging this module
   
contains

  ! ====================================================================================
  subroutine FatesInterfaceInit(log_unit,global_verbose)
    
    use FatesGlobals, only : FatesGlobalsInit
    
    implicit none
    
    integer, intent(in) :: log_unit
    logical, intent(in) :: global_verbose

    call FatesGlobalsInit(log_unit,global_verbose)
    
  end subroutine FatesInterfaceInit

  ! ====================================================================================
  
  ! INTERF-TODO: THIS IS A PLACE-HOLDER ROUTINE, NOT CALLED YET...
  subroutine fates_clean(this)
      
    implicit none
    
    ! Input Arguments
    class(fates_interface_type), intent(inout) :: this
    
    ! Incrementally walk through linked list and deallocate
    
    
      
    ! Deallocate the site list
    !      deallocate (this%sites)
      
    return
  end subroutine fates_clean
  

  ! ====================================================================================

   
  subroutine allocate_bcpconst(bc_pconst,nlevdecomp)
    
    type(bc_pconst_type), intent(inout) :: bc_pconst
    integer             , intent(in)    :: nlevdecomp 

    allocate(bc_pconst%vmax_nh4(numpft))
    allocate(bc_pconst%vmax_no3(numpft))    
    allocate(bc_pconst%vmax_p(numpft))
    allocate(bc_pconst%eca_km_nh4(numpft))
    allocate(bc_pconst%eca_km_no3(numpft))
    allocate(bc_pconst%eca_km_p(numpft))
    allocate(bc_pconst%eca_km_ptase(numpft))
    allocate(bc_pconst%eca_vmax_ptase(numpft))
    allocate(bc_pconst%eca_alpha_ptase(numpft))
    allocate(bc_pconst%eca_lambda_ptase(numpft))
    allocate(bc_pconst%j_uptake(nlevdecomp))
    
    return
  end subroutine allocate_bcpconst
  
  ! ====================================================================================
  
  subroutine set_bcpconst(bc_pconst,nlevdecomp)

    type(bc_pconst_type), intent(inout) :: bc_pconst
    integer             , intent(in)    :: nlevdecomp 
    integer                             :: j
    
    bc_pconst%vmax_nh4(1:numpft)         = EDPftvarcon_inst%vmax_nh4(1:numpft)
    bc_pconst%vmax_no3(1:numpft)         = EDPftvarcon_inst%vmax_no3(1:numpft)
    bc_pconst%vmax_p(1:numpft)           = EDPftvarcon_inst%vmax_p(1:numpft)
    
    bc_pconst%eca_km_nh4(1:numpft)       = EDPftvarcon_inst%eca_km_nh4(1:numpft)
    bc_pconst%eca_km_no3(1:numpft)       = EDPftvarcon_inst%eca_km_no3(1:numpft)
    bc_pconst%eca_km_p(1:numpft)         = EDPftvarcon_inst%eca_km_p(1:numpft)
    bc_pconst%eca_km_ptase(1:numpft)     = EDPftvarcon_inst%eca_km_ptase(1:numpft)
    bc_pconst%eca_vmax_ptase(1:numpft)   = EDPftvarcon_inst%eca_vmax_ptase(1:numpft)
    bc_pconst%eca_alpha_ptase(1:numpft)  = EDPftvarcon_inst%eca_alpha_ptase(1:numpft) 
    bc_pconst%eca_lambda_ptase(1:numpft) = EDPftvarcon_inst%eca_lambda_ptase(1:numpft)
    bc_pconst%eca_plant_escalar          = eca_plant_escalar
    
    return
  end subroutine set_bcpconst

  ! ====================================================================================
   
  subroutine zero_bcs(fates,s)

    type(fates_interface_type), intent(inout) :: fates
    integer, intent(in) :: s
    
    ! Input boundaries
    
    fates%bc_in(s)%lightning24(:)      = 0.0_r8
    fates%bc_in(s)%pop_density(:)      = 0.0_r8
    fates%bc_in(s)%precip24_pa(:)      = 0.0_r8
    fates%bc_in(s)%relhumid24_pa(:)    = 0.0_r8
    fates%bc_in(s)%wind24_pa(:)        = 0.0_r8
     
    fates%bc_in(s)%solad_parb(:,:)     = 0.0_r8
    fates%bc_in(s)%solai_parb(:,:)     = 0.0_r8
    fates%bc_in(s)%smp_sl(:)           = 0.0_r8
    fates%bc_in(s)%eff_porosity_sl(:)  = 0.0_r8
    fates%bc_in(s)%watsat_sl(:)        = 0.0_r8
    fates%bc_in(s)%tempk_sl(:)         = 0.0_r8
    fates%bc_in(s)%h2o_liqvol_sl(:)    = 0.0_r8
    fates%bc_in(s)%filter_vegzen_pa(:) = .false.
    fates%bc_in(s)%coszen_pa(:)        = 0.0_r8
    fates%bc_in(s)%fcansno_pa(:)       = 0.0_r8
    fates%bc_in(s)%albgr_dir_rb(:)     = 0.0_r8
    fates%bc_in(s)%albgr_dif_rb(:)     = 0.0_r8
    fates%bc_in(s)%max_rooting_depth_index_col = 0
    fates%bc_in(s)%tot_het_resp        = 0.0_r8
    fates%bc_in(s)%tot_somc            = 0.0_r8 
    fates%bc_in(s)%tot_litc            = 0.0_r8
    fates%bc_in(s)%snow_depth_si       = 0.0_r8
    fates%bc_in(s)%frac_sno_eff_si     = 0.0_r8
    fates%bc_in(s)%w_scalar_sisl(:)    = 0.0_r8
    fates%bc_in(s)%t_scalar_sisl(:)    = 0.0_r8
    
    if(do_fates_salinity)then
       fates%bc_in(s)%salinity_sl(:)   = 0.0_r8
    endif
    
    if (hlm_use_planthydro.eq.itrue) then
       
       fates%bc_in(s)%qflx_transp_pa(:) = 0.0_r8
       fates%bc_in(s)%swrad_net_pa(:) = 0.0_r8
       fates%bc_in(s)%lwrad_net_pa(:) = 0.0_r8
       fates%bc_in(s)%watsat_sisl(:) = 0.0_r8
       fates%bc_in(s)%watres_sisl(:) = 0.0_r8
       fates%bc_in(s)%sucsat_sisl(:) = 0.0_r8
       fates%bc_in(s)%bsw_sisl(:) = 0.0_r8
       fates%bc_in(s)%hksat_sisl(:) = 0.0_r8
    end if

    
    ! Output boundaries
    fates%bc_out(s)%active_suction_sl(:) = .false.
    fates%bc_out(s)%fsun_pa(:)      = 0.0_r8
    fates%bc_out(s)%laisun_pa(:)    = 0.0_r8
    fates%bc_out(s)%laisha_pa(:)    = 0.0_r8
    fates%bc_out(s)%rootr_pasl(:,:) = 0.0_r8
    fates%bc_out(s)%btran_pa(:)     = 0.0_r8

    ! MIMIC litter quality, always initialize to unset
    fates%bc_out(s)%litt_flux_ligc_per_n = fates_unset_r8

    
    ! Fates -> BGC fragmentation mass fluxes
    select case(hlm_parteh_mode) 
    case(prt_carbon_allom_hyp)
       fates%bc_out(s)%litt_flux_cel_c_si(:) = 0._r8
       fates%bc_out(s)%litt_flux_lig_c_si(:) = 0._r8
       fates%bc_out(s)%litt_flux_lab_c_si(:) = 0._r8
       ! Yes, zero out N flux arrays for c-only runs.
       ! This is because we want these on (and zero)
       ! with CLM. 
       fates%bc_out(s)%litt_flux_cel_n_si(:) = 0._r8
       fates%bc_out(s)%litt_flux_lig_n_si(:) = 0._r8
       fates%bc_out(s)%litt_flux_lab_n_si(:) = 0._r8
    case(prt_cnp_flex_allom_hyp) 
       
       fates%bc_in(s)%plant_nh4_uptake_flux(:,:) = 0._r8
       fates%bc_in(s)%plant_no3_uptake_flux(:,:) = 0._r8
       fates%bc_in(s)%plant_p_uptake_flux(:,:) = 0._r8
       fates%bc_out(s)%source_p(:)           = 0._r8
       fates%bc_out(s)%source_nh4(:)         = 0._r8
       fates%bc_out(s)%litt_flux_cel_c_si(:) = 0._r8
       fates%bc_out(s)%litt_flux_lig_c_si(:) = 0._r8
       fates%bc_out(s)%litt_flux_lab_c_si(:) = 0._r8
       fates%bc_out(s)%litt_flux_cel_n_si(:) = 0._r8
       fates%bc_out(s)%litt_flux_lig_n_si(:) = 0._r8
       fates%bc_out(s)%litt_flux_lab_n_si(:) = 0._r8
       fates%bc_out(s)%litt_flux_cel_p_si(:) = 0._r8
       fates%bc_out(s)%litt_flux_lig_p_si(:) = 0._r8
       fates%bc_out(s)%litt_flux_lab_p_si(:) = 0._r8
       
    case default
       write(fates_log(), *) 'An unknown parteh hypothesis was passed'
       write(fates_log(), *) 'while zeroing output boundary conditions'
       write(fates_log(), *) 'hlm_parteh_mode: ',hlm_parteh_mode
       call endrun(msg=errMsg(sourcefile, __LINE__))
    end select
    
    fates%bc_out(s)%rssun_pa(:)     = 0.0_r8
    fates%bc_out(s)%rssha_pa(:)     = 0.0_r8
    
    fates%bc_out(s)%albd_parb(:,:) = 0.0_r8
    fates%bc_out(s)%albi_parb(:,:) = 0.0_r8
    fates%bc_out(s)%fabd_parb(:,:) = 0.0_r8
    fates%bc_out(s)%fabi_parb(:,:) = 0.0_r8
    fates%bc_out(s)%ftdd_parb(:,:) = 0.0_r8
    fates%bc_out(s)%ftid_parb(:,:) = 0.0_r8
    fates%bc_out(s)%ftii_parb(:,:) = 0.0_r8
    
    fates%bc_out(s)%elai_pa(:)   = 0.0_r8
    fates%bc_out(s)%esai_pa(:)   = 0.0_r8
    fates%bc_out(s)%tlai_pa(:)   = 0.0_r8
    fates%bc_out(s)%tsai_pa(:)   = 0.0_r8
    fates%bc_out(s)%htop_pa(:)   = 0.0_r8
    fates%bc_out(s)%hbot_pa(:)   = 0.0_r8
    fates%bc_out(s)%displa_pa(:) = 0.0_r8
    fates%bc_out(s)%z0m_pa(:)    = 0.0_r8
    fates%bc_out(s)%dleaf_pa(:)   = 0.0_r8
    fates%bc_out(s)%nocomp_pft_label_pa(:) = 0
    
    fates%bc_out(s)%canopy_fraction_pa(:) = 0.0_r8
    fates%bc_out(s)%frac_veg_nosno_alb_pa(:) = 0.0_r8
    
    if (hlm_use_planthydro.eq.itrue) then
       fates%bc_out(s)%qflx_soil2root_sisl(:) = 0.0_r8
       fates%bc_out(s)%qflx_ro_sisl(:)        = 0.0_r8
    end if
    fates%bc_out(s)%plant_stored_h2o_si = 0.0_r8

    ! Land Use realated
    fates%bc_out(s)%gpp_site = 0.0_r8
    fates%bc_out(s)%ar_site = 0.0_r8
    fates%bc_out(s)%hrv_deadstemc_to_prod10c = 0.0_r8
    fates%bc_out(s)%hrv_deadstemc_to_prod100c = 0.0_r8

    if (hlm_use_luh .eq. itrue) then
       fates%bc_in(s)%hlm_luh_states(:) = 0.0_r8
       fates%bc_in(s)%hlm_luh_transitions(:) = 0.0_r8
    end if

    return
  end subroutine zero_bcs

  ! ===========================================================================

  subroutine allocate_bcin(bc_in, nlevsoil_in, nlevdecomp_in, num_lu_harvest_cats, num_luh2_states, &
       num_luh2_transitions, surfpft_lb,surfpft_ub)
      
      ! ---------------------------------------------------------------------------------
      ! Allocate and Initialze the FATES boundary condition vectors
      ! ---------------------------------------------------------------------------------
      
      implicit none
      type(bc_in_type), intent(inout) :: bc_in
      integer,intent(in)              :: nlevsoil_in
      integer,intent(in)              :: nlevdecomp_in
      integer,intent(in)              :: num_lu_harvest_cats
      integer,intent(in)              :: num_luh2_states
      integer,intent(in)              :: num_luh2_transitions
      integer,intent(in)              :: surfpft_lb,surfpft_ub ! dimension bounds of the array holding surface file pft data
      
      ! Allocate input boundaries

      bc_in%nlevsoil   = nlevsoil_in

      if(nlevsoil_in > numlevsoil_max) then
         write(fates_log(), *) 'The number of soil layers imposed by the host model'
         write(fates_log(), *) 'is larger than what we have allocated in our static'
         write(fates_log(), *) 'arrays. Please increase the size of numlevsoil_max'
         write(fates_log(), *) 'found in EDTypesMod.F90'
         call endrun(msg=errMsg(sourcefile, __LINE__))
      end if

      bc_in%nlevdecomp = nlevdecomp_in

      if (hlm_use_vertsoilc == itrue) then
         if(bc_in%nlevdecomp .ne. bc_in%nlevsoil) then
            write(fates_log(), *) 'The host has signaled a vertically resolved'
            write(fates_log(), *) 'soil decomposition model. Therefore, the '
            write(fates_log(), *) 'total number of soil layers should equal the'
            write(fates_log(), *) 'total number of decomposition layers.'
            write(fates_log(), *) 'nlevdecomp: ',bc_in%nlevdecomp
            write(fates_log(), *) 'nlevsoil: ',bc_in%nlevsoil
            call endrun(msg=errMsg(sourcefile, __LINE__))
         end if
      else
         if(bc_in%nlevdecomp .ne. 1)then
            write(fates_log(), *) 'The host has signaled a non-vertically resolved'
            write(fates_log(), *) 'soil decomposition model. Therefore, the '
            write(fates_log(), *) 'total number of decomposition layers should be 1.'
            write(fates_log(), *) 'nlevdecomp: ',bc_in%nlevdecomp
            call endrun(msg=errMsg(sourcefile, __LINE__))
         end if
      end if

      ! Plant Nutrient Aquisition variables
      ! If we are up-scaling to PFT, then we need to pass bach PFTxlayer
      ! if we don't, then there is ambiguity in the uptake. If we
      ! do not upscale to PFT, then we can simply send back the
      ! uptake for each cohort, and don't need to allocate by layer
      ! Allocating differently could save a lot of memory and time

      if (hlm_parteh_mode .eq. prt_cnp_flex_allom_hyp) then
         allocate(bc_in%plant_nh4_uptake_flux(max_comp_per_site,1))
         allocate(bc_in%plant_no3_uptake_flux(max_comp_per_site,1))
         allocate(bc_in%plant_p_uptake_flux(max_comp_per_site,1))
      else
         allocate(bc_in%plant_nh4_uptake_flux(1,1))
         allocate(bc_in%plant_no3_uptake_flux(1,1))
         allocate(bc_in%plant_p_uptake_flux(1,1))
      end if

      allocate(bc_in%zi_sisl(0:nlevsoil_in))
      allocate(bc_in%dz_sisl(nlevsoil_in))
      allocate(bc_in%z_sisl(nlevsoil_in))
      allocate(bc_in%decomp_id(nlevsoil_in))
      allocate(bc_in%dz_decomp_sisl(nlevdecomp_in))
      allocate(bc_in%w_scalar_sisl(nlevsoil_in))
      allocate(bc_in%t_scalar_sisl(nlevsoil_in))

      ! Lightning (or successful ignitions) and population density
      ! Fire related variables
      allocate(bc_in%lightning24(maxpatch_total))
      allocate(bc_in%pop_density(maxpatch_total))
      allocate(bc_in%wind24_pa(maxpatch_total))
      allocate(bc_in%relhumid24_pa(maxpatch_total))
      allocate(bc_in%precip24_pa(maxpatch_total))
      
      ! Radiation
      allocate(bc_in%solad_parb(maxpatch_total,num_swb))
      allocate(bc_in%solai_parb(maxpatch_total,num_swb))
      
      ! Hydrology
      allocate(bc_in%smp_sl(nlevsoil_in))
      allocate(bc_in%eff_porosity_sl(nlevsoil_in))
      allocate(bc_in%watsat_sl(nlevsoil_in))
      allocate(bc_in%tempk_sl(nlevsoil_in))
      allocate(bc_in%h2o_liqvol_sl(nlevsoil_in))
      
      !BGC
      if(do_fates_salinity) then
         allocate(bc_in%salinity_sl(nlevsoil_in))
      endif

      
      
      ! Photosynthesis
      allocate(bc_in%filter_photo_pa(maxpatch_total))
      allocate(bc_in%dayl_factor_pa(maxpatch_total))
      allocate(bc_in%esat_tv_pa(maxpatch_total))
      allocate(bc_in%eair_pa(maxpatch_total))
      allocate(bc_in%oair_pa(maxpatch_total))
      allocate(bc_in%cair_pa(maxpatch_total))
      allocate(bc_in%rb_pa(maxpatch_total))
      allocate(bc_in%t_veg_pa(maxpatch_total))
      allocate(bc_in%tgcm_pa(maxpatch_total))
      allocate(bc_in%t_soisno_sl(nlevsoil_in))

      ! Canopy Radiation
      allocate(bc_in%filter_vegzen_pa(maxpatch_total))
      allocate(bc_in%coszen_pa(maxpatch_total))
      allocate(bc_in%fcansno_pa(maxpatch_total))
      allocate(bc_in%albgr_dir_rb(num_swb))
      allocate(bc_in%albgr_dif_rb(num_swb))

      ! Plant-Hydro BC's
      if (hlm_use_planthydro.eq.itrue) then

         allocate(bc_in%qflx_transp_pa(maxpatch_total))
         allocate(bc_in%swrad_net_pa(maxpatch_total))
         allocate(bc_in%lwrad_net_pa(maxpatch_total))
         
         allocate(bc_in%watsat_sisl(nlevsoil_in))
         allocate(bc_in%watres_sisl(nlevsoil_in))
         allocate(bc_in%sucsat_sisl(nlevsoil_in))
         allocate(bc_in%bsw_sisl(nlevsoil_in))
         allocate(bc_in%hksat_sisl(nlevsoil_in))
         allocate(bc_in%h2o_liq_sisl(nlevsoil_in)); bc_in%h2o_liq_sisl = nan
      end if

      ! Land use

      ! harvest flag denote data from hlm,
      ! while the logging flag signifies only that logging is occurring (which could just be FATES logging)
      if (hlm_use_lu_harvest .gt. 0) then
         allocate(bc_in%hlm_harvest_rates(num_lu_harvest_cats))
         allocate(bc_in%hlm_harvest_catnames(num_lu_harvest_cats))
      else ! LoggingMortality_frac needs these passed to it regardless of harvest
         allocate(bc_in%hlm_harvest_rates(0))
         allocate(bc_in%hlm_harvest_catnames(0))
      end if

      if ( hlm_use_fixed_biogeog .eq. itrue) then
         if (hlm_use_luh .eq. itrue ) then
            allocate(bc_in%pft_areafrac_lu(size( EDPftvarcon_inst%hlm_pft_map,2),n_landuse_cats-n_crop_lu_types))
         else
            allocate(bc_in%pft_areafrac(surfpft_lb:surfpft_ub))
         endif
      endif

      ! LUH2 state and transition data
      if (hlm_use_luh .eq. itrue) then
        allocate(bc_in%hlm_luh_states(num_luh2_states))
        allocate(bc_in%hlm_luh_state_names(num_luh2_states))
        allocate(bc_in%hlm_luh_transitions(num_luh2_transitions))
        allocate(bc_in%hlm_luh_transition_names(num_luh2_transitions))
      end if

      ! Variables for SP mode. 
      if(hlm_use_sp.eq.itrue) then
        allocate(bc_in%hlm_sp_tlai(surfpft_lb:surfpft_ub))
        allocate(bc_in%hlm_sp_tsai(surfpft_lb:surfpft_ub))
        allocate(bc_in%hlm_sp_htop(surfpft_lb:surfpft_ub))
     end if

      return
   end subroutine allocate_bcin

   ! ====================================================================================
   
   subroutine allocate_bcout(bc_out, nlevsoil_in, nlevdecomp_in)

      ! ---------------------------------------------------------------------------------
      ! Allocate and Initialze the FATES boundary condition vectors
      ! ---------------------------------------------------------------------------------
      
      implicit none
      type(bc_out_type), intent(inout) :: bc_out
      integer,intent(in)               :: nlevsoil_in
      integer,intent(in)               :: nlevdecomp_in
      
      ! Radiation
      allocate(bc_out%fsun_pa(maxpatch_total))
      allocate(bc_out%laisun_pa(maxpatch_total))
      allocate(bc_out%laisha_pa(maxpatch_total))
      
      ! Hydrology
      allocate(bc_out%active_suction_sl(nlevsoil_in))
      allocate(bc_out%rootr_pasl(maxpatch_total,nlevsoil_in))
      allocate(bc_out%btran_pa(maxpatch_total))
      
      ! Photosynthesis

      allocate(bc_out%rssun_pa(maxpatch_total))
      allocate(bc_out%rssha_pa(maxpatch_total))
      
      ! Canopy Radiation
      allocate(bc_out%albd_parb(fates_maxPatchesPerSite,num_swb))
      allocate(bc_out%albi_parb(fates_maxPatchesPerSite,num_swb))
      allocate(bc_out%fabd_parb(fates_maxPatchesPerSite,num_swb))
      allocate(bc_out%fabi_parb(fates_maxPatchesPerSite,num_swb))
      allocate(bc_out%ftdd_parb(fates_maxPatchesPerSite,num_swb))
      allocate(bc_out%ftid_parb(fates_maxPatchesPerSite,num_swb))
      allocate(bc_out%ftii_parb(fates_maxPatchesPerSite,num_swb))

      ! We allocate the boundary conditions to the BGC
      ! model, regardless of what scheme we use. The BGC
      ! model in ELM allocates all species C,N,P even if they
      ! are not turned on. Also, it is feasible that the
      ! one would want to allow soil BGC nutrient dynamics
      ! to proceed even if we are not passing source fluxes
      ! or uptake from FATES.
      ! When FATES does not have nutrients enabled, these
      ! arrays are indexed by 1.
      
      !if(trim(hlm_nu_com).eq.'RD') then
      !   allocate(bc_out%n_demand(max_comp_per_site))
      !   allocate(bc_out%p_demand(max_comp_per_site))
      !end if

      ! Used in both
      allocate(bc_out%veg_rootc(max_comp_per_site,nlevdecomp_in))
      allocate(bc_out%ft_index(max_comp_per_site))
         
      if(trim(hlm_nu_com).eq.'ECA') then
         allocate(bc_out%decompmicc(nlevdecomp_in))
         allocate(bc_out%cn_scalar(max_comp_per_site))
         allocate(bc_out%cp_scalar(max_comp_per_site))
      end if

      ! Include the bare-ground patch for these patch-level boundary conditions
      ! (it will always be zero for all of these)
      !if(hlm_use_ch4.eq.itrue) then
         allocate(bc_out%annavg_agnpp_pa(0:maxpatch_total));bc_out%annavg_agnpp_pa(:)=nan
         allocate(bc_out%annavg_bgnpp_pa(0:maxpatch_total));bc_out%annavg_bgnpp_pa(:)=nan
         allocate(bc_out%annsum_npp_pa(0:maxpatch_total));bc_out%annsum_npp_pa(:)=nan
         allocate(bc_out%frootc_pa(0:maxpatch_total));bc_out%frootc_pa(:)=nan
         allocate(bc_out%root_resp(nlevsoil_in));bc_out%root_resp(:)=nan
         allocate(bc_out%woody_frac_aere_pa(0:maxpatch_total));bc_out%woody_frac_aere_pa(:)=nan
         allocate(bc_out%rootfr_pa(0:maxpatch_total,nlevsoil_in))
         bc_out%rootfr_pa(:,:)=nan

         ! Give the bare-ground root fractions a nominal fraction of unity over depth
         bc_out%rootfr_pa(0,1:nlevsoil_in)=1._r8/real(nlevsoil_in,r8)
      !end if

      bc_out%ema_npp = nan
      
      ! Fates -> BGC fragmentation mass fluxes
      select case(hlm_parteh_mode) 
      case(prt_carbon_allom_hyp)
         allocate(bc_out%litt_flux_cel_c_si(nlevdecomp_in))
         allocate(bc_out%litt_flux_lig_c_si(nlevdecomp_in))
         allocate(bc_out%litt_flux_lab_c_si(nlevdecomp_in))
         ! Yes, allocate N flux arrays for c-only runs.
         ! This is because we want these on (and zero)
         ! with CLM. 
         allocate(bc_out%litt_flux_cel_n_si(nlevdecomp_in))
         allocate(bc_out%litt_flux_lig_n_si(nlevdecomp_in))
         allocate(bc_out%litt_flux_lab_n_si(nlevdecomp_in))
      case(prt_cnp_flex_allom_hyp) 
         allocate(bc_out%litt_flux_cel_c_si(nlevdecomp_in))
         allocate(bc_out%litt_flux_lig_c_si(nlevdecomp_in))
         allocate(bc_out%litt_flux_lab_c_si(nlevdecomp_in))
         allocate(bc_out%litt_flux_cel_n_si(nlevdecomp_in))
         allocate(bc_out%litt_flux_lig_n_si(nlevdecomp_in))
         allocate(bc_out%litt_flux_lab_n_si(nlevdecomp_in))
         allocate(bc_out%litt_flux_cel_p_si(nlevdecomp_in))
         allocate(bc_out%litt_flux_lig_p_si(nlevdecomp_in))
         allocate(bc_out%litt_flux_lab_p_si(nlevdecomp_in))
         allocate(bc_out%source_nh4(nlevdecomp_in))
         allocate(bc_out%source_p(nlevdecomp_in))
      case default
         write(fates_log(), *) 'An unknown parteh hypothesis was passed'
         write(fates_log(), *) 'to the site level output boundary conditions'
         write(fates_log(), *) 'hlm_parteh_mode: ',hlm_parteh_mode
         call endrun(msg=errMsg(sourcefile, __LINE__))
      end select


      ! Canopy Structure
      allocate(bc_out%elai_pa(maxpatch_total))
      allocate(bc_out%esai_pa(maxpatch_total))
      allocate(bc_out%tlai_pa(maxpatch_total))
      allocate(bc_out%tsai_pa(maxpatch_total))
      allocate(bc_out%htop_pa(maxpatch_total))
      allocate(bc_out%hbot_pa(maxpatch_total))
      allocate(bc_out%dleaf_pa(maxpatch_total))

      allocate(bc_out%displa_pa(maxpatch_total))
      allocate(bc_out%z0m_pa(maxpatch_total))

      allocate(bc_out%canopy_fraction_pa(maxpatch_total))
      allocate(bc_out%frac_veg_nosno_alb_pa(maxpatch_total))

      allocate(bc_out%nocomp_pft_label_pa(maxpatch_total))

      ! Plant-Hydro BC's
      if (hlm_use_planthydro.eq.itrue) then
         allocate(bc_out%qflx_soil2root_sisl(nlevsoil_in))
         allocate(bc_out%qflx_ro_sisl(nlevsoil_in))
      end if

      return
   end subroutine allocate_bcout

   ! ====================================================================================

   subroutine set_bcs(bc_in)

       ! --------------------------------------------------------------------------------
       !
       ! This subroutine is called directly from the HLM to set boundary condition not yet 
       !     functional from hlm. This allows flexibility for model testing.
       !
       ! This subroutine MUST BE CALLED AFTER the FATES PFT parameter file has been read in,
       ! and the EDPftvarcon_inst structure has been made.
       ! This subroutine must ALSO BE CALLED BEFORE the history file dimensions
       ! are set.
       ! 
       ! --------------------------------------------------------------------------------
      implicit none
      type(bc_in_type), intent(inout) :: bc_in

      ! Input boundaries
      ! Warning: these "z" type variables
      ! are written only once at the beginning
      ! so THIS ROUTINE SHOULD NOT BE CALLED AFTER
      ! INITIALIZATION
      if(do_fates_salinity)then
         bc_in%salinity_sl(:)     = bgc_soil_salinity
      endif
      
    end subroutine set_bcs

    ! ===================================================================================
    
    subroutine SetFatesGlobalElements1(use_fates,surf_numpft,surf_numcft,param_reader)

       ! --------------------------------------------------------------------------------
       !
       ! This is the first FATES routine that is called.
       !
       ! spmode,biogeog and nocomp mode flags have been passed prior to this call
       ! --------------------------------------------------------------------------------
      
      implicit none
      
      logical,                    intent(in) :: use_fates    ! Is fates turned on?
      integer,                    intent(in) :: surf_numpft  ! Number of PFTs in surface dataset
      integer,                    intent(in) :: surf_numcft  ! Number of CFTs in surface dataset
      class(fates_param_reader_type), intent(in) :: param_reader ! HLM-provided param file reader
      integer :: fates_numpft  ! Number of PFTs tracked in FATES

      logical, parameter :: preserve_b4b = .true.
      
      if (use_fates) then
         
         ! Self explanatory, read the fates parameter file
         call FatesReadParameters(param_reader)

         fates_numpft = size(prt_params%wood_density,dim=1)
         
         if(hlm_use_sp==itrue)then

            ! For an SP run we also just use the primary patches
            ! to hold all PFTs.  So create the same number of
            ! patches as the number of PFTs

            maxpatches_by_landuse(primaryland)   = fates_numpft
            maxpatches_by_landuse(secondaryland:n_landuse_cats) = 0
            maxpatch_total     = fates_numpft

            ! If this is an SP run, we actually need enough patches on the
            ! CLM/ELM side of the code to hold the LAI data.  This
            ! number may be larger than what fates requires.  Of course
            ! we may have multiple PFTs in the surface datafile mapping
            ! to FATES.  The surf_numpft includes the bare ground.
            ! maxpatch_total does not include the bare ground (so add 1)
            
            fates_maxPatchesPerSite = max(surf_numpft+surf_numcft,maxpatch_total+1)
         else

            ! If we are using fixed biogeography or no-comp then we
            ! can also apply those constraints to maxpatch_primaryland and secondary
            ! and that value will match fates_maxPatchesPerSite
            if_preserve_b4b: if(.not.preserve_b4b)then

               if(hlm_use_luh==ifalse) then
                  maxpatches_by_landuse(secondaryland:n_landuse_cats) = 0
               end if

               maxpatch_total = sum(maxpatches_by_landuse(:))
                  
            else
            
               if(hlm_use_nocomp==itrue) then
                  
                  maxpatches_by_landuse(primaryland) = max(maxpatches_by_landuse(primaryland),fates_numpft)
                  maxpatch_total = sum(maxpatches_by_landuse(:))
               end if
               
            end if if_preserve_b4b
               
            ! maxpatch_total does not include the bare ground (so add 1)
            fates_maxPatchesPerSite = maxpatch_total+1
            
         end if
             
      end if

    end subroutine SetFatesGlobalElements1

    ! ====================================================================================
    
    subroutine SetFatesGlobalElements2(use_fates)

      ! --------------------------------------------------------------------------------
      !
      ! This is the second FATES routine that is called.
      !
      ! --------------------------------------------------------------------------------

      use FatesConstantsMod,      only : fates_check_param_set, min_vai_bin_sum

      logical,intent(in) :: use_fates    ! Is fates turned on?
      integer :: i

      if (use_fates) then

         if(lbound(prt_params%wood_density(:),dim=1) .eq. 0 ) then
            numpft = size(prt_params%wood_density,dim=1)-1
         elseif(lbound(prt_params%wood_density(:),dim=1) .eq. 1 ) then
            numpft = size(prt_params%wood_density,dim=1)
         else
            write(fates_log(), *) 'While assessing the number of FATES PFTs,'
            write(fates_log(), *) 'it was found that the lower bound was neither 0 or 1?'
            call endrun(msg=errMsg(sourcefile, __LINE__))
         end if

         if(numpft>maxpft) then
            write(fates_log(), *) 'The number of PFTs dictated by the FATES parameter file'
            write(fates_log(), *) 'is larger than the maximum allowed. Increase the FATES parameter constant'
            write(fates_log(), *) 'FatesInterfaceMod.F90:maxpft accordingly'
            call endrun(msg=errMsg(sourcefile, __LINE__))
         end if
         
         ! Identify the number of leaf age-classes
         
         if( (lbound(prt_params%leaf_long(:,:),dim=2) .eq. 0) .or. &
             (ubound(prt_params%leaf_long(:,:),dim=2) .eq. 0) ) then
            write(fates_log(), *) 'While assessing the number of FATES leaf age classes,'
            write(fates_log(), *) 'The second dimension of leaf_long was 0?'
            call endrun(msg=errMsg(sourcefile, __LINE__))
         else
            nleafage = size(prt_params%leaf_long,dim=2)
         end if

         nlevsclass = size(ED_val_history_sizeclass_bin_edges,dim=1)
         
         ! These values are used to define the restart file allocations and general structure
         ! of memory for the cohort arrays
         if(hlm_use_sp.eq.itrue) then
            fates_maxElementsPerPatch = num_swb
         else
            fates_maxElementsPerPatch = max(num_swb,max_cohort_per_patch, ndcmpy*hlm_maxlevsoil ,ncwd*hlm_maxlevsoil)
         end if
         
         fates_maxElementsPerSite = max(fates_maxPatchesPerSite * fates_maxElementsPerPatch, &
              numWatermem*numpft, num_vegtemp_mem, num_elements, nlevsclass*numpft*n_term_mort_types)

         if(hlm_use_planthydro==itrue)then
            fates_maxElementsPerSite = max(fates_maxElementsPerSite, nshell*nlevsoi_hyd_max )
         end if
         
         
         ! Set the maximum number of nutrient aquisition competitors per site
         ! This is used to set array sizes for the boundary conditions.
         ! Note: since BGC code may be active even when no nutrients
         ! present, we still need to allocate things when no nutrients


         if (any(abs(EDPftvarcon_inst%prescribed_nuptake(:)) > nearzero )) then
            n_uptake_mode = prescribed_n_uptake
         else
            n_uptake_mode = coupled_n_uptake
         end if

         if (any(abs(EDPftvarcon_inst%prescribed_puptake(:)) > nearzero )) then
            p_uptake_mode = prescribed_p_uptake
         else
            p_uptake_mode = coupled_p_uptake
         end if
         
         if (hlm_parteh_mode .eq. prt_cnp_flex_allom_hyp ) then

            if((p_uptake_mode==coupled_p_uptake) .or. (n_uptake_mode==coupled_n_uptake))then
               max_comp_per_site = fates_maxElementsPerSite
               fates_np_comp_scaling = coupled_np_comp_scaling
            else
               max_comp_per_site = 1
               fates_np_comp_scaling = trivial_np_comp_scaling
            end if

         else
            max_comp_per_site = 1
            fates_np_comp_scaling = trivial_np_comp_scaling
         end if
            
         ! calculate the bin edges for radiative transfer calculations
         ! VAI bin widths array 
         do i = 1,nlevleaf
            dinc_vai(i) = ED_val_vai_top_bin_width * ED_val_vai_width_increase_factor ** (i-1)
         end do

         if (sum(dinc_vai) < min_vai_bin_sum ) then
            write(fates_log(), *) 'You specified LAI+SAI bins that add up to a number'
            write(fates_log(), *) 'that is not reasonably large enough to encapsulate in-canopy'
            write(fates_log(), *) 'total area indices for large mature trees'
            write(fates_log(), *) 'sum of vai increments sum(dinc_vai) = ',sum(dinc_vai)
            write(fates_log(), *) 'minimum allowable user set vai, min_vai_bin_sum = ',min_vai_bin_sum
            write(fates_log(), *) 'Increase either the top bin width fates_vai_top_bin_width'
            write(fates_log(), *) 'or the increase factor fates_vai_width_increase_factor'
            write(fates_log(), *) 'as found in the parameter file.'
            write(fates_log(), *) 'Or, you can decrease the minimum if you believe its too large'
            write(fates_log(), *) 'but that is not recommended in most cases.'
            call endrun(msg=errMsg(sourcefile, __LINE__))
         end if
         
         ! lower edges of VAI bins       
         do i = 1,nlevleaf
            dlower_vai(i) = sum(dinc_vai(1:i))
         end do

         ! Identify number of size and age class bins for history output
         ! assume these arrays are 1-indexed
         nlevage = size(ED_val_history_ageclass_bin_edges,dim=1)
         nlevheight = size(ED_val_history_height_bin_edges,dim=1)
         nlevcoage = size(ED_val_history_coageclass_bin_edges,dim=1)
         nlevdamage = size(ED_val_history_damage_bin_edges, dim=1)
         
         ! do some checks on the size, age, and height bin arrays to make sure they make sense:
         ! make sure that all start at zero, and that both are monotonically increasing
         if ( ED_val_history_sizeclass_bin_edges(1) .ne. 0._r8 ) then
            write(fates_log(), *) 'size class bins specified in parameter file must start at zero'
            call endrun(msg=errMsg(sourcefile, __LINE__))
         endif
         if ( ED_val_history_ageclass_bin_edges(1) .ne. 0._r8 ) then
            write(fates_log(), *) 'age class bins specified in parameter file must start at zero'
            call endrun(msg=errMsg(sourcefile, __LINE__))
         endif
         if ( ED_val_history_height_bin_edges(1) .ne. 0._r8 ) then
            write(fates_log(), *) 'height class bins specified in parameter file must start at zero'
            call endrun(msg=errMsg(sourcefile, __LINE__))
         endif
         do i = 2,nlevsclass
            if ( (ED_val_history_sizeclass_bin_edges(i) - ED_val_history_sizeclass_bin_edges(i-1)) .le. 0._r8) then
               write(fates_log(), *) 'size class bins specified in parameter file must be monotonically increasing'
               call endrun(msg=errMsg(sourcefile, __LINE__))
            end if
         end do
         do i = 2,nlevage
            if ( (ED_val_history_ageclass_bin_edges(i) - ED_val_history_ageclass_bin_edges(i-1)) .le. 0._r8) then
               write(fates_log(), *) 'age class bins specified in parameter file must be monotonically increasing'
               call endrun(msg=errMsg(sourcefile, __LINE__))
            end if
         end do
         do i = 2,nlevheight
            if ( (ED_val_history_height_bin_edges(i) - ED_val_history_height_bin_edges(i-1)) .le. 0._r8) then
               write(fates_log(), *) 'height class bins specified in parameter file must be monotonically increasing'
               call endrun(msg=errMsg(sourcefile, __LINE__))
            end if
         end do
         do i = 2,nlevcoage
            if ( (ED_val_history_coageclass_bin_edges(i) - ED_val_history_coageclass_bin_edges(i-1)) .le. 0._r8) then
               write(fates_log(), *) 'cohort age class bins specified in parameter file must be monotonically increasing'
               call endrun(msg=errMsg(sourcefile, __LINE__))
            end if
         end do
         
         ! Set the fates dispersal kernel mode if there are any seed dispersal parameters set.
         ! The validation of the parameter values is check in FatesCheckParams prior to this check.
         ! This is currently hard coded, but could be added as a fates parameter file option,
         ! particularly one that is pft dependent.
         if(any(EDPftvarcon_inst%seed_dispersal_pdf_scale .lt. fates_check_param_set)) then
            fates_dispersal_kernel_mode = fates_dispersal_kernel_exponential
            ! fates_dispersal_kernel_mode = fates_dispersal_kernel_exppower
            ! fates_dispersal_kernel_mode = fates_dispersal_kernel_logsech
         end if
         
         ! Initialize Hydro globals
         ! (like water retention functions)
         ! this needs to know the number of PFTs, which is
         ! determined in that call
         call InitHydroGlobals()
   
         ! Initialize the Plant Allocation and Reactive Transport
         ! global functions and mapping tables
         ! Also associate the elements defined in PARTEH with a list in FATES
         ! "element_list" is useful because it allows the fates side of the code
         ! to loop through elements, and call the correct PARTEH interfaces
         ! automatically.
         call InitPARTEHGlobals()
         
         
         ! Set Various Mapping Arrays used in history output as well
         ! These will not be used if use_ed or use_fates is false
         call fates_history_maps()

         


       

      else
         ! If we are not using FATES, the cohort dimension is still
         ! going to be initialized, lets set it to the smallest value
         ! possible so that the dimensioning info takes up little space

         fates_maxElementsPerPatch = 1
      
         fates_maxElementsPerSite = 1
         

      end if
    end subroutine SetFatesGlobalElements2

    ! ======================================================================

    subroutine InitTimeAveragingGlobals()
      
      ! Instantiate the time-averaging method globals
      ! NOTE: It may be possible in the future that the HLM model timesteps
      ! are dynamic in time or space, in that case, these would no longer
      ! be global constants.

      allocate(ema_24hr)
      call ema_24hr%define(sec_per_day, hlm_stepsize, moving_ema_window)
      allocate(fixed_24hr)
      call fixed_24hr%define(sec_per_day, hlm_stepsize, fixed_window)
      allocate(ema_lpa)  ! note that this parameter has units of days
      call ema_lpa%define(photo_temp_acclim_timescale*sec_per_day, &
           hlm_stepsize,moving_ema_window)
      allocate(ema_sdlng_emerg_h2o)
      call ema_sdlng_emerg_h2o%define(sdlng_emerg_h2o_timescale*sec_per_day, &
           hlm_stepsize,moving_ema_window)
      allocate(ema_sdlng_mort_par)
      call ema_sdlng_mort_par%define(sdlng_mort_par_timescale*sec_per_day, &
           hlm_stepsize,moving_ema_window)
      allocate(ema_sdlng2sap_par)
      call ema_sdlng2sap_par%define(sdlng2sap_par_timescale*sec_per_day, &
           hlm_stepsize,moving_ema_window)
      allocate(ema_sdlng_mdd)
      call ema_sdlng_mdd%define(sdlng_mdd_timescale*sec_per_day, &
           hlm_stepsize,moving_ema_window)
      allocate(ema_longterm)  ! note that this parameter has units of years
      call ema_longterm%define(photo_temp_acclim_thome_time*days_per_year*sec_per_day, & 
           hlm_stepsize,moving_ema_window)
      
      !allocate(ema_60day)
      !call ema_60day%define(prt_params%fnrt_adapt_tscl*sec_per_day,sec_per_day,moving_ema_window)
      !class(rmean_arr_type), pointer :: ema_fnrt_tscale(:)
      !rmean_arr_type
      
      
      return
    end subroutine InitTimeAveragingGlobals

      
    ! ======================================================================
    
    subroutine InitPARTEHGlobals()

     ! Initialize the Plant Allocation and Reactive Transport
     ! global functions and mapping tables
     ! Also associate the elements defined in PARTEH with a list in FATES
     ! "element_list" is useful because it allows the fates side of the code
     ! to loop through elements, and call the correct PARTEH interfaces
     ! automatically.
     
     select case(hlm_parteh_mode)
     case(prt_carbon_allom_hyp)

        num_elements = 1
        allocate(element_list(num_elements))
        element_list(1) = carbon12_element
        element_pos(:) = 0
        element_pos(carbon12_element) = 1

        call InitPRTGlobalAllometricCarbon()

     case(prt_cnp_flex_allom_hyp)
        
        num_elements = 3
        allocate(element_list(num_elements))
        element_list(1) = carbon12_element
        element_list(2) = nitrogen_element
        element_list(3) = phosphorus_element
        element_pos(:)  = 0
        element_pos(carbon12_element)   = 1
        element_pos(nitrogen_element)   = 2
        element_pos(phosphorus_element) = 3

        call InitPRTGlobalAllometricCNP()
        
     case DEFAULT
        write(fates_log(),*) 'You specified an unknown PRT module'
        write(fates_log(),*) 'Check your setting for fates_parteh_mode'
        write(fates_log(),*) 'in the CLM namelist. The only valid value now is 1'
        write(fates_log(),*) 'Aborting'
        call endrun(msg=errMsg(sourcefile, __LINE__))
       
    end select

   end subroutine InitPARTEHGlobals

   !==============================================================================================
    
    subroutine fates_history_maps
       
       use FatesFuelClassesMod, only : num_fuel_classes
       use EDParamsMod, only : nclmax
       use EDParamsMod, only : nlevleaf
       use EDParamsMod, only : ED_val_history_sizeclass_bin_edges
       use EDParamsMod, only : ED_val_history_ageclass_bin_edges
       use EDParamsMod, only : ED_val_history_height_bin_edges
       use EDParamsMod, only : ED_val_history_coageclass_bin_edges

       ! ------------------------------------------------------------------------------------------
       ! This subroutine allocates and populates the variables
       ! that define the mapping of variables in history files in multiplexed dimensions like
       ! the "scpf" format
       ! back to
       ! their respective single component dimensions, like size-class "sc" and pft "pf"
       ! ------------------------------------------------------------------------------------------

       integer :: i
       integer :: isc
       integer :: ipft
       integer :: icwd
       integer :: ifuel
       integer :: ican
       integer :: icdam
       integer :: ileaf
       integer :: iage
       integer :: iheight
       integer :: icoage
       integer :: iel
       integer :: ilu

       allocate( fates_hdim_levsclass(1:nlevsclass   ))
       allocate( fates_hdim_pfmap_levscpf(1:nlevsclass*numpft))
       allocate( fates_hdim_scmap_levscpf(1:nlevsclass*numpft))
       allocate( fates_hdim_levpft(1:numpft   ))
       allocate( fates_hdim_levlanduse(1:n_landuse_cats))
       allocate( fates_hdim_levfuel(1:num_fuel_classes   ))
       allocate( fates_hdim_levcwdsc(1:NCWD   ))
       allocate( fates_hdim_levage(1:nlevage   ))
       allocate( fates_hdim_levheight(1:nlevheight   ))
       allocate( fates_hdim_levcoage(1:nlevcoage ))
       allocate( fates_hdim_pfmap_levcapf(1:nlevcoage*numpft))
       allocate( fates_hdim_camap_levcapf(1:nlevcoage*numpft))

       allocate( fates_hdim_levcan(nclmax))
       allocate( fates_hdim_levelem(num_elements))
       allocate( fates_hdim_levleaf(nlevleaf))
       allocate( fates_hdim_canmap_levcnlf(nlevleaf*nclmax))
       allocate( fates_hdim_lfmap_levcnlf(nlevleaf*nclmax))
       allocate( fates_hdim_canmap_levcnlfpf(nlevleaf*nclmax*numpft))
       allocate( fates_hdim_lfmap_levcnlfpf(nlevleaf*nclmax*numpft))
       allocate( fates_hdim_pftmap_levcnlfpf(nlevleaf*nclmax*numpft))
       allocate( fates_hdim_scmap_levscag(nlevsclass * nlevage ))
       allocate( fates_hdim_agmap_levscag(nlevsclass * nlevage ))
       allocate( fates_hdim_scmap_levscagpft(nlevsclass * nlevage * numpft))
       allocate( fates_hdim_agmap_levscagpft(nlevsclass * nlevage * numpft))
       allocate( fates_hdim_pftmap_levscagpft(nlevsclass * nlevage * numpft))
       allocate( fates_hdim_agmap_levagepft(nlevage * numpft))
       allocate( fates_hdim_pftmap_levagepft(nlevage * numpft))
       allocate( fates_hdim_agmap_levagefuel(nlevage * num_fuel_classes))
       allocate( fates_hdim_fscmap_levagefuel(nlevage * num_fuel_classes))

       allocate( fates_hdim_elmap_levelpft(num_elements*numpft))
       allocate( fates_hdim_elmap_levelcwd(num_elements*ncwd))
       allocate( fates_hdim_elmap_levelage(num_elements*nlevage))
       allocate( fates_hdim_pftmap_levelpft(num_elements*numpft))
       allocate( fates_hdim_cwdmap_levelcwd(num_elements*ncwd))
       allocate( fates_hdim_agemap_levelage(num_elements*nlevage))

       allocate( fates_hdim_levdamage(1:nlevdamage ))
       allocate( fates_hdim_scmap_levcdsc(nlevsclass*nlevdamage))
       allocate( fates_hdim_cdmap_levcdsc(nlevsclass*nlevdamage))
       allocate( fates_hdim_scmap_levcdpf(nlevsclass*nlevdamage * numpft))
       allocate( fates_hdim_cdmap_levcdpf(nlevsclass*nlevdamage * numpft))
       allocate( fates_hdim_pftmap_levcdpf(nlevsclass*nlevdamage * numpft))
       
       ! Fill the IO array of plant size classes
       fates_hdim_levsclass(:) = ED_val_history_sizeclass_bin_edges(:)
       fates_hdim_levage(:) = ED_val_history_ageclass_bin_edges(:)
       fates_hdim_levheight(:) = ED_val_history_height_bin_edges(:)
       fates_hdim_levcoage(:) = ED_val_history_coageclass_bin_edges(:)
       fates_hdim_levleaf(:) = dlower_vai(:)
       fates_hdim_levdamage(:) = ED_val_history_damage_bin_edges(:)
       
       ! make pft array
       do ipft=1,numpft
          fates_hdim_levpft(ipft) = ipft
       end do

       ! make fuel array
       do ifuel=1,num_fuel_classes
          fates_hdim_levfuel(ifuel) = ifuel
       end do

       ! make cwd array
       do icwd=1,NCWD
          fates_hdim_levcwdsc(icwd) = icwd
       end do

       ! make canopy array
       do ican = 1,nclmax
          fates_hdim_levcan(ican) = ican
       end do

       ! make land use label array
       do ilu = 1, n_landuse_cats
          fates_hdim_levlanduse(ilu) = ilu
       end do

       ! Make an element array, each index is the PARTEH global identifier index

       do iel = 1, num_elements
           fates_hdim_levelem(iel) = element_list(iel)
       end do
       
       i = 0
       do iel = 1, num_elements
           do ipft=1,numpft
               i = i+1
               fates_hdim_elmap_levelpft(i)  = iel
               fates_hdim_pftmap_levelpft(i) = ipft
           end do
       end do
       
       i = 0
       do iel = 1, num_elements
           do icwd = 1, ncwd
               i = i+1
               fates_hdim_elmap_levelcwd(i)  = iel
               fates_hdim_cwdmap_levelcwd(i) = icwd
           end do
       end do
       
       i = 0
       do iel = 1, num_elements
           do iage=1,nlevage
               i = i+1
               fates_hdim_elmap_levelage(i) = iel
               fates_hdim_agemap_levelage(i) = iage
           end do
       end do

       ! Fill the IO arrays that match pft and size class to their combined array
       i=0
       do ipft=1,numpft
          do isc=1,nlevsclass
             i=i+1
             fates_hdim_pfmap_levscpf(i) = ipft
             fates_hdim_scmap_levscpf(i) = isc
          end do
       end do

       i=0
       do ipft=1,numpft
          do icoage=1,nlevcoage
             i=i+1
             fates_hdim_pfmap_levcapf(i) = ipft
             fates_hdim_camap_levcapf(i) = icoage
          end do
       end do

       i=0
       do ican=1,nclmax
          do ileaf=1,nlevleaf
             i=i+1
             fates_hdim_canmap_levcnlf(i) = ican
             fates_hdim_lfmap_levcnlf(i) = ileaf
          end do
       end do

       i=0
       do iage=1,nlevage
          do isc=1,nlevsclass
             i=i+1
             fates_hdim_scmap_levscag(i) = isc
             fates_hdim_agmap_levscag(i) = iage
          end do
       end do

       i=0
       do icdam=1,nlevdamage
          do isc=1,nlevsclass
             i=i+1
             fates_hdim_scmap_levcdsc(i) = isc
             fates_hdim_cdmap_levcdsc(i) = icdam
          end do
       end do

       i=0
       do ipft=1,numpft
          do icdam=1,nlevdamage
             do isc=1,nlevsclass
                i=i+1
                fates_hdim_scmap_levcdpf(i) = isc
                fates_hdim_cdmap_levcdpf(i) = icdam
                fates_hdim_pftmap_levcdpf(i) = ipft
             end do
          end do
       end do
       
       i=0
       do ipft=1,numpft
          do ican=1,nclmax
             do ileaf=1,nlevleaf
                i=i+1
                fates_hdim_canmap_levcnlfpf(i) = ican
                fates_hdim_lfmap_levcnlfpf(i) = ileaf
                fates_hdim_pftmap_levcnlfpf(i) = ipft
             end do
          end do
       end do

       i=0
       do ipft=1,numpft
          do iage=1,nlevage
             do isc=1,nlevsclass
                i=i+1
                fates_hdim_scmap_levscagpft(i) = isc
                fates_hdim_agmap_levscagpft(i) = iage
                fates_hdim_pftmap_levscagpft(i) = ipft
             end do
          end do
       end do

       i=0
       do ipft=1,numpft
          do iage=1,nlevage
             i=i+1
             fates_hdim_agmap_levagepft(i) = iage
             fates_hdim_pftmap_levagepft(i) = ipft
          end do
       end do

       i=0
       do iage=1,nlevage
          do ifuel=1,num_fuel_classes
             i=i+1
             fates_hdim_agmap_levagefuel(i) = iage
             fates_hdim_fscmap_levagefuel(i) = ifuel
          end do
       end do

    end subroutine fates_history_maps

    ! ===================================================================================

    subroutine SetFatesTime(current_year_in, current_month_in, &
                          current_day_in, current_tod_in, &
                          current_date_in, reference_date_in, &
                          model_day_in, day_of_year_in, &
                          days_per_year_in, freq_day_in)

     ! This subroutine should be called directly from the HLM
     
     integer,  intent(in) :: current_year_in
     integer,  intent(in) :: current_month_in
     integer,  intent(in) :: current_day_in
     integer,  intent(in) :: current_tod_in
     integer,  intent(in) :: current_date_in
     integer,  intent(in) :: reference_date_in
     real(r8), intent(in) :: model_day_in
     integer,  intent(in) :: day_of_year_in
     integer,  intent(in) :: days_per_year_in
     real(r8), intent(in) :: freq_day_in

     hlm_current_year   = current_year_in
     hlm_current_month  = current_month_in
     hlm_current_day    = current_day_in
     hlm_current_tod    = current_tod_in
     hlm_current_date   = current_date_in
     hlm_reference_date = reference_date_in
     hlm_model_day      = model_day_in
     hlm_day_of_year    = day_of_year_in
     hlm_days_per_year  = days_per_year_in
     hlm_freq_day       = freq_day_in

  end subroutine SetFatesTime

  ! ==================================================================================== 

  subroutine set_fates_ctrlparms(tag,ival,rval,cval)
      
      ! ---------------------------------------------------------------------------------
      ! Certain model control parameters and dimensions used by FATES are dictated by 
      ! the the driver or the host mode. To see which parameters should be filled here
      ! please also look at the ctrl_parms_type in FATESTYpeMod, in the section listing
      ! components dictated by the host model.
      !
      ! Some important points:
      ! 1. Calls to this function are likely from the clm_fates module in the HLM.
      ! 2. The calls should be preceeded by a flush function.
      ! 3. All values in ctrl_parm (FATESTypesMod.F90) that are classified as 
      !    'dictated by the HLM' must be listed in this subroutine
      ! 4. Should look like this:
      ! 
      ! call set_fates_ctrlparms('flush_to_unset')
      ! call set_fates_ctrlparms('num_sw_bbands',numrad)  ! or other variable
      ! ...
      ! call set_fates_ctrlparms('num_lev_soil',nlevsoi)   ! or other variable
      ! call set_fates_ctrlparms('check_allset') 
      !
      ! RGK-2016
      ! ---------------------------------------------------------------------------------
      use FatesConstantsMod, only : fates_check_param_set
    
    
      ! Arguments
      integer, optional, intent(in)         :: ival
      real(r8), optional, intent(in)        :: rval
      character(len=*),optional, intent(in) :: cval
      character(len=*),intent(in)           :: tag
      
      ! local variables
      logical              :: all_set
      integer,  parameter  :: unset_int = -999
      real(r8), parameter  :: unset_double = -999.9
      
      
      select case (trim(tag))
      case('flush_to_unset')
         if (fates_global_verbose()) then
            write(fates_log(), *) 'Flushing FATES control parameters prior to transfer from host'
         end if

         hlm_numSWb     = unset_int
         hlm_inir       = unset_int
         hlm_ivis       = unset_int
         hlm_is_restart = unset_int
         hlm_maxlevsoil   = unset_int
         hlm_name         = 'unset'
         hlm_hio_ignore_val   = unset_double
         hlm_masterproc   = unset_int
         hlm_ipedof       = unset_int
         hlm_nu_com      = 'unset'
         hlm_decomp      = 'unset'
         hlm_nitrogen_spec = unset_int
         hlm_use_tree_damage = unset_int
         hlm_phosphorus_spec = unset_int
         hlm_use_ch4       = unset_int
         hlm_use_vertsoilc = unset_int
         hlm_parteh_mode   = unset_int
         hlm_spitfire_mode = unset_int
         hlm_seeddisp_cadence = unset_int
         hlm_sf_nofire_def = unset_int
         hlm_sf_scalar_lightning_def = unset_int
         hlm_sf_successful_ignitions_def = unset_int
         hlm_sf_anthro_ignitions_def = unset_int
         hlm_use_planthydro = unset_int
         hlm_use_lu_harvest   = unset_int
         hlm_num_lu_harvest_cats   = unset_int
         hlm_num_luh2_states       = unset_int
         hlm_num_luh2_transitions  = unset_int
         hlm_use_cohort_age_tracking = unset_int
<<<<<<< HEAD
         hlm_electron_transport_model = unset_int
=======
         hlm_daylength_factor_switch = unset_int
         hlm_photo_tempsens_model = unset_int
         hlm_stomatal_assim_model = unset_int
         hlm_stomatal_model = unset_int
         hlm_hydr_solver = unset_int
         hlm_maintresp_leaf_model = unset_int
         hlm_mort_cstarvation_model = unset_int
         hlm_radiation_model = unset_int
         hlm_electron_transport_model = unset_int
         hlm_regeneration_model = unset_int
>>>>>>> 0220e91c
         hlm_use_logging   = unset_int
         hlm_use_ed_st3    = unset_int
         hlm_use_ed_prescribed_phys = unset_int
         hlm_use_fixed_biogeog = unset_int
         hlm_use_nocomp = unset_int   
         hlm_use_sp = unset_int
         hlm_use_inventory_init = unset_int
         hlm_inventory_ctrl_file = 'unset'
         hlm_hist_level_dynam = unset_int
         hlm_hist_level_hifrq = unset_int

         
      case('check_allset')
         
         if(hlm_numSWb .eq. unset_int) then
            write(fates_log(), *) 'FATES dimension/parameter unset: num_sw_rad_bbands'
            call endrun(msg=errMsg(sourcefile, __LINE__))
         end if

         if(hlm_masterproc .eq. unset_int) then
            write(fates_log(), *) 'FATES parameter unset: hlm_masterproc'
            call endrun(msg=errMsg(sourcefile, __LINE__))
         end if

         if(hlm_numSWb .ne. num_swb) then
            write(fates_log(), *) 'FATES performs radiation scattering in the'
            write(fates_log(), *) 'visible and near-infrared broad-bands for shortwave radiation.'
            write(fates_log(), *) 'The host model has signaled to FATES that it is not tracking two'
            write(fates_log(), *) 'bands.'
            write(fates_log(), *) 'hlm_numSWb (HLM side):',hlm_numSWb
            write(fates_log(), *) 'num_swb (FATES side): ',num_swb
            call endrun(msg=errMsg(sourcefile, __LINE__))
         end if
         
         if (  .not.((hlm_use_planthydro.eq.1).or.(hlm_use_planthydro.eq.0))    ) then
            write(fates_log(), *) 'The FATES namelist planthydro flag must be 0 or 1, exiting'
            call endrun(msg=errMsg(sourcefile, __LINE__))
         elseif (hlm_use_planthydro.eq.1 ) then
               write(fates_log(), *) '!!!!!!!!!!!!!!!!!!!!!!!!!!!!!!!!!!!!!!!!!!!!!!!!!!!!!!!!!!!!!'
               write(fates_log(), *) ''
               write(fates_log(), *) ' use_fates_planthydro is an      EXPERIMENTAL FEATURE        '
               write(fates_log(), *) ' please see header of fates/biogeophys/FatesHydraulicsMod.F90'
               write(fates_log(), *) ' for more information.'
               write(fates_log(), *) ''
               write(fates_log(), *) '!!!!!!!!!!!!!!!!!!!!!!!!!!!!!!!!!!!!!!!!!!!!!!!!!!!!!!!!!!!!!'
         end if

         if ( (hlm_use_lu_harvest .lt. 0).or.(hlm_use_lu_harvest .gt. 1) ) then
            write(fates_log(), *) 'The FATES lu_harvest flag must be 0 or 1,  exiting'
            call endrun(msg=errMsg(sourcefile, __LINE__))
         end if

         if ( (hlm_num_lu_harvest_cats .lt. 0) ) then
            write(fates_log(), *) 'The FATES number of hlm harvest cats must be >= 0, exiting'
            call endrun(msg=errMsg(sourcefile, __LINE__))
         end if

         if ( (hlm_num_luh2_states .lt. 0) ) then
            write(fates_log(), *) 'The FATES number of hlm luh state cats must be >= 0, exiting'
            call endrun(msg=errMsg(sourcefile, __LINE__))
         end if

         if ( (hlm_num_luh2_transitions .lt. 0) ) then
            write(fates_log(), *) 'The FATES number of hlm luh state transition cats must be >= 0, exiting'
            call endrun(msg=errMsg(sourcefile, __LINE__))
         end if

         if ( .not.((hlm_use_logging .eq.1).or.(hlm_use_logging.eq.0))    ) then
            write(fates_log(), *) 'The FATES namelist use_logging flag must be 0 or 1, exiting'
            call endrun(msg=errMsg(sourcefile, __LINE__))
         end if


         if ( ( ANY(EDPftvarcon_inst%mort_ip_age_senescence < fates_check_param_set )) .and. &
           (hlm_use_cohort_age_tracking .eq.0 ) ) then
           write(fates_log(),*) 'Age dependent mortality cannot be on if'
           write(fates_log(),*) 'cohort age tracking is off.'
           write(fates_log(),*) 'Set use_fates_cohort_age_tracking = .true.'
           write(fates_log(),*) 'in FATES namelist options'
           write(fates_log(),*) 'Aborting'
           call endrun(msg=errMsg(sourcefile, __LINE__))
        end if

         if(hlm_electron_transport_model .eq. unset_int) then
             write(fates_log(), *) 'electron transport model is unset: hlm_electron_transport_model exiting'
             call endrun(msg=errMsg(sourcefile, __LINE__))
          end if

         if (  .not.((hlm_use_ed_st3.eq.1).or.(hlm_use_ed_st3.eq.0))    ) then
            write(fates_log(), *) 'The FATES namelist stand structure flag must be 0 or 1, exiting'
            call endrun(msg=errMsg(sourcefile, __LINE__))
         end if

         if (  .not.((hlm_use_ed_prescribed_phys.eq.1).or.(hlm_use_ed_prescribed_phys.eq.0))    ) then
            write(fates_log(), *) 'The FATES namelist prescribed physiology flag must be 0 or 1, exiting'
            call endrun(msg=errMsg(sourcefile, __LINE__))
         end if

         if ( hlm_use_ed_prescribed_phys.eq.1 .and. hlm_use_ed_st3.eq.1 ) then
            write(fates_log(), *) 'FATES ST3 and prescribed physiology cannot both be turned on.'
            write(fates_log(), *) 'Review the namelist entries, exiting'
            call endrun(msg=errMsg(sourcefile, __LINE__))
         end if

         if ( hlm_use_inventory_init.eq.1  .and. hlm_use_cohort_age_tracking .eq.1) then
            write(fates_log(), *) 'Fates inventory init cannot be used with age dependent mortality'
            write(fates_log(), *) 'Set use_fates_cohort_age_tracking to 0 or turn off inventory init'
            call endrun(msg=errMsg(sourcefile, __LINE__))
         end if
         
         if (  .not.((hlm_use_inventory_init.eq.1).or.(hlm_use_inventory_init.eq.0))    ) then
            write(fates_log(), *) 'The FATES NL inventory flag must be 0 or 1, exiting'
            call endrun(msg=errMsg(sourcefile, __LINE__))
         end if
         
         if(trim(hlm_inventory_ctrl_file) .eq. 'unset') then
            write(fates_log(),*) 'namelist entry for fates inventory control file is unset, exiting'
            call endrun(msg=errMsg(sourcefile, __LINE__))
         end if

         if(hlm_ivis .ne. ivis) then
            write(fates_log(), *) 'FATES assumption about the index of visible shortwave'
            write(fates_log(), *) 'radiation is different from the HLM, exiting'
            call endrun(msg=errMsg(sourcefile, __LINE__))
         end if
         
         if(hlm_inir .ne. inir) then
            write(fates_log(), *) 'FATES assumption about the index of NIR shortwave'
            write(fates_log(), *) 'radiation is different from the HLM, exiting'
            call endrun(msg=errMsg(sourcefile, __LINE__))
         end if

         if(hlm_is_restart .eq. unset_int) then
            write(fates_log(), *) 'FATES parameter unset: hlm_is_restart, exiting'
            call endrun(msg=errMsg(sourcefile, __LINE__))
         end if

         if(hlm_maxlevsoil .eq. unset_int) then
            if (fates_global_verbose()) then
               write(fates_log(), *) 'FATES dimension/parameter unset: hlm_maxlevsoil, exiting'
            end if
            call endrun(msg=errMsg(sourcefile, __LINE__))
         end if

         if(trim(hlm_name) .eq. 'unset') then
            write(fates_log(),*) 'FATES dimension/parameter unset: hlm_name, exiting'
            call endrun(msg=errMsg(sourcefile, __LINE__))
         end if

         if(trim(hlm_decomp) .eq. 'unset') then
            if (fates_global_verbose()) then
               write(fates_log(),*) 'FATES dimension/parameter unset: hlm_decomp, exiting'
               write(fates_log(),*) 'valid: MIMICS, CENTURY, CTC'
            end if
            call endrun(msg=errMsg(sourcefile, __LINE__))
         end if
         if( .not. ((trim(hlm_decomp) .eq. 'MIMICS') .or. &
              (trim(hlm_decomp) .eq. 'CENTURY') .or. &
              (trim(hlm_decomp) .eq. 'CTC') .or. &
              (trim(hlm_decomp) .eq. 'NONE'))   ) then
            if (fates_global_verbose()) then
               write(fates_log(),*) 'FATES dimension/parameter unset: hlm_decomp, exiting'
               write(fates_log(),*) 'valid: NONE, MIMICS, CENTURY, CTC, yours: ',trim(hlm_decomp)
            end if
            call endrun(msg=errMsg(sourcefile, __LINE__))
         end if

         if(trim(hlm_nu_com) .eq. 'unset') then
            write(fates_log(),*) 'FATES dimension/parameter unset: hlm_nu_com, exiting'
            call endrun(msg=errMsg(sourcefile, __LINE__))
         end if

         if(hlm_use_tree_damage .eq. unset_int) then
            write(fates_log(),*) 'FATES dimension/parameter unset: hlm_use_tree_damage, exiting'
            call endrun(msg=errMsg(sourcefile, __LINE__))
         else
            if((hlm_use_tree_damage .eq. itrue) .and. &
                 (hlm_parteh_mode .eq. prt_cnp_flex_allom_hyp))then
               write(fates_log(),*) 'FATES tree damage (use_fates_tree_damage = .true.) is not'
               write(fates_log(),*) '(yet) compatible with CNP allocation (fates_parteh_mode = 2)'
               call endrun(msg=errMsg(sourcefile, __LINE__))
         end if

            
         end if

         if(hlm_nitrogen_spec .eq. unset_int) then
            write(fates_log(),*) 'FATES parameters unset: hlm_nitrogen_spec, exiting'
            call endrun(msg=errMsg(sourcefile, __LINE__))
         end if

         if(hlm_phosphorus_spec .eq. unset_int) then
            write(fates_log(),*) 'FATES parameters unset: hlm_phosphorus_spec, exiting'
            call endrun(msg=errMsg(sourcefile, __LINE__))
         end if

         if( abs(hlm_hio_ignore_val-unset_double)<1e-10 ) then
            write(fates_log(),*) 'FATES dimension/parameter unset: hio_ignore'
            call endrun(msg=errMsg(sourcefile, __LINE__))
         end if

         if(hlm_ipedof .eq. unset_int) then
            write(fates_log(), *) 'index for the HLMs pedotransfer function unset: hlm_ipedof, exiting'
            call endrun(msg=errMsg(sourcefile, __LINE__))
         end if

         if(hlm_parteh_mode .eq. unset_int) then
            write(fates_log(), *) 'switch deciding which plant reactive transport model to use is unset, hlm_parteh_mode, exiting'
            call endrun(msg=errMsg(sourcefile, __LINE__))
         end if

         if(hlm_seeddisp_cadence .eq. unset_int) then
            write(fates_log(), *) 'switch defining seed dispersal cadence is unset, hlm_seeddisp_cadence, exiting'
            call endrun(msg=errMsg(sourcefile, __LINE__))
         end if

         if(hlm_hist_level_dynam .eq. unset_int) then
            write(fates_log(), *) 'switch defining dynamics history level is unset, hlm_hist_level_dynam, exiting'
            call endrun(msg=errMsg(sourcefile, __LINE__))
         end if
          if(hlm_hist_level_hifrq .eq. unset_int) then
            write(fates_log(), *) 'switch defining high-frequency history level is unset, hlm_hist_level_hifrq, exiting'
            call endrun(msg=errMsg(sourcefile, __LINE__))
         end if
         

         if(hlm_use_ch4 .eq. unset_int) then
            write(fates_log(), *) 'switch for the HLMs CH4 module unset: hlm_use_ch4, exiting'
            call endrun(msg=errMsg(sourcefile, __LINE__))
         end if

         if(hlm_use_vertsoilc .eq. unset_int) then
            write(fates_log(), *) 'switch for the HLMs soil carbon discretization unset: hlm_use_vertsoilc, exiting'
            call endrun(msg=errMsg(sourcefile, __LINE__))
         end if

         if(hlm_spitfire_mode .eq. unset_int) then
            write(fates_log(), *) 'switch for SPITFIRE unset: hlm_spitfire_mode, exiting'
            call endrun(msg=errMsg(sourcefile, __LINE__))
         end if
         if(hlm_sf_nofire_def .eq. unset_int) then
            write(fates_log(), *) 'definition of no-fire mode unset: hlm_sf_nofire_def, exiting'
            call endrun(msg=errMsg(sourcefile, __LINE__))
         end if
         if(hlm_sf_scalar_lightning_def .eq. unset_int) then
            write(fates_log(), *) 'definition of scalar lightning mode unset: hlm_sf_scalltng_def, exiting'
            call endrun(msg=errMsg(sourcefile, __LINE__))
         end if
         if(hlm_sf_successful_ignitions_def .eq. unset_int) then
            write(fates_log(), *) 'definition of successful ignition mode unset: hlm_sf_successful, exiting'
            call endrun(msg=errMsg(sourcefile, __LINE__))
         end if
         if(hlm_sf_anthro_ignitions_def .eq. unset_int) then
            write(fates_log(), *) 'definition of anthro-ignition mode unset: hlm_sf_anthig_def, exiting'
            call endrun(msg=errMsg(sourcefile, __LINE__))
         end if

         if(trim(hlm_name).eq.'CLM' .and. hlm_parteh_mode .eq. 2) then
            if( sum(abs(EDPftvarcon_inst%prescribed_puptake(:)))<nearzero .and. &
                sum(abs(EDPftvarcon_inst%prescribed_nuptake(:)))<nearzero) then
               write(fates_log(), *) 'PARTEH hypothesis 2 is only viable with forced'
               write(fates_log(), *) 'boundary conditions for CLM (currently).'
               write(fates_log(), *) 'prescribed_puptake or prescribed_nuptake must > 0'
               call endrun(msg=errMsg(sourcefile, __LINE__))
            end if
         end if
         
        if(hlm_use_fixed_biogeog.eq.unset_int) then
           if(fates_global_verbose()) then
             write(fates_log(), *) 'switch for fixed biogeog unset: hlm_use_fixed_biogeog, exiting'
           end if
           call endrun(msg=errMsg(sourcefile, __LINE__))
         end if

         if(hlm_use_nocomp.eq.unset_int) then
            write(fates_log(), *) 'switch for no competition mode. '
            call endrun(msg=errMsg(sourcefile, __LINE__))
         end if

         if(hlm_use_sp.eq.unset_int) then
            write(fates_log(), *) 'switch for SP mode. '
            call endrun(msg=errMsg(sourcefile, __LINE__))
         end if

         if(hlm_use_cohort_age_tracking .eq. unset_int) then
            write(fates_log(), *) 'switch for cohort_age_tracking  unset: hlm_use_cohort_age_tracking, exiting'
            call endrun(msg=errMsg(sourcefile, __LINE__))
         end if

         if(hlm_daylength_factor_switch .eq. unset_int) then
            write(fates_log(), *) 'use daylength factor switch is unset: hlm_daylength_factor_switch, exiting'
            call endrun(msg=errMsg(sourcefile, __LINE__))
         end if

         if(hlm_photo_tempsens_model .eq. unset_int) then
            write(fates_log(), *) 'photosynthetic acclimation model is unset: hlm_photo_tempsens_model exiting'
            call endrun(msg=errMsg(sourcefile, __LINE__))
         end if

         if(hlm_stomatal_assim_model .eq. unset_int) then
            write(fates_log(), *) 'stomatal model assimilation mode is unset: hlm_stomatal_assim_model exiting'
            call endrun(msg=errMsg(sourcefile, __LINE__))
         end if

         if(hlm_stomatal_model .eq. unset_int) then
            write(fates_log(), *) 'stomatal model conductance is unset: hlm_stomatal_model exiting'
            call endrun(msg=errMsg(sourcefile, __LINE__))
         end if

         if(hlm_hydr_solver .eq. unset_int) then
            write(fates_log(), *) 'FATES hydro solver is unset: hlm_hydr_solver, exiting'
            call endrun(msg=errMsg(sourcefile, __LINE__))
         end if

         if(hlm_maintresp_leaf_model .eq. unset_int) then
            write(fates_log(), *) 'leaf maintenance respiration model is unset: hlm_maintresp_leaf_model exiting'
            call endrun(msg=errMsg(sourcefile, __LINE__))
         end if

         if(hlm_mort_cstarvation_model .eq. unset_int) then
            write(fates_log(), *) 'carbon starvation mortality model is unset: hlm_mort_cstarvation_model exiting'
            call endrun(msg=errMsg(sourcefile, __LINE__))
         end if

         if(hlm_radiation_model .eq. unset_int) then
            write(fates_log(), *) 'radiation model is unset: hlm_radiation_model exiting'
            call endrun(msg=errMsg(sourcefile, __LINE__))
         end if

         if(hlm_electron_transport_model .eq. unset_int) then
            write(fates_log(), *) 'electron transport model is unset: hlm_electron_transport_model exiting'
            call endrun(msg=errMsg(sourcefile, __LINE__))
         end if
         
         if(hlm_regeneration_model .eq. unset_int) then
            write(fates_log(), *) 'seed regeneration model is unset: hlm_regeneration_model exiting'
            call endrun(msg=errMsg(sourcefile, __LINE__))
         end if

         if(hlm_use_sp.eq.itrue.and.hlm_use_nocomp.eq.ifalse)then
            write(fates_log(), *) 'SP cannot be on if nocomp mode is off. Exiting. '
            call endrun(msg=errMsg(sourcefile, __LINE__))
         end if

         if(hlm_use_sp.eq.itrue.and.hlm_use_fixed_biogeog.eq.ifalse)then
            write(fates_log(), *) 'SP cannot be on if fixed biogeog mode is off. Exiting. '
            call endrun(msg=errMsg(sourcefile, __LINE__))
         end if
         
         if (fates_global_verbose()) then
            write(fates_log(), *) 'Checked. All control parameters sent to FATES.'
         end if
         
      case default

         if(present(ival))then
            select case (trim(tag))

            case('masterproc')
               hlm_masterproc = ival
               if (fates_global_verbose()) then
                  write(fates_log(),*) 'Transfering masterproc = ',ival,' to FATES'
               end if

            case('num_sw_bbands')
               hlm_numSwb = ival
               if (fates_global_verbose()) then
                  write(fates_log(),*) 'Transfering num_sw_bbands = ',ival,' to FATES'
               end if
               
            case('vis_sw_index')
               hlm_ivis = ival
               if (fates_global_verbose()) then
                  write(fates_log(),*) 'Transfering index associated with visible SW rad = ',ival,' to FATES'
               end if
            
            case('nir_sw_index')
               hlm_inir = ival
               if (fates_global_verbose()) then
                  write(fates_log(),*) 'Transfering index associated with NIR SW rad = ',ival,' to FATES'
               end if

            case('is_restart')
               hlm_is_restart = ival
               if (fates_global_verbose()) then
                  write(fates_log(),*) 'Transfering flag signaling restart / not-restart = ',ival,' to FATES'
               end if

            case('num_lev_soil')
               hlm_maxlevsoil = ival
               if (fates_global_verbose()) then
                  write(fates_log(),*) 'Transfering num_lev_soil = ',ival,' to FATES'
               end if

            case('soilwater_ipedof')
               hlm_ipedof = ival
               if (fates_global_verbose()) then
                  write(fates_log(),*) 'Transfering hlm_ipedof = ',ival,' to FATES'
               end if

            case('use_tree_damage')
               hlm_use_tree_damage = ival
               if (fates_global_verbose()) then
                  write(fates_log(),*) 'Transfering hlm_use_tree_damage = ',ival,' to FATES'
               end if
               
            case('nitrogen_spec')
               hlm_nitrogen_spec = ival
               if (fates_global_verbose()) then
                  write(fates_log(),*) 'Transfering hlm_nitrogen_spec = ',ival,' to FATES'
               end if

            case('phosphorus_spec')
               hlm_phosphorus_spec = ival
               if (fates_global_verbose()) then
                  write(fates_log(),*) 'Transfering hlm_phosphorus_spec = ',ival,' to FATES'
               end if

            case('use_ch4')
               hlm_use_ch4 = ival
               if (fates_global_verbose()) then
                  write(fates_log(),*) 'Transfering hlm_use_ch4 = ',ival,' to FATES'
               end if
               
            case('use_vertsoilc')
               hlm_use_vertsoilc = ival
               if (fates_global_verbose()) then
                  write(fates_log(),*) 'Transfering hlm_use_vertsoilc= ',ival,' to FATES'
               end if
               
            case('parteh_mode')
               hlm_parteh_mode = ival
               if (fates_global_verbose()) then
                  write(fates_log(),*) 'Transfering hlm_parteh_mode= ',ival,' to FATES'
               end if

            case('seeddisp_cadence')
               hlm_seeddisp_cadence = ival
               if (fates_global_verbose()) then
                  write(fates_log(),*) 'Transfering hlm_seeddisp_cadence= ',ival,' to FATES'
               end if

           
               
               
            case('spitfire_mode')
               hlm_spitfire_mode = ival
               if (fates_global_verbose()) then
                  write(fates_log(),*) 'Transfering hlm_spitfire_mode =',ival,' to FATES'
              end if
              
           case('sf_nofire_def')
               hlm_sf_nofire_def = ival
               if (fates_global_verbose()) then
                  write(fates_log(),*) 'Transfering hlm_sf_nofire_def =',ival,' to FATES'
               end if

           case('sf_scalar_lightning_def')
               hlm_sf_scalar_lightning_def = ival
               if (fates_global_verbose()) then
                  write(fates_log(),*) 'Transfering hlm_sf_scalar_lightning_def =',ival,' to FATES'
               end if

           case('sf_successful_ignitions_def')
               hlm_sf_successful_ignitions_def = ival
               if (fates_global_verbose()) then
                  write(fates_log(),*) 'Transfering hlm_sf_successful_ignition_def =',ival,' to FATES'
               end if

           case('sf_anthro_ignitions_def')
               hlm_sf_anthro_ignitions_def = ival
               if (fates_global_verbose()) then
                  write(fates_log(),*) 'Transfering hlm_sf_anthro_ignition_def =',ival,' to FATES'
               end if

               
            case('use_fixed_biogeog')
                hlm_use_fixed_biogeog = ival
               if (fates_global_verbose()) then
                   write(fates_log(),*) 'Transfering hlm_use_fixed_biogeog= ',ival,' to FATES'
               end if
            
            case('use_nocomp')
                hlm_use_nocomp = ival
               if (fates_global_verbose()) then
                   write(fates_log(),*) 'Transfering hlm_use_nocomp= ',ival,' to FATES'
               end if

            case('use_sp')
               hlm_use_sp = ival
               if (fates_global_verbose()) then
                  write(fates_log(),*) 'Transfering hlm_use_sp= ',ival,' to FATES'
               end if

            case('use_planthydro')
               hlm_use_planthydro = ival
               if (fates_global_verbose()) then
                  write(fates_log(),*) 'Transfering hlm_use_planthydro= ',ival,' to FATES'
               end if

            case('use_lu_harvest')
               hlm_use_lu_harvest = ival
               if (fates_global_verbose()) then
                  write(fates_log(),*) 'Transfering hlm_use_lu_harvest= ',ival,' to FATES'
               end if

            case('num_lu_harvest_cats')
               hlm_num_lu_harvest_cats = ival
               if (fates_global_verbose()) then
                  write(fates_log(),*) 'Transfering hlm_num_lu_harvest_cats= ',ival,' to FATES'
               end if

            case('use_luh2')
               hlm_use_luh = ival
               if (fates_global_verbose()) then
                  write(fates_log(),*) 'Transfering hlm_use_luh = ',ival,' to FATES'
               end if

            case('use_fates_potentialveg')
               hlm_use_potentialveg = ival
               if (fates_global_verbose()) then
                  write(fates_log(),*) 'Transfering hlm_use_potentialveg = ',ival,' to FATES'
               end if

            case('num_luh2_states')
               hlm_num_luh2_states = ival
               if (fates_global_verbose()) then
                  write(fates_log(),*) 'Transfering hlm_num_luh2_states= ',ival,' to FATES'
               end if

            case('num_luh2_transitions')
               hlm_num_luh2_transitions = ival
               if (fates_global_verbose()) then
                  write(fates_log(),*) 'Transfering hlm_num_luh2_transitions= ',ival,' to FATES'
               end if

            case('use_cohort_age_tracking')
               hlm_use_cohort_age_tracking = ival
               if (fates_global_verbose()) then
                  write(fates_log(),*) 'Transfering hlm_use_cohort_age_tracking= ',ival,' to FATES'
               end if

<<<<<<< HEAD
             case('electron_transport_model')
                hlm_electron_transport_model = ival
                if (fates_global_verbose()) then
                   write(fates_log(),*) 'Transfering hlm_electron_transport_model ',ival,' to FATES'
                end if
=======
            case('use_daylength_factor_switch')
               hlm_daylength_factor_switch = ival
               lb_params%dayl_switch    = hlm_daylength_factor_switch
               if (fates_global_verbose()) then
                  write(fates_log(),*) 'Transfering hlm_daylength_factor_switch= ',ival,' to FATES'
               end if

            case('photosynth_acclimation')
               hlm_photo_tempsens_model = ival
               lb_params%photo_tempsens_model = hlm_photo_tempsens_model
               if (fates_global_verbose()) then
                  write(fates_log(),*) 'Transfering hlm_photo_tempsens_model= ',ival,' to FATES'
               end if

            case('stomatal_assim_model')
               hlm_stomatal_assim_model = ival
               lb_params%stomatal_assim_model = hlm_stomatal_assim_model
               if (fates_global_verbose()) then
                  write(fates_log(),*) 'Transfering hlm_stomatal_assim_model ',ival,' to FATES'
               end if

            case('stomatal_model')
               hlm_stomatal_model = ival
               lb_params%stomatal_model = hlm_stomatal_model
               if (fates_global_verbose()) then
                  write(fates_log(),*) 'Transfering hlm_stomatal_model ',ival,' to FATES'
               end if

            case('hydr_solver')
               hlm_hydr_solver = ival
               if (fates_global_verbose()) then
                  write(fates_log(),*) 'Transfering hlm_hydr_solver= ',ival,' to FATES'
               end if

            case('maintresp_leaf_model')
               hlm_maintresp_leaf_model = ival
               if (fates_global_verbose()) then
                  write(fates_log(),*) 'Transfering hlm_maintresp_leaf_model ',ival,' to FATES'
               end if

            case('mort_cstarvation_model')
               hlm_mort_cstarvation_model = ival
               if (fates_global_verbose()) then
                  write(fates_log(),*) 'Transfering hlm_mort_cstarvation_model ',ival,' to FATES'
               end if

            case('radiation_model')
               hlm_radiation_model = ival
               if (fates_global_verbose()) then
                  write(fates_log(),*) 'Transfering hlm_radiation_model ',ival,' to FATES'
               end if

            case('electron_transport_model')
               hlm_electron_transport_model = ival
               if (fates_global_verbose()) then
                  write(fates_log(),*) 'Transfering hlm_electron_transport_model ',ival,' to FATES'
               end if

            case('regeneration_model')
               hlm_regeneration_model = ival
               if (fates_global_verbose()) then
                  write(fates_log(),*) 'Transfering hlm_regeneration_model ',ival,' to FATES'
               end if
>>>>>>> 0220e91c

            case('use_logging')
               hlm_use_logging = ival
               if (fates_global_verbose()) then
                  write(fates_log(),*) 'Transfering hlm_use_logging= ',ival,' to FATES'
               end if

            case('use_ed_st3')
               hlm_use_ed_st3 = ival
               if (fates_global_verbose()) then
                  write(fates_log(),*) 'Transfering hlm_use_ed_st3= ',ival,' to FATES'
               end if

            case('use_ed_prescribed_phys')
               hlm_use_ed_prescribed_phys = ival
               if (fates_global_verbose()) then
                  write(fates_log(),*) 'Transfering hlm_use_ed_prescribed_phys= ',ival,' to FATES'
               end if

            case('use_inventory_init')
               hlm_use_inventory_init = ival
               if (fates_global_verbose()) then
                  write(fates_log(),*) 'Transfering hlm_use_inventory_init= ',ival,' to FATES'
               end if

            case('hist_hifrq_dimlevel')
               hlm_hist_level_hifrq = ival
               if (fates_global_verbose()) then
                  write(fates_log(),*) 'Transfering hlm_hist_level_hifrq= ',ival,' to FATES'
               end if
               
            case('hist_dynam_dimlevel')
               hlm_hist_level_dynam = ival
               if (fates_global_verbose()) then
                  write(fates_log(),*) 'Transfering hlm_hist_level_dynam= ',ival,' to FATES'
               end if

               
            case default
               write(fates_log(), *) 'fates NL tag not recognized:',trim(tag)
               !! call endrun(msg=errMsg(sourcefile, __LINE__))
            end select
            
         end if
         
         if(present(rval))then
            select case (trim(tag))
            case ('hio_ignore_val')
               hlm_hio_ignore_val = rval
               if (fates_global_verbose()) then
                  write(fates_log(),*) 'Transfering hio_ignore_val = ',rval,' to FATES'
               end if
            case default
               write(fates_log(),*) 'fates NL tag not recognized:',trim(tag)
               !! call endrun(msg=errMsg(sourcefile, __LINE__))
            end select
         end if

         if(present(cval))then
            select case (trim(tag))

          
               
            case('hlm_name')
               hlm_name = trim(cval)
               if (fates_global_verbose()) then
                  write(fates_log(),*) 'Transfering the HLM name = ',trim(cval)
               end if

            case('nu_com')
               hlm_nu_com = trim(cval)
               if (fates_global_verbose()) then
                  write(fates_log(),*) 'Transfering the nutrient competition name = ',trim(cval)
               end if

            case('decomp_method')
               hlm_decomp = trim(cval)
               if (fates_global_verbose()) then
                  write(fates_log(),*) 'Transfering the decomp method name = ',trim(cval)
               end if

            case('inventory_ctrl_file')
               hlm_inventory_ctrl_file = trim(cval)
               if (fates_global_verbose()) then
                  write(fates_log(),*) 'Transfering the name of the inventory control file = ',trim(cval)
               end if
               
            case default
               write(fates_log(),*) 'fates NL tag not recognized:',trim(tag)
               !! call endrun(msg=errMsg(sourcefile, __LINE__))
            end select
         end if

      end select
            
      return
   end subroutine set_fates_ctrlparms

   ! ====================================================================================

   subroutine FatesReportParameters(masterproc)
      
      ! -----------------------------------------------------
      ! Simple parameter reporting functions
      ! A debug like print flag is contained in each routine
      ! -----------------------------------------------------

      logical,intent(in) :: masterproc

      call FatesReportPFTParams(masterproc)
      call FatesReportParams(masterproc)
      call LeafBiophysReportParams(masterproc)
      call PRTDerivedParams()              ! Update PARTEH derived constants
      call FatesCheckParams(masterproc)    ! Check general fates parameters
      call PRTCheckParams(masterproc)      ! Check PARTEH parameters
      call SpitFireCheckParams(masterproc)
      call TransferRadParams()

      
      return
   end subroutine FatesReportParameters

   ! =====================================================================================

   subroutine UpdateFatesRMeansTStep(sites,bc_in, bc_out)

     ! In this routine, we update any FATES buffers where
     ! we calculate running means. It is assumed that this buffer is updated
     ! on the model time-step.

     type(ed_site_type), intent(inout) :: sites(:)
     type(bc_in_type), intent(in)      :: bc_in(:)
     type(bc_out_type), intent(inout)  :: bc_out(:)
     
     type(fates_patch_type),  pointer :: cpatch
     type(fates_cohort_type), pointer :: ccohort
     integer :: s, ifp, io_si, pft 
     real(r8) :: site_npp               ! Site level NPP gC/m2/year
     real(r8) :: new_seedling_layer_par ! seedling layer par in the current timestep
     real(r8) :: new_seedling_layer_smp ! seedling layer smp in the current timestep
     real(r8) :: new_seedling_mdd       ! seedling layer moisture deficit days in the current timestep
     integer  :: ilayer_seedling_root   ! the soil layer at seedling rooting depth
     real(r8) :: seedling_par_high      ! higher intensity par for seedlings (par at exposed ground) [W/m2]
     real(r8) :: par_high_frac          ! fraction of ground where PAR is high
     real(r8) :: seedling_par_low       ! lower intensity par for seedlings (par under the undergrowth) [W/m2]
     real(r8) :: par_low_frac           ! fraction of ground where PAR is low
     integer,parameter :: ipar = 1      ! solar radiation in the shortwave band (i.e. par)
     real(r8), parameter :: ema_npp_tscale = 480._r8  ! 10 day (10*48 steps)

     do s = 1,size(sites,dim=1)

        site_npp = 0._r8
        cpatch => sites(s)%oldest_patch
        do while(associated(cpatch))

           ifp = cpatch%patchno
           
           nocomp_bare: if(cpatch%nocomp_pft_label.ne.nocomp_bareground)then

           call cpatch%tveg24%UpdateRMean(bc_in(s)%t_veg_pa(ifp))
           call cpatch%tveg_lpa%UpdateRMean(bc_in(s)%t_veg_pa(ifp))
           call cpatch%tveg_longterm%UpdateRMean(bc_in(s)%t_veg_pa(ifp))

           ! Update the seedling layer par running means
           if ( hlm_regeneration_model == TRS_regeneration ) then

              ! Return the par intensity at the ground. This routine
              ! breaks it up into high and low light levels. The high
              ! levels are the light on the exposed ground at the surface
              ! and the low levels are the intensity under the bottom-most
              ! vegetation.
              
              call SeedlingParPatch(cpatch, &
                   bc_in(s)%solad_parb(ifp,ipar) + bc_in(s)%solai_parb(ifp,ipar), &
                   seedling_par_high, par_high_frac, seedling_par_low,&
                   & par_low_frac)
              
              new_seedling_layer_par = seedling_par_high*par_high_frac + seedling_par_low*par_low_frac
              
              call cpatch%seedling_layer_par24%UpdateRMean(new_seedling_layer_par)
              call cpatch%sdlng_mort_par%UpdateRMean(new_seedling_layer_par)
              call cpatch%sdlng2sap_par%UpdateRMean(new_seedling_layer_par)

              do pft = 1,numpft

                 ! Calculate the soil moisture at the seedling rooting depth for each pft

                 ilayer_seedling_root = minloc(abs(bc_in(s)%z_sisl(:)-EDPftvarcon_inst%seedling_root_depth(pft)),dim=1)
                 new_seedling_layer_smp = bc_in(s)%smp_sl(ilayer_seedling_root)

                 ! Calculate the new moisture deficit day (mdd) value for each pft
                 new_seedling_mdd = (abs(EDPftvarcon_inst%seedling_psi_crit(pft)) - abs(new_seedling_layer_smp)) &
                      * (-1.0_r8) * sdlng_mdd_timescale

                 ! If mdds are negative then it means that soil is wetter than smp_crit and the moisture
                 ! deficit is 0  
                 if (new_seedling_mdd < 0.0_r8) then
                    new_seedling_mdd = 0.0_r8
                 endif

                 ! Update the seedling layer smp and mdd running means
                 call cpatch%sdlng_emerg_smp(pft)%p%UpdateRMean(new_seedling_layer_smp)
                 call cpatch%sdlng_mdd(pft)%p%UpdateRMean(new_seedling_mdd)

              enddo !end pft loop
              
           end if

           ccohort => cpatch%tallest
           do while (associated(ccohort))
              !   call ccohort%tveg_lpa%UpdateRMean(bc_in(s)%t_veg_pa(ifp))
              if(.not.ccohort%isnew)then
                 ! [kgC/plant/yr] -> [gC/m2/s]
                 site_npp = site_npp + ccohort%npp_acc_hold * ccohort%n*area_inv * &
                      g_per_kg * hlm_days_per_year / sec_per_day
              end if
              ccohort => ccohort%shorter
           end do

        end if nocomp_bare

        cpatch => cpatch%younger
     enddo

     ! Smoothed [gc/m2/yr]
     if(sites(s)%ema_npp<-9000._r8)then
        sites(s)%ema_npp = site_npp
     else
        sites(s)%ema_npp = (1._r8-1._r8/ema_npp_tscale)*sites(s)%ema_npp + (1._r8/ema_npp_tscale)*site_npp
     end if

     bc_out(s)%ema_npp = sites(s)%ema_npp
     
  end do

  return
end subroutine UpdateFatesRMeansTStep

! ========================================================================================

subroutine SeedlingParPatch(cpatch, & 
     atm_par, & 
     seedling_par_high, par_high_frac, &
     seedling_par_low, par_low_frac)

  ! Calculate the intensity of PAR for seedlings in the current patch.
  ! To do this, we need to get a weighted average of light penetrating
  ! though (parprof) the lowest leaf layers. We will need to identify
  ! how closed (area) the lowest canopy layer is, because we will use
  ! an area weighted average of the light coming from the canopy above
  ! and an area weighted average of the light penetrating through the
  ! existing portino of the lowest layer.
  !
  ! This routine will generate two intensities, light levels on the exposed
  ! ground in the lowest layer, and light levels under the existing
  ! vegetation in the lowest layer, along with the area fraction
  ! of those two (which should sum to unity).

  ! Arguments
  type(fates_patch_type)   :: cpatch             ! the current patch
  real(r8), intent(in)  :: atm_par            ! direct+diffuse PAR at canopy top [W/m2]
  real(r8), intent(out) :: seedling_par_high  ! High intensity PAR for seedlings [W/m2]
  real(r8), intent(out) :: par_high_frac      ! Area fraction with high intensity
  real(r8), intent(out) :: seedling_par_low   ! Low intensity PAR for seedlings [W/m2]
  real(r8), intent(out) :: par_low_frac       ! Area fraction with low intensity

  ! Locals
  real(r8) :: cl_par     ! The PAR intensity coming from the canopy layer [w/m2]
  real(r8) :: cl_area    ! The area fraction of the given canopy layer
  integer  :: cl         ! current canopy layer
  integer  :: ipft       ! current PFT index
  integer  :: iv         ! lower-most leaf layer index for the cl & pft combo

  ! Start with the assumption that there is a single canopy layer
  seedling_par_high = atm_par
  par_high_frac     = 1._r8-cpatch%total_canopy_area
  par_low_frac      = cpatch%total_canopy_area

  ! Work up through the canopy layers from the bottom layer
  do cl = cpatch%NCL_p,max(1,cpatch%NCL_p-1),-1
     cl_par = 0._r8
     cl_area = 0._r8
     do ipft = 1,numpft
        iv = cpatch%nleaf(cl,ipft)
        ! Avoid calculating when there are no leaf layers for the given pft in the current canopy layer
        if (iv .ne. 0) then
           cl_par = cl_par + cpatch%canopy_area_profile(cl,ipft,1)* &
                (cpatch%parprof_pft_dir_z(cl,ipft,iv)+cpatch%parprof_pft_dif_z(cl,ipft,iv))
           cl_area = cl_area + cpatch%canopy_area_profile(cl,ipft,1)
        end if
     end do

     ! Set the cl_par to zero if the area is near zero.  Otherwise scale the par by the area
     if(cl_area>nearzero)then
        cl_par = cl_par/cl_area
     else
        cl_par = 0._r8
     end if

     ! If we do have more than one layer, then we need to figure out
     ! the average of light on the exposed ground under the veg
     ! Since we are working up through the canopy layers from the ground,
     ! set the par_high to the previous par_low value and update
     ! the par_low to the new cl_par value
     if(cl .lt. cpatch%NCL_p) then
        seedling_par_high = seedling_par_low
        par_high_frac     = (1._r8-cl_area)
        seedling_par_low  = cl_par
        par_low_frac      = cl_area
     ! If we only have one layer, only set the seedling_par_low
     else
        seedling_par_low  = cl_par
     end if

  end do

  return

end subroutine SeedlingParPatch

! ======================================================================================
      
subroutine DetermineGridCellNeighbors(neighbors,seeds,numg)
   
   ! This subroutine utilizes information from the decomposition and domain types to determine
   ! the set of grid cell neighbors within some maximum distance.  It records the distance for each
   ! neighbor for later use.  This should be called after decompInit_lnd and surf_get_grid
   ! as it relies on ldecomp and ldomain information.

   use decompMod             , only : procinfo
   use domainMod             , only : ldomain
   use spmdMod               , only : MPI_REAL8, MPI_INTEGER, mpicom, npes, masterproc, iam
   use perf_mod              , only : t_startf, t_stopf
   use FatesDispersalMod     , only : neighborhood_type, neighbor_type, ProbabilityDensity, dispersal_type
   use FatesUtilsMod         , only : GetNeighborDistance
   use FatesConstantsMod     , only : fates_unset_int
   use EDPftvarcon           , only : EDPftvarcon_inst

   ! Arguments
   type(neighborhood_type), intent(inout), pointer :: neighbors(:)  ! land gridcell neighbor data structure
   type(dispersal_type),    intent(inout)          :: seeds         ! land gridcell neighbor data structure
   integer                , intent(in)             :: numg          ! number of land gridcells

   ! Local variables
   type (neighbor_type), pointer :: current_neighbor
   type (neighbor_type), pointer :: another_neighbor

   integer :: i, gi, gj, ni ! indices
   integer :: ier, mpierr   ! error status
   integer :: ipft          ! pft index

   integer,  allocatable :: ncells_array(:), begg_array(:) ! number of cells and starting global grid cell index per process 
   real(r8), allocatable :: gclat(:), gclon(:)             ! local array holding gridcell lat and lon

   real(r8) :: g2g_dist ! grid cell distance (m)
   real(r8) :: pdf      ! probability density function output

   if(debug .and. hlm_is_restart .eq. itrue) write(fates_log(),*) 'gridcell initialization during restart'

   if(debug) write(fates_log(),*)'DGCN: npes, numg: ', npes, numg

   ! Allocate and initialize array neighbor type
   allocate(neighbors(numg), stat=ier)
   neighbors(:)%neighbor_count = 0

   ! Allocate and initialize local lat and lon arrays
   allocate(gclat(numg), stat=ier)
   if(debug) write(fates_log(),*)'DGCN: gclat alloc: ', ier

   allocate(gclon(numg), stat=ier)
   if(debug) write(fates_log(),*)'DGCN: gclon alloc: ', ier

   gclon(:) = nan
   gclat(:) = nan

   ! Allocate and initialize MPI count and displacement values
   allocate(ncells_array(0:npes-1), stat=ier)
   if(debug) write(fates_log(),*)'DGCN: ncells alloc: ', ier

   allocate(begg_array(0:npes-1), stat=ier)
   if(debug) write(fates_log(),*)'DGCN: begg alloc: ', ier

   ncells_array(:) = fates_unset_int
   begg_array(:) = fates_unset_int

   call t_startf('fates-seed-init-allgather')

   if(debug) write(fates_log(),*)'DGCN: procinfo%begg: ', procinfo%begg
   if(debug) write(fates_log(),*)'DGCN: procinfo%ncells: ', procinfo%ncells

   ! Gather the sizes of the ldomain that each mpi rank is passing
   call MPI_Allgather(procinfo%ncells,1,MPI_INTEGER,ncells_array,1,MPI_INTEGER,mpicom,mpierr)
   if(debug) write(fates_log(),*)'DGCN: ncells mpierr: ', mpierr

   ! Gather the starting gridcell index for each ldomain 
   call MPI_Allgather(procinfo%begg,1,MPI_INTEGER,begg_array,1,MPI_INTEGER,mpicom,mpierr)
   if(debug) write(fates_log(),*)'DGCN: begg mpierr: ', mpierr

   ! reduce the begg_array displacements by one as MPI collectives expect zero indexed arrays
   begg_array = begg_array - 1

   if(debug) write(fates_log(),*)'DGCN: ncells_array: ' , ncells_array
   if(debug) write(fates_log(),*)'DGCN: begg_array: '   , begg_array

   ! Gather the domain information together into the neighbor type
   ! Note that MPI_Allgatherv is only gathering a subset of ldomain
   if(debug) write(fates_log(),*)'DGCN: gathering latc'
   call MPI_Allgatherv(ldomain%latc,procinfo%ncells,MPI_REAL8,gclat,ncells_array,begg_array,MPI_REAL8,mpicom,mpierr)

   if(debug) write(fates_log(),*)'DGCN: gathering lonc'
   call MPI_Allgatherv(ldomain%lonc,procinfo%ncells,MPI_REAL8,gclon,ncells_array,begg_array,MPI_REAL8,mpicom,mpierr)

   if (debug .and. iam .eq. 0) then
      write(fates_log(),*)'DGCN: sum(gclat):, sum(gclon): ', sum(gclat), sum(gclon)
   end if

   ! Save number of cells and begging index arrays to dispersal type
   if(debug) write(fates_log(),*)'DGCN: save to seeds type'
   if(debug) write(fates_log(),*)'DGCN: seeds ncells alloc: ', allocated(seeds%ncells_array)
   if(debug) write(fates_log(),*)'DGCN: seeds begg alloc: ', allocated(seeds%begg_array)
   seeds%ncells_array = ncells_array
   seeds%begg_array = begg_array

   if (debug .and. iam .eq. 0) then
      write(fates_log(),*)'DGCN: seeds%ncells_array: ', seeds%ncells_array
      write(fates_log(),*)'DGCN: seeds%begg_array: ', seeds%begg_array
   end if

   call t_stopf('fates-seed-init-allgather')

   call t_startf('fates-seed-init-decomp')

   if(debug) write(fates_log(), *) 'DGCN: maxdist: ', EDPftvarcon_inst%seed_dispersal_max_dist

   ! Iterate through the grid cell indices and determine if any neighboring cells are in range
   gc_loop: do gi = 1,numg-1

      ! Seach forward through all indices for neighbors to current grid cell index
      neighbor_search: do gj = gi+1,numg

         ! Determine distance to old grid cells to the current one
         g2g_dist = GetNeighborDistance(gi,gj,gclat,gclon)

         if(debug) write(fates_log(), *) 'DGCN: gi,gj,g2g_dist: ', gi,gj,g2g_dist

         ! 
         dist_check: if (any(EDPftvarcon_inst%seed_dispersal_max_dist .gt. g2g_dist)) then

            ! Add neighbor index to current grid cell index list
            allocate(current_neighbor)
            current_neighbor%next_neighbor => null()

            current_neighbor%gindex = gj

            current_neighbor%gc_dist = g2g_dist

            allocate(current_neighbor%density_prob(numpft))

            do ipft = 1, numpft
               call ProbabilityDensity(pdf, ipft, g2g_dist)
               current_neighbor%density_prob(ipft) = pdf
            end do

            if (associated(neighbors(gi)%first_neighbor)) then
              neighbors(gi)%last_neighbor%next_neighbor => current_neighbor
              neighbors(gi)%last_neighbor => current_neighbor
            else
              neighbors(gi)%first_neighbor => current_neighbor
              neighbors(gi)%last_neighbor => current_neighbor
            end if

            neighbors(gi)%neighbor_count = neighbors(gi)%neighbor_count + 1

            ! Add current grid cell index to the neighbor's list as well
            allocate(another_neighbor)
            another_neighbor%next_neighbor => null()

            another_neighbor%gindex = gi

            another_neighbor%gc_dist = current_neighbor%gc_dist
            allocate(another_neighbor%density_prob(numpft))
            do ipft = 1, numpft
               another_neighbor%density_prob(ipft) = current_neighbor%density_prob(ipft)
            end do

            if (associated(neighbors(gj)%first_neighbor)) then
              neighbors(gj)%last_neighbor%next_neighbor => another_neighbor
              neighbors(gj)%last_neighbor => another_neighbor
            else
              neighbors(gj)%first_neighbor => another_neighbor
              neighbors(gj)%last_neighbor => another_neighbor
            end if

            neighbors(gj)%neighbor_count = neighbors(gj)%neighbor_count + 1

         end if dist_check
      end do neighbor_search
   end do gc_loop

   ! Loop through the list and populate the grid cell index array for each gridcell
   do gi = 1,numg

      ! Start at the first neighbor of each neighborhood list
      current_neighbor => neighbors(gi)%first_neighbor

      ! Allocate an array to hold the gridcell indices in each neighborhood
      allocate(neighbors(gi)%neighbor_indices(neighbors(gi)%neighbor_count))

      ! Walk through the neighborhood linked list and populate the array
      ni = 1
      do while (associated(current_neighbor))
         neighbors(gi)%neighbor_indices(ni) = current_neighbor%gindex
         ni = ni + 1
         current_neighbor => current_neighbor%next_neighbor
      end do

      if (debug .and. iam .eq. 0) then
         write(fates_log(), *) 'DGCN: g, lat, lon: ', gi, gclat(gi), gclon(gi)
         write(fates_log(), *) 'DGCN: g, ncount: ', gi, neighbors(gi)%neighbor_count
         do i = 1,neighbors(gi)%neighbor_count
            write(fates_log(), *) 'DGCN: g, gilist: ', gi, neighbors(gi)%neighbor_indices(i)
         end do
      end if

   end do


   call t_stopf('fates-seed-init-decomp')

end subroutine DetermineGridCellNeighbors

! ======================================================================================
     
!-----------------------------------------------------------------------
! TODO(jpalex): this belongs in FatesParametersInterface.F90, but would require
! untangling the dependencies of the *RegisterParams methods below.
subroutine FatesReadParameters(param_reader)
  implicit none
  
  class(fates_param_reader_type), intent(in) :: param_reader ! HLM-provided param file reader

  character(len=32)  :: subname = 'FatesReadParameters'
  class(fates_parameters_type), allocatable :: fates_params

  if ( hlm_masterproc == itrue ) then
    write(fates_log(), *) 'FatesParametersInterface.F90::'//trim(subname)//' :: CLM reading ED/FATES '//' parameters '
  end if

  allocate(fates_params)
  call fates_params%Init()   ! fates_params class, in FatesParameterInterfaceMod
  call FatesRegisterParams(fates_params)  !EDParamsMod, only operates on fates_params class
  call SpitFireRegisterParams(fates_params) !SpitFire Mod, only operates of fates_params class
  call PRTRegisterParams(fates_params)     ! PRT mod, only operates on fates_params class
  call LeafBiophysRegisterParams(fates_params)
  call FatesSynchronizedParamsInst%RegisterParams(fates_params) !Synchronized params class in Synchronized params mod, only operates on fates_params class

  call param_reader%Read(fates_params)

  call FatesReceiveParams(fates_params)
  call SpitFireReceiveParams(fates_params)
  call PRTReceiveParams(fates_params)
  call LeafBiophysReceiveParams(fates_params)
  call FatesSynchronizedParamsInst%ReceiveParams(fates_params)

  call fates_params%Destroy()
  deallocate(fates_params)

 end subroutine FatesReadParameters

end module FatesInterfaceMod<|MERGE_RESOLUTION|>--- conflicted
+++ resolved
@@ -1496,9 +1496,7 @@
          hlm_num_luh2_states       = unset_int
          hlm_num_luh2_transitions  = unset_int
          hlm_use_cohort_age_tracking = unset_int
-<<<<<<< HEAD
          hlm_electron_transport_model = unset_int
-=======
          hlm_daylength_factor_switch = unset_int
          hlm_photo_tempsens_model = unset_int
          hlm_stomatal_assim_model = unset_int
@@ -1509,7 +1507,6 @@
          hlm_radiation_model = unset_int
          hlm_electron_transport_model = unset_int
          hlm_regeneration_model = unset_int
->>>>>>> 0220e91c
          hlm_use_logging   = unset_int
          hlm_use_ed_st3    = unset_int
          hlm_use_ed_prescribed_phys = unset_int
@@ -2052,14 +2049,13 @@
                   write(fates_log(),*) 'Transfering hlm_use_cohort_age_tracking= ',ival,' to FATES'
                end if
 
-<<<<<<< HEAD
              case('electron_transport_model')
                 hlm_electron_transport_model = ival
                 if (fates_global_verbose()) then
                    write(fates_log(),*) 'Transfering hlm_electron_transport_model ',ival,' to FATES'
                 end if
-=======
-            case('use_daylength_factor_switch')
+
+             case('use_daylength_factor_switch')
                hlm_daylength_factor_switch = ival
                lb_params%dayl_switch    = hlm_daylength_factor_switch
                if (fates_global_verbose()) then
@@ -2122,7 +2118,6 @@
                if (fates_global_verbose()) then
                   write(fates_log(),*) 'Transfering hlm_regeneration_model ',ival,' to FATES'
                end if
->>>>>>> 0220e91c
 
             case('use_logging')
                hlm_use_logging = ival
