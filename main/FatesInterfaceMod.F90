--- conflicted
+++ resolved
@@ -9,59 +9,6 @@
    ! which is allocated by thread
    ! ------------------------------------------------------------------------------------
 
-<<<<<<< HEAD
-   use EDTypesMod          , only : ed_site_type
-   use EDTypesMod          , only : maxPatchesPerSite
-   use EDTypesMod          , only : maxCohortsPerPatch
-   use EDTypesMod          , only : maxSWb
-   use EDTypesMod          , only : ivis
-   use EDTypesMod          , only : inir
-   use EDTypesMod          , only : nclmax
-   use EDTypesMod          , only : nlevleaf
-   use EDTypesMod          , only : maxpft
-   use EDTypesMod          , only : do_fates_salinity
-   use EDTypesMod          , only : numWaterMem
-   use EDTypesMod          , only : numlevsoil_max
-   use PRTGenericMod       , only : num_elements
-   use PRTGenericMod       , only : element_list
-   use PRTGenericMod       , only : element_pos
-   use EDTypesMod          , only : p_uptake_mode
-   use EDTypesMod          , only : n_uptake_mode
-   use FatesConstantsMod   , only : prescribed_p_uptake
-   use FatesConstantsMod   , only : prescribed_n_uptake
-   use FatesConstantsMod   , only : coupled_p_uptake
-   use FatesConstantsMod   , only : coupled_n_uptake
-   use FatesConstantsMod   , only : r8 => fates_r8
-   use FatesConstantsMod   , only : itrue,ifalse
-   use FatesConstantsMod   , only : fates_ncomp_scaling
-   use FatesConstantsMod   , only : cohort_ncomp_scaling
-   use FatesConstantsMod   , only : pft_ncomp_scaling
-   use FatesConstantsMod   , only : nearzero
-   use FatesConstantsMod   , only : years_per_day
-   use FatesGlobals        , only : fates_global_verbose
-   use FatesGlobals        , only : fates_log
-   use FatesGlobals        , only : endrun => fates_endrun
-   use FatesLitterMod      , only : ncwd
-   use FatesLitterMod      , only : ndcmpy
-   use EDPftvarcon         , only : FatesReportPFTParams
-   use EDPftvarcon         , only : EDPftvarcon_inst
-   use SFParamsMod         , only : SpitFireCheckParams
-   use EDParamsMod         , only : FatesReportParams
-   use EDParamsMod         , only : bgc_soil_salinity
-   use EDParamsMod         , only : eca_plant_escalar
-   use PRTGenericMod         , only : prt_carbon_allom_hyp
-   use PRTGenericMod         , only : prt_cnp_flex_allom_hyp
-   use PRTGenericMod         , only : carbon12_element
-   use PRTGenericMod         , only : nitrogen_element
-   use PRTGenericMod         , only : phosphorus_element
-   use PRTGenericMod,  only : num_organ_types
-   use PRTGenericMod,  only : leaf_organ, fnrt_organ, store_organ
-   use PRTGenericMod,  only : sapw_organ, struct_organ, repro_organ
-   use PRTParametersMod, only : prt_params
-   use PRTAllometricCarbonMod, only : InitPRTGlobalAllometricCarbon
-   use PRTAllometricCNPMod, only    : InitPRTGlobalAllometricCNP
-
-=======
    use EDTypesMod                , only : ed_site_type
    use EDTypesMod                , only : maxPatchesPerSite
    use EDTypesMod                , only : maxCohortsPerPatch
@@ -74,8 +21,6 @@
    use EDTypesMod                , only : do_fates_salinity
    use EDTypesMod                , only : numWaterMem
    use EDTypesMod                , only : numlevsoil_max
-   use EDTypesMod                , only : num_elements
-   use EDTypesMod                , only : element_list
    use FatesConstantsMod         , only : r8 => fates_r8
    use FatesConstantsMod         , only : itrue,ifalse
    use FatesGlobals              , only : fates_global_verbose
@@ -89,220 +34,45 @@
    use SFParamsMod               , only : SpitFireCheckParams
    use EDParamsMod               , only : FatesReportParams
    use EDParamsMod               , only : bgc_soil_salinity
-   use PRTGenericMod             , only : prt_carbon_allom_hyp
-   use PRTGenericMod             , only : prt_cnp_flex_allom_hyp
-   use PRTGenericMod             , only : carbon12_element
-   use PRTGenericMod             , only : nitrogen_element
-   use PRTGenericMod             , only : phosphorus_element
-   use EDTypesMod                , only : element_pos, element_list
    use FatesPlantHydraulicsMod   , only : InitHydroGlobals
    use EDParamsMod               , only : ED_val_history_sizeclass_bin_edges
    use EDParamsMod               , only : ED_val_history_ageclass_bin_edges
    use EDParamsMod               , only : ED_val_history_height_bin_edges
    use EDParamsMod               , only : ED_val_history_coageclass_bin_edges
    use CLMFatesParamInterfaceMod , only : FatesReadParameters
+   use EDTypesMod                , only : p_uptake_mode
+   use EDTypesMod                , only : n_uptake_mode
+   use FatesConstantsMod         , only : prescribed_p_uptake
+   use FatesConstantsMod         , only : prescribed_n_uptake
+   use FatesConstantsMod         , only : coupled_p_uptake
+   use FatesConstantsMod         , only : coupled_n_uptake
+   use FatesConstantsMod         , only : fates_ncomp_scaling
+   use FatesConstantsMod         , only : cohort_ncomp_scaling
+   use FatesConstantsMod         , only : pft_ncomp_scaling
+   use PRTGenericMod             , only : num_elements
+   use PRTGenericMod             , only : element_list
+   use PRTGenericMod             , only : element_pos
+   use EDParamsMod               , only : eca_plant_escalar
+   use PRTGenericMod             , only : prt_carbon_allom_hyp
+   use PRTGenericMod             , only : prt_cnp_flex_allom_hyp
+   use PRTGenericMod             , only : carbon12_element
+   use PRTGenericMod             , only : nitrogen_element
+   use PRTGenericMod             , only : phosphorus_element
+   use PRTGenericMod             , only : num_organ_types
+   use PRTGenericMod             , only : leaf_organ, fnrt_organ, store_organ
+   use PRTGenericMod             , only : sapw_organ, struct_organ, repro_organ
+   use PRTParametersMod          , only : prt_params
    use PRTAllometricCarbonMod    , only : InitPRTGlobalAllometricCarbon
->>>>>>> 9a4627a6
+   use PRTAllometricCNPMod       , only : InitPRTGlobalAllometricCNP
 
    ! CIME Globals
    use shr_log_mod               , only : errMsg => shr_log_errMsg
    use shr_infnan_mod            , only : nan => shr_infnan_nan, assignment(=)
 
-
-<<<<<<< HEAD
-   integer, public, protected :: hlm_ivis    ! The HLMs assumption of the array index associated with the 
-                                             ! visible portion of the spectrum in short-wave radiation arrays
-
-   integer, public, protected :: hlm_inir    ! The HLMs assumption of the array index associated with the 
-                                             ! NIR portion of the spectrum in short-wave radiation arrays
-
-
-   integer, public, protected :: hlm_numlevgrnd   ! Number of ground layers
-                                                  ! NOTE! SOIL LAYERS ARE NOT A GLOBAL, THEY 
-                                                  ! ARE VARIABLE BY SITE
-
-   integer, public, protected :: hlm_is_restart   ! Is the HLM signalling that this is a restart
-                                                  ! type simulation?
-                                                  ! 1=TRUE, 0=FALSE
-   
-   character(len=16), public, protected :: hlm_name ! This character string passed by the HLM
-                                                    ! is used during the processing of IO data, 
-                                                    ! so that FATES knows which IO variables it 
-                                                    ! should prepare.  For instance
-                                                    ! ATS, ALM and CLM will only want variables 
-                                                    ! specficially packaged for them.
-                                                    ! This string sets which filter is enacted.
-
-   character(len=16), public, protected :: hlm_nu_com ! This string defines which soil
-                                                      ! nutrient competition scheme is in use.
-                                                      ! current options with
-                                                      ! E3SM: RD, ECA
-                                                      ! CESM: NONE
-                                                      ! ATS: ?
-                                                      ! NORESM: ?
-   
-
-   integer, public, protected :: hlm_nitrogen_spec   ! This flag signals which nitrogen
-                                                     ! species are active if any:
-                                                     ! 0: none
-                                                     ! 1: nh4 only
-                                                     ! 2: nh4 and no3
-
-   integer, public, protected :: hlm_phosphorus_spec ! Signals if phosphorous is turned on in the HLM
-                                                     ! 0: none
-                                                     ! 1: p is on
-
-  
-   real(r8), public, protected :: hlm_hio_ignore_val  ! This value can be flushed to history 
-                                                      ! diagnostics, such that the
-                                                      ! HLM will interpret that the value should not 
-                                                      ! be included in the average.
-   
-   integer, public, protected :: hlm_masterproc  ! Is this the master processor, typically useful
-                                                 ! for knowing if the current machine should be 
-                                                 ! printing out messages to the logs or terminals
-                                                 ! 1 = TRUE (is master) 0 = FALSE (is not master)
-
-   integer, public, protected :: hlm_ipedof      ! The HLM pedotransfer index
-                                                 ! this is only used by the plant hydraulics
-                                                 ! submodule to check and/or enable consistency
-                                                 ! between the pedotransfer functions of the HLM
-                                                 ! and how it moves and stores water in its
-                                                 ! rhizosphere shells
-   
-   integer, public, protected :: hlm_max_patch_per_site ! The HLM needs to exchange some patch
-                                                        ! level quantities with FATES
-                                                        ! FATES does not dictate those allocations
-                                                        ! since it happens pretty early in
-                                                        ! the model initialization sequence.
-                                                        ! So we want to at least query it,
-                                                        ! compare it to our maxpatchpersite,
-                                                        ! and gracefully halt if we are over-allocating
-
-   integer, public, protected :: hlm_parteh_mode   ! This flag signals which Plant Allocation and Reactive
-                                                   ! Transport (exensible) Hypothesis (PARTEH) to use
-
-
-   integer, public, protected :: hlm_use_vertsoilc ! This flag signals whether or not the 
-                                                   ! host model is using vertically discretized
-                                                   ! soil carbon
-                                                   ! 1 = TRUE,  0 = FALSE
-   
-   integer, public, protected :: hlm_use_spitfire  ! This flag signals whether or not to use SPITFIRE
-                                                   ! 1 = TRUE, 0 = FALSE
-
-
-   integer, public, protected :: hlm_use_logging       ! This flag signals whether or not to use
-                                                       ! the logging module
-
-   integer, public, protected :: hlm_use_planthydro    ! This flag signals whether or not to use
-                                                       ! plant hydraulics (bchristo/xu methods)
-                                                       ! 1 = TRUE, 0 = FALSE
-                                                       ! THIS IS CURRENTLY NOT SUPPORTED 
-
-   integer, public, protected :: hlm_use_ed_st3        ! This flag signals whether or not to use
-                                                       ! (ST)atic (ST)and (ST)ructure mode (ST3)
-                                                       ! Essentially, this gives us the ability
-                                                       ! to turn off "dynamics", ie growth, disturbance
-                                                       ! recruitment and mortality.
-                                                       ! (EXPERIMENTAL!!!!! - RGK 07-2017)
-                                                       ! 1 = TRUE, 0 = FALSE
-                                                       ! default should be FALSE (dynamics on)
-                                                       ! cannot be true with prescribed_phys
-
-   integer, public, protected :: hlm_use_ed_prescribed_phys ! This flag signals whether or not to use
-                                                            ! prescribed physiology, somewhat the opposite
-                                                            ! to ST3, in this case can turn off
-                                                            ! fast processes like photosynthesis and respiration
-                                                            ! and prescribe NPP
-                                                            ! (NOT CURRENTLY IMPLEMENTED - PLACEHOLDER)
-                                                            ! 1 = TRUE, 0 = FALSE
-                                                            ! default should be FALSE (biophysics on)
-                                                            ! cannot be true with st3 mode
-
-   integer, public, protected :: hlm_use_inventory_init     ! Initialize this simulation from
-                                                            ! an inventory file. If this is toggled on
-                                                            ! an inventory control file must be specified
-                                                            ! as well.
-                                                            ! 1 = TRUE, 0 = FALSE
-   
-   character(len=256), public, protected :: hlm_inventory_ctrl_file ! This is the full path to the
-                                                                    ! inventory control file that
-                                                                    ! specifieds the availabel inventory datasets
-                                                                    ! there locations and their formats
-                                                                    ! This need only be defined when
-                                                                    ! hlm_use_inventory_init = 1
-
-   ! -------------------------------------------------------------------------------------
-   ! Parameters that are dictated by FATES and known to be required knowledge
-   !  needed by the HLMs
-   ! -------------------------------------------------------------------------------------
-
-   ! Variables mostly used for dimensioning host land model (HLM) array spaces
-   
-   integer, public, protected :: fates_maxElementsPerPatch ! maxElementsPerPatch is the value that is ultimately
-                                                           ! used to set the size of the largest arrays necessary
-                                                           ! in things like restart files (probably hosted by the 
-                                                           ! HLM). The size of these arrays are not a parameter
-                                                           ! because it is simply the maximum of several different
-                                                           ! dimensions. It is possible that this would be the
-                                                           ! maximum number of cohorts per patch, but
-                                                           ! but it could be other things.
-
-   integer, public, protected :: fates_maxElementsPerSite  ! This is the max number of individual items one can store per 
-                                                           ! each grid cell and effects the striding in the ED restart 
-                                                           ! data as some fields are arrays where each array is
-                                                           ! associated with one cohort
-
-
-
-   integer, public, protected :: max_comp_per_site         ! This is the maximum number of nutrient aquisition
-                                                           ! competitors that will be generated on each site
-                                                           
-
-   ! -------------------------------------------------------------------------------------
-   ! These vectors are used for history output mapping
-   ! CLM/ALM have limited support for multi-dimensional history output arrays.
-   ! FATES structure and composition is multi-dimensional, so we end up "multi-plexing"
-   ! multiple dimensions into one dimension.  These new dimensions need definitions,
-   ! mapping to component dimensions, and definitions for those component dimensions as
-   ! well.
-   ! -------------------------------------------------------------------------------------
-   
-   real(r8), public, allocatable :: fates_hdim_levsclass(:)        ! plant size class lower bound dimension
-   integer , public, allocatable :: fates_hdim_pfmap_levscpf(:)    ! map of pfts into size-class x pft dimension
-   integer , public, allocatable :: fates_hdim_scmap_levscpf(:)    ! map of size-class into size-class x pft dimension
-   real(r8), public, allocatable :: fates_hdim_levage(:)           ! patch age lower bound dimension
-   real(r8), public, allocatable :: fates_hdim_levheight(:)        ! height lower bound dimension
-   integer , public, allocatable :: fates_hdim_levpft(:)           ! plant pft dimension
-   integer , public, allocatable :: fates_hdim_levfuel(:)          ! fire fuel class dimension
-   integer , public, allocatable :: fates_hdim_levcwdsc(:)         ! cwd class dimension
-   integer , public, allocatable :: fates_hdim_levcan(:)           ! canopy-layer dimension 
-   integer , public, allocatable :: fates_hdim_levelem(:)              ! element dimension
-   integer , public, allocatable :: fates_hdim_canmap_levcnlf(:)   ! canopy-layer map into the canopy-layer x leaf-layer dim
-   integer , public, allocatable :: fates_hdim_lfmap_levcnlf(:)    ! leaf-layer map into the can-layer x leaf-layer dimension
-   integer , public, allocatable :: fates_hdim_canmap_levcnlfpf(:) ! can-layer map into the can-layer x pft x leaf-layer dim
-   integer , public, allocatable :: fates_hdim_lfmap_levcnlfpf(:)  ! leaf-layer map into the can-layer x pft x leaf-layer dim
-   integer , public, allocatable :: fates_hdim_pftmap_levcnlfpf(:) ! pft map into the canopy-layer x pft x leaf-layer dim
-   integer , public, allocatable :: fates_hdim_scmap_levscag(:)    ! map of size-class into size-class x patch age dimension
-   integer , public, allocatable :: fates_hdim_agmap_levscag(:)    ! map of patch-age into size-class x patch age dimension
-   integer , public, allocatable :: fates_hdim_scmap_levscagpft(:)     ! map of size-class into size-class x patch age x pft dimension
-   integer , public, allocatable :: fates_hdim_agmap_levscagpft(:)     ! map of patch-age into size-class x patch age x pft dimension
-   integer , public, allocatable :: fates_hdim_pftmap_levscagpft(:)    ! map of pft into size-class x patch age x pft dimension
-   integer , public, allocatable :: fates_hdim_agmap_levagepft(:)      ! map of patch-age into patch age x pft dimension
-   integer , public, allocatable :: fates_hdim_pftmap_levagepft(:)     ! map of pft into patch age x pft dimension
-   
-   integer , public, allocatable :: fates_hdim_elmap_levelpft(:)       ! map of elements in the element x pft dimension
-   integer , public, allocatable :: fates_hdim_elmap_levelcwd(:)       ! map of elements in the element x cwd dimension
-   integer , public, allocatable :: fates_hdim_elmap_levelage(:)       ! map of elements in the element x age dimension
-   integer , public, allocatable :: fates_hdim_pftmap_levelpft(:)       ! map of pfts in the element x pft dimension
-   integer , public, allocatable :: fates_hdim_cwdmap_levelcwd(:)       ! map of cwds in the element x cwd dimension
-   integer , public, allocatable :: fates_hdim_agemap_levelage(:)       ! map of ages in the element x age dimension
-=======
    ! Just use everything from FatesInterfaceTypesMod, this is
    ! its sister code
    use FatesInterfaceTypesMod
->>>>>>> 9a4627a6
+
 
    implicit none
 
@@ -311,459 +81,6 @@
    character(len=*), parameter :: sourcefile = &
         __FILE__
 
-   
-<<<<<<< HEAD
-
-   ! -------------------------------------------------------------------------------------
-   !
-   ! Constant parameters that are dictated by the fates parameter file
-   !
-   ! -------------------------------------------------------------------------------------
-
-   integer, public, protected :: numpft           ! The total number of PFTs defined in the simulation
-   integer, public, protected :: nlevsclass       ! The total number of cohort size class bins output to history
-   integer, public, protected :: nlevage          ! The total number of patch age bins output to history
-   integer, public, protected :: nlevheight       ! The total number of height bins output to history
-   integer, public, protected :: nleafage         ! The total number of leaf age classes
-
-   ! -------------------------------------------------------------------------------------
-   ! Structured Boundary Conditions (SITE/PATCH SCALE)
-   ! For floating point arrays, it is sometimes the convention to define the arrays as
-   ! POINTER instead of ALLOCATABLE.  This usually achieves the same result with subtle
-   ! differences.  POINTER arrays can point to scalar values, discontinuous array slices
-   ! or alias other variables, ALLOCATABLES cannnot.  According to S. Lionel 
-   ! (Intel-Forum Post), ALLOCATABLES are better perfomance wise as long as they point 
-   ! to contiguous memory spaces and do not alias other variables, the case here.
-   ! Naming conventions:   _si  means site dimensions (scalar in that case)
-   !                       _pa  means patch dimensions
-   !                       _rb  means radiation band
-   !                       _sl  means soil layer
-   !                       _sisl means site x soil layer
-   ! ------------------------------------------------------------------------------------
-
-   type, public :: bc_in_type
-
-      ! The actual number of FATES' ED patches
-      integer :: npatches
-
-
-      ! Soil layer structure
-
-      integer              :: nlevsoil           ! the number of soil layers in this column
-      integer              :: nlevdecomp         ! the number of soil layers in the column
-                                                 ! that are biogeochemically active
-      real(r8),allocatable :: zi_sisl(:)         ! interface level below a "z" level (m)
-                                                 ! this contains a zero index for surface.
-      real(r8),allocatable :: dz_sisl(:)         ! layer thickness (m)
-      real(r8),allocatable :: z_sisl(:)          ! layer depth (m)
-
-      ! Decomposition Layer Structure
-      real(r8), allocatable :: dz_decomp_sisl(:) ! This should match dz_sisl(), unless
-                                                 ! only one layer is chosen, in that
-                                                 ! case, it has its own depth, which
-                                                 ! has traditionally been 1 meter
-
-      integer,allocatable  :: decomp_id(:)       ! The decomposition layer index that each
-                                                 ! soil layer maps to. This will either
-                                                 ! be equivalent (ie integer ascending)
-                                                 ! Or, all will be 1.
-      
-
-      ! Vegetation Dynamics
-      ! ---------------------------------------------------------------------------------
-
-      ! The site level 24 hour vegetation temperature is used for various purposes during vegetation 
-      ! dynamics.  However, we are currently using the bare ground patch's value [K]
-      ! TO-DO: Get some consensus on the correct vegetation temperature used for phenology.
-      ! It is possible that the bare-ground value is where the average is being stored.
-      ! (RGK-01-2017)
-      real(r8)             :: t_veg24_si
-
-      ! Patch 24 hour vegetation temperature [K]
-      real(r8),allocatable :: t_veg24_pa(:)  
-      
-      ! Fire Model
-
-      ! Average precipitation over the last 24 hours [mm/s]
-      real(r8), allocatable :: precip24_pa(:)
-
-      ! Average relative humidity over past 24 hours [-]
-      real(r8), allocatable :: relhumid24_pa(:)
-
-      ! Patch 24-hour running mean of wind (m/s ?)
-      real(r8), allocatable :: wind24_pa(:)
-
-
-      ! Radiation variables for calculating sun/shade fractions
-      ! ---------------------------------------------------------------------------------
-
-      ! Downwelling direct beam radiation (patch,radiation-band) [W/m2]
-      real(r8), allocatable :: solad_parb(:,:)  
-
-      ! Downwelling diffuse (I-ndirect) radiation (patch,radiation-band) [W/m2]
-      real(r8), allocatable :: solai_parb(:,:)
-
-      ! Nutrient input fluxes (these are integrated fluxes over the day, most
-      !                        likely calculated over shorter dynamics steps,
-      !                        and then incremented until the end of the day)
-      !
-      ! Note 1: If these are indexed by COHORT, they don't also need to be indexed
-      !         by decomposition layer. So it is allocated with 2nd dim=1.
-      ! Note 2: Has it's own zero'ing call
-      real(r8), pointer :: plant_n_uptake_flux(:,:)   ! Nitrogen input flux for
-                                                      ! each competitor [gN/m2/day]
-      real(r8), pointer :: plant_p_uptake_flux(:,:)   ! Phosphorus input flux for
-                                                      ! each competitor [gP/m2/day]
-       
-
-      ! Photosynthesis variables
-      ! ---------------------------------------------------------------------------------
-
-      ! Patch level filter flag for photosynthesis calculations
-      ! has a short memory, flags:
-      ! 1 = patch has not been called
-      ! 2 = patch is currently marked for photosynthesis
-      ! 3 = patch has been called for photosynthesis at least once
-      integer, allocatable  :: filter_photo_pa(:)
-
-      ! atmospheric pressure (Pa)
-      real(r8)              :: forc_pbot             
-
-      ! daylength scaling factor (0-1)
-      real(r8), allocatable :: dayl_factor_pa(:)
-      
-      ! saturation vapor pressure at t_veg (Pa)
-      real(r8), allocatable :: esat_tv_pa(:)
-
-      ! vapor pressure of canopy air (Pa)
-      real(r8), allocatable :: eair_pa(:)
-
-      ! Atmospheric O2 partial pressure (Pa)
-      real(r8), allocatable :: oair_pa(:)
-
-      ! Atmospheric CO2 partial pressure (Pa)
-      real(r8), allocatable :: cair_pa(:)
-
-      ! boundary layer resistance (s/m)
-      real(r8), allocatable :: rb_pa(:)
-
-      ! vegetation temperature (Kelvin)
-      real(r8), allocatable :: t_veg_pa(:)
-             
-      ! air temperature at agcm reference height (kelvin)
-      real(r8), allocatable :: tgcm_pa(:)
-
-      ! soil temperature (Kelvin)
-      real(r8), allocatable :: t_soisno_sl(:)
-
-      ! Canopy Radiation Boundaries
-      ! ---------------------------------------------------------------------------------
-      
-      ! Filter for vegetation patches with a positive zenith angle (daylight)
-      logical, allocatable :: filter_vegzen_pa(:)
-
-      ! Cosine of the zenith angle (0-1), by patch
-      ! Note RGK: It does not seem like the code would currently generate
-      !           different zenith angles for different patches (nor should it)
-      !           I am leaving it at this scale for simplicity.  Patches should
-      !           have no spacially variable information
-      real(r8), allocatable :: coszen_pa(:)
-      
-      ! Abledo of the ground for direct radiation, by site broadband (0-1)
-      real(r8), allocatable :: albgr_dir_rb(:)
-
-      ! Albedo of the ground for diffuse radiation, by site broadband (0-1)
-      real(r8), allocatable :: albgr_dif_rb(:)
-      
-      ! LitterFlux Boundaries
-      ! the index of the deepest model soil level where roots may be
-      ! due to permafrost or bedrock constraints
-      integer  :: max_rooting_depth_index_col
-
-      ! BGC Accounting
-
-      real(r8) :: tot_het_resp  ! total heterotrophic respiration  (gC/m2/s)
-      real(r8) :: tot_somc      ! total soil organic matter carbon (gc/m2)
-      real(r8) :: tot_litc      ! total litter carbon tracked in the HLM (gc/m2)
-
-      ! Canopy Structure
-
-      real(r8) :: snow_depth_si    ! Depth of snow in snowy areas of site (m)
-      real(r8) :: frac_sno_eff_si  ! Fraction of ground covered by snow (0-1)
-
-      ! Hydrology variables for BTRAN
-      ! ---------------------------------------------------------------------------------
-
-      ! Soil suction potential of layers in each site, negative, [mm]
-      real(r8), allocatable :: smp_sl(:)
-      
-      !soil salinity of layers in each site [ppt]
-      real(r8), allocatable :: salinity_sl(:)
-
-      ! Effective porosity = porosity - vol_ic, of layers in each site [-]
-      real(r8), allocatable :: eff_porosity_sl(:)
-
-      ! volumetric soil water at saturation (porosity)
-      real(r8), allocatable :: watsat_sl(:)
-
-      ! Temperature of ground layers [K]
-      real(r8), allocatable :: tempk_sl(:)
-
-      ! Liquid volume in ground layer (m3/m3)
-      real(r8), allocatable :: h2o_liqvol_sl(:)
-
-      ! Site level filter for uptake response functions
-      logical               :: filter_btran
-
-      ! Plant-Hydro
-      ! ---------------------------------------------------------------------------------
-
-      
-      real(r8),allocatable :: qflx_transp_pa(:)    ! Transpiration flux as dictated by the HLM's
-                                                   ! canopy solver. [mm H2O/s] [+ into root]
-      real(r8),allocatable :: swrad_net_pa(:)      ! Net absorbed shortwave radiation (W/m2)
-      real(r8),allocatable :: lwrad_net_pa(:)      ! Net absorbed longwave radiation (W/m2)
-      real(r8),allocatable :: watsat_sisl(:)       ! volumetric soil water at saturation (porosity)
-      real(r8),allocatable :: watres_sisl(:)       ! volumetric residual soil water
-      real(r8),allocatable :: sucsat_sisl(:)       ! minimum soil suction (mm) 
-      real(r8),allocatable :: bsw_sisl(:)          ! Clapp and Hornberger "b"
-      real(r8),allocatable :: hksat_sisl(:)        ! hydraulic conductivity at saturation (mm H2O /s)
-      real(r8),allocatable :: h2o_liq_sisl(:)      ! Liquid water mass in each layer (kg/m2)
-      real(r8) :: smpmin_si                        ! restriction for min of soil potential (mm)
-      
-   end type bc_in_type
-
-
-   ! This new type hold parameter constants
-   ! These parameter constants only need to specified once, and never modified again.
-   ! After re-factoring this module to split the procedures from the data-types
-   ! we can then set the datatypes as protected.
-
-   type, public :: bc_pconst_type
-
-       ! Nutrient competition boundary conditions for ECA hypothesis
-       ! Note, these "could" be stored globaly for each machine, saving them on
-       ! each column is inefficient. Each of these are dimensioned by PFT.
-       
-       integer           :: max_plant_comps
-       real(r8), pointer :: eca_km_nh4(:)
-       real(r8), pointer :: eca_vmax_nh4(:)
-       real(r8), pointer :: eca_km_no3(:)
-       real(r8), pointer :: eca_vmax_no3(:)
-       real(r8), pointer :: eca_km_p(:)     
-       real(r8), pointer :: eca_vmax_p(:)
-       real(r8), pointer :: eca_km_ptase(:)     
-       real(r8), pointer :: eca_vmax_ptase(:)
-       real(r8), pointer :: eca_alpha_ptase(:)
-       real(r8), pointer :: eca_lambda_ptase(:)
-       real(r8)          :: eca_plant_escalar
-
-       integer, pointer  :: j_uptake(:)         ! Mapping between decomposition
-                                                ! layers and the uptake layers
-                                                ! in FATES (is either incrementally
-                                                ! increasing, or all 1s)
-
-   end type bc_pconst_type
-   
-
-   type, public :: bc_out_type
-
-      ! Sunlit fraction of the canopy for this patch [0-1]
-      real(r8),allocatable :: fsun_pa(:)
-
-      ! Sunlit canopy LAI
-      real(r8),allocatable :: laisun_pa(:)
-      
-      ! Shaded canopy LAI
-      real(r8),allocatable :: laisha_pa(:)
-      
-      ! Logical stating whether a ground layer can have water uptake by plants
-      ! The only condition right now is that liquid water exists
-      ! The name (suction) is used to indicate that soil suction should be calculated
-      logical, allocatable :: active_suction_sl(:)
-
-      ! Effective fraction of roots in each soil layer 
-      real(r8), allocatable :: rootr_pasl(:,:)
-
-      ! Integrated (vertically) transpiration wetness factor (0 to 1) 
-      ! (diagnostic, should not be used by HLM)
-      real(r8), allocatable :: btran_pa(:)
-
-      ! Sunlit canopy resistance [s/m]
-      real(r8), allocatable :: rssun_pa(:)
-
-      ! Shaded canopy resistance [s/m]
-      real(r8), allocatable :: rssha_pa(:)
-
-      ! leaf photosynthesis (umol CO2 /m**2/ s)
-      ! (NOT CURRENTLY USED, PLACE-HOLDER)
-      !real(r8), allocatable :: psncanopy_pa(:)
-
-      ! leaf maintenance respiration rate (umol CO2/m**2/s) 
-      ! (NOT CURRENTLY USED, PLACE-HOLDER)
-      !real(r8), allocatable :: lmrcanopy_pa(:)
-
-      ! Canopy Radiation Boundaries
-      ! ---------------------------------------------------------------------------------
-      
-      ! Surface albedo (direct) (HLMs use this for atm coupling and balance checks)
-      real(r8), allocatable :: albd_parb(:,:)
-      
-      ! Surface albedo (diffuse) (HLMs use this for atm coupling and balance checks)
-      real(r8), allocatable :: albi_parb(:,:)                 
-      
-      ! Flux absorbed by canopy per unit direct flux (HLMs use this for balance checks)
-      real(r8), allocatable :: fabd_parb(:,:) 
-      
-      ! Flux absorbed by canopy per unit diffuse flux (HLMs use this for balance checks)
-      real(r8), allocatable :: fabi_parb(:,:)
-
-      ! Down direct flux below canopy per unit direct flx (HLMs use this for balance checks)
-      real(r8), allocatable :: ftdd_parb(:,:)
-
-      ! Down diffuse flux below canopy per unit direct flx (HLMs use this for balance checks)
-      real(r8), allocatable :: ftid_parb(:,:)
-      
-      ! Down diffuse flux below canopy per unit diffuse flx (HLMs use this for balance checks)
-      real(r8), allocatable :: ftii_parb(:,:)
-
-
-      ! Mass fluxes to BGC from fragmentation of litter into decomposing pools
-      
-      real(r8), allocatable :: litt_flux_cel_c_si(:) ! cellulose carbon litter, fates->BGC g/m3/s
-      real(r8), allocatable :: litt_flux_lig_c_si(:) ! lignan carbon litter, fates->BGC g/m3/s
-      real(r8), allocatable :: litt_flux_lab_c_si(:) ! labile carbon litter, fates->BGC g/m3/s
-      real(r8), allocatable :: litt_flux_cel_n_si(:) ! cellulose nitrogen litter, fates->BGC g/m3/s
-      real(r8), allocatable :: litt_flux_lig_n_si(:) ! lignan nitrogen litter, fates->BGC g/m3/s
-      real(r8), allocatable :: litt_flux_lab_n_si(:) ! labile nitrogen litter, fates->BGC g/m3/s
-      real(r8), allocatable :: litt_flux_cel_p_si(:) ! cellulose phosphorus litter, fates->BGC g/m3/s
-      real(r8), allocatable :: litt_flux_lig_p_si(:) ! lignan phosphorus litter, fates->BGC g/m3/s
-      real(r8), allocatable :: litt_flux_lab_p_si(:) ! labile phosphorus litter, fates->BGC g/m3/s
-
-
-      ! Nutrient competition boundary conditions
-      ! (These are all pointer allocations, this is because the host models
-      !  will point to these arrays)
-      ! ---------------------------------------------------------------------------------
-
-      integer               :: n_plant_comps               ! Number of unique competitors
-
-      real(r8), allocatable :: source_nh4(:)  ! FATES generated source of ammonium to the mineralized N pool
-                                              ! in the BGC model [gN/m3]
-      real(r8), allocatable :: source_p(:)    ! FATES generated source of phosphorus to mineralized P
-                                              ! pool in the BGC model [gP/m3]
-      
-      real(r8), pointer :: veg_rootc(:,:)        ! Total fine-root carbon of each competitor
-                                                     ! [gC/m3 of site area]  
-                                                     ! (maxcohort_per_site x nlevdecomp)
-      real(r8), pointer :: decompmicc(:)         ! Microbial decomposer biomass [gc/m3] 
-                                                     ! (numpft x nledecomp_full)
-      integer, pointer :: ft_index(:)            ! functional type index of each competitor
-                                                     ! (maxcohort_per_site)
-      real(r8), pointer :: cn_scalar(:)          ! C:N scaling factor for root n uptake 
-                                                     ! kinetics (exact meaning differs between
-                                                     ! soil BGC hypotheses)
-      real(r8), pointer :: cp_scalar(:)          ! C:P scaling factor for root p uptake
-                                                     ! kinetics (exact meaning differs between
-                                                     ! soil BGC hypotheses)
-
-
-
-
-      ! CTC/RD Nutrient Boundary Conditions
-      ! ---------------------------------------------------------------------------------
-
-      real(r8), pointer :: n_demand(:)           ! Nitrogen demand from each competitor
-                                                     ! for use in ELMs CTC/RD [g/m2/s] 
-      real(r8), pointer :: p_demand(:)           ! Phosophorus demand from each competitor
-                                                     ! for use in ELMs CTC/RD [g/m2/s] 
-
-
-      
-      ! Canopy Structure
-
-      real(r8), allocatable :: elai_pa(:)  ! exposed leaf area index
-      real(r8), allocatable :: esai_pa(:)  ! exposed stem area index
-      real(r8), allocatable :: tlai_pa(:)  ! total leaf area index
-      real(r8), allocatable :: tsai_pa(:)  ! total stem area index
-      real(r8), allocatable :: htop_pa(:)  ! top of the canopy [m]
-      real(r8), allocatable :: hbot_pa(:)  ! bottom of canopy? [m]
-
-      real(r8), allocatable :: z0m_pa(:)   ! roughness length [m]
-      real(r8), allocatable :: displa_pa(:) ! displacement height [m]
-      real(r8), allocatable :: dleaf_pa(:)  ! leaf characteristic dimension/width/diameter [m]
-
-      real(r8), allocatable :: canopy_fraction_pa(:) ! Area fraction of each patch in the site
-                                                     ! Use most likely for weighting
-                                                     ! This is currently the projected canopy
-                                                     ! area of each patch [0-1]
-
-      real(r8), allocatable :: frac_veg_nosno_alb_pa(:) ! This is not really a fraction
-                                                        ! this is actually binary based on if any
-                                                        ! vegetation in the patch is exposed.
-                                                        ! [0,1]
-
-      ! FATES Hydraulics
-
-      real(r8) :: plant_stored_h2o_si         ! stored water in LIVE+DEAD vegetation (kg/m2 H2O)
-                                              ! Assuming density of 1Mg/m3 ~= mm/m2 H2O
-                                              ! This must be set and transfered prior to clm_drv()
-                                              ! following the calls to ed_update_site()
-                                              ! ed_update_site() is called during both the restart
-                                              ! and coldstart process
-
-      real(r8),allocatable :: qflx_soil2root_sisl(:)   ! Water flux from soil into root by site and soil layer
-                                                       ! [mm H2O/s] [+ into root]
-      
-      
-
-   end type bc_out_type
-
-
-   type, public :: fates_interface_type
-      
-      ! This is the root of the ED/FATES hierarchy of instantaneous state variables
-      ! ie the root of the linked lists. Each path list is currently associated with a 
-      ! grid-cell, this is intended to be migrated to columns 
-
-      integer                         :: nsites
-
-      type(ed_site_type), pointer :: sites(:)
-
-      ! These are boundary conditions that the FATES models are required to be filled.  
-      ! These values are filled by the driver or HLM.  Once filled, these have an 
-      ! intent(in) status.  Each site has a derived type structure, which may include 
-      ! a scalar for site level data, a patch vector, potentially cohort vectors (but 
-      ! not yet atm) and other dimensions such as soil-depth or pft.  These vectors 
-      ! are initialized by maximums, and the allocations are static in time to avoid
-      ! having to allocate/de-allocate memory
-
-      type(bc_in_type), allocatable   :: bc_in(:)
-
-      ! These are the boundary conditions that the FATES model returns to its HLM or 
-      ! driver. It has the same allocation strategy and similar vector types.
-      
-      type(bc_out_type), allocatable  :: bc_out(:)
-
-      
-      ! These are parameter constants that FATES may need to provide a host model
-      ! We have other methods of reading in input parameters. Since these
-      ! are parameter constants, we don't need them allocated over every site,one
-      ! instance is fine.
-
-      type(bc_pconst_type) :: bc_pconst
-
-
-   contains
-      
-      procedure, public :: zero_bcs
-      procedure, public :: set_bcs
-
-   end type fates_interface_type
-
- 
-=======
->>>>>>> 9a4627a6
    ! Make public necessary subroutines and functions
    public :: FatesInterfaceInit
    public :: set_fates_ctrlparms
@@ -772,13 +89,10 @@
    public :: FatesReportParameters
    public :: allocate_bcin
    public :: allocate_bcout
-<<<<<<< HEAD
    public :: allocate_bcpconst
    public :: set_bcpconst
-=======
    public :: zero_bcs
    public :: set_bcs
->>>>>>> 9a4627a6
 
 contains
 
@@ -819,62 +133,59 @@
 
   ! ====================================================================================
 
-<<<<<<< HEAD
-   ! ====================================================================================
    
-   subroutine allocate_bcpconst(bc_pconst,nlevdecomp)
-
-       type(bc_pconst_type), intent(inout) :: bc_pconst
-       integer             , intent(in)    :: nlevdecomp 
-
-       allocate(bc_pconst%eca_km_nh4(numpft))
-       allocate(bc_pconst%eca_vmax_nh4(numpft))
-       allocate(bc_pconst%eca_km_no3(numpft))
-       allocate(bc_pconst%eca_vmax_no3(numpft))      
-       allocate(bc_pconst%eca_km_p(numpft))
-       allocate(bc_pconst%eca_vmax_p(numpft))
-       allocate(bc_pconst%eca_km_ptase(numpft))
-       allocate(bc_pconst%eca_vmax_ptase(numpft))
-       allocate(bc_pconst%eca_alpha_ptase(numpft))
-       allocate(bc_pconst%eca_lambda_ptase(numpft))
-       allocate(bc_pconst%j_uptake(nlevdecomp))
-
-       return
-   end subroutine allocate_bcpconst
-
-   ! ====================================================================================
-
-   subroutine set_bcpconst(bc_pconst,nlevdecomp)
-
-       type(bc_pconst_type), intent(inout) :: bc_pconst
-       integer             , intent(in)    :: nlevdecomp 
-       integer                             :: j
-
-       bc_pconst%eca_km_nh4(1:numpft)       = EDPftvarcon_inst%eca_km_nh4(1:numpft)
-       bc_pconst%eca_vmax_nh4(1:numpft)     = EDPftvarcon_inst%eca_vmax_nh4(1:numpft)
-       bc_pconst%eca_km_no3(1:numpft)       = EDPftvarcon_inst%eca_km_no3(1:numpft)
-       bc_pconst%eca_vmax_no3(1:numpft)     = EDPftvarcon_inst%eca_vmax_no3(1:numpft)
-       bc_pconst%eca_km_p(1:numpft)         = EDPftvarcon_inst%eca_km_p(1:numpft)
-       bc_pconst%eca_vmax_p(1:numpft)       = EDPftvarcon_inst%eca_vmax_p(1:numpft)
-       bc_pconst%eca_km_ptase(1:numpft)     = EDPftvarcon_inst%eca_km_ptase(1:numpft)
-       bc_pconst%eca_vmax_ptase(1:numpft)   = EDPftvarcon_inst%eca_vmax_ptase(1:numpft)
-       bc_pconst%eca_alpha_ptase(1:numpft)  = EDPftvarcon_inst%eca_alpha_ptase(1:numpft) 
-       bc_pconst%eca_lambda_ptase(1:numpft) = EDPftvarcon_inst%eca_lambda_ptase(1:numpft)
-       bc_pconst%eca_plant_escalar          = eca_plant_escalar
-       if(fates_ncomp_scaling.eq.cohort_ncomp_scaling) then
-           bc_pconst%j_uptake(1:nlevdecomp)    = 1
-       else
-           do j=1,nlevdecomp
-               bc_pconst%j_uptake(j) = j
-           end do
-       end if
-
-       return
-   end subroutine set_bcpconst
-
-   ! ====================================================================================
+  subroutine allocate_bcpconst(bc_pconst,nlevdecomp)
+    
+    type(bc_pconst_type), intent(inout) :: bc_pconst
+    integer             , intent(in)    :: nlevdecomp 
+    
+    allocate(bc_pconst%eca_km_nh4(numpft))
+    allocate(bc_pconst%eca_vmax_nh4(numpft))
+    allocate(bc_pconst%eca_km_no3(numpft))
+    allocate(bc_pconst%eca_vmax_no3(numpft))      
+    allocate(bc_pconst%eca_km_p(numpft))
+    allocate(bc_pconst%eca_vmax_p(numpft))
+    allocate(bc_pconst%eca_km_ptase(numpft))
+    allocate(bc_pconst%eca_vmax_ptase(numpft))
+    allocate(bc_pconst%eca_alpha_ptase(numpft))
+    allocate(bc_pconst%eca_lambda_ptase(numpft))
+    allocate(bc_pconst%j_uptake(nlevdecomp))
+    
+    return
+  end subroutine allocate_bcpconst
+  
+  ! ====================================================================================
+  
+  subroutine set_bcpconst(bc_pconst,nlevdecomp)
+
+    type(bc_pconst_type), intent(inout) :: bc_pconst
+    integer             , intent(in)    :: nlevdecomp 
+    integer                             :: j
+    
+    bc_pconst%eca_km_nh4(1:numpft)       = EDPftvarcon_inst%eca_km_nh4(1:numpft)
+    bc_pconst%eca_vmax_nh4(1:numpft)     = EDPftvarcon_inst%eca_vmax_nh4(1:numpft)
+    bc_pconst%eca_km_no3(1:numpft)       = EDPftvarcon_inst%eca_km_no3(1:numpft)
+    bc_pconst%eca_vmax_no3(1:numpft)     = EDPftvarcon_inst%eca_vmax_no3(1:numpft)
+    bc_pconst%eca_km_p(1:numpft)         = EDPftvarcon_inst%eca_km_p(1:numpft)
+    bc_pconst%eca_vmax_p(1:numpft)       = EDPftvarcon_inst%eca_vmax_p(1:numpft)
+    bc_pconst%eca_km_ptase(1:numpft)     = EDPftvarcon_inst%eca_km_ptase(1:numpft)
+    bc_pconst%eca_vmax_ptase(1:numpft)   = EDPftvarcon_inst%eca_vmax_ptase(1:numpft)
+    bc_pconst%eca_alpha_ptase(1:numpft)  = EDPftvarcon_inst%eca_alpha_ptase(1:numpft) 
+    bc_pconst%eca_lambda_ptase(1:numpft) = EDPftvarcon_inst%eca_lambda_ptase(1:numpft)
+    bc_pconst%eca_plant_escalar          = eca_plant_escalar
+    if(fates_ncomp_scaling.eq.cohort_ncomp_scaling) then
+       bc_pconst%j_uptake(1:nlevdecomp)    = 1
+    else
+       do j=1,nlevdecomp
+          bc_pconst%j_uptake(j) = j
+       end do
+    end if
+    
+    return
+  end subroutine set_bcpconst
+
+  ! ====================================================================================
    
-=======
   subroutine zero_bcs(fates,s)
 
     type(fates_interface_type), intent(inout) :: fates
@@ -929,31 +240,35 @@
     fates%bc_out(s)%laisha_pa(:)    = 0.0_r8
     fates%bc_out(s)%rootr_pasl(:,:) = 0.0_r8
     fates%bc_out(s)%btran_pa(:)     = 0.0_r8
-    
+
     ! Fates -> BGC fragmentation mass fluxes
     select case(hlm_parteh_mode) 
     case(prt_carbon_allom_hyp)
-       fates%bc_out(s)%litt_flux_cel_c_si(:) = 0._r8
-       fates%bc_out(s)%litt_flux_lig_c_si(:) = 0._r8
-       fates%bc_out(s)%litt_flux_lab_c_si(:) = 0._r8
+       this%bc_out(s)%litt_flux_cel_c_si(:) = 0._r8
+       this%bc_out(s)%litt_flux_lig_c_si(:) = 0._r8
+       this%bc_out(s)%litt_flux_lab_c_si(:) = 0._r8
     case(prt_cnp_flex_allom_hyp) 
-       fates%bc_out(s)%litt_flux_cel_c_si(:) = 0._r8
-       fates%bc_out(s)%litt_flux_lig_c_si(:) = 0._r8
-       fates%bc_out(s)%litt_flux_lab_c_si(:) = 0._r8
-       fates%bc_out(s)%litt_flux_cel_n_si(:) = 0._r8
-       fates%bc_out(s)%litt_flux_lig_n_si(:) = 0._r8
-       fates%bc_out(s)%litt_flux_lab_n_si(:) = 0._r8
-       fates%bc_out(s)%litt_flux_cel_p_si(:) = 0._r8
-       fates%bc_out(s)%litt_flux_lig_p_si(:) = 0._r8
-       fates%bc_out(s)%litt_flux_lab_p_si(:) = 0._r8
+       
+       this%bc_in(s)%plant_n_uptake_flux(:,:) = 0._r8
+       this%bc_in(s)%plant_p_uptake_flux(:,:) = 0._r8
+       this%bc_out(s)%source_p(:)           = 0._r8
+       this%bc_out(s)%source_nh4(:)         = 0._r8
+       this%bc_out(s)%litt_flux_cel_c_si(:) = 0._r8
+       this%bc_out(s)%litt_flux_lig_c_si(:) = 0._r8
+       this%bc_out(s)%litt_flux_lab_c_si(:) = 0._r8
+       this%bc_out(s)%litt_flux_cel_n_si(:) = 0._r8
+       this%bc_out(s)%litt_flux_lig_n_si(:) = 0._r8
+       this%bc_out(s)%litt_flux_lab_n_si(:) = 0._r8
+       this%bc_out(s)%litt_flux_cel_p_si(:) = 0._r8
+       this%bc_out(s)%litt_flux_lig_p_si(:) = 0._r8
+       this%bc_out(s)%litt_flux_lab_p_si(:) = 0._r8
+       
     case default
        write(fates_log(), *) 'An unknown parteh hypothesis was passed'
        write(fates_log(), *) 'while zeroing output boundary conditions'
        write(fates_log(), *) 'hlm_parteh_mode: ',hlm_parteh_mode
        call endrun(msg=errMsg(sourcefile, __LINE__))
     end select
-    
-    
     
     fates%bc_out(s)%rssun_pa(:)     = 0.0_r8
     fates%bc_out(s)%rssha_pa(:)     = 0.0_r8
@@ -989,9 +304,8 @@
   end subroutine zero_bcs
 
   ! ===========================================================================
->>>>>>> 9a4627a6
-
-   subroutine allocate_bcin(bc_in, nlevsoil_in, nlevdecomp_in)
+
+  subroutine allocate_bcin(bc_in, nlevsoil_in, nlevdecomp_in)
       
       ! ---------------------------------------------------------------------------------
       ! Allocate and Initialze the FATES boundary condition vectors
@@ -1256,130 +570,7 @@
    end subroutine allocate_bcout
 
    ! ====================================================================================
-<<<<<<< HEAD
-
-   subroutine zero_bcs(this,s)
-
-      implicit none
-      class(fates_interface_type), intent(inout) :: this
-      integer, intent(in) :: s
-
-      ! Input boundaries
-      
-      this%bc_in(s)%t_veg24_si     = 0.0_r8
-      this%bc_in(s)%t_veg24_pa(:)  = 0.0_r8
-      this%bc_in(s)%precip24_pa(:) = 0.0_r8
-      this%bc_in(s)%relhumid24_pa(:) = 0.0_r8
-      this%bc_in(s)%wind24_pa(:)     = 0.0_r8
-
-      this%bc_in(s)%solad_parb(:,:)     = 0.0_r8
-      this%bc_in(s)%solai_parb(:,:)     = 0.0_r8
-      this%bc_in(s)%smp_sl(:)           = 0.0_r8
-      this%bc_in(s)%eff_porosity_sl(:)  = 0.0_r8
-      this%bc_in(s)%watsat_sl(:)        = 0.0_r8
-      this%bc_in(s)%tempk_sl(:)         = 0.0_r8
-      this%bc_in(s)%h2o_liqvol_sl(:)    = 0.0_r8
-      this%bc_in(s)%filter_vegzen_pa(:) = .false.
-      this%bc_in(s)%coszen_pa(:)        = 0.0_r8
-      this%bc_in(s)%albgr_dir_rb(:)     = 0.0_r8
-      this%bc_in(s)%albgr_dif_rb(:)     = 0.0_r8
-      this%bc_in(s)%max_rooting_depth_index_col = 0
-      this%bc_in(s)%tot_het_resp        = 0.0_r8
-      this%bc_in(s)%tot_somc            = 0.0_r8 
-      this%bc_in(s)%tot_litc            = 0.0_r8
-      this%bc_in(s)%snow_depth_si       = 0.0_r8
-      this%bc_in(s)%frac_sno_eff_si     = 0.0_r8
-      
-      if(do_fates_salinity)then
-         this%bc_in(s)%salinity_sl(:)   = 0.0_r8
-      endif
-
-      if (hlm_use_planthydro.eq.itrue) then
-  
-         this%bc_in(s)%qflx_transp_pa(:) = 0.0_r8
-         this%bc_in(s)%swrad_net_pa(:) = 0.0_r8
-         this%bc_in(s)%lwrad_net_pa(:) = 0.0_r8
-         this%bc_in(s)%watsat_sisl(:) = 0.0_r8
-         this%bc_in(s)%watres_sisl(:) = 0.0_r8
-         this%bc_in(s)%sucsat_sisl(:) = 0.0_r8
-         this%bc_in(s)%bsw_sisl(:) = 0.0_r8
-         this%bc_in(s)%hksat_sisl(:) = 0.0_r8
-      end if
-
-
-      ! Output boundaries
-      this%bc_out(s)%active_suction_sl(:) = .false.
-      this%bc_out(s)%fsun_pa(:)      = 0.0_r8
-      this%bc_out(s)%laisun_pa(:)    = 0.0_r8
-      this%bc_out(s)%laisha_pa(:)    = 0.0_r8
-      this%bc_out(s)%rootr_pasl(:,:) = 0.0_r8
-      this%bc_out(s)%btran_pa(:)     = 0.0_r8
-
-      ! Fates -> BGC fragmentation mass fluxes
-      select case(hlm_parteh_mode) 
-      case(prt_carbon_allom_hyp)
-         this%bc_out(s)%litt_flux_cel_c_si(:) = 0._r8
-         this%bc_out(s)%litt_flux_lig_c_si(:) = 0._r8
-         this%bc_out(s)%litt_flux_lab_c_si(:) = 0._r8
-      case(prt_cnp_flex_allom_hyp) 
-
-         this%bc_in(s)%plant_n_uptake_flux(:,:) = 0._r8
-         this%bc_in(s)%plant_p_uptake_flux(:,:) = 0._r8
-         this%bc_out(s)%source_p(:)           = 0._r8
-         this%bc_out(s)%source_nh4(:)         = 0._r8
-         this%bc_out(s)%litt_flux_cel_c_si(:) = 0._r8
-         this%bc_out(s)%litt_flux_lig_c_si(:) = 0._r8
-         this%bc_out(s)%litt_flux_lab_c_si(:) = 0._r8
-         this%bc_out(s)%litt_flux_cel_n_si(:) = 0._r8
-         this%bc_out(s)%litt_flux_lig_n_si(:) = 0._r8
-         this%bc_out(s)%litt_flux_lab_n_si(:) = 0._r8
-         this%bc_out(s)%litt_flux_cel_p_si(:) = 0._r8
-         this%bc_out(s)%litt_flux_lig_p_si(:) = 0._r8
-         this%bc_out(s)%litt_flux_lab_p_si(:) = 0._r8
-
-      case default
-         write(fates_log(), *) 'An unknown parteh hypothesis was passed'
-         write(fates_log(), *) 'while zeroing output boundary conditions'
-         write(fates_log(), *) 'hlm_parteh_mode: ',hlm_parteh_mode
-         call endrun(msg=errMsg(sourcefile, __LINE__))
-      end select
-
-
-
-      this%bc_out(s)%rssun_pa(:)     = 0.0_r8
-      this%bc_out(s)%rssha_pa(:)     = 0.0_r8
-
-      this%bc_out(s)%albd_parb(:,:) = 0.0_r8
-      this%bc_out(s)%albi_parb(:,:) = 0.0_r8
-      this%bc_out(s)%fabd_parb(:,:) = 0.0_r8
-      this%bc_out(s)%fabi_parb(:,:) = 0.0_r8
-      this%bc_out(s)%ftdd_parb(:,:) = 0.0_r8
-      this%bc_out(s)%ftid_parb(:,:) = 0.0_r8
-      this%bc_out(s)%ftii_parb(:,:) = 0.0_r8
-
-      this%bc_out(s)%elai_pa(:)   = 0.0_r8
-      this%bc_out(s)%esai_pa(:)   = 0.0_r8
-      this%bc_out(s)%tlai_pa(:)   = 0.0_r8
-      this%bc_out(s)%tsai_pa(:)   = 0.0_r8
-      this%bc_out(s)%htop_pa(:)   = 0.0_r8
-      this%bc_out(s)%hbot_pa(:)   = 0.0_r8
-      this%bc_out(s)%displa_pa(:) = 0.0_r8
-      this%bc_out(s)%z0m_pa(:)    = 0.0_r8
-      this%bc_out(s)%dleaf_pa(:)   = 0.0_r8
-
-      this%bc_out(s)%canopy_fraction_pa(:) = 0.0_r8
-      this%bc_out(s)%frac_veg_nosno_alb_pa(:) = 0.0_r8
-
-      if (hlm_use_planthydro.eq.itrue) then
-         this%bc_out(s)%qflx_soil2root_sisl(:) = 0.0_r8
-      end if
-      this%bc_out(s)%plant_stored_h2o_si = 0.0_r8
-
-      return
-   end subroutine zero_bcs
-=======
->>>>>>> 9a4627a6
-   
+
    subroutine set_bcs(bc_in)
 
        ! --------------------------------------------------------------------------------
@@ -1597,7 +788,7 @@
     ! ======================================================================
     
     subroutine InitPARTEHGlobals()
-   
+
      ! Initialize the Plant Allocation and Reactive Transport
      ! global functions and mapping tables
      ! Also associate the elements defined in PARTEH with a list in FATES
@@ -1628,12 +819,7 @@
         element_pos(nitrogen_element)   = 2
         element_pos(phosphorus_element) = 3
 
-        !call InitPRTGlobalAllometricCNP()
-        write(fates_log(),*) 'You specified the allometric CNP mode'
-        write(fates_log(),*) 'with relaxed target stoichiometry.'
-        write(fates_log(),*) 'I.e., namelist parametre fates_parteh_mode = 2'
-        write(fates_log(),*) 'This mode is not available yet. Please set it to 1.'
-        call endrun(msg=errMsg(sourcefile, __LINE__))
+        call InitPRTGlobalAllometricCNP()
         
      case DEFAULT
         write(fates_log(),*) 'You specified an unknown PRT module'
@@ -2404,702 +1590,16 @@
 
       call FatesReportPFTParams(masterproc)
       call FatesReportParams(masterproc)
-      call FatesCheckParams(masterproc,hlm_parteh_mode)
+      call EDCheckParams(masterproc)
+      call PRTCheckParams(masterproc)
       call SpitFireCheckParams(masterproc)
 
       return
    end subroutine FatesReportParameters
 
-<<<<<<< HEAD
-   ! ====================================================================================
-
-   subroutine InitPARTEHGlobals()
-   
-     ! Initialize the Plant Allocation and Reactive Transport
-     ! global functions and mapping tables
-     ! Also associate the elements defined in PARTEH with a list in FATES
-     ! "element_list" is useful because it allows the fates side of the code
-     ! to loop through elements, and call the correct PARTEH interfaces
-     ! automatically.
-     
-     select case(hlm_parteh_mode)
-     case(prt_carbon_allom_hyp)
-
-        num_elements = 1
-        allocate(element_list(num_elements))
-        element_list(1) = carbon12_element
-        element_pos(:) = 0
-        element_pos(carbon12_element) = 1
-
-        call InitPRTGlobalAllometricCarbon()
-
-     case(prt_cnp_flex_allom_hyp)
-        
-        num_elements = 3
-        allocate(element_list(num_elements))
-        element_list(1) = carbon12_element
-        element_list(2) = nitrogen_element
-        element_list(3) = phosphorus_element
-        element_pos(:)  = 0
-        element_pos(carbon12_element)   = 1
-        element_pos(nitrogen_element)   = 2
-        element_pos(phosphorus_element) = 3
-
-        call InitPRTGlobalAllometricCNP()
-        
-     case DEFAULT
-        write(fates_log(),*) 'You specified an unknown PRT module'
-        write(fates_log(),*) 'Check your setting for fates_parteh_mode'
-        write(fates_log(),*) 'in the CLM namelist. The only valid value now is 1'
-        write(fates_log(),*) 'Aborting'
-        call endrun(msg=errMsg(sourcefile, __LINE__))
-       
-    end select
-
-
-
-   end subroutine InitPARTEHGlobals
-=======
->>>>>>> 9a4627a6
-
   ! =====================================================================================
 
-  subroutine FatesCheckParams(is_master, parteh_mode)
-
-     ! ----------------------------------------------------------------------------------
-     !
-     ! This subroutine performs logical checks on user supplied parameters.  It cross
-     ! compares various parameters and will fail if they don't make sense.  
-     ! Examples:
-     ! A tree can not be defined as both evergreen and deciduous.  A woody plant
-     ! cannot have a structural biomass allometry intercept of 0, and a non-woody
-     ! plant (grass) can't have a non-zero intercept...
-     ! -----------------------------------------------------------------------------------
-
-
-     ! Argument
-     logical, intent(in) :: is_master    ! Only log if this is the master proc
-     integer, intent(in) :: parteh_mode  ! argument for nl flag hlm_parteh_mode
-
-     character(len=32),parameter :: fmt0 = '(a,100(F12.4,1X))'
-
-     integer :: npft     ! number of PFTs
-     integer :: ipft     ! pft index
-     integer :: nleafage ! size of the leaf age class array
-     integer :: iage     ! leaf age class index
-     integer :: norgans  ! size of the plant organ dimension
-     integer :: i, io    ! generic loop index and organ loop index
-
-     
-     integer, parameter,dimension(6) :: cnpflex_organs = &
-          [leaf_organ, fnrt_organ, sapw_organ, store_organ, repro_organ, struct_organ]
-
-     
-     npft = size(prt_params%evergreen,1)
-
-     ! Prior to performing checks copy grperc to the 
-     ! organ dimensioned version
-
-     norgans = size(prt_params%nitr_stoich_p1,2)
-
-!     allocate(prt_params%grperc_organ(npft,norgans))
-!     do ipft = 1,npft
-!        prt_params%grperc_organ(ipft,1:norgans) = prt_params%grperc(ipft)
-!     end do
-
-     
-     if(.not.is_master) return
-
-     if (parteh_mode .eq. prt_cnp_flex_allom_hyp) then
-
-        ! Check to see if either RD/ECA/MIC is turned on
-
-        if (.not.( (trim(hlm_nu_com).eq.'RD') .or. (trim(hlm_nu_com).eq.'ECA'))) then
-           write(fates_log(),*) 'FATES PARTEH with allometric flexible CNP must have'
-           write(fates_log(),*) 'a valid BGC model enabled: RD,ECA,MIC or SYN'
-           write(fates_log(),*) 'nu_comp: ',trim(hlm_nu_com)
-           write(fates_log(),*) 'Aborting'
-           call endrun(msg=errMsg(sourcefile, __LINE__))
-        end if
-
-        ! If nitrogen is turned on, check to make sure there are valid ammonium
-        ! parameters
-        if(hlm_nitrogen_spec>0)then
-           if (trim(hlm_nu_com).eq.'ECA') then
-              
-              if(any(EDPftvarcon_inst%eca_km_nh4(:)<0._r8) ) then
-                 write(fates_log(),*) 'ECA with nitrogen is turned on'
-                 write(fates_log(),*) 'bad ECA km value(s) for nh4: ',EDPftvarcon_inst%eca_km_nh4(:)
-                 write(fates_log(),*) 'Aborting'
-                 call endrun(msg=errMsg(sourcefile, __LINE__))
-              end if
-              
-              if(hlm_nitrogen_spec==2)then
-                 if(any(EDPftvarcon_inst%eca_km_no3(:)<0._r8)) then
-                    write(fates_log(),*) 'ECA with nit/denitr is turned on'
-                    write(fates_log(),*) 'bad ECA km value(s) for no3: ',EDPftvarcon_inst%eca_km_no3(:)
-                    write(fates_log(),*) 'Aborting'
-                    call endrun(msg=errMsg(sourcefile, __LINE__))
-                 end if
-              end if
-
-           end if
-        end if
-        
-     elseif (parteh_mode .ne. prt_carbon_allom_hyp) then
-        
-        write(fates_log(),*) 'FATES Plant Allocation and Reactive Transport has'
-        write(fates_log(),*) 'only 2 modules supported, allometric carbon and CNP.'
-        write(fates_log(),*) 'fates_parteh_mode must be set to 1 or 2 in the namelist'
-        write(fates_log(),*) 'Aborting'
-        call endrun(msg=errMsg(sourcefile, __LINE__))
-     end if
-
-
-     if (norgans .ne. num_organ_types) then
-        write(fates_log(),*) 'The size of the organ dimension for PRT parameters'
-        write(fates_log(),*) 'as specified in the parameter file is incompatible.'
-        write(fates_log(),*) 'All currently acceptable hypothesese are using'
-        write(fates_log(),*) 'the full set of num_organ_types = ',num_organ_types
-        write(fates_log(),*) 'The parameter file listed ',norgans
-        write(fates_log(),*) 'Exiting'
-        call endrun(msg=errMsg(sourcefile, __LINE__))
-     end if
-
-
-     
-     do ipft = 1,npft
-        
-        ! Check to see if evergreen, deciduous flags are mutually exclusive
-        ! ----------------------------------------------------------------------------------
-
-        if ( int(prt_params%evergreen(ipft) +    &
-                 prt_params%season_decid(ipft) + &
-                 prt_params%stress_decid(ipft)) .ne. 1 ) then
-           
-           write(fates_log(),*) 'PFT # ',ipft,' must be defined as having one of three'
-           write(fates_log(),*) 'phenology habits, ie == 1'
-           write(fates_log(),*) 'stress_decid: ',prt_params%stress_decid(ipft)
-           write(fates_log(),*) 'season_decid: ',prt_params%season_decid(ipft)
-           write(fates_log(),*) 'evergreen: ',prt_params%evergreen(ipft)
-           write(fates_log(),*) 'Aborting'
-           call endrun(msg=errMsg(sourcefile, __LINE__))
-           
-        end if
-
-
-        ! Check to see if mature and base seed allocation is greater than 1
-        ! ----------------------------------------------------------------------------------
-        if ( ( prt_params%seed_alloc(ipft) + &
-               prt_params%seed_alloc_mature(ipft)) > 1.0_r8 ) then
-
-           write(fates_log(),*) 'The sum of seed allocation from base and mature trees may'
-           write(fates_log(),*) ' not exceed 1.'
-           write(fates_log(),*) ' PFT#: ',ipft
-           write(fates_log(),*) ' seed_alloc: ',prt_params%seed_alloc(ipft)
-           write(fates_log(),*) ' seed_alloc_mature: ',prt_params%seed_alloc_mature(ipft)
-           write(fates_log(),*) ' Aborting'
-           call endrun(msg=errMsg(sourcefile, __LINE__))
-           
-        end if
-
-        ! Check if woody plants have a structural biomass (agb) intercept
-        ! ----------------------------------------------------------------------------------
-        if ( ( prt_params%allom_agb1(ipft) <= tiny(prt_params%allom_agb1(ipft)) ) .and. &
-             ( int(prt_params%woody(ipft)) .eq. 1 ) ) then
-
-           write(fates_log(),*) 'Woody plants are expected to have a non-zero intercept'
-           write(fates_log(),*) ' in the diameter to AGB allometry equations'
-           write(fates_log(),*) ' PFT#: ',ipft
-           write(fates_log(),*) ' allom_agb1: ',prt_params%allom_agb1(ipft)
-           write(fates_log(),*) ' woody: ',int(prt_params%woody(ipft))
-           write(fates_log(),*) ' Aborting'
-           call endrun(msg=errMsg(sourcefile, __LINE__))
-
-        end if
-
-        ! Check if non-woody plants have structural biomass (agb) intercept
-        ! ----------------------------------------------------------------------------------
-!        if ( ( prt_params%allom_agb1(ipft) > tiny(prt_params%allom_agb1(ipft)) ) .and. &
-!              ( int(prt_params%woody(ipft)) .ne. 1 ) ) then
-!
-!           write(fates_log(),*) 'Non-woody plants are expected to have a zero intercept'
-!           write(fates_log(),*) ' in the diameter to AGB allometry equations'
-!           write(fates_log(),*) ' This is because the definition of AGB (as far as allometry)'
-!           write(fates_log(),*) ' is concerned, ignores leaf and fine-roots, and only contains'
-!           write(fates_log(),*) ' woody tissues (sap and structural dead wood).'
-!           write(fates_log(),*) ' PFT#: ',ipft
-!           write(fates_log(),*) ' allom_agb1: ',prt_params%allom_agb1(ipft)
-!           write(fates_log(),*) ' woody: ',int(prt_params%woody(ipft))
-!           write(fates_log(),*) ' Aborting'
-!           call endrun(msg=errMsg(sourcefile, __LINE__))
-!
-!        end if
-
-
-        ! Check if the fraction of storage used for flushing deciduous trees
-        ! is greater than zero, and less than or equal to 1.
-
-        if ( int(prt_params%evergreen(ipft)) .ne. 1 ) then 
-           if ( ( EDPftvarcon_inst%phenflush_fraction(ipft) < nearzero ) .or. &
-                ( EDPFtvarcon_inst%phenflush_fraction(ipft) > 1 ) ) then
-              
-              write(fates_log(),*) ' Deciduous plants must flush some storage carbon'
-              write(fates_log(),*) ' on bud-burst. If phenflush_fraction is not greater than 0'
-              write(fates_log(),*) ' it will not be able to put out any leaves. Plants need leaves.'
-              write(fates_log(),*) ' PFT#: ',ipft
-              write(fates_log(),*) ' evergreen flag: (shold be 0):',int(prt_params%evergreen(ipft))
-              write(fates_log(),*) ' phenflush_fraction: ', EDPFtvarcon_inst%phenflush_fraction(ipft)
-              write(fates_log(),*) ' Aborting'
-              call endrun(msg=errMsg(sourcefile, __LINE__))
-           end if
-        end if
-
- 
-        ! Check if freezing tolerance is within reasonable bounds
-        ! ----------------------------------------------------------------------------------
-        
-        if ( ( EDPftvarcon_inst%freezetol(ipft) > 60.0_r8 ) .or. &
-             ( EDPFtvarcon_inst%freezetol(ipft) < -273.1_r8 ) ) then
-
-           write(fates_log(),*) 'Freezing tolerance was set to a strange value'
-           write(fates_log(),*) ' Units should be degrees celcius. It cannot'
-           write(fates_log(),*) ' be less than absolute zero, and we check to see'
-           write(fates_log(),*) ' if it is greater than 60C, which would be ludicrous as well'
-           write(fates_log(),*) ' PFT#: ',ipft
-           write(fates_log(),*) ' freezetol: ', EDPFtvarcon_inst%freezetol(ipft)
-           write(fates_log(),*) ' Aborting'
-           call endrun(msg=errMsg(sourcefile, __LINE__))
-
-        end if
-
-        ! Check if leaf storage priority is between 0-1
-        ! ----------------------------------------------------------------------------------
-        
-        if ( ( prt_params%leaf_stor_priority(ipft) < 0.0_r8 ) .or. &
-             ( prt_params%leaf_stor_priority(ipft) > 1.0_r8 ) ) then
-
-           write(fates_log(),*) 'Prioritization of carbon allocation to leaf'
-           write(fates_log(),*) ' and root turnover replacement, must be between'
-           write(fates_log(),*) ' 0 and 1'
-           write(fates_log(),*) ' PFT#: ',ipft
-           write(fates_log(),*) 'leaf_stor_priority: ',prt_params%leaf_stor_priority(ipft)
-           write(fates_log(),*) ' Aborting'
-           call endrun(msg=errMsg(sourcefile, __LINE__))
-
-        end if
-
-        ! Check if fraction of storage to reproduction is between 0-1
-        ! ----------------------------------------------------------------------------------
-        
-        if ( ( EDPftvarcon_inst%allom_frbstor_repro(ipft) < 0.0_r8 ) .or. &
-             ( EDPftvarcon_inst%allom_frbstor_repro(ipft) > 1.0_r8 ) ) then
-
-           write(fates_log(),*) 'fraction of storage to reproduction'
-           write(fates_log(),*) ' after plants die, must be between'
-           write(fates_log(),*) ' 0 and 1'
-           write(fates_log(),*) ' PFT#: ',ipft
-           write(fates_log(),*) ' allom_frbstor_repro: ',EDPftvarcon_inst%allom_frbstor_repro(ipft)
-           write(fates_log(),*) ' Aborting'
-           call endrun(msg=errMsg(sourcefile, __LINE__))
-
-        end if
-
-        ! Check if photosynthetic pathway is neither C3/C4
-        ! ----------------------------------------------------------------------------------
-        
-        if ( ( EDPftvarcon_inst%c3psn(ipft) < 0.0_r8 ) .or. &
-             ( EDPftvarcon_inst%c3psn(ipft) > 1.0_r8 ) ) then
-
-           write(fates_log(),*) ' Two photosynthetic pathways are currently supported'
-           write(fates_log(),*) ' C4 plants have c3psn = 0'
-           write(fates_log(),*) ' C3 plants have c3psn = 1'
-           write(fates_log(),*) ' PFT#: ',ipft
-           write(fates_log(),*) ' c3psn(pft): ',EDPftvarcon_inst%c3psn(ipft)
-           write(fates_log(),*) ' Aborting'
-           call endrun(msg=errMsg(sourcefile, __LINE__))
-
-        end if
-
-
-        ! Check re-translocations
-        ! Seems reasonable to assume that sapwood, structure and reproduction
-        ! should not be re-translocating mass upon turnover.
-        ! Note to advanced users. Feel free to remove these checks...
-        ! -------------------------------------------------------------------
-        
-        if ( (prt_params%turnover_carb_retrans(ipft,repro_organ) > nearzero) ) then
-           write(fates_log(),*) ' Retranslocation of reproductive tissues should be zero.'
-           write(fates_log(),*) ' PFT#: ',ipft
-           write(fates_log(),*) ' carbon: ',prt_params%turnover_carb_retrans(ipft,repro_organ)
-           write(fates_log(),*) ' Aborting'
-           call endrun(msg=errMsg(sourcefile, __LINE__))
-        end if
-        if (parteh_mode .eq. prt_cnp_flex_allom_hyp) then
-           if ((prt_params%turnover_nitr_retrans(ipft,repro_organ) > nearzero) .or.  & 
-               (prt_params%turnover_phos_retrans(ipft,repro_organ) > nearzero) ) then
-              write(fates_log(),*) ' Retranslocation of reproductive tissues should be zero.'
-              write(fates_log(),*) ' PFT#: ',ipft
-              write(fates_log(),*) ' carbon: ',prt_params%turnover_carb_retrans(ipft,repro_organ)
-              write(fates_log(),*) ' nitr: ',prt_params%turnover_nitr_retrans(ipft,repro_organ)
-              write(fates_log(),*) ' phos: ',prt_params%turnover_phos_retrans(ipft,repro_organ)
-              write(fates_log(),*) ' Aborting'
-              call endrun(msg=errMsg(sourcefile, __LINE__))
-           end if
-        end if
-           
-        if ((prt_params%turnover_carb_retrans(ipft,sapw_organ) > nearzero)) then
-           write(fates_log(),*) ' Retranslocation of sapwood tissues should be zero.'
-           write(fates_log(),*) ' PFT#: ',ipft
-           write(fates_log(),*) ' carbon: ',prt_params%turnover_carb_retrans(ipft,sapw_organ)
-           write(fates_log(),*) ' Aborting'
-           call endrun(msg=errMsg(sourcefile, __LINE__))
-        end if
-        if (parteh_mode .eq. prt_cnp_flex_allom_hyp) then
-           if ((prt_params%turnover_nitr_retrans(ipft,sapw_organ) > nearzero) .or.  & 
-               (prt_params%turnover_phos_retrans(ipft,sapw_organ) > nearzero) ) then
-              write(fates_log(),*) ' Retranslocation of sapwood tissues should be zero.'
-              write(fates_log(),*) ' PFT#: ',ipft
-              write(fates_log(),*) ' carbon: ',prt_params%turnover_carb_retrans(ipft,sapw_organ)
-              write(fates_log(),*) ' nitr: ',prt_params%turnover_nitr_retrans(ipft,sapw_organ)
-              write(fates_log(),*) ' phos: ',prt_params%turnover_phos_retrans(ipft,sapw_organ)
-              write(fates_log(),*) ' Aborting'
-              call endrun(msg=errMsg(sourcefile, __LINE__))
-           end if
-        end if
-
-        if ((prt_params%turnover_carb_retrans(ipft,struct_organ) > nearzero)) then
-           write(fates_log(),*) ' Retranslocation of structural(dead) tissues should be zero.'
-           write(fates_log(),*) ' PFT#: ',ipft
-           write(fates_log(),*) ' carbon: ',prt_params%turnover_carb_retrans(ipft,struct_organ)
-           write(fates_log(),*) ' Aborting'
-           call endrun(msg=errMsg(sourcefile, __LINE__))
-        end if
-        if (parteh_mode .eq. prt_cnp_flex_allom_hyp) then
-           if ((prt_params%turnover_nitr_retrans(ipft,struct_organ) > nearzero) .or.  & 
-               (prt_params%turnover_phos_retrans(ipft,struct_organ) > nearzero) ) then
-              write(fates_log(),*) ' Retranslocation of structural(dead) tissues should be zero.'
-              write(fates_log(),*) ' PFT#: ',ipft
-              write(fates_log(),*) ' nitr: ',prt_params%turnover_nitr_retrans(ipft,struct_organ)
-              write(fates_log(),*) ' phos: ',prt_params%turnover_phos_retrans(ipft,struct_organ)
-              write(fates_log(),*) ' Aborting'
-              call endrun(msg=errMsg(sourcefile, __LINE__))
-           end if
-        end if
-        
-        ! Leaf retranslocation should be between 0 and 1
-        if ( (prt_params%turnover_carb_retrans(ipft,leaf_organ) > 1.0_r8) .or. & 
-             (prt_params%turnover_carb_retrans(ipft,leaf_organ) < 0.0_r8) ) then
-           write(fates_log(),*) ' Retranslocation of leaf tissues should be between 0 and 1.'
-           write(fates_log(),*) ' PFT#: ',ipft
-           write(fates_log(),*) ' carbon: ',prt_params%turnover_carb_retrans(ipft,leaf_organ)
-           write(fates_log(),*) ' Aborting'
-           call endrun(msg=errMsg(sourcefile, __LINE__))
-        end if
-        if (parteh_mode .eq. prt_cnp_flex_allom_hyp) then
-           if ((prt_params%turnover_nitr_retrans(ipft,leaf_organ) > 1.0_r8) .or.  & 
-               (prt_params%turnover_phos_retrans(ipft,leaf_organ) > 1.0_r8) .or. &
-               (prt_params%turnover_nitr_retrans(ipft,leaf_organ) < 0.0_r8) .or.  & 
-               (prt_params%turnover_phos_retrans(ipft,leaf_organ) < 0.0_r8)) then
-              write(fates_log(),*) ' Retranslocation of leaf tissues should be between 0 and 1.'
-              write(fates_log(),*) ' PFT#: ',ipft
-              write(fates_log(),*) ' nitr: ',prt_params%turnover_nitr_retrans(ipft,leaf_organ)
-              write(fates_log(),*) ' phos: ',prt_params%turnover_phos_retrans(ipft,leaf_organ)
-              write(fates_log(),*) ' Aborting'
-              call endrun(msg=errMsg(sourcefile, __LINE__))
-           end if
-        end if
-        
-        ! Fineroot retranslocation should be between 0-1
-        if ((prt_params%turnover_carb_retrans(ipft,fnrt_organ) > 1.0_r8) .or. & 
-            (prt_params%turnover_carb_retrans(ipft,fnrt_organ) < 0.0_r8)) then
-           write(fates_log(),*) ' Retranslocation of leaf tissues should be between 0 and 1.'
-           write(fates_log(),*) ' PFT#: ',ipft
-           write(fates_log(),*) ' carbon: ',prt_params%turnover_carb_retrans(ipft,fnrt_organ)
-           write(fates_log(),*) ' Aborting'
-           call endrun(msg=errMsg(sourcefile, __LINE__))
-        end if
-        if (parteh_mode .eq. prt_cnp_flex_allom_hyp) then
-           if ((prt_params%turnover_nitr_retrans(ipft,fnrt_organ) > 1.0_r8) .or.  & 
-               (prt_params%turnover_phos_retrans(ipft,fnrt_organ) > 1.0_r8) .or. &
-               (prt_params%turnover_nitr_retrans(ipft,fnrt_organ) < 0.0_r8) .or.  & 
-               (prt_params%turnover_phos_retrans(ipft,fnrt_organ) < 0.0_r8)) then
-              write(fates_log(),*) ' Retranslocation of leaf tissues should be between 0 and 1.'
-              write(fates_log(),*) ' PFT#: ',ipft
-              write(fates_log(),*) ' nitr: ',prt_params%turnover_nitr_retrans(ipft,fnrt_organ)
-              write(fates_log(),*) ' phos: ',prt_params%turnover_phos_retrans(ipft,fnrt_organ)
-              write(fates_log(),*) ' Aborting'
-              call endrun(msg=errMsg(sourcefile, __LINE__))
-           end if
-        end if
-
-        ! Storage retranslocation should be between 0-1 (storage retrans seems weird, but who knows)
-        if ((prt_params%turnover_carb_retrans(ipft,store_organ) > 1.0_r8) .or. & 
-            (prt_params%turnover_carb_retrans(ipft,store_organ) < 0.0_r8)) then
-           write(fates_log(),*) ' Retranslocation of leaf tissues should be between 0 and 1.'
-           write(fates_log(),*) ' PFT#: ',ipft
-           write(fates_log(),*) ' carbon: ',prt_params%turnover_carb_retrans(ipft,store_organ)
-           write(fates_log(),*) ' Aborting'
-           call endrun(msg=errMsg(sourcefile, __LINE__))
-        end if
-        if (parteh_mode .eq. prt_cnp_flex_allom_hyp) then
-           if ((prt_params%turnover_nitr_retrans(ipft,store_organ) > 1.0_r8) .or.  & 
-               (prt_params%turnover_phos_retrans(ipft,store_organ) > 1.0_r8) .or. &
-               (prt_params%turnover_nitr_retrans(ipft,store_organ) < 0.0_r8) .or.  & 
-               (prt_params%turnover_phos_retrans(ipft,store_organ) < 0.0_r8)) then
-              write(fates_log(),*) ' Retranslocation of leaf tissues should be between 0 and 1.'
-              write(fates_log(),*) ' PFT#: ',ipft
-              write(fates_log(),*) ' nitr: ',prt_params%turnover_nitr_retrans(ipft,store_organ)
-              write(fates_log(),*) ' phos: ',prt_params%turnover_phos_retrans(ipft,store_organ)
-              write(fates_log(),*) ' Aborting'
-              call endrun(msg=errMsg(sourcefile, __LINE__))
-           end if
-        end if
-
-        ! Growth respiration
-        !        if (parteh_mode .eq. prt_carbon_allom_hyp) then
-        if ( ( prt_params%grperc(ipft) < 0.0_r8) .or. &
-             ( prt_params%grperc(ipft) > 1.0_r8 ) ) then
-           write(fates_log(),*) ' PFT#: ',ipft
-           write(fates_log(),*) ' Growth respiration must be between 0 and 1: ',prt_params%grperc(ipft)
-           write(fates_log(),*) ' Aborting'
-           call endrun(msg=errMsg(sourcefile, __LINE__))
-        end if
-!        elseif(parteh_mode .eq. prt_cnp_flex_allom_hyp) then
-!           if ( ( any(prt_params%grperc_organ(ipft,:) < 0.0_r8)) .or. &
-!                ( any(prt_params%grperc_organ(ipft,:) >= 1.0_r8)) ) then
-!              write(fates_log(),*) ' PFT#: ',ipft
-!              write(fates_log(),*) ' Growth respiration must be between 0 and 1: ',prt_params%grperc_organ(ipft,:)
-!              write(fates_log(),*) ' Aborting'
-!              call endrun(msg=errMsg(sourcefile, __LINE__))
-!           end if
-!        end if
-
-
-        ! The first nitrogen stoichiometry is used in all cases
-        if ( (any(prt_params%nitr_stoich_p1(ipft,:) < 0.0_r8)) .or. &
-             (any(prt_params%nitr_stoich_p1(ipft,:) >= 1.0_r8))) then
-           write(fates_log(),*) ' PFT#: ',ipft
-           write(fates_log(),*) ' N per C stoichiometry must bet between 0-1'
-           write(fates_log(),*) prt_params%nitr_stoich_p1(ipft,:)
-           write(fates_log(),*) ' Aborting'
-           call endrun(msg=errMsg(sourcefile, __LINE__))
-        end if
-
-
-        if(parteh_mode .eq. prt_cnp_flex_allom_hyp) then
-
-           do i = 1,size(cnpflex_organs,dim=1)
-              io = cnpflex_organs(i)
-              if ( (prt_params%nitr_stoich_p1(ipft,io) < 0._r8) .or. &
-                   (prt_params%nitr_stoich_p2(ipft,io) < 0._r8) .or. &
-                   (prt_params%phos_stoich_p1(ipft,io) < 0._r8) .or. &
-                   (prt_params%phos_stoich_p2(ipft,io) < 0._r8) .or. & 
-                   (prt_params%nitr_stoich_p1(ipft,io) > 1._r8) .or. &
-                   (prt_params%nitr_stoich_p2(ipft,io) > 1._r8) .or. &
-                   (prt_params%phos_stoich_p1(ipft,io) > 1._r8) .or. &
-                   (prt_params%phos_stoich_p2(ipft,io) > 1._r8) ) then
-                 write(fates_log(),*) 'When the C,N,P allocation hypothesis with flexible'
-                 write(fates_log(),*) 'stoichiometry is turned on (prt_cnp_flex_allom_hyp),'
-                 write(fates_log(),*) 'all stoichiometries must be greater than or equal to zero,'
-                 write(fates_log(),*) 'and less than 1 (probably way less than 1).'
-                 write(fates_log(),*) 'Setting both p1 and p2 parameters to zero will turn'
-                 write(fates_log(),*) 'off nutrient dynamics for the given species.'
-                 write(fates_log(),*) 'You specified an organ/pft less than zero.'
-                 write(fates_log(),*) 'PFT: ',ipft
-                 write(fates_log(),*) 'organ index (see head of PRTGenericMod): ',io
-                 write(fates_log(),*) 'nitr_stoich_p1: ',prt_params%nitr_stoich_p1(ipft,io)
-                 write(fates_log(),*) 'nitr_stoich_p2: ',prt_params%phos_stoich_p1(ipft,io)
-                 write(fates_log(),*) 'phos_stoich_p1: ',prt_params%nitr_stoich_p2(ipft,io)
-                 write(fates_log(),*) 'phos_stoich_p2: ',prt_params%phos_stoich_p2(ipft,io)
-                 write(fates_log(),*) 'Aborting'
-                 call endrun(msg=errMsg(sourcefile, __LINE__))
-              end if
-           end do
-
-           if ( any(prt_params%alloc_priority(ipft,:) < 0) .or. &
-                any(prt_params%alloc_priority(ipft,:) > 6) ) then
-              write(fates_log(),*) ' PFT#: ',ipft
-              write(fates_log(),*) ' Allocation priorities should be 0-6 for CNP flex hypothesis'
-              write(fates_log(),*) prt_params%alloc_priority(ipft,:)
-              write(fates_log(),*) ' Aborting'
-              call endrun(msg=errMsg(sourcefile, __LINE__))
-           end if
-
-           ! If any PFTs are specified as either prescribed N or P uptake
-           ! then they all must be !
-
-           if (any(EDPftvarcon_inst%prescribed_nuptake(:) < -nearzero ) .or. &
-               any(EDPftvarcon_inst%prescribed_nuptake(:) > 10._r8 ) ) then
-              write(fates_log(),*) 'Negative values for EDPftvarcon_inst%prescribed_nuptake(:)'
-              write(fates_log(),*) 'are not allowed. Reasonable ranges for this parameter are zero'
-              write(fates_log(),*) 'to something slightly larger than 1, so we set a cap at 10.'
-              write(fates_log(),*) 'Set to zero to turn off and use coupled nutrients.'
-              write(fates_log(),*) ' Aborting'
-              call endrun(msg=errMsg(sourcefile, __LINE__))
-           elseif (any(abs(EDPftvarcon_inst%prescribed_nuptake(:)) > nearzero )) then
-              if(.not.all(abs(EDPftvarcon_inst%prescribed_nuptake(:)) > nearzero )) then
-                 write(fates_log(),*) 'If any PFTs are specified as having prescribed N'
-                 write(fates_log(),*) 'uptake, then they must all. Note, prescribed'
-                 write(fates_log(),*) 'rates are associated with any value abs(x)>nearzero'
-                 write(fates_log(),*) 'EDPftvarcon_inst%prescribed_nuptake(:):', &
-                      EDPftvarcon_inst%prescribed_nuptake(:)
-                 write(fates_log(),*) ' Aborting'
-                 call endrun(msg=errMsg(sourcefile, __LINE__))
-              end if
-              n_uptake_mode = prescribed_n_uptake
-           else
-              n_uptake_mode = coupled_n_uptake
-           end if
-
-           
-           ! Same for phosphorus
-           if (any(EDPftvarcon_inst%prescribed_puptake(:) < -nearzero ) .or. &
-               any(EDPftvarcon_inst%prescribed_puptake(:) > 10._r8 )) then
-              write(fates_log(),*) 'Negative values for EDPftvarcon_inst%prescribed_puptake(:)'
-              write(fates_log(),*) 'are not allowed. Reasonable ranges for this parameter are zero'
-              write(fates_log(),*) 'to something slightly larger than 1, so we set a cap at 10.'
-              write(fates_log(),*) 'Set to zero or unset to turn off and use coupled nutrients.'
-              write(fates_log(),*) ' Aborting'
-              call endrun(msg=errMsg(sourcefile, __LINE__))
-           elseif (any(abs(EDPftvarcon_inst%prescribed_puptake(:)) > nearzero )) then
-              if(.not.all(abs(EDPftvarcon_inst%prescribed_puptake(:)) > nearzero )) then
-                 write(fates_log(),*) 'If any PFTs are specified as having prescribed P'
-                 write(fates_log(),*) 'uptake, then they must all. Note, prescribed'
-                 write(fates_log(),*) 'rates are associated with any value abs(x)>nearzero'
-                 write(fates_log(),*) 'EDPftvarcon_inst%prescribed_puptake(:):', &
-                      EDPftvarcon_inst%prescribed_puptake(:)
-                 write(fates_log(),*) ' Aborting'
-                 call endrun(msg=errMsg(sourcefile, __LINE__))
-              end if
-              p_uptake_mode = prescribed_p_uptake
-           else
-              p_uptake_mode = coupled_p_uptake
-           end if
-
-
-
-
-           
-           
-        end if
-
-
-        
-
-        ! Check turnover time-scales
-        
-        nleafage = size(prt_params%leaf_long,dim=2)
-
-        do iage = 1, nleafage
-
-           if ( prt_params%leaf_long(ipft,iage)>nearzero ) then
-              
-              ! Check that leaf turnover doesn't exeed 1 day
-              if ( (years_per_day / prt_params%leaf_long(ipft,iage)) > 1._r8 ) then
-                 write(fates_log(),*) 'Leaf turnover time-scale is greater than 1 day!'
-                 write(fates_log(),*) 'ipft: ',ipft,' iage: ',iage
-                 write(fates_log(),*) 'leaf_long(ipft,iage): ',prt_params%leaf_long(ipft,iage),' [years]'
-                 write(fates_log(),*) 'Aborting'
-                 call endrun(msg=errMsg(sourcefile, __LINE__))
-              end if
-              
-              ! Check to make sure that all other age-classes for this PFT also
-              ! have non-zero entries, it wouldn't make sense otherwise
-              if ( any(prt_params%leaf_long(ipft,:) <= nearzero) ) then
-                 write(fates_log(),*) 'You specified a leaf_long that is zero or'
-                 write(fates_log(),*) 'invalid for a particular age class.'
-                 write(fates_log(),*) 'Yet, other age classes for this PFT are non-zero.'
-                 write(fates_log(),*) 'this doesnt make sense.'
-                 write(fates_log(),*) 'ipft = ',ipft
-                 write(fates_log(),*) 'leaf_long(ipft,:) =  ',prt_params%leaf_long(ipft,:)
-                 write(fates_log(),*) 'Aborting'
-                 call endrun(msg=errMsg(sourcefile, __LINE__))
-              end if
-
-           else
-              if (prt_params%evergreen(ipft) .eq. itrue) then
-                 write(fates_log(),*) 'You specified zero leaf turnover: '
-                 write(fates_log(),*) 'ipft: ',ipft,' iage: ',iage
-                 write(fates_log(),*) 'leaf_long(ipft,iage): ',prt_params%leaf_long(ipft,iage)
-                 write(fates_log(),*) 'yet this is an evergreen PFT, and it only makes sense'
-                 write(fates_log(),*) 'that an evergreen would have leaf maintenance turnover'
-                 write(fates_log(),*) 'disable this error if you are ok with this'
-                 call endrun(msg=errMsg(sourcefile, __LINE__))
-              end if
-           end if
-
-        end do
-
-        ! Check the turnover rates on the senescing leaf pool
-        if ( prt_params%leaf_long(ipft,nleafage)>nearzero ) then
-           
-           ! Check that leaf turnover doesn't exeed 1 day
-           if ( (years_per_day / &
-                 (prt_params%leaf_long(ipft,nleafage) * &
-                  prt_params%senleaf_long_fdrought(ipft))) > 1._r8 ) then
-              write(fates_log(),*) 'Drought-senescent turnover time-scale is greater than 1 day!'
-              write(fates_log(),*) 'ipft: ',ipft
-              write(fates_log(),*) 'leaf_long(ipft,nleafage)*senleaf_long_fdrought: ', &
-                    prt_params%leaf_long(ipft,nleafage)*prt_params%senleaf_long_fdrought(ipft),' [years]'
-              write(fates_log(),*) 'Aborting'
-              call endrun(msg=errMsg(sourcefile, __LINE__))
-           end if
-        end if
-        
-        if ( prt_params%senleaf_long_fdrought(ipft)<nearzero .or. &
-             prt_params%senleaf_long_fdrought(ipft)>1._r8 ) then
-           write(fates_log(),*) 'senleaf_long_fdrought(ipft) must be greater than 0 '
-           write(fates_log(),*) 'or less than or equal to 1.'
-           write(fates_log(),*) 'Set this to 1 if you want no accelerated senescence turnover'
-           write(fates_log(),*) 'ipft = ',ipft
-           write(fates_log(),*) 'senleaf_long_fdrought(ipft) = ',prt_params%senleaf_long_fdrought(ipft)
-           call endrun(msg=errMsg(sourcefile, __LINE__))
-        end if
-           
-
-        if ( prt_params%root_long(ipft)>nearzero ) then
-           
-           ! Check that root turnover doesn't exeed 1 day
-           if ( (years_per_day / prt_params%root_long(ipft)) > 1._r8 ) then
-              write(fates_log(),*) 'Root turnover time-scale is greater than 1 day!'
-              write(fates_log(),*) 'ipft: ',ipft
-              write(fates_log(),*) 'root_long(ipft): ',prt_params%root_long(ipft),' [years]'
-              write(fates_log(),*) 'Aborting'
-              call endrun(msg=errMsg(sourcefile, __LINE__))
-           end if
-           
-        else
-           if (prt_params%evergreen(ipft) .eq. itrue) then
-              write(fates_log(),*) 'You specified zero root turnover: '
-              write(fates_log(),*) 'ipft: ',ipft
-              write(fates_log(),*) 'root_long(ipft): ',prt_params%root_long(ipft)
-              write(fates_log(),*) 'yet this is an evergreen PFT, and it only makes sense'
-              write(fates_log(),*) 'that an evergreen would have root maintenance turnover'
-              write(fates_log(),*) 'disable this error if you are ok with this'
-              call endrun(msg=errMsg(sourcefile, __LINE__))
-           end if
-        end if
-        
-        ! Check Branch turnover doesn't exceed one day
-        if ( prt_params%branch_long(ipft)>nearzero ) then
-           
-           ! Check that branch turnover doesn't exeed 1 day
-           if ( (years_per_day / prt_params%branch_long(ipft)) > 1._r8 ) then
-              write(fates_log(),*) 'Branch turnover time-scale is greater than 1 day!'
-              write(fates_log(),*) 'ipft: ',ipft
-              write(fates_log(),*) 'branch_long(ipft): ',prt_params%branch_long(ipft),' [years]'
-              write(fates_log(),*) 'Aborting'
-              call endrun(msg=errMsg(sourcefile, __LINE__))
-           end if
-        end if
-
-
-     end do
-
-
-     return
-  end subroutine FatesCheckParams
+
 
 
 end module FatesInterfaceMod