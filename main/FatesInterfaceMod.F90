module FatesInterfaceMod

   ! ------------------------------------------------------------------------------------
   ! This is the FATES public API
   ! A host land model has defined and allocated a structure "fates" as
   ! defined by fates_interface_type
   !
   ! It is also likely/possible that this type is defined as a vector
   ! which is allocated by thread
   ! ------------------------------------------------------------------------------------

   use EDTypesMod          , only : ed_site_type
   use EDTypesMod          , only : maxPatchesPerSite
   use EDTypesMod          , only : maxCohortsPerPatch
   use EDTypesMod          , only : maxSWb
   use EDTypesMod          , only : ivis
   use EDTypesMod          , only : inir
   use EDTypesMod          , only : nclmax
   use EDTypesMod          , only : nlevleaf
   use EDTypesMod          , only : maxpft
<<<<<<< HEAD
   use EDTypesMod          , only : do_fates_salinity
=======
   use EDTypesMod          , only : ncwd
   use EDTypesMod          , only : numWaterMem
>>>>>>> b54091df
   use FatesConstantsMod   , only : r8 => fates_r8
   use FatesConstantsMod   , only : itrue,ifalse
   use FatesGlobals        , only : fates_global_verbose
   use FatesGlobals        , only : fates_log
   use FatesGlobals        , only : endrun => fates_endrun
   use EDPftvarcon         , only : FatesReportPFTParams
   use EDPftvarcon         , only : FatesCheckParams
   use EDPftvarcon         , only : EDPftvarcon_inst
   use EDParamsMod         , only : FatesReportParams
<<<<<<< HEAD
   use EDParamsMod         , only : bgc_soil_salinity

=======
   use PRTGenericMod         , only : prt_carbon_allom_hyp
   use PRTGenericMod         , only : prt_cnp_flex_allom_hyp
   use PRTAllometricCarbonMod, only : InitPRTGlobalAllometricCarbon
   !   use PRTAllometricCNPMod, only    : InitPRTGlobalAllometricCNP
>>>>>>> b54091df

   ! CIME Globals
   use shr_log_mod         , only : errMsg => shr_log_errMsg
   use shr_infnan_mod      , only : nan => shr_infnan_nan, assignment(=)

   implicit none

   public :: FatesInterfaceInit
   public :: set_fates_ctrlparms
   public :: SetFatesTime
   public :: set_fates_global_elements
   public :: FatesReportParameters
   public :: InitPARTEHGlobals

   character(len=*), parameter, private :: sourcefile = &
         __FILE__
   
   ! -------------------------------------------------------------------------------------
   ! Parameters that are dictated by the Host Land Model
   ! THESE ARE NOT DYNAMIC. SHOULD BE SET ONCE DURING INTIALIZATION.
   ! -------------------------------------------------------------------------------------

  
   integer, protected :: hlm_numSWb  ! Number of broad-bands in the short-wave radiation
                                     ! specturm to track 
                                     ! (typically 2 as a default, VIS/NIR, in ED variants <2016)

   integer, protected :: hlm_ivis    ! The HLMs assumption of the array index associated with the 
                                     ! visible portion of the spectrum in short-wave radiation arrays

   integer, protected :: hlm_inir    ! The HLMs assumption of the array index associated with the 
                                     ! NIR portion of the spectrum in short-wave radiation arrays


   integer, protected :: hlm_numlevgrnd   ! Number of ground layers
                                          ! NOTE! SOIL LAYERS ARE NOT A GLOBAL, THEY 
                                          ! ARE VARIABLE BY SITE

   integer, protected :: hlm_is_restart   ! Is the HLM signalling that this is a restart
                                          ! type simulation?
                                          ! 1=TRUE, 0=FALSE
   
   character(len=16), protected :: hlm_name ! This character string passed by the HLM
                                            ! is used during the processing of IO data, 
                                            ! so that FATES knows which IO variables it 
                                            ! should prepare.  For instance
                                            ! ATS, ALM and CLM will only want variables 
                                            ! specficially packaged for them.
                                            ! This string sets which filter is enacted.
   
  
   real(r8), protected :: hlm_hio_ignore_val  ! This value can be flushed to history 
                                              ! diagnostics, such that the
                                              ! HLM will interpret that the value should not 
                                              ! be included in the average.
   
   integer, protected :: hlm_masterproc  ! Is this the master processor, typically useful
                                         ! for knowing if the current machine should be 
                                         ! printing out messages to the logs or terminals
                                         ! 1 = TRUE (is master) 0 = FALSE (is not master)

   integer, protected :: hlm_ipedof      ! The HLM pedotransfer index
                                         ! this is only used by the plant hydraulics
                                         ! submodule to check and/or enable consistency
                                         ! between the pedotransfer functions of the HLM
                                         ! and how it moves and stores water in its
                                         ! rhizosphere shells
   
   integer, protected :: hlm_max_patch_per_site ! The HLM needs to exchange some patch
                                                ! level quantities with FATES
                                                ! FATES does not dictate those allocations
                                                ! since it happens pretty early in
                                                ! the model initialization sequence.
                                                ! So we want to at least query it,
                                                ! compare it to our maxpatchpersite,
                                                ! and gracefully halt if we are over-allocating

   integer, protected :: hlm_parteh_mode   ! This flag signals which Plant Allocation and Reactive
                                           ! Transport (exensible) Hypothesis (PARTEH) to use


   integer, protected :: hlm_use_vertsoilc ! This flag signals whether or not the 
                                           ! host model is using vertically discretized
                                           ! soil carbon
                                           ! 1 = TRUE,  0 = FALSE
   
   integer, protected :: hlm_use_spitfire  ! This flag signals whether or not to use SPITFIRE
                                           ! 1 = TRUE, 0 = FALSE


   integer, protected :: hlm_use_logging       ! This flag signals whether or not to use
                                               ! the logging module

   integer, protected :: hlm_use_planthydro    ! This flag signals whether or not to use
                                               ! plant hydraulics (bchristo/xu methods)
                                               ! 1 = TRUE, 0 = FALSE
                                               ! THIS IS CURRENTLY NOT SUPPORTED 

   integer, protected :: hlm_use_ed_st3        ! This flag signals whether or not to use
                                               ! (ST)atic (ST)and (ST)ructure mode (ST3)
                                               ! Essentially, this gives us the ability
                                               ! to turn off "dynamics", ie growth, disturbance
                                               ! recruitment and mortality.
                                               ! (EXPERIMENTAL!!!!! - RGK 07-2017)
                                               ! 1 = TRUE, 0 = FALSE
                                               ! default should be FALSE (dynamics on)
                                               ! cannot be true with prescribed_phys

   integer, protected :: hlm_use_ed_prescribed_phys ! This flag signals whether or not to use
                                                    ! prescribed physiology, somewhat the opposite
                                                    ! to ST3, in this case can turn off
                                                    ! fast processes like photosynthesis and respiration
                                                    ! and prescribe NPP
                                                    ! (NOT CURRENTLY IMPLEMENTED - PLACEHOLDER)
                                                    ! 1 = TRUE, 0 = FALSE
                                                    ! default should be FALSE (biophysics on)
                                                    ! cannot be true with st3 mode

   integer, protected :: hlm_use_inventory_init     ! Initialize this simulation from
                                                    ! an inventory file. If this is toggled on
                                                    ! an inventory control file must be specified
                                                    ! as well.
                                                    ! 1 = TRUE, 0 = FALSE
   
   character(len=256), protected :: hlm_inventory_ctrl_file ! This is the full path to the
                                                            ! inventory control file that
                                                            ! specifieds the availabel inventory datasets
                                                            ! there locations and their formats
                                                            ! This need only be defined when
                                                            ! hlm_use_inventory_init = 1

   ! -------------------------------------------------------------------------------------
   ! Parameters that are dictated by FATES and known to be required knowledge
   !  needed by the HLMs
   ! -------------------------------------------------------------------------------------

   ! Variables mostly used for dimensioning host land model (HLM) array spaces
   
   integer, protected :: fates_maxElementsPerPatch ! maxElementsPerPatch is the value that is ultimately
                                                   ! used to set the size of the largest arrays necessary
                                                   ! in things like restart files (probably hosted by the 
                                                   ! HLM). The size of these arrays are not a parameter
                                                   ! because it is simply the maximum of several different
                                                   ! dimensions. It is possible that this would be the
                                                   ! maximum number of cohorts per patch, but
                                                   ! but it could be other things.

   integer, protected :: fates_maxElementsPerSite  ! This is the max number of individual items one can store per 
                                                   ! each grid cell and effects the striding in the ED restart 
                                                   ! data as some fields are arrays where each array is
                                                   ! associated with one cohort

   ! -------------------------------------------------------------------------------------
   ! These vectors are used for history output mapping
   ! CLM/ALM have limited support for multi-dimensional history output arrays.
   ! FATES structure and composition is multi-dimensional, so we end up "multi-plexing"
   ! multiple dimensions into one dimension.  These new dimensions need definitions,
   ! mapping to component dimensions, and definitions for those component dimensions as
   ! well.
   ! -------------------------------------------------------------------------------------
   
   real(r8), allocatable :: fates_hdim_levsclass(:)        ! plant size class lower bound dimension
   integer , allocatable :: fates_hdim_pfmap_levscpf(:)    ! map of pfts into size-class x pft dimension
   integer , allocatable :: fates_hdim_scmap_levscpf(:)    ! map of size-class into size-class x pft dimension
   real(r8), allocatable :: fates_hdim_levage(:)           ! patch age lower bound dimension
   real(r8), allocatable :: fates_hdim_levheight(:)           ! height lower bound dimension
   integer , allocatable :: fates_hdim_levpft(:)           ! plant pft dimension
   integer , allocatable :: fates_hdim_levfuel(:)          ! fire fuel class dimension
   integer , allocatable :: fates_hdim_levcwdsc(:)         ! cwd class dimension
   integer , allocatable :: fates_hdim_levcan(:)           ! canopy-layer dimension 
   integer , allocatable :: fates_hdim_canmap_levcnlf(:)   ! canopy-layer map into the canopy-layer x leaf-layer dim
   integer , allocatable :: fates_hdim_lfmap_levcnlf(:)    ! leaf-layer map into the can-layer x leaf-layer dimension
   integer , allocatable :: fates_hdim_canmap_levcnlfpf(:) ! can-layer map into the can-layer x pft x leaf-layer dim
   integer , allocatable :: fates_hdim_lfmap_levcnlfpf(:)  ! leaf-layer map into the can-layer x pft x leaf-layer dim
   integer , allocatable :: fates_hdim_pftmap_levcnlfpf(:) ! pft map into the canopy-layer x pft x leaf-layer dim
   integer , allocatable :: fates_hdim_scmap_levscag(:)    ! map of size-class into size-class x patch age dimension
   integer , allocatable :: fates_hdim_agmap_levscag(:)    ! map of patch-age into size-class x patch age dimension
   integer , allocatable :: fates_hdim_scmap_levscagpft(:)     ! map of size-class into size-class x patch age x pft dimension
   integer , allocatable :: fates_hdim_agmap_levscagpft(:)     ! map of patch-age into size-class x patch age x pft dimension
   integer , allocatable :: fates_hdim_pftmap_levscagpft(:)    ! map of pft into size-class x patch age x pft dimension
   integer , allocatable :: fates_hdim_agmap_levagepft(:)      ! map of patch-age into patch age x pft dimension
   integer , allocatable :: fates_hdim_pftmap_levagepft(:)     ! map of pft into patch age x pft dimension

   ! ------------------------------------------------------------------------------------
   !                              DYNAMIC BOUNDARY CONDITIONS
   ! ------------------------------------------------------------------------------------


   ! -------------------------------------------------------------------------------------
   ! Scalar Timing Variables
   ! It is assumed that all of the sites on a given machine will be synchronous.
   ! It is also assumed that the HLM will control time.
   ! -------------------------------------------------------------------------------------
   integer, protected  :: hlm_current_year    ! Current year
   integer, protected  :: hlm_current_month   ! month of year
   integer, protected  :: hlm_current_day     ! day of month
   integer, protected  :: hlm_current_tod     ! time of day (seconds past 0Z)
   integer, protected  :: hlm_current_date    ! time of day (seconds past 0Z)
   integer, protected  :: hlm_reference_date  ! YYYYMMDD
   real(r8), protected :: hlm_model_day       ! elapsed days between current date and ref
   integer, protected  :: hlm_day_of_year     ! The integer day of the year
   integer, protected  :: hlm_days_per_year   ! The HLM controls time, some HLMs may 
                                              ! include a leap
   real(r8), protected :: hlm_freq_day        ! fraction of year for daily time-step 
                                              ! (1/days_per_year_, this is a frequency
   

   ! -------------------------------------------------------------------------------------
   !
   ! Constant parameters that are dictated by the fates parameter file
   !
   ! -------------------------------------------------------------------------------------

   integer, protected :: numpft       ! The total number of PFTs defined in the simulation
   integer, protected :: nlevsclass   ! The total number of cohort size class bins output to history
   integer, protected :: nlevage      ! The total number of patch age bins output to history
   integer, protected :: nlevheight   ! The total number of height bins output to history
   

   ! -------------------------------------------------------------------------------------
   ! Structured Boundary Conditions (SITE/PATCH SCALE)
   ! For floating point arrays, it is sometimes the convention to define the arrays as
   ! POINTER instead of ALLOCATABLE.  This usually achieves the same result with subtle
   ! differences.  POINTER arrays can point to scalar values, discontinuous array slices
   ! or alias other variables, ALLOCATABLES cannnot.  According to S. Lionel 
   ! (Intel-Forum Post), ALLOCATABLES are better perfomance wise as long as they point 
   ! to contiguous memory spaces and do not alias other variables, the case here.
   ! Naming conventions:   _si  means site dimensions (scalar in that case)
   !                       _pa  means patch dimensions
   !                       _rb  means radiation band
   !                       _sl  means soil layer
   !                       _sisl means site x soil layer
   ! ------------------------------------------------------------------------------------

   type, public :: bc_in_type

      ! The actual number of FATES' ED patches
      integer :: npatches


      ! Soil layer structure

      integer              :: nlevsoil           ! the number of soil layers in this column
      integer              :: nlevdecomp         ! the number of soil layers in the column
                                                 ! that are biogeochemically active
      real(r8),allocatable :: zi_sisl(:)         ! interface level below a "z" level (m)
                                                 ! this contains a zero index for surface.
      real(r8),allocatable :: dz_sisl(:)         ! layer thickness (m)
      real(r8),allocatable :: z_sisl(:)          ! layer depth (m)

      


      ! Decomposition Layer Structure
      real(r8), allocatable :: dz_decomp_sisl(:)

      ! Vegetation Dynamics
      ! ---------------------------------------------------------------------------------

      ! The site level 24 hour vegetation temperature is used for various purposes during vegetation 
      ! dynamics.  However, we are currently using the bare ground patch's value [K]
      ! TO-DO: Get some consensus on the correct vegetation temperature used for phenology.
      ! It is possible that the bare-ground value is where the average is being stored.
      ! (RGK-01-2017)
      real(r8)             :: t_veg24_si

      ! Patch 24 hour vegetation temperature [K]
      real(r8),allocatable :: t_veg24_pa(:)  
      
      ! Fire Model

      ! Average precipitation over the last 24 hours [mm/s]
      real(r8), allocatable :: precip24_pa(:)

      ! Average relative humidity over past 24 hours [-]
      real(r8), allocatable :: relhumid24_pa(:)

      ! Patch 24-hour running mean of wind (m/s ?)
      real(r8), allocatable :: wind24_pa(:)


      ! Radiation variables for calculating sun/shade fractions
      ! ---------------------------------------------------------------------------------

      ! Downwelling direct beam radiation (patch,radiation-band) [W/m2]
      real(r8), allocatable :: solad_parb(:,:)  

      ! Downwelling diffuse (I-ndirect) radiation (patch,radiation-band) [W/m2]
      real(r8), allocatable :: solai_parb(:,:)



      ! Photosynthesis variables
      ! ---------------------------------------------------------------------------------

      ! Patch level filter flag for photosynthesis calculations
      ! has a short memory, flags:
      ! 1 = patch has not been called
      ! 2 = patch is currently marked for photosynthesis
      ! 3 = patch has been called for photosynthesis at least once
      integer, allocatable  :: filter_photo_pa(:)

      ! atmospheric pressure (Pa)
      real(r8)              :: forc_pbot             

      ! daylength scaling factor (0-1)
      real(r8), allocatable :: dayl_factor_pa(:)
      
      ! saturation vapor pressure at t_veg (Pa)
      real(r8), allocatable :: esat_tv_pa(:)

      ! vapor pressure of canopy air (Pa)
      real(r8), allocatable :: eair_pa(:)

      ! Atmospheric O2 partial pressure (Pa)
      real(r8), allocatable :: oair_pa(:)

      ! Atmospheric CO2 partial pressure (Pa)
      real(r8), allocatable :: cair_pa(:)

      ! boundary layer resistance (s/m)
      real(r8), allocatable :: rb_pa(:)

      ! vegetation temperature (Kelvin)
      real(r8), allocatable :: t_veg_pa(:)
             
      ! air temperature at agcm reference height (kelvin)
      real(r8), allocatable :: tgcm_pa(:)

      ! soil temperature (Kelvin)
      real(r8), allocatable :: t_soisno_sl(:)

      ! Canopy Radiation Boundaries
      ! ---------------------------------------------------------------------------------
      
      ! Filter for vegetation patches with a positive zenith angle (daylight)
      logical, allocatable :: filter_vegzen_pa(:)

      ! Cosine of the zenith angle (0-1), by patch
      ! Note RGK: It does not seem like the code would currently generate
      !           different zenith angles for different patches (nor should it)
      !           I am leaving it at this scale for simplicity.  Patches should
      !           have no spacially variable information
      real(r8), allocatable :: coszen_pa(:)
      
      ! Abledo of the ground for direct radiation, by site broadband (0-1)
      real(r8), allocatable :: albgr_dir_rb(:)

      ! Albedo of the ground for diffuse radiation, by site broadband (0-1)
      real(r8), allocatable :: albgr_dif_rb(:)
      
      ! LitterFlux Boundaries
      ! the index of the deepest model soil level where roots may be
      ! due to permafrost or bedrock constraints
      integer  :: max_rooting_depth_index_col

      ! BGC Accounting

      real(r8) :: tot_het_resp  ! total heterotrophic respiration  (gC/m2/s)
      real(r8) :: tot_somc      ! total soil organic matter carbon (gc/m2)
      real(r8) :: tot_litc      ! total litter carbon tracked in the HLM (gc/m2)

      ! Canopy Structure

      real(r8) :: snow_depth_si    ! Depth of snow in snowy areas of site (m)
      real(r8) :: frac_sno_eff_si  ! Fraction of ground covered by snow (0-1)

      ! Hydrology variables for BTRAN
      ! ---------------------------------------------------------------------------------

      ! Soil suction potential of layers in each site, negative, [mm]
      real(r8), allocatable :: smp_sl(:)
      
      !soil salinity of layers in each site [ppt]
      real(r8), allocatable :: salinity_sl(:)

      ! Effective porosity = porosity - vol_ic, of layers in each site [-]
      real(r8), allocatable :: eff_porosity_sl(:)

      ! volumetric soil water at saturation (porosity)
      real(r8), allocatable :: watsat_sl(:)

      ! Temperature of ground layers [K]
      real(r8), allocatable :: tempk_sl(:)

      ! Liquid volume in ground layer (m3/m3)
      real(r8), allocatable :: h2o_liqvol_sl(:)

      ! Site level filter for uptake response functions
      logical               :: filter_btran

      ! Plant-Hydro
      ! ---------------------------------------------------------------------------------

      
      real(r8),allocatable :: qflx_transp_pa(:)    ! Transpiration flux as dictated by the HLM's
                                                   ! canopy solver. [mm H2O/s] [+ into root]
      real(r8),allocatable :: swrad_net_pa(:)      ! Net absorbed shortwave radiation (W/m2)
      real(r8),allocatable :: lwrad_net_pa(:)      ! Net absorbed longwave radiation (W/m2)
      real(r8),allocatable :: watsat_sisl(:)       ! volumetric soil water at saturation (porosity)
      real(r8),allocatable :: watres_sisl(:)       ! volumetric residual soil water
      real(r8),allocatable :: sucsat_sisl(:)       ! minimum soil suction (mm) 
      real(r8),allocatable :: bsw_sisl(:)          ! Clapp and Hornberger "b"
      real(r8),allocatable :: hksat_sisl(:)        ! hydraulic conductivity at saturation (mm H2O /s)
      real(r8),allocatable :: h2o_liq_sisl(:)      ! Liquid water mass in each layer (kg/m2)
      real(r8) :: smpmin_si                        ! restriction for min of soil potential (mm)
      
   end type bc_in_type


   type, public :: bc_out_type

      ! Sunlit fraction of the canopy for this patch [0-1]
      real(r8),allocatable :: fsun_pa(:)

      ! Sunlit canopy LAI
      real(r8),allocatable :: laisun_pa(:)
      
      ! Shaded canopy LAI
      real(r8),allocatable :: laisha_pa(:)
      
      ! Logical stating whether a ground layer can have water uptake by plants
      ! The only condition right now is that liquid water exists
      ! The name (suction) is used to indicate that soil suction should be calculated
      logical, allocatable :: active_suction_sl(:)

      ! Effective fraction of roots in each soil layer 
      real(r8), allocatable :: rootr_pasl(:,:)

      ! Integrated (vertically) transpiration wetness factor (0 to 1) 
      ! (diagnostic, should not be used by HLM)
      real(r8), allocatable :: btran_pa(:)

      ! Sunlit canopy resistance [s/m]
      real(r8), allocatable :: rssun_pa(:)

      ! Shaded canopy resistance [s/m]
      real(r8), allocatable :: rssha_pa(:)

      ! leaf photosynthesis (umol CO2 /m**2/ s)
      ! (NOT CURRENTLY USED, PLACE-HOLDER)
      !real(r8), allocatable :: psncanopy_pa(:)

      ! leaf maintenance respiration rate (umol CO2/m**2/s) 
      ! (NOT CURRENTLY USED, PLACE-HOLDER)
      !real(r8), allocatable :: lmrcanopy_pa(:)

      ! Canopy Radiation Boundaries
      ! ---------------------------------------------------------------------------------
      
      ! Surface albedo (direct) (HLMs use this for atm coupling and balance checks)
      real(r8), allocatable :: albd_parb(:,:)
      
      ! Surface albedo (diffuse) (HLMs use this for atm coupling and balance checks)
      real(r8), allocatable :: albi_parb(:,:)                 
      
      ! Flux absorbed by canopy per unit direct flux (HLMs use this for balance checks)
      real(r8), allocatable :: fabd_parb(:,:) 
      
      ! Flux absorbed by canopy per unit diffuse flux (HLMs use this for balance checks)
      real(r8), allocatable :: fabi_parb(:,:)

      ! Down direct flux below canopy per unit direct flx (HLMs use this for balance checks)
      real(r8), allocatable :: ftdd_parb(:,:)

      ! Down diffuse flux below canopy per unit direct flx (HLMs use this for balance checks)
      real(r8), allocatable :: ftid_parb(:,:)
      
      ! Down diffuse flux below canopy per unit diffuse flx (HLMs use this for balance checks)
      real(r8), allocatable :: ftii_parb(:,:)


      ! litterfall fluxes of C from FATES patches to BGC columns

      ! total labile    litter coming from ED. gC/m3/s
      real(r8), allocatable :: FATES_c_to_litr_lab_c_col(:)      

      !total cellulose litter coming from ED. gC/m3/s
      real(r8), allocatable :: FATES_c_to_litr_cel_c_col(:)      
      
      !total lignin    litter coming from ED. gC/m3/s
      real(r8), allocatable :: FATES_c_to_litr_lig_c_col(:)      

      

      ! Canopy Structure

      real(r8), allocatable :: elai_pa(:)  ! exposed leaf area index
      real(r8), allocatable :: esai_pa(:)  ! exposed stem area index
      real(r8), allocatable :: tlai_pa(:)  ! total leaf area index
      real(r8), allocatable :: tsai_pa(:)  ! total stem area index
      real(r8), allocatable :: htop_pa(:)  ! top of the canopy [m]
      real(r8), allocatable :: hbot_pa(:)  ! bottom of canopy? [m]

      real(r8), allocatable :: z0m_pa(:)   ! roughness length [m]
      real(r8), allocatable :: displa_pa(:) ! displacement height [m]
      real(r8), allocatable :: dleaf_pa(:)  ! leaf characteristic dimension/width/diameter [m]

      real(r8), allocatable :: canopy_fraction_pa(:) ! Area fraction of each patch in the site
                                                     ! Use most likely for weighting
                                                     ! This is currently the projected canopy
                                                     ! area of each patch [0-1]

      real(r8), allocatable :: frac_veg_nosno_alb_pa(:) ! This is not really a fraction
                                                        ! this is actually binary based on if any
                                                        ! vegetation in the patch is exposed.
                                                        ! [0,1]

      ! FATES Hydraulics

      real(r8) :: plant_stored_h2o_si         ! stored water in LIVE+DEAD vegetation (kg/m2 H2O)
                                              ! Assuming density of 1Mg/m3 ~= mm/m2 H2O
                                              ! This must be set and transfered prior to clm_drv()
                                              ! following the calls to ed_update_site()
                                              ! ed_update_site() is called during both the restart
                                              ! and coldstart process

      real(r8),allocatable :: qflx_soil2root_sisl(:)   ! Water flux from soil into root by site and soil layer
                                                       ! [mm H2O/s] [+ into root]
      
      

   end type bc_out_type


   type, public :: fates_interface_type
      
      ! This is the root of the ED/FATES hierarchy of instantaneous state variables
      ! ie the root of the linked lists. Each path list is currently associated with a 
      ! grid-cell, this is intended to be migrated to columns 

      integer                         :: nsites

      type(ed_site_type), pointer :: sites(:)

      ! These are boundary conditions that the FATES models are required to be filled.  
      ! These values are filled by the driver or HLM.  Once filled, these have an 
      ! intent(in) status.  Each site has a derived type structure, which may include 
      ! a scalar for site level data, a patch vector, potentially cohort vectors (but 
      ! not yet atm) and other dimensions such as soil-depth or pft.  These vectors 
      ! are initialized by maximums, and the allocations are static in time to avoid
      ! having to allocate/de-allocate memory

      type(bc_in_type), allocatable   :: bc_in(:)

      ! These are the boundary conditions that the FATES model returns to its HLM or 
      ! driver. It has the same allocation strategy and similar vector types.
      
      type(bc_out_type), allocatable  :: bc_out(:)

   contains
      
      procedure, public :: zero_bcs
      procedure, public :: set_bcs

   end type fates_interface_type

  


contains

   ! ====================================================================================
  subroutine FatesInterfaceInit(log_unit,global_verbose)

    use FatesGlobals, only : FatesGlobalsInit

    implicit none

    integer, intent(in) :: log_unit
    logical, intent(in) :: global_verbose

    call FatesGlobalsInit(log_unit,global_verbose)
    
  end subroutine FatesInterfaceInit

   ! ====================================================================================

   ! INTERF-TODO: THIS IS A PLACE-HOLDER ROUTINE, NOT CALLED YET...
   subroutine fates_clean(this)
      
      implicit none
      
      ! Input Arguments
      class(fates_interface_type), intent(inout) :: this
      
      ! Incrementally walk through linked list and deallocate
      
      
      
      ! Deallocate the site list
!      deallocate (this%sites)
      
      return
   end subroutine fates_clean


   ! ====================================================================================
   

   subroutine allocate_bcin(bc_in, nlevsoil_in, nlevdecomp_in)
      
      ! ---------------------------------------------------------------------------------
      ! Allocate and Initialze the FATES boundary condition vectors
      ! ---------------------------------------------------------------------------------
      
      implicit none
      type(bc_in_type), intent(inout) :: bc_in
      integer,intent(in)              :: nlevsoil_in
      integer,intent(in)              :: nlevdecomp_in
      
      ! Allocate input boundaries


      bc_in%nlevsoil   = nlevsoil_in
      bc_in%nlevdecomp = nlevdecomp_in

      allocate(bc_in%zi_sisl(0:nlevsoil_in))
      allocate(bc_in%dz_sisl(nlevsoil_in))
      allocate(bc_in%z_sisl(nlevsoil_in))

      allocate(bc_in%dz_decomp_sisl(nlevdecomp_in))

      ! Vegetation Dynamics
      allocate(bc_in%t_veg24_pa(maxPatchesPerSite))

      allocate(bc_in%wind24_pa(maxPatchesPerSite))
      allocate(bc_in%relhumid24_pa(maxPatchesPerSite))
      allocate(bc_in%precip24_pa(maxPatchesPerSite))
      
      ! Radiation
      allocate(bc_in%solad_parb(maxPatchesPerSite,hlm_numSWb))
      allocate(bc_in%solai_parb(maxPatchesPerSite,hlm_numSWb))
      
      ! Hydrology
      allocate(bc_in%smp_sl(nlevsoil_in))
      allocate(bc_in%eff_porosity_sl(nlevsoil_in))
      allocate(bc_in%watsat_sl(nlevsoil_in))
      allocate(bc_in%tempk_sl(nlevsoil_in))
      allocate(bc_in%h2o_liqvol_sl(nlevsoil_in))
      
      !BGC
      if(do_fates_salinity== itrue) then
         allocate(bc_in%salinity_sl(nlevsoil_in))	 
      endif

      ! Photosynthesis
      allocate(bc_in%filter_photo_pa(maxPatchesPerSite))
      allocate(bc_in%dayl_factor_pa(maxPatchesPerSite))
      allocate(bc_in%esat_tv_pa(maxPatchesPerSite))
      allocate(bc_in%eair_pa(maxPatchesPerSite))
      allocate(bc_in%oair_pa(maxPatchesPerSite))
      allocate(bc_in%cair_pa(maxPatchesPerSite))
      allocate(bc_in%rb_pa(maxPatchesPerSite))
      allocate(bc_in%t_veg_pa(maxPatchesPerSite))
      allocate(bc_in%tgcm_pa(maxPatchesPerSite))
      allocate(bc_in%t_soisno_sl(nlevsoil_in))

      ! Canopy Radiation
      allocate(bc_in%filter_vegzen_pa(maxPatchesPerSite))
      allocate(bc_in%coszen_pa(maxPatchesPerSite))
      allocate(bc_in%albgr_dir_rb(hlm_numSWb))
      allocate(bc_in%albgr_dif_rb(hlm_numSWb))

      ! Plant-Hydro BC's
      if (hlm_use_planthydro.eq.itrue) then
      
         allocate(bc_in%qflx_transp_pa(maxPatchesPerSite))
         allocate(bc_in%swrad_net_pa(maxPatchesPerSite))
         allocate(bc_in%lwrad_net_pa(maxPatchesPerSite))
         allocate(bc_in%watsat_sisl(nlevsoil_in))
         allocate(bc_in%watres_sisl(nlevsoil_in))
         allocate(bc_in%sucsat_sisl(nlevsoil_in))
         allocate(bc_in%bsw_sisl(nlevsoil_in))
         allocate(bc_in%hksat_sisl(nlevsoil_in))
         allocate(bc_in%h2o_liq_sisl(nlevsoil_in)); bc_in%h2o_liq_sisl = nan
      end if

      return
   end subroutine allocate_bcin
   
   subroutine allocate_bcout(bc_out, nlevsoil_in, nlevdecomp_in)

      ! ---------------------------------------------------------------------------------
      ! Allocate and Initialze the FATES boundary condition vectors
      ! ---------------------------------------------------------------------------------
      
      implicit none
      type(bc_out_type), intent(inout) :: bc_out
      integer,intent(in)               :: nlevsoil_in
      integer,intent(in)               :: nlevdecomp_in
      
      ! Radiation
      allocate(bc_out%fsun_pa(maxPatchesPerSite))
      allocate(bc_out%laisun_pa(maxPatchesPerSite))
      allocate(bc_out%laisha_pa(maxPatchesPerSite))
      
      ! Hydrology
      allocate(bc_out%active_suction_sl(nlevsoil_in))
      allocate(bc_out%rootr_pasl(maxPatchesPerSite,nlevsoil_in))
      allocate(bc_out%btran_pa(maxPatchesPerSite))
      
      ! Photosynthesis

      allocate(bc_out%rssun_pa(maxPatchesPerSite))
      allocate(bc_out%rssha_pa(maxPatchesPerSite))
      
      ! Canopy Radiation
      allocate(bc_out%albd_parb(maxPatchesPerSite,hlm_numSWb))
      allocate(bc_out%albi_parb(maxPatchesPerSite,hlm_numSWb))
      allocate(bc_out%fabd_parb(maxPatchesPerSite,hlm_numSWb))
      allocate(bc_out%fabi_parb(maxPatchesPerSite,hlm_numSWb))
      allocate(bc_out%ftdd_parb(maxPatchesPerSite,hlm_numSWb))
      allocate(bc_out%ftid_parb(maxPatchesPerSite,hlm_numSWb))
      allocate(bc_out%ftii_parb(maxPatchesPerSite,hlm_numSWb))

      ! biogeochemistry
      allocate(bc_out%FATES_c_to_litr_lab_c_col(nlevdecomp_in))
      allocate(bc_out%FATES_c_to_litr_cel_c_col(nlevdecomp_in))
      allocate(bc_out%FATES_c_to_litr_lig_c_col(nlevdecomp_in))

      ! Canopy Structure
      allocate(bc_out%elai_pa(maxPatchesPerSite))
      allocate(bc_out%esai_pa(maxPatchesPerSite))
      allocate(bc_out%tlai_pa(maxPatchesPerSite))
      allocate(bc_out%tsai_pa(maxPatchesPerSite))
      allocate(bc_out%htop_pa(maxPatchesPerSite))
      allocate(bc_out%hbot_pa(maxPatchesPerSite))
      allocate(bc_out%dleaf_pa(maxPatchesPerSite))

      allocate(bc_out%displa_pa(maxPatchesPerSite))
      allocate(bc_out%z0m_pa(maxPatchesPerSite))

      allocate(bc_out%canopy_fraction_pa(maxPatchesPerSite))
      allocate(bc_out%frac_veg_nosno_alb_pa(maxPatchesPerSite))

      ! Plant-Hydro BC's
      if (hlm_use_planthydro.eq.itrue) then
         allocate(bc_out%qflx_soil2root_sisl(nlevsoil_in))
      end if

      return
   end subroutine allocate_bcout

   ! ====================================================================================

   subroutine zero_bcs(this,s)

      implicit none
      class(fates_interface_type), intent(inout) :: this
      integer, intent(in) :: s

      ! Input boundaries
      ! Warning: these "z" type variables
      ! are written only once at the beginning
      ! so THIS ROUTINE SHOULD NOT BE CALLED AFTER
      ! INITIALIZATION
      this%bc_in(s)%zi_sisl(:)     = 0.0_r8
      this%bc_in(s)%dz_sisl(:)     = 0.0_r8
      this%bc_in(s)%z_sisl(:)      = 0.0_r8
      this%bc_in(s)%dz_decomp_sisl = 0.0_r8
      
      this%bc_in(s)%t_veg24_si     = 0.0_r8
      this%bc_in(s)%t_veg24_pa(:)  = 0.0_r8
      this%bc_in(s)%precip24_pa(:) = 0.0_r8
      this%bc_in(s)%relhumid24_pa(:) = 0.0_r8
      this%bc_in(s)%wind24_pa(:)     = 0.0_r8

      this%bc_in(s)%solad_parb(:,:)     = 0.0_r8
      this%bc_in(s)%solai_parb(:,:)     = 0.0_r8
      this%bc_in(s)%smp_sl(:)           = 0.0_r8
      this%bc_in(s)%eff_porosity_sl(:)  = 0.0_r8
      this%bc_in(s)%watsat_sl(:)        = 0.0_r8
      this%bc_in(s)%tempk_sl(:)         = 0.0_r8
      this%bc_in(s)%h2o_liqvol_sl(:)    = 0.0_r8
      this%bc_in(s)%filter_vegzen_pa(:) = .false.
      this%bc_in(s)%coszen_pa(:)        = 0.0_r8
      this%bc_in(s)%albgr_dir_rb(:)     = 0.0_r8
      this%bc_in(s)%albgr_dif_rb(:)     = 0.0_r8
      this%bc_in(s)%max_rooting_depth_index_col = 0
      this%bc_in(s)%tot_het_resp        = 0.0_r8
      this%bc_in(s)%tot_somc            = 0.0_r8 
      this%bc_in(s)%tot_litc            = 0.0_r8
      this%bc_in(s)%snow_depth_si       = 0.0_r8
      this%bc_in(s)%frac_sno_eff_si     = 0.0_r8
      
      if(do_fates_salinity==itrue)then
         this%bc_in(s)%salinity_sl(:)   = 0.0_r8
      endif

      if (hlm_use_planthydro.eq.itrue) then
  
         this%bc_in(s)%qflx_transp_pa(:) = 0.0_r8
         this%bc_in(s)%swrad_net_pa(:) = 0.0_r8
         this%bc_in(s)%lwrad_net_pa(:) = 0.0_r8
         this%bc_in(s)%watsat_sisl(:) = 0.0_r8
         this%bc_in(s)%watres_sisl(:) = 0.0_r8
         this%bc_in(s)%sucsat_sisl(:) = 0.0_r8
         this%bc_in(s)%bsw_sisl(:) = 0.0_r8
         this%bc_in(s)%hksat_sisl(:) = 0.0_r8
      end if


      ! Output boundaries
      this%bc_out(s)%active_suction_sl(:) = .false.
      this%bc_out(s)%fsun_pa(:)      = 0.0_r8
      this%bc_out(s)%laisun_pa(:)    = 0.0_r8
      this%bc_out(s)%laisha_pa(:)    = 0.0_r8
      this%bc_out(s)%rootr_pasl(:,:) = 0.0_r8
      this%bc_out(s)%btran_pa(:)     = 0.0_r8

      this%bc_out(s)%FATES_c_to_litr_lab_c_col(:) = 0.0_r8
      this%bc_out(s)%FATES_c_to_litr_cel_c_col(:) = 0.0_r8
      this%bc_out(s)%FATES_c_to_litr_lig_c_col(:) = 0.0_r8

      this%bc_out(s)%rssun_pa(:)     = 0.0_r8
      this%bc_out(s)%rssha_pa(:)     = 0.0_r8

      this%bc_out(s)%albd_parb(:,:) = 0.0_r8
      this%bc_out(s)%albi_parb(:,:) = 0.0_r8
      this%bc_out(s)%fabd_parb(:,:) = 0.0_r8
      this%bc_out(s)%fabi_parb(:,:) = 0.0_r8
      this%bc_out(s)%ftdd_parb(:,:) = 0.0_r8
      this%bc_out(s)%ftid_parb(:,:) = 0.0_r8
      this%bc_out(s)%ftii_parb(:,:) = 0.0_r8

      this%bc_out(s)%elai_pa(:)   = 0.0_r8
      this%bc_out(s)%esai_pa(:)   = 0.0_r8
      this%bc_out(s)%tlai_pa(:)   = 0.0_r8
      this%bc_out(s)%tsai_pa(:)   = 0.0_r8
      this%bc_out(s)%htop_pa(:)   = 0.0_r8
      this%bc_out(s)%hbot_pa(:)   = 0.0_r8
      this%bc_out(s)%displa_pa(:) = 0.0_r8
      this%bc_out(s)%z0m_pa(:)    = 0.0_r8
      this%bc_out(s)%dleaf_pa(:)   = 0.0_r8

      this%bc_out(s)%canopy_fraction_pa(:) = 0.0_r8
      this%bc_out(s)%frac_veg_nosno_alb_pa(:) = 0.0_r8

      if (hlm_use_planthydro.eq.itrue) then
         this%bc_out(s)%qflx_soil2root_sisl(:) = 0.0_r8
      end if
      this%bc_out(s)%plant_stored_h2o_si = 0.0_r8

      return
   end subroutine zero_bcs
   
   subroutine set_bcs(this,s)

       ! --------------------------------------------------------------------------------
       !
       ! This subroutine is called directly from the HLM to set boundary condition not yet 
       !     functional from hlm. This allows flexibility for model testing.
       !
       ! This subroutine MUST BE CALLED AFTER the FATES PFT parameter file has been read in,
       ! and the EDPftvarcon_inst structure has been made.
       ! This subroutine must ALSO BE CALLED BEFORE the history file dimensions
       ! are set.
       ! 
       ! --------------------------------------------------------------------------------
      implicit none
      class(fates_interface_type), intent(inout) :: this
      integer, intent(in) :: s

      ! Input boundaries
      ! Warning: these "z" type variables
      ! are written only once at the beginning
      ! so THIS ROUTINE SHOULD NOT BE CALLED AFTER
      ! INITIALIZATION
      if(do_fates_salinity==itrue)then
           this%bc_in(s)%salinity_sl(:)     = bgc_soil_salinity
      endif

    end subroutine set_bcs


    ! ===================================================================================
    
    subroutine set_fates_global_elements(use_fates)

       ! --------------------------------------------------------------------------------
       !
       ! This subroutine is called directly from the HLM, and is the first FATES routine
       ! that is called.
       !
       ! This subroutine MUST BE CALLED AFTER the FATES PFT parameter file has been read in,
       ! and the EDPftvarcon_inst structure has been made.
       ! This subroutine must ALSO BE CALLED BEFORE the history file dimensions
       ! are set.
       ! 
       ! This routine requires no information from the HLM. This routine is responsible
       ! for generating the globals that are required by the HLM that are entirely
       ! FATES derived.
       !
       ! --------------------------------------------------------------------------------

      use EDParamsMod, only : ED_val_history_sizeclass_bin_edges, ED_val_history_ageclass_bin_edges
      use EDParamsMod, only : ED_val_history_height_bin_edges
      use CLMFatesParamInterfaceMod         , only : FatesReadParameters
      implicit none
      
      logical,intent(in) :: use_fates    ! Is fates turned on?
      
      integer :: i
      
      if (use_fates) then

         ! first read the non-PFT parameters
         call FatesReadParameters()

         ! Identify the number of PFTs by evaluating a pft array
         ! Using wood density as that is not expected to be deprecated any time soon

         if(lbound(EDPftvarcon_inst%wood_density(:),dim=1) .eq. 0 ) then
            numpft = size(EDPftvarcon_inst%wood_density,dim=1)-1
         elseif(lbound(EDPftvarcon_inst%wood_density(:),dim=1) .eq. 1 ) then
            numpft = size(EDPftvarcon_inst%wood_density,dim=1)
         else
            write(fates_log(), *) 'While assessing the number of FATES PFTs,'
            write(fates_log(), *) 'it was found that the lower bound was neither 0 or 1?'
            call endrun(msg=errMsg(sourcefile, __LINE__))
         end if

         if(numpft>maxpft) then
            write(fates_log(), *) 'The number of PFTs dictated by the FATES parameter file'
            write(fates_log(), *) 'is larger than the maximum allowed. Increase the FATES parameter constant'
            write(fates_log(), *) 'FatesInterfaceMod.F90:maxpft accordingly'
            call endrun(msg=errMsg(sourcefile, __LINE__))
         end if
         

         ! These values are used to define the restart file allocations and general structure
         ! of memory for the cohort arrays
         
         fates_maxElementsPerPatch = max(maxCohortsPerPatch, numpft, ncwd )

         if (maxPatchesPerSite * fates_maxElementsPerPatch <  numWaterMem) then
            write(fates_log(), *) 'By using such a tiny number of maximum patches and maximum cohorts'
            write(fates_log(), *) ' this could create problems for indexing in restart files'
            write(fates_log(), *) ' The multiple of the two has to be greater than numWaterMem'
            call endrun(msg=errMsg(sourcefile, __LINE__))
         end if
         
         fates_maxElementsPerSite = maxPatchesPerSite * fates_maxElementsPerPatch

         ! Identify number of size and age class bins for history output
         ! assume these arrays are 1-indexed
         nlevsclass = size(ED_val_history_sizeclass_bin_edges,dim=1)
         nlevage = size(ED_val_history_ageclass_bin_edges,dim=1)
         nlevheight = size(ED_val_history_height_bin_edges,dim=1)

         ! do some checks on the size, age, and height bin arrays to make sure they make sense:
         ! make sure that all start at zero, and that both are monotonically increasing
         if ( ED_val_history_sizeclass_bin_edges(1) .ne. 0._r8 ) then
            write(fates_log(), *) 'size class bins specified in parameter file must start at zero'
            call endrun(msg=errMsg(sourcefile, __LINE__))
         endif
         if ( ED_val_history_ageclass_bin_edges(1) .ne. 0._r8 ) then
            write(fates_log(), *) 'age class bins specified in parameter file must start at zero'
            call endrun(msg=errMsg(sourcefile, __LINE__))
         endif
         if ( ED_val_history_height_bin_edges(1) .ne. 0._r8 ) then
            write(fates_log(), *) 'height class bins specified in parameter file must start at zero'
            call endrun(msg=errMsg(sourcefile, __LINE__))
         endif
         do i = 2,nlevsclass
            if ( (ED_val_history_sizeclass_bin_edges(i) - ED_val_history_sizeclass_bin_edges(i-1)) .le. 0._r8) then
               write(fates_log(), *) 'size class bins specified in parameter file must be monotonically increasing'
               call endrun(msg=errMsg(sourcefile, __LINE__))
            end if
         end do
         do i = 2,nlevage
            if ( (ED_val_history_ageclass_bin_edges(i) - ED_val_history_ageclass_bin_edges(i-1)) .le. 0._r8) then
               write(fates_log(), *) 'age class bins specified in parameter file must be monotonically increasing'
               call endrun(msg=errMsg(sourcefile, __LINE__))
            end if
         end do
         do i = 2,nlevheight
            if ( (ED_val_history_height_bin_edges(i) - ED_val_history_height_bin_edges(i-1)) .le. 0._r8) then
               write(fates_log(), *) 'height class bins specified in parameter file must be monotonically increasing'
               call endrun(msg=errMsg(sourcefile, __LINE__))
            end if
         end do

         ! Set Various Mapping Arrays used in history output as well
         ! These will not be used if use_ed or use_fates is false
         call fates_history_maps()


      else
         ! If we are not using FATES, the cohort dimension is still
         ! going to be initialized, lets set it to the smallest value
         ! possible so that the dimensioning info takes up little space

         fates_maxElementsPerPatch = 1
      
         fates_maxElementsPerSite = 1
         

      end if


    end subroutine set_fates_global_elements

    !==============================================================================================
    
    subroutine fates_history_maps
       
       use EDTypesMod, only : NFSC
       use EDTypesMod, only : NCWD
       use EDTypesMod, only : nclmax
       use EDTypesMod, only : nlevleaf
       use EDParamsMod, only : ED_val_history_sizeclass_bin_edges
       use EDParamsMod, only : ED_val_history_ageclass_bin_edges
       use EDParamsMod, only : ED_val_history_height_bin_edges

       ! ------------------------------------------------------------------------------------------
       ! This subroutine allocates and populates the variables
       ! that define the mapping of variables in history files in multiplexed dimensions liked
       ! the "scpf" format
       ! back to
       ! their respective single component dimensions, like size-class "sc" and pft "pf"
       ! ------------------------------------------------------------------------------------------

       integer :: i
       integer :: isc
       integer :: ipft
       integer :: icwd
       integer :: ifuel
       integer :: ican
       integer :: ileaf
       integer :: iage
       integer :: iheight

       allocate( fates_hdim_levsclass(1:nlevsclass   ))
       allocate( fates_hdim_pfmap_levscpf(1:nlevsclass*numpft))
       allocate( fates_hdim_scmap_levscpf(1:nlevsclass*numpft))
       allocate( fates_hdim_levpft(1:numpft   ))
       allocate( fates_hdim_levfuel(1:NFSC   ))
       allocate( fates_hdim_levcwdsc(1:NCWD   ))
       allocate( fates_hdim_levage(1:nlevage   ))
       allocate( fates_hdim_levheight(1:nlevheight   ))

       allocate( fates_hdim_levcan(nclmax))
       allocate( fates_hdim_canmap_levcnlf(nlevleaf*nclmax))
       allocate( fates_hdim_lfmap_levcnlf(nlevleaf*nclmax))
       allocate( fates_hdim_canmap_levcnlfpf(nlevleaf*nclmax*numpft))
       allocate( fates_hdim_lfmap_levcnlfpf(nlevleaf*nclmax*numpft))
       allocate( fates_hdim_pftmap_levcnlfpf(nlevleaf*nclmax*numpft))
       allocate( fates_hdim_scmap_levscag(nlevsclass * nlevage ))
       allocate( fates_hdim_agmap_levscag(nlevsclass * nlevage ))
       allocate( fates_hdim_scmap_levscagpft(nlevsclass * nlevage * numpft))
       allocate( fates_hdim_agmap_levscagpft(nlevsclass * nlevage * numpft))
       allocate( fates_hdim_pftmap_levscagpft(nlevsclass * nlevage * numpft))
       allocate( fates_hdim_agmap_levagepft(nlevage * numpft))
       allocate( fates_hdim_pftmap_levagepft(nlevage * numpft))

       ! Fill the IO array of plant size classes
       fates_hdim_levsclass(:) = ED_val_history_sizeclass_bin_edges(:)
       fates_hdim_levage(:) = ED_val_history_ageclass_bin_edges(:)
       fates_hdim_levheight(:) = ED_val_history_height_bin_edges(:)

       ! make pft array
       do ipft=1,numpft
          fates_hdim_levpft(ipft) = ipft
       end do

       ! make fuel array
       do ifuel=1,NFSC
          fates_hdim_levfuel(ifuel) = ifuel
       end do

       ! make cwd array
       do icwd=1,NCWD
          fates_hdim_levcwdsc(icwd) = icwd
       end do

       ! make canopy array
       do ican = 1,nclmax
          fates_hdim_levcan(ican) = ican
       end do

       ! Fill the IO arrays that match pft and size class to their combined array
       i=0
       do ipft=1,numpft
          do isc=1,nlevsclass
             i=i+1
             fates_hdim_pfmap_levscpf(i) = ipft
             fates_hdim_scmap_levscpf(i) = isc
          end do
       end do

       i=0
       do ican=1,nclmax
          do ileaf=1,nlevleaf
             i=i+1
             fates_hdim_canmap_levcnlf(i) = ican
             fates_hdim_lfmap_levcnlf(i) = ileaf
          end do
       end do

       i=0
       do iage=1,nlevage
          do isc=1,nlevsclass
             i=i+1
             fates_hdim_scmap_levscag(i) = isc
             fates_hdim_agmap_levscag(i) = iage
          end do
       end do

       i=0
       do ipft=1,numpft
          do ican=1,nclmax
             do ileaf=1,nlevleaf
                i=i+1
                fates_hdim_canmap_levcnlfpf(i) = ican
                fates_hdim_lfmap_levcnlfpf(i) = ileaf
                fates_hdim_pftmap_levcnlfpf(i) = ipft
             end do
          end do
       end do

       i=0
       do ipft=1,numpft
          do iage=1,nlevage
             do isc=1,nlevsclass
                i=i+1
                fates_hdim_scmap_levscagpft(i) = isc
                fates_hdim_agmap_levscagpft(i) = iage
                fates_hdim_pftmap_levscagpft(i) = ipft
             end do
          end do
       end do

       i=0
       do ipft=1,numpft
          do iage=1,nlevage
             i=i+1
             fates_hdim_agmap_levagepft(i) = iage
             fates_hdim_pftmap_levagepft(i) = ipft
          end do
       end do


    end subroutine fates_history_maps

    ! ===================================================================================

    subroutine SetFatesTime(current_year_in, current_month_in, &
                          current_day_in, current_tod_in, &
                          current_date_in, reference_date_in, &
                          model_day_in, day_of_year_in, &
                          days_per_year_in, freq_day_in)

     ! This subroutine should be called directly from the HLM
     
     integer,  intent(in) :: current_year_in
     integer,  intent(in) :: current_month_in
     integer,  intent(in) :: current_day_in
     integer,  intent(in) :: current_tod_in
     integer,  intent(in) :: current_date_in
     integer,  intent(in) :: reference_date_in
     real(r8), intent(in) :: model_day_in
     integer,  intent(in) :: day_of_year_in
     integer,  intent(in) :: days_per_year_in
     real(r8), intent(in) :: freq_day_in

     hlm_current_year   = current_year_in
     hlm_current_month  = current_month_in
     hlm_current_day    = current_day_in
     hlm_current_tod    = current_tod_in
     hlm_current_date   = current_date_in
     hlm_reference_date = reference_date_in
     hlm_model_day      = model_day_in
     hlm_day_of_year    = day_of_year_in
     hlm_days_per_year  = days_per_year_in
     hlm_freq_day       = freq_day_in

  end subroutine SetFatesTime

  ! ==================================================================================== 

  subroutine set_fates_ctrlparms(tag,ival,rval,cval)
      
      ! ---------------------------------------------------------------------------------
      ! Certain model control parameters and dimensions used by FATES are dictated by 
      ! the the driver or the host mode. To see which parameters should be filled here
      ! please also look at the ctrl_parms_type in FATESTYpeMod, in the section listing
      ! components dictated by the host model.
      !
      ! Some important points:
      ! 1. Calls to this function are likely from the clm_fates module in the HLM.
      ! 2. The calls should be preceeded by a flush function.
      ! 3. All values in ctrl_parm (FATESTypesMod.F90) that are classified as 
      !    'dictated by the HLM' must be listed in this subroutine
      ! 4. Should look like this:
      ! 
      ! call set_fates_ctrlparms('flush_to_unset')
      ! call set_fates_ctrlparms('num_sw_bbands',numrad)  ! or other variable
      ! ...
      ! call set_fates_ctrlparms('num_lev_ground',nlevgrnd)   ! or other variable
      ! call set_fates_ctrlparms('check_allset') 
      !
      ! RGK-2016
      ! ---------------------------------------------------------------------------------

      ! Arguments
      integer, optional, intent(in)         :: ival
      real(r8), optional, intent(in)        :: rval
      character(len=*),optional, intent(in) :: cval
      character(len=*),intent(in)           :: tag
      
      ! local variables
      logical              :: all_set
      integer,  parameter  :: unset_int = -999
      real(r8), parameter  :: unset_double = -999.9
      
      
      select case (trim(tag))
      case('flush_to_unset')
         if (fates_global_verbose()) then
            write(fates_log(), *) 'Flushing FATES control parameters prior to transfer from host'
         end if

         hlm_numSWb     = unset_int
         hlm_inir       = unset_int
         hlm_ivis       = unset_int
         hlm_is_restart = unset_int
         hlm_numlevgrnd   = unset_int
         hlm_name         = 'unset'
         hlm_hio_ignore_val   = unset_double
         hlm_masterproc   = unset_int
         hlm_ipedof       = unset_int
         hlm_max_patch_per_site = unset_int
         hlm_use_vertsoilc = unset_int
         hlm_parteh_mode   = unset_int
         hlm_use_spitfire  = unset_int
         hlm_use_planthydro = unset_int
         hlm_use_logging   = unset_int
         hlm_use_ed_st3    = unset_int
         hlm_use_ed_prescribed_phys = unset_int
         hlm_use_inventory_init = unset_int
         hlm_inventory_ctrl_file = 'unset'

      case('check_allset')
         
         if(hlm_numSWb .eq. unset_int) then
            if (fates_global_verbose()) then
               write(fates_log(), *) 'FATES dimension/parameter unset: num_sw_rad_bbands'
            end if
            call endrun(msg=errMsg(sourcefile, __LINE__))
         end if

         if(hlm_masterproc .eq. unset_int) then
            if (fates_global_verbose()) then
               write(fates_log(), *) 'FATES parameter unset: hlm_masterproc'
            end if
            call endrun(msg=errMsg(sourcefile, __LINE__))
         end if

         if(hlm_numSWb > maxSWb) then
            if (fates_global_verbose()) then
               write(fates_log(), *) 'FATES sets a maximum number of shortwave bands'
               write(fates_log(), *) 'for some scratch-space, maxSWb'
               write(fates_log(), *) 'it defaults to 2, but can be increased as needed'
               write(fates_log(), *) 'your driver or host model is intending to drive'
               write(fates_log(), *) 'FATES with:',hlm_numSWb,' bands.'
               write(fates_log(), *) 'please increase maxSWb in EDTypes to match'
               write(fates_log(), *) 'or exceed this value'
            end if
            call endrun(msg=errMsg(sourcefile, __LINE__))
         end if
         
         if (  .not.((hlm_use_planthydro.eq.1).or.(hlm_use_planthydro.eq.0))    ) then
            if (fates_global_verbose()) then
               write(fates_log(), *) 'The FATES namelist planthydro flag must be 0 or 1, exiting'
            end if
            call endrun(msg=errMsg(sourcefile, __LINE__))
         elseif (hlm_use_planthydro.eq.1 ) then
               write(fates_log(), *) '!!!!!!!!!!!!!!!!!!!!!!!!!!!!!!!!!!!!!!!!!!!!!!!!!!!!!!!!!!!!!'
               write(fates_log(), *) ''
               write(fates_log(), *) ' use_fates_planthydro is an      EXPERIMENTAL FEATURE        '
               write(fates_log(), *) ' please see header of fates/biogeophys/FatesHydraulicsMod.F90'
               write(fates_log(), *) ' for more information.'
               write(fates_log(), *) ''
               write(fates_log(), *) '!!!!!!!!!!!!!!!!!!!!!!!!!!!!!!!!!!!!!!!!!!!!!!!!!!!!!!!!!!!!!'
         end if

         if ( .not.((hlm_use_logging .eq.1).or.(hlm_use_logging.eq.0))    ) then
            if (fates_global_verbose()) then
               write(fates_log(), *) 'The FATES namelist use_logging flag must be 0 or 1, exiting'
            end if
            call endrun(msg=errMsg(sourcefile, __LINE__))
         end if

         if (  .not.((hlm_use_ed_st3.eq.1).or.(hlm_use_ed_st3.eq.0))    ) then
            if (fates_global_verbose()) then
               write(fates_log(), *) 'The FATES namelist stand structure flag must be 0 or 1, exiting'
            end if
            call endrun(msg=errMsg(sourcefile, __LINE__))
         end if

         if (  .not.((hlm_use_ed_prescribed_phys.eq.1).or.(hlm_use_ed_prescribed_phys.eq.0))    ) then
            if (fates_global_verbose()) then
               write(fates_log(), *) 'The FATES namelist prescribed physiology flag must be 0 or 1, exiting'
            end if
            call endrun(msg=errMsg(sourcefile, __LINE__))
         end if

         if ( hlm_use_ed_prescribed_phys.eq.1 .and. hlm_use_ed_st3.eq.1 ) then
            if (fates_global_verbose()) then
               write(fates_log(), *) 'FATES ST3 and prescribed physiology cannot both be turned on.'
               write(fates_log(), *) 'Review the namelist entries, exiting'
            end if
            call endrun(msg=errMsg(sourcefile, __LINE__))
         end if
         
         if (  .not.((hlm_use_inventory_init.eq.1).or.(hlm_use_inventory_init.eq.0))    ) then
            if (fates_global_verbose()) then
               write(fates_log(), *) 'The FATES NL inventory flag must be 0 or 1, exiting'
            end if
            call endrun(msg=errMsg(sourcefile, __LINE__))
         end if
         
         if(trim(hlm_inventory_ctrl_file) .eq. 'unset') then
            if (fates_global_verbose()) then
               write(fates_log(),*) 'namelist entry for fates inventory control file is unset, exiting'
            end if
            call endrun(msg=errMsg(sourcefile, __LINE__))
         end if

         if(hlm_ivis .ne. ivis) then
            if (fates_global_verbose()) then
               write(fates_log(), *) 'FATES assumption about the index of visible shortwave'
               write(fates_log(), *) 'radiation is different from the HLM, exiting'
            end if
            call endrun(msg=errMsg(sourcefile, __LINE__))
         end if
         
         if(hlm_inir .ne. inir) then
            if (fates_global_verbose()) then
               write(fates_log(), *) 'FATES assumption about the index of NIR shortwave'
               write(fates_log(), *) 'radiation is different from the HLM, exiting'
            end if
            call endrun(msg=errMsg(sourcefile, __LINE__))
         end if

         if(hlm_is_restart .eq. unset_int) then
            if (fates_global_verbose()) then
               write(fates_log(), *) 'FATES parameter unset: hlm_is_restart, exiting'
            end if
            call endrun(msg=errMsg(sourcefile, __LINE__))
         end if

         if(hlm_numlevgrnd .eq. unset_int) then
            if (fates_global_verbose()) then
               write(fates_log(), *) 'FATES dimension/parameter unset: numlevground, exiting'
            end if
            call endrun(msg=errMsg(sourcefile, __LINE__))
         end if

         if(trim(hlm_name) .eq. 'unset') then
            if (fates_global_verbose()) then
               write(fates_log(),*) 'FATES dimension/parameter unset: hlm_name, exiting'
            end if
            call endrun(msg=errMsg(sourcefile, __LINE__))
         end if

         if( abs(hlm_hio_ignore_val-unset_double)<1e-10 ) then
            if (fates_global_verbose()) then
               write(fates_log(),*) 'FATES dimension/parameter unset: hio_ignore'
            end if
            call endrun(msg=errMsg(sourcefile, __LINE__))
         end if

         if(hlm_ipedof .eq. unset_int) then
            if (fates_global_verbose()) then
               write(fates_log(), *) 'index for the HLMs pedotransfer function unset: hlm_ipedof, exiting'
            end if
            call endrun(msg=errMsg(sourcefile, __LINE__))
         end if

         if(hlm_max_patch_per_site .eq. unset_int ) then
            if (fates_global_verbose()) then
               write(fates_log(), *) 'the number of patch-space per site unset: hlm_max_patch_per_site, exiting'
            end if
            call endrun(msg=errMsg(sourcefile, __LINE__))
         elseif(hlm_max_patch_per_site < maxPatchesPerSite ) then
            if (fates_global_verbose()) then
               write(fates_log(), *) 'FATES is trying to allocate space for more patches per site, than the HLM has space for.'
               write(fates_log(), *) 'hlm_max_patch_per_site (HLM side): ', hlm_max_patch_per_site
               write(fates_log(), *) 'maxPatchesPerSite (FATES side): ', maxPatchesPerSite
               write(fates_log(), *)
            end if
            call endrun(msg=errMsg(sourcefile, __LINE__))
         end if

         if(hlm_parteh_mode .eq. unset_int) then
            if (fates_global_verbose()) then
               write(fates_log(), *) 'switch deciding which plant reactive transport model to use is unset, hlm_parteh_mode, exiting'
            end if
            call endrun(msg=errMsg(sourcefile, __LINE__))
         end if

         if(hlm_use_vertsoilc .eq. unset_int) then
            if (fates_global_verbose()) then
               write(fates_log(), *) 'switch for the HLMs soil carbon discretization unset: hlm_use_vertsoilc, exiting'
            end if
            call endrun(msg=errMsg(sourcefile, __LINE__))
         end if

         if(hlm_use_spitfire .eq. unset_int) then
            if (fates_global_verbose()) then
               write(fates_log(), *) 'switch for SPITFIRE unset: hlm_use_spitfire, exiting'
            end if
            call endrun(msg=errMsg(sourcefile, __LINE__))
         end if

         if (fates_global_verbose()) then
            write(fates_log(), *) 'Checked. All control parameters sent to FATES.'
         end if

         
      case default

         if(present(ival))then
            select case (trim(tag))

            case('masterproc')
               hlm_masterproc = ival
               if (fates_global_verbose()) then
                  write(fates_log(),*) 'Transfering masterproc = ',ival,' to FATES'
               end if

            case('num_sw_bbands')
               hlm_numSwb = ival
               if (fates_global_verbose()) then
                  write(fates_log(),*) 'Transfering num_sw_bbands = ',ival,' to FATES'
               end if
               
            case('vis_sw_index')
               hlm_ivis = ival
               if (fates_global_verbose()) then
                  write(fates_log(),*) 'Transfering index associated with visible SW rad = ',ival,' to FATES'
               end if
            
            case('nir_sw_index')
               hlm_inir = ival
               if (fates_global_verbose()) then
                  write(fates_log(),*) 'Transfering index associated with NIR SW rad = ',ival,' to FATES'
               end if

            case('is_restart')
               hlm_is_restart = ival
               if (fates_global_verbose()) then
                  write(fates_log(),*) 'Transfering flag signaling restart / not-restart = ',ival,' to FATES'
               end if

            case('num_lev_ground')
               hlm_numlevgrnd = ival
               if (fates_global_verbose()) then
                  write(fates_log(),*) 'Transfering num_lev_ground = ',ival,' to FATES'
               end if

            case('soilwater_ipedof')
               hlm_ipedof = ival
               if (fates_global_verbose()) then
                  write(fates_log(),*) 'Transfering hlm_ipedof = ',ival,' to FATES'
               end if

            case('max_patch_per_site')
               hlm_max_patch_per_site = ival
               if (fates_global_verbose()) then
                  write(fates_log(),*) 'Transfering hlm_max_patch_per_site = ',ival,' to FATES'
               end if

            case('use_vertsoilc')
               hlm_use_vertsoilc = ival
               if (fates_global_verbose()) then
                  write(fates_log(),*) 'Transfering hlm_use_vertsoilc= ',ival,' to FATES'
               end if
               
            case('parteh_mode')
               hlm_parteh_mode = ival
               if (fates_global_verbose()) then
                  write(fates_log(),*) 'Transfering hlm_parteh_mode= ',ival,' to FATES'
               end if

            case('use_spitfire')
               hlm_use_spitfire = ival
               if (fates_global_verbose()) then
                  write(fates_log(),*) 'Transfering hlm_use_spitfire= ',ival,' to FATES'
               end if
               
            case('use_planthydro')
               hlm_use_planthydro = ival
               if (fates_global_verbose()) then
                  write(fates_log(),*) 'Transfering hlm_use_planthydro= ',ival,' to FATES'
               end if

            case('use_logging')
               hlm_use_logging = ival
               if (fates_global_verbose()) then
                  write(fates_log(),*) 'Transfering hlm_use_logging= ',ival,' to FATES'
               end if

            case('use_ed_st3')
               hlm_use_ed_st3 = ival
               if (fates_global_verbose()) then
                  write(fates_log(),*) 'Transfering hlm_use_ed_st3= ',ival,' to FATES'
               end if

            case('use_ed_prescribed_phys')
               hlm_use_ed_prescribed_phys = ival
               if (fates_global_verbose()) then
                  write(fates_log(),*) 'Transfering hlm_use_ed_prescribed_phys= ',ival,' to FATES'
               end if

            case('use_inventory_init')
               hlm_use_inventory_init = ival
               if (fates_global_verbose()) then
                  write(fates_log(),*) 'Transfering hlm_use_inventory_init= ',ival,' to FATES'
               end if

            case default
               if (fates_global_verbose()) then
                  write(fates_log(), *) 'tag not recognized:',trim(tag)
               end if
               ! end_run
            end select
            
         end if
         
         if(present(rval))then
            select case (trim(tag))
            case ('hio_ignore_val')
               hlm_hio_ignore_val = rval
               if (fates_global_verbose()) then
                  write(fates_log(),*) 'Transfering hio_ignore_val = ',rval,' to FATES'
               end if
            case default
               if (fates_global_verbose()) then
                  write(fates_log(),*) 'tag not recognized:',trim(tag)
               end if
               ! end_run
            end select
         end if

         if(present(cval))then
            select case (trim(tag))
               
            case('hlm_name')
               hlm_name = trim(cval)
               if (fates_global_verbose()) then
                  write(fates_log(),*) 'Transfering the HLM name = ',trim(cval)
               end if

            case('inventory_ctrl_file')
               hlm_inventory_ctrl_file = trim(cval)
               if (fates_global_verbose()) then
                  write(fates_log(),*) 'Transfering the name of the inventory control file = ',trim(cval)
               end if
               
            case default
               if (fates_global_verbose()) then
                  write(fates_log(),*) 'tag not recognized:',trim(tag)
               end if
               ! end_run
            end select
         end if

      end select
            
      return
   end subroutine set_fates_ctrlparms
   
   ! ====================================================================================

   subroutine FatesReportParameters(masterproc)
      
      ! -----------------------------------------------------
      ! Simple parameter reporting functions
      ! A debug like print flag is contained in each routine
      ! -----------------------------------------------------

      logical,intent(in) :: masterproc

      call FatesReportPFTParams(masterproc)
      call FatesReportParams(masterproc)
      call FatesCheckParams(masterproc,hlm_parteh_mode)
      
      return
   end subroutine FatesReportParameters

   ! ====================================================================================

   subroutine InitPARTEHGlobals()
   
     ! Initialize the Plant Allocation and Reactive Transport
     ! global functions and mapping tables
     
     select case(hlm_parteh_mode)
     case(prt_carbon_allom_hyp)

        call InitPRTGlobalAllometricCarbon()

     case(prt_cnp_flex_allom_hyp)
        
        !call InitPRTGlobalAllometricCNP()
        write(fates_log(),*) 'You specified the allometric CNP mode'
        write(fates_log(),*) 'with relaxed target stoichiometry.'
        write(fates_log(),*) 'I.e., namelist parametre fates_parteh_mode = 2'
        write(fates_log(),*) 'This mode is not available yet. Please set it to 1.'
        call endrun(msg=errMsg(sourcefile, __LINE__))
        
     case DEFAULT
        write(fates_log(),*) 'You specified an unknown PRT module'
        write(fates_log(),*) 'Check your setting for fates_parteh_mode'
        write(fates_log(),*) 'in the CLM namelist. The only valid value now is 1'
        write(fates_log(),*) 'Aborting'
        call endrun(msg=errMsg(sourcefile, __LINE__))
       
    end select



   end subroutine InitPARTEHGlobals

end module FatesInterfaceMod<|MERGE_RESOLUTION|>--- conflicted
+++ resolved
@@ -18,12 +18,9 @@
    use EDTypesMod          , only : nclmax
    use EDTypesMod          , only : nlevleaf
    use EDTypesMod          , only : maxpft
-<<<<<<< HEAD
    use EDTypesMod          , only : do_fates_salinity
-=======
    use EDTypesMod          , only : ncwd
    use EDTypesMod          , only : numWaterMem
->>>>>>> b54091df
    use FatesConstantsMod   , only : r8 => fates_r8
    use FatesConstantsMod   , only : itrue,ifalse
    use FatesGlobals        , only : fates_global_verbose
@@ -33,15 +30,12 @@
    use EDPftvarcon         , only : FatesCheckParams
    use EDPftvarcon         , only : EDPftvarcon_inst
    use EDParamsMod         , only : FatesReportParams
-<<<<<<< HEAD
    use EDParamsMod         , only : bgc_soil_salinity
-
-=======
    use PRTGenericMod         , only : prt_carbon_allom_hyp
    use PRTGenericMod         , only : prt_cnp_flex_allom_hyp
    use PRTAllometricCarbonMod, only : InitPRTGlobalAllometricCarbon
    !   use PRTAllometricCNPMod, only    : InitPRTGlobalAllometricCNP
->>>>>>> b54091df
+
 
    ! CIME Globals
    use shr_log_mod         , only : errMsg => shr_log_errMsg
