module FatesInterfaceMod

   ! ------------------------------------------------------------------------------------
   ! This is the FATES public API
   ! A host land model has defined and allocated a structure "fates" as
   ! defined by fates_interface_type
   !
   ! It is also likely/possible that this type is defined as a vector
   ! which is allocated by thread
   ! ------------------------------------------------------------------------------------

   use EDTypesMod                , only : ed_site_type
   use EDTypesMod                , only : dinc_vai
   use EDTypesMod                , only : dlower_vai
   use EDParamsMod               , only : ED_val_vai_top_bin_width
   use EDParamsMod               , only : ED_val_vai_width_increase_factor
   use EDParamsMod               , only : ED_val_history_damage_bin_edges
   use EDParamsMod               , only : maxpatch_total
   use EDParamsMod               , only : maxpatch_primary
   use EDParamsMod               , only : maxpatch_secondary
   use EDParamsMod               , only : max_cohort_per_patch
   use EDTypesMod                , only : maxSWb
   use EDTypesMod                , only : ivis
   use EDTypesMod                , only : inir
   use EDTypesMod                , only : nclmax
   use EDTypesMod                , only : nlevleaf
   use EDTypesMod                , only : maxpft
   use EDTypesMod                , only : do_fates_salinity
   use EDTypesMod                , only : numWaterMem
   use EDTypesMod                , only : numlevsoil_max
   use EDTypesMod                , only : ed_site_type
   use EDTypesMod                , only : ed_patch_type
   use EDTypesMod                , only : ed_cohort_type
   use EDTypesMod                , only : area_inv
   use FatesConstantsMod         , only : r8 => fates_r8
   use FatesConstantsMod         , only : itrue,ifalse
   use FatesConstantsMod         , only : nearzero
   use FatesConstantsMod         , only : sec_per_day
   use FatesGlobals              , only : fates_global_verbose
   use FatesGlobals              , only : fates_log
   use FatesGlobals              , only : endrun => fates_endrun
   use FatesConstantsMod             , only : fates_unset_r8
   use FatesLitterMod            , only : ncwd
   use FatesLitterMod            , only : ndcmpy
   use EDPftvarcon               , only : FatesReportPFTParams
   use EDPftvarcon               , only : FatesCheckParams
   use EDPftvarcon               , only : EDPftvarcon_inst
   use SFParamsMod               , only : SpitFireCheckParams
   use EDParamsMod               , only : FatesReportParams
   use EDParamsMod               , only : bgc_soil_salinity
   use FatesPlantHydraulicsMod   , only : InitHydroGlobals
   use EDParamsMod               , only : photo_temp_acclim_timescale
   use EDParamsMod               , only : ED_val_history_sizeclass_bin_edges
   use EDParamsMod               , only : ED_val_history_ageclass_bin_edges
   use EDParamsMod               , only : ED_val_history_height_bin_edges
   use EDParamsMod               , only : ED_val_history_coageclass_bin_edges
   use CLMFatesParamInterfaceMod , only : FatesReadParameters
   use EDTypesMod                , only : p_uptake_mode
   use EDTypesMod                , only : n_uptake_mode
   use EDTypesMod                , only : ed_site_type
   use FatesConstantsMod         , only : prescribed_p_uptake
   use FatesConstantsMod         , only : prescribed_n_uptake
   use FatesConstantsMod         , only : coupled_p_uptake
   use FatesConstantsMod         , only : coupled_n_uptake
   use FatesConstantsMod         , only : fates_np_comp_scaling
   use FatesConstantsMod         , only : cohort_np_comp_scaling
   use FatesConstantsMod         , only : pft_np_comp_scaling
   use PRTGenericMod             , only : num_elements
   use PRTGenericMod             , only : element_list
   use PRTGenericMod             , only : element_pos
   use EDParamsMod               , only : eca_plant_escalar
   use PRTGenericMod             , only : prt_carbon_allom_hyp
   use PRTGenericMod             , only : prt_cnp_flex_allom_hyp
   use PRTGenericMod             , only : carbon12_element
   use PRTGenericMod             , only : nitrogen_element
   use PRTGenericMod             , only : phosphorus_element
   use PRTGenericMod             , only : num_organ_types
   use PRTGenericMod             , only : leaf_organ, fnrt_organ, store_organ
   use PRTGenericMod             , only : sapw_organ, struct_organ, repro_organ
   use PRTParametersMod          , only : prt_params
   use PRTInitParamsFatesMod     , only : PRTCheckParams, PRTDerivedParams
   use PRTAllometricCarbonMod    , only : InitPRTGlobalAllometricCarbon
   use PRTAllometricCNPMod       , only : InitPRTGlobalAllometricCNP
   use FatesRunningMeanMod       , only : ema_24hr
   use FatesRunningMeanMod       , only : fixed_24hr
   use FatesRunningMeanMod       , only : ema_lpa
   use FatesRunningMeanMod       , only : moving_ema_window
   use FatesRunningMeanMod       , only : fixed_window
   use FatesHistoryInterfaceMod  , only : fates_hist

   
   ! CIME Globals
   use shr_log_mod               , only : errMsg => shr_log_errMsg
   use shr_infnan_mod            , only : nan => shr_infnan_nan, assignment(=)

   ! Just use everything from FatesInterfaceTypesMod, this is
   ! its sister code
   use FatesInterfaceTypesMod

   implicit none

   private

   type, public :: fates_interface_type
      
      ! This is the root of the ED/FATES hierarchy of instantaneous state variables
      ! ie the root of the linked lists. Each path list is currently associated with a 
      ! grid-cell, this is intended to be migrated to columns 

      integer                         :: nsites

      type(ed_site_type), pointer :: sites(:)

      ! These are boundary conditions that the FATES models are required to be filled.  
      ! These values are filled by the driver or HLM.  Once filled, these have an 
      ! intent(in) status.  Each site has a derived type structure, which may include 
      ! a scalar for site level data, a patch vector, potentially cohort vectors (but 
      ! not yet atm) and other dimensions such as soil-depth or pft.  These vectors 
      ! are initialized by maximums, and the allocations are static in time to avoid
      ! having to allocate/de-allocate memory

      type(bc_in_type), allocatable   :: bc_in(:)

      ! These are the boundary conditions that the FATES model returns to its HLM or 
      ! driver. It has the same allocation strategy and similar vector types.
      
      type(bc_out_type), allocatable  :: bc_out(:)


      ! These are parameter constants that FATES may need to provide a host model
      ! We have other methods of reading in input parameters. Since these
      ! are parameter constants, we don't need them allocated over every site,one
      ! instance is fine.
      
      type(bc_pconst_type) :: bc_pconst
      

   end type fates_interface_type
   
   

   character(len=*), parameter :: sourcefile = &
        __FILE__

   ! Make public necessary subroutines and functions
   public :: FatesInterfaceInit
   public :: set_fates_ctrlparms
   public :: SetFatesTime
   public :: SetFatesGlobalElements1
   public :: SetFatesGlobalElements2
   public :: FatesReportParameters
   public :: allocate_bcin
   public :: allocate_bcout
   public :: allocate_bcpconst
   public :: set_bcpconst
   public :: zero_bcs
   public :: set_bcs
   public :: UpdateFatesRMeansTStep
   public :: InitTimeAveragingGlobals
   
contains

  ! ====================================================================================
  subroutine FatesInterfaceInit(log_unit,global_verbose)
    
    use FatesGlobals, only : FatesGlobalsInit
    
    implicit none
    
    integer, intent(in) :: log_unit
    logical, intent(in) :: global_verbose

    call FatesGlobalsInit(log_unit,global_verbose)
    
  end subroutine FatesInterfaceInit

  ! ====================================================================================
  
  ! INTERF-TODO: THIS IS A PLACE-HOLDER ROUTINE, NOT CALLED YET...
  subroutine fates_clean(this)
      
    implicit none
    
    ! Input Arguments
    class(fates_interface_type), intent(inout) :: this
    
    ! Incrementally walk through linked list and deallocate
    
    
      
    ! Deallocate the site list
    !      deallocate (this%sites)
      
    return
  end subroutine fates_clean
  

  ! ====================================================================================

   
  subroutine allocate_bcpconst(bc_pconst,nlevdecomp)
    
    type(bc_pconst_type), intent(inout) :: bc_pconst
    integer             , intent(in)    :: nlevdecomp 
    
    allocate(bc_pconst%eca_km_nh4(numpft))
    allocate(bc_pconst%eca_vmax_nh4(numpft))
    allocate(bc_pconst%eca_km_no3(numpft))
    allocate(bc_pconst%eca_vmax_no3(numpft))      
    allocate(bc_pconst%eca_km_p(numpft))
    allocate(bc_pconst%eca_vmax_p(numpft))
    allocate(bc_pconst%eca_km_ptase(numpft))
    allocate(bc_pconst%eca_vmax_ptase(numpft))
    allocate(bc_pconst%eca_alpha_ptase(numpft))
    allocate(bc_pconst%eca_lambda_ptase(numpft))
    allocate(bc_pconst%j_uptake(nlevdecomp))
    
    return
  end subroutine allocate_bcpconst
  
  ! ====================================================================================
  
  subroutine set_bcpconst(bc_pconst,nlevdecomp)

    type(bc_pconst_type), intent(inout) :: bc_pconst
    integer             , intent(in)    :: nlevdecomp 
    integer                             :: j
    
    bc_pconst%eca_km_nh4(1:numpft)       = EDPftvarcon_inst%eca_km_nh4(1:numpft)
    bc_pconst%eca_vmax_nh4(1:numpft)     = EDPftvarcon_inst%eca_vmax_nh4(1:numpft)
    bc_pconst%eca_km_no3(1:numpft)       = EDPftvarcon_inst%eca_km_no3(1:numpft)
    bc_pconst%eca_vmax_no3(1:numpft)     = EDPftvarcon_inst%eca_vmax_no3(1:numpft)
    bc_pconst%eca_km_p(1:numpft)         = EDPftvarcon_inst%eca_km_p(1:numpft)
    bc_pconst%eca_vmax_p(1:numpft)       = EDPftvarcon_inst%eca_vmax_p(1:numpft)
    bc_pconst%eca_km_ptase(1:numpft)     = EDPftvarcon_inst%eca_km_ptase(1:numpft)
    bc_pconst%eca_vmax_ptase(1:numpft)   = EDPftvarcon_inst%eca_vmax_ptase(1:numpft)
    bc_pconst%eca_alpha_ptase(1:numpft)  = EDPftvarcon_inst%eca_alpha_ptase(1:numpft) 
    bc_pconst%eca_lambda_ptase(1:numpft) = EDPftvarcon_inst%eca_lambda_ptase(1:numpft)
    bc_pconst%eca_plant_escalar          = eca_plant_escalar
    if(fates_np_comp_scaling.eq.cohort_np_comp_scaling) then
       bc_pconst%j_uptake(1:nlevdecomp)    = 1
    else
       do j=1,nlevdecomp
          bc_pconst%j_uptake(j) = j
       end do
    end if
    
    return
  end subroutine set_bcpconst

  ! ====================================================================================
   
  subroutine zero_bcs(fates,s)

    type(fates_interface_type), intent(inout) :: fates
    integer, intent(in) :: s
    
    ! Input boundaries
    
    fates%bc_in(s)%lightning24(:)      = 0.0_r8
    fates%bc_in(s)%pop_density(:)      = 0.0_r8
    fates%bc_in(s)%precip24_pa(:)      = 0.0_r8
    fates%bc_in(s)%relhumid24_pa(:)    = 0.0_r8
    fates%bc_in(s)%wind24_pa(:)        = 0.0_r8
     
    fates%bc_in(s)%solad_parb(:,:)     = 0.0_r8
    fates%bc_in(s)%solai_parb(:,:)     = 0.0_r8
    fates%bc_in(s)%smp_sl(:)           = 0.0_r8
    fates%bc_in(s)%eff_porosity_sl(:)  = 0.0_r8
    fates%bc_in(s)%watsat_sl(:)        = 0.0_r8
    fates%bc_in(s)%tempk_sl(:)         = 0.0_r8
    fates%bc_in(s)%h2o_liqvol_sl(:)    = 0.0_r8
    fates%bc_in(s)%filter_vegzen_pa(:) = .false.
    fates%bc_in(s)%coszen_pa(:)        = 0.0_r8
    fates%bc_in(s)%fcansno_pa(:)       = 0.0_r8
    fates%bc_in(s)%albgr_dir_rb(:)     = 0.0_r8
    fates%bc_in(s)%albgr_dif_rb(:)     = 0.0_r8
    fates%bc_in(s)%max_rooting_depth_index_col = 0
    fates%bc_in(s)%tot_het_resp        = 0.0_r8
    fates%bc_in(s)%tot_somc            = 0.0_r8 
    fates%bc_in(s)%tot_litc            = 0.0_r8
    fates%bc_in(s)%snow_depth_si       = 0.0_r8
    fates%bc_in(s)%frac_sno_eff_si     = 0.0_r8
    fates%bc_in(s)%w_scalar_sisl(:)    = 0.0_r8
    fates%bc_in(s)%t_scalar_sisl(:)    = 0.0_r8
    
    if(do_fates_salinity)then
       fates%bc_in(s)%salinity_sl(:)   = 0.0_r8
    endif
    
    if (hlm_use_planthydro.eq.itrue) then
       
       fates%bc_in(s)%qflx_transp_pa(:) = 0.0_r8
       fates%bc_in(s)%swrad_net_pa(:) = 0.0_r8
       fates%bc_in(s)%lwrad_net_pa(:) = 0.0_r8
       fates%bc_in(s)%watsat_sisl(:) = 0.0_r8
       fates%bc_in(s)%watres_sisl(:) = 0.0_r8
       fates%bc_in(s)%sucsat_sisl(:) = 0.0_r8
       fates%bc_in(s)%bsw_sisl(:) = 0.0_r8
       fates%bc_in(s)%hksat_sisl(:) = 0.0_r8
    end if

    
    ! Output boundaries
    fates%bc_out(s)%active_suction_sl(:) = .false.
    fates%bc_out(s)%fsun_pa(:)      = 0.0_r8
    fates%bc_out(s)%laisun_pa(:)    = 0.0_r8
    fates%bc_out(s)%laisha_pa(:)    = 0.0_r8
    fates%bc_out(s)%rootr_pasl(:,:) = 0.0_r8
    fates%bc_out(s)%btran_pa(:)     = 0.0_r8

    ! MIMIC litter quality, always initialize to unset
    fates%bc_out(s)%litt_flux_ligc_per_n = fates_unset_r8

    
    ! Fates -> BGC fragmentation mass fluxes
    select case(hlm_parteh_mode) 
    case(prt_carbon_allom_hyp)
       fates%bc_out(s)%litt_flux_cel_c_si(:) = 0._r8
       fates%bc_out(s)%litt_flux_lig_c_si(:) = 0._r8
       fates%bc_out(s)%litt_flux_lab_c_si(:) = 0._r8
    case(prt_cnp_flex_allom_hyp) 
       
       fates%bc_in(s)%plant_nh4_uptake_flux(:,:) = 0._r8
       fates%bc_in(s)%plant_no3_uptake_flux(:,:) = 0._r8
       fates%bc_in(s)%plant_p_uptake_flux(:,:) = 0._r8
       fates%bc_out(s)%source_p(:)           = 0._r8
       fates%bc_out(s)%source_nh4(:)         = 0._r8
       fates%bc_out(s)%litt_flux_cel_c_si(:) = 0._r8
       fates%bc_out(s)%litt_flux_lig_c_si(:) = 0._r8
       fates%bc_out(s)%litt_flux_lab_c_si(:) = 0._r8
       fates%bc_out(s)%litt_flux_cel_n_si(:) = 0._r8
       fates%bc_out(s)%litt_flux_lig_n_si(:) = 0._r8
       fates%bc_out(s)%litt_flux_lab_n_si(:) = 0._r8
       fates%bc_out(s)%litt_flux_cel_p_si(:) = 0._r8
       fates%bc_out(s)%litt_flux_lig_p_si(:) = 0._r8
       fates%bc_out(s)%litt_flux_lab_p_si(:) = 0._r8
       
    case default
       write(fates_log(), *) 'An unknown parteh hypothesis was passed'
       write(fates_log(), *) 'while zeroing output boundary conditions'
       write(fates_log(), *) 'hlm_parteh_mode: ',hlm_parteh_mode
       call endrun(msg=errMsg(sourcefile, __LINE__))
    end select
    
    fates%bc_out(s)%rssun_pa(:)     = 0.0_r8
    fates%bc_out(s)%rssha_pa(:)     = 0.0_r8
    
    fates%bc_out(s)%albd_parb(:,:) = 0.0_r8
    fates%bc_out(s)%albi_parb(:,:) = 0.0_r8
    fates%bc_out(s)%fabd_parb(:,:) = 0.0_r8
    fates%bc_out(s)%fabi_parb(:,:) = 0.0_r8
    fates%bc_out(s)%ftdd_parb(:,:) = 0.0_r8
    fates%bc_out(s)%ftid_parb(:,:) = 0.0_r8
    fates%bc_out(s)%ftii_parb(:,:) = 0.0_r8
    
    fates%bc_out(s)%elai_pa(:)   = 0.0_r8
    fates%bc_out(s)%esai_pa(:)   = 0.0_r8
    fates%bc_out(s)%tlai_pa(:)   = 0.0_r8
    fates%bc_out(s)%tsai_pa(:)   = 0.0_r8
    fates%bc_out(s)%htop_pa(:)   = 0.0_r8
    fates%bc_out(s)%hbot_pa(:)   = 0.0_r8
    fates%bc_out(s)%displa_pa(:) = 0.0_r8
    fates%bc_out(s)%z0m_pa(:)    = 0.0_r8
    fates%bc_out(s)%dleaf_pa(:)   = 0.0_r8
    fates%bc_out(s)%nocomp_pft_label_pa(:) = 0
    
    fates%bc_out(s)%canopy_fraction_pa(:) = 0.0_r8
    fates%bc_out(s)%frac_veg_nosno_alb_pa(:) = 0.0_r8
    
    if (hlm_use_planthydro.eq.itrue) then
       fates%bc_out(s)%qflx_soil2root_sisl(:) = 0.0_r8
       fates%bc_out(s)%qflx_ro_sisl(:)        = 0.0_r8
    end if
    fates%bc_out(s)%plant_stored_h2o_si = 0.0_r8

<<<<<<< HEAD
=======
    
>>>>>>> 32bbd14c
    fates%bc_out(s)%hrv_deadstemc_to_prod10c = 0.0_r8
    fates%bc_out(s)%hrv_deadstemc_to_prod100c = 0.0_r8
    
    return
  end subroutine zero_bcs

  ! ===========================================================================

   subroutine allocate_bcin(bc_in, nlevsoil_in, nlevdecomp_in, num_lu_harvest_cats,natpft_lb,natpft_ub)
      
      ! ---------------------------------------------------------------------------------
      ! Allocate and Initialze the FATES boundary condition vectors
      ! ---------------------------------------------------------------------------------
      
      implicit none
      type(bc_in_type), intent(inout) :: bc_in
      integer,intent(in)              :: nlevsoil_in
      integer,intent(in)              :: nlevdecomp_in
      integer,intent(in)              :: num_lu_harvest_cats
      integer,intent(in)              :: natpft_lb,natpft_ub ! dimension bounds of the array holding surface file pft data
      
      ! Allocate input boundaries

      bc_in%nlevsoil   = nlevsoil_in

      if(nlevsoil_in > numlevsoil_max) then
         write(fates_log(), *) 'The number of soil layers imposed by the host model'
         write(fates_log(), *) 'is larger than what we have allocated in our static'
         write(fates_log(), *) 'arrays. Please increase the size of numlevsoil_max'
         write(fates_log(), *) 'found in EDTypesMod.F90'
         call endrun(msg=errMsg(sourcefile, __LINE__))
      end if

      if( (nlevsoil_in*ndcmpy) > fates_maxElementsPerPatch .or. &
          (nlevsoil_in*ncwd) > fates_maxElementsPerPatch) then
          write(fates_log(), *) 'The restart files require that space is allocated'
          write(fates_log(), *) 'to accomodate the multi-dimensional patch arrays'
          write(fates_log(), *) 'that are nlevsoil*numpft and nlevsoil*ncwd'
          write(fates_log(), *) 'fates_maxElementsPerPatch = ',fates_maxElementsPerPatch
          write(fates_log(), *) 'nlevsoil = ',nlevsoil_in
          write(fates_log(), *) 'dcmpy = ',ndcmpy
          write(fates_log(), *) 'ncwd  = ',ncwd
          write(fates_log(), *) 'numpft*nlevsoil = ',nlevsoil_in*numpft
          write(fates_log(), *) 'ncwd*nlevsoil = ',ncwd * nlevsoil_in
          write(fates_log(), *) 'To increase max_elements, change numlevsoil_max'
          call endrun(msg=errMsg(sourcefile, __LINE__))
      end if

      bc_in%nlevdecomp = nlevdecomp_in


      if (hlm_use_vertsoilc == itrue) then
         if(bc_in%nlevdecomp .ne. bc_in%nlevsoil) then
            write(fates_log(), *) 'The host has signaled a vertically resolved'
            write(fates_log(), *) 'soil decomposition model. Therefore, the '
            write(fates_log(), *) 'total number of soil layers should equal the'
            write(fates_log(), *) 'total number of decomposition layers.'
            write(fates_log(), *) 'nlevdecomp: ',bc_in%nlevdecomp
            write(fates_log(), *) 'nlevsoil: ',bc_in%nlevsoil
            call endrun(msg=errMsg(sourcefile, __LINE__))
         end if
      else
         if(bc_in%nlevdecomp .ne. 1)then
            write(fates_log(), *) 'The host has signaled a non-vertically resolved'
            write(fates_log(), *) 'soil decomposition model. Therefore, the '
            write(fates_log(), *) 'total number of decomposition layers should be 1.'
            write(fates_log(), *) 'nlevdecomp: ',bc_in%nlevdecomp
            call endrun(msg=errMsg(sourcefile, __LINE__))
         end if
      end if

      ! Plant Nutrient Aquisition variables
      ! If we are up-scaling to PFT, then we need to pass bach PFTxlayer
      ! if we don't, then there is ambiguity in the uptake. If we
      ! do not upscale to PFT, then we can simply send back the
      ! uptake for each cohort, and don't need to allocate by layer
      ! Allocating differently could save a lot of memory and time

      if (hlm_parteh_mode .eq. prt_cnp_flex_allom_hyp) then
         if(fates_np_comp_scaling.eq.cohort_np_comp_scaling) then
            allocate(bc_in%plant_nh4_uptake_flux(max_comp_per_site,1))
            allocate(bc_in%plant_no3_uptake_flux(max_comp_per_site,1))
            allocate(bc_in%plant_p_uptake_flux(max_comp_per_site,1))
         else
            allocate(bc_in%plant_nh4_uptake_flux(max_comp_per_site,bc_in%nlevdecomp))
            allocate(bc_in%plant_no3_uptake_flux(max_comp_per_site,bc_in%nlevdecomp))
            allocate(bc_in%plant_p_uptake_flux(max_comp_per_site,bc_in%nlevdecomp))
         end if
      else
         allocate(bc_in%plant_nh4_uptake_flux(1,1))
         allocate(bc_in%plant_no3_uptake_flux(1,1))
         allocate(bc_in%plant_p_uptake_flux(1,1))
      end if


      allocate(bc_in%zi_sisl(0:nlevsoil_in))
      allocate(bc_in%dz_sisl(nlevsoil_in))
      allocate(bc_in%z_sisl(nlevsoil_in))
      allocate(bc_in%decomp_id(nlevsoil_in))
      allocate(bc_in%dz_decomp_sisl(nlevdecomp_in))
      allocate(bc_in%w_scalar_sisl(nlevsoil_in))
      allocate(bc_in%t_scalar_sisl(nlevsoil_in))

      ! Lightning (or successful ignitions) and population density
      ! Fire related variables
      allocate(bc_in%lightning24(maxpatch_total))
      allocate(bc_in%pop_density(maxpatch_total))
      allocate(bc_in%wind24_pa(maxpatch_total))
      allocate(bc_in%relhumid24_pa(maxpatch_total))
      allocate(bc_in%precip24_pa(maxpatch_total))
      
      ! Radiation
      allocate(bc_in%solad_parb(maxpatch_total,hlm_numSWb))
      allocate(bc_in%solai_parb(maxpatch_total,hlm_numSWb))
      
      ! Hydrology
      allocate(bc_in%smp_sl(nlevsoil_in))
      allocate(bc_in%eff_porosity_sl(nlevsoil_in))
      allocate(bc_in%watsat_sl(nlevsoil_in))
      allocate(bc_in%tempk_sl(nlevsoil_in))
      allocate(bc_in%h2o_liqvol_sl(nlevsoil_in))
      
      !BGC
      if(do_fates_salinity) then
         allocate(bc_in%salinity_sl(nlevsoil_in))
      endif

      
      
      ! Photosynthesis
      allocate(bc_in%filter_photo_pa(maxpatch_total))
      allocate(bc_in%dayl_factor_pa(maxpatch_total))
      allocate(bc_in%esat_tv_pa(maxpatch_total))
      allocate(bc_in%eair_pa(maxpatch_total))
      allocate(bc_in%oair_pa(maxpatch_total))
      allocate(bc_in%cair_pa(maxpatch_total))
      allocate(bc_in%rb_pa(maxpatch_total))
      allocate(bc_in%t_veg_pa(maxpatch_total))
      allocate(bc_in%tgcm_pa(maxpatch_total))
      allocate(bc_in%t_soisno_sl(nlevsoil_in))

      ! Canopy Radiation
      allocate(bc_in%filter_vegzen_pa(maxpatch_total))
      allocate(bc_in%coszen_pa(maxpatch_total))
      allocate(bc_in%fcansno_pa(maxpatch_total))
      allocate(bc_in%albgr_dir_rb(hlm_numSWb))
      allocate(bc_in%albgr_dif_rb(hlm_numSWb))

      ! Plant-Hydro BC's
      if (hlm_use_planthydro.eq.itrue) then

         allocate(bc_in%qflx_transp_pa(maxpatch_total))
         allocate(bc_in%swrad_net_pa(maxpatch_total))
         allocate(bc_in%lwrad_net_pa(maxpatch_total))
         
         allocate(bc_in%watsat_sisl(nlevsoil_in))
         allocate(bc_in%watres_sisl(nlevsoil_in))
         allocate(bc_in%sucsat_sisl(nlevsoil_in))
         allocate(bc_in%bsw_sisl(nlevsoil_in))
         allocate(bc_in%hksat_sisl(nlevsoil_in))
         allocate(bc_in%h2o_liq_sisl(nlevsoil_in)); bc_in%h2o_liq_sisl = nan
      end if

      ! Land use

      ! harvest flag denote data from hlm,
      ! while the logging flag signifies only that logging is occurring (which could just be FATES logging)
      if (hlm_use_lu_harvest .gt. 0) then
         allocate(bc_in%hlm_harvest_rates(num_lu_harvest_cats))
         allocate(bc_in%hlm_harvest_catnames(num_lu_harvest_cats))
      else ! LoggingMortality_frac needs these passed to it regardless of harvest
         allocate(bc_in%hlm_harvest_rates(0))
         allocate(bc_in%hlm_harvest_catnames(0))
      end if

      allocate(bc_in%pft_areafrac(natpft_lb:natpft_ub))

      ! Variables for SP mode. 
      if(hlm_use_sp.eq.itrue) then
        allocate(bc_in%hlm_sp_tlai(natpft_lb:natpft_ub))
        allocate(bc_in%hlm_sp_tsai(natpft_lb:natpft_ub))     
        allocate(bc_in%hlm_sp_htop(natpft_lb:natpft_ub))
      end if 
      return
   end subroutine allocate_bcin

   ! ====================================================================================
   
   subroutine allocate_bcout(bc_out, nlevsoil_in, nlevdecomp_in)

      ! ---------------------------------------------------------------------------------
      ! Allocate and Initialze the FATES boundary condition vectors
      ! ---------------------------------------------------------------------------------
      
      implicit none
      type(bc_out_type), intent(inout) :: bc_out
      integer,intent(in)               :: nlevsoil_in
      integer,intent(in)               :: nlevdecomp_in
      
      ! Radiation
      allocate(bc_out%fsun_pa(maxpatch_total))
      allocate(bc_out%laisun_pa(maxpatch_total))
      allocate(bc_out%laisha_pa(maxpatch_total))
      
      ! Hydrology
      allocate(bc_out%active_suction_sl(nlevsoil_in))
      allocate(bc_out%rootr_pasl(maxpatch_total,nlevsoil_in))
      allocate(bc_out%btran_pa(maxpatch_total))
      
      ! Photosynthesis

      allocate(bc_out%rssun_pa(maxpatch_total))
      allocate(bc_out%rssha_pa(maxpatch_total))
      
      ! Canopy Radiation
      allocate(bc_out%albd_parb(maxpatch_total,hlm_numSWb))
      allocate(bc_out%albi_parb(maxpatch_total,hlm_numSWb))
      allocate(bc_out%fabd_parb(maxpatch_total,hlm_numSWb))
      allocate(bc_out%fabi_parb(maxpatch_total,hlm_numSWb))
      allocate(bc_out%ftdd_parb(maxpatch_total,hlm_numSWb))
      allocate(bc_out%ftid_parb(maxpatch_total,hlm_numSWb))
      allocate(bc_out%ftii_parb(maxpatch_total,hlm_numSWb))


      ! We allocate the boundary conditions to the BGC
      ! model, regardless of what scheme we use. The BGC
      ! model in ELM allocates all species C,N,P even if they
      ! are not turned on. Also, it is feasible that the
      ! one would want to allow soil BGC nutrient dynamics
      ! to proceed even if we are not passing source fluxes
      ! or uptake from FATES.
      ! When FATES does not have nutrients enabled, these
      ! arrays are indexed by 1.
      
      if(trim(hlm_nu_com).eq.'RD') then
         allocate(bc_out%n_demand(max_comp_per_site))
         allocate(bc_out%p_demand(max_comp_per_site))
      end if

      if(trim(hlm_nu_com).eq.'ECA') then
         allocate(bc_out%veg_rootc(max_comp_per_site,nlevdecomp_in))
         allocate(bc_out%decompmicc(nlevdecomp_in))
         allocate(bc_out%ft_index(max_comp_per_site))
         allocate(bc_out%cn_scalar(max_comp_per_site))
         allocate(bc_out%cp_scalar(max_comp_per_site))
      end if

      ! Include the bare-ground patch for these patch-level boundary conditions
      ! (it will always be zero for all of these)
      if(hlm_use_ch4.eq.itrue) then
         allocate(bc_out%annavg_agnpp_pa(0:maxpatch_total));bc_out%annavg_agnpp_pa(:)=nan
         allocate(bc_out%annavg_bgnpp_pa(0:maxpatch_total));bc_out%annavg_bgnpp_pa(:)=nan
         allocate(bc_out%annsum_npp_pa(0:maxpatch_total));bc_out%annsum_npp_pa(:)=nan
         allocate(bc_out%frootc_pa(0:maxpatch_total));bc_out%frootc_pa(:)=nan
         allocate(bc_out%root_resp(nlevsoil_in));bc_out%root_resp(:)=nan
         allocate(bc_out%woody_frac_aere_pa(0:maxpatch_total));bc_out%woody_frac_aere_pa(:)=nan
         allocate(bc_out%rootfr_pa(0:maxpatch_total,nlevsoil_in))
         bc_out%rootfr_pa(:,:)=nan

         ! Give the bare-ground root fractions a nominal fraction of unity over depth
         bc_out%rootfr_pa(0,1:nlevsoil_in)=1._r8/real(nlevsoil_in,r8)
      end if

      ! Fates -> BGC fragmentation mass fluxes
      select case(hlm_parteh_mode) 
      case(prt_carbon_allom_hyp)
         allocate(bc_out%litt_flux_cel_c_si(nlevdecomp_in))
         allocate(bc_out%litt_flux_lig_c_si(nlevdecomp_in))
         allocate(bc_out%litt_flux_lab_c_si(nlevdecomp_in))
      case(prt_cnp_flex_allom_hyp) 

         allocate(bc_out%litt_flux_cel_c_si(nlevdecomp_in))
         allocate(bc_out%litt_flux_lig_c_si(nlevdecomp_in))
         allocate(bc_out%litt_flux_lab_c_si(nlevdecomp_in))
         allocate(bc_out%litt_flux_cel_n_si(nlevdecomp_in))
         allocate(bc_out%litt_flux_lig_n_si(nlevdecomp_in))
         allocate(bc_out%litt_flux_lab_n_si(nlevdecomp_in))
         allocate(bc_out%litt_flux_cel_p_si(nlevdecomp_in))
         allocate(bc_out%litt_flux_lig_p_si(nlevdecomp_in))
         allocate(bc_out%litt_flux_lab_p_si(nlevdecomp_in))

         allocate(bc_out%source_nh4(nlevdecomp_in))
         allocate(bc_out%source_p(nlevdecomp_in))

      case default
         write(fates_log(), *) 'An unknown parteh hypothesis was passed'
         write(fates_log(), *) 'to the site level output boundary conditions'
         write(fates_log(), *) 'hlm_parteh_mode: ',hlm_parteh_mode
         call endrun(msg=errMsg(sourcefile, __LINE__))
      end select


      ! Canopy Structure
      allocate(bc_out%elai_pa(maxpatch_total))
      allocate(bc_out%esai_pa(maxpatch_total))
      allocate(bc_out%tlai_pa(maxpatch_total))
      allocate(bc_out%tsai_pa(maxpatch_total))
      allocate(bc_out%htop_pa(maxpatch_total))
      allocate(bc_out%hbot_pa(maxpatch_total))
      allocate(bc_out%dleaf_pa(maxpatch_total))

      allocate(bc_out%displa_pa(maxpatch_total))
      allocate(bc_out%z0m_pa(maxpatch_total))

      allocate(bc_out%canopy_fraction_pa(maxpatch_total))
      allocate(bc_out%frac_veg_nosno_alb_pa(maxpatch_total))

      allocate(bc_out%nocomp_pft_label_pa(maxpatch_total))

      ! Plant-Hydro BC's
      if (hlm_use_planthydro.eq.itrue) then
         allocate(bc_out%qflx_soil2root_sisl(nlevsoil_in))
         allocate(bc_out%qflx_ro_sisl(nlevsoil_in))
      end if

      return
   end subroutine allocate_bcout

   ! ====================================================================================

   subroutine set_bcs(bc_in)

       ! --------------------------------------------------------------------------------
       !
       ! This subroutine is called directly from the HLM to set boundary condition not yet 
       !     functional from hlm. This allows flexibility for model testing.
       !
       ! This subroutine MUST BE CALLED AFTER the FATES PFT parameter file has been read in,
       ! and the EDPftvarcon_inst structure has been made.
       ! This subroutine must ALSO BE CALLED BEFORE the history file dimensions
       ! are set.
       ! 
       ! --------------------------------------------------------------------------------
      implicit none
      type(bc_in_type), intent(inout) :: bc_in

      ! Input boundaries
      ! Warning: these "z" type variables
      ! are written only once at the beginning
      ! so THIS ROUTINE SHOULD NOT BE CALLED AFTER
      ! INITIALIZATION
      if(do_fates_salinity)then
         bc_in%salinity_sl(:)     = bgc_soil_salinity
      endif
      
    end subroutine set_bcs

    ! ===================================================================================
    
    subroutine SetFatesGlobalElements1(use_fates,surf_numpft,surf_numcft)

       ! --------------------------------------------------------------------------------
       !
       ! This is the first FATES routine that is called.
       !
       ! spmode,biogeog and nocomp mode flags have been passed prior to this call
       ! --------------------------------------------------------------------------------


      implicit none
      
      logical,intent(in) :: use_fates    ! Is fates turned on?
      integer,intent(in) :: surf_numpft  ! Number of PFTs in surface dataset
      integer,intent(in) :: surf_numcft  ! Number of CFTs in surface dataset

      integer :: fates_numpft  ! Number of PFTs tracked in FATES
      
      if (use_fates) then
         
         ! Self explanatory, read the fates parameter file
         call FatesReadParameters()

         fates_numpft = size(prt_params%wood_density,dim=1)
         
         if(hlm_use_sp==itrue)then

            ! For an SP run we also just use the primary patches
            ! to hold all PFTs.  So create the same number of
            ! patches as the number of PFTs

            maxpatch_primary   = fates_numpft
            maxpatch_secondary = 0
            maxpatch_total     = fates_numpft
            
            ! If this is an SP run, we actually need enough patches on the
            ! CLM/ELM side of the code to hold the LAI data.  This
            ! number may be larger than what fates requires.  Of course
            ! we may have multiple PFTs in the surface datafile mapping
            ! to FATES.  The surf_numpft includes the bare ground.
            ! maxpatch_total does not include the bare ground (so add 1)
            
            fates_maxPatchesPerSite = max(surf_numpft+surf_numcft,maxpatch_total+1)

         else

            ! If we are using fixed biogeography or no-comp then we
            ! can also apply those constraints to maxpatch_primary and secondary
            ! and that value will match fates_maxPatchesPerSite
            
            if(hlm_use_nocomp==itrue) then

               maxpatch_primary = max(maxpatch_primary,fates_numpft)
               maxpatch_total = maxpatch_primary + maxpatch_secondary
               !if(maxpatch_primary<fates_numpft)then
               !   write(fates_log(),*) 'warning: lower number of patches than pfts'
               !   write(fates_log(),*) 'this may become a problem in nocomp mode'
               !end if
            end if

            ! maxpatch_total does not include the bare ground (so add 1)
            fates_maxPatchesPerSite = maxpatch_total+1
            
         end if
             
      end if

    end subroutine SetFatesGlobalElements1

    ! ====================================================================================
    
    subroutine SetFatesGlobalElements2(use_fates)

      ! --------------------------------------------------------------------------------
      !
      ! This is the second FATES routine that is called.
      !
      ! --------------------------------------------------------------------------------

      logical,intent(in) :: use_fates    ! Is fates turned on?
      integer :: i

      if (use_fates) then

         if(lbound(prt_params%wood_density(:),dim=1) .eq. 0 ) then
            numpft = size(prt_params%wood_density,dim=1)-1
         elseif(lbound(prt_params%wood_density(:),dim=1) .eq. 1 ) then
            numpft = size(prt_params%wood_density,dim=1)
         else
            write(fates_log(), *) 'While assessing the number of FATES PFTs,'
            write(fates_log(), *) 'it was found that the lower bound was neither 0 or 1?'
            call endrun(msg=errMsg(sourcefile, __LINE__))
         end if

         if(numpft>maxpft) then
            write(fates_log(), *) 'The number of PFTs dictated by the FATES parameter file'
            write(fates_log(), *) 'is larger than the maximum allowed. Increase the FATES parameter constant'
            write(fates_log(), *) 'FatesInterfaceMod.F90:maxpft accordingly'
            call endrun(msg=errMsg(sourcefile, __LINE__))
         end if
         
         ! Identify the number of leaf age-classes
         
         if( (lbound(prt_params%leaf_long(:,:),dim=2) .eq. 0) .or. &
             (ubound(prt_params%leaf_long(:,:),dim=2) .eq. 0) ) then
            write(fates_log(), *) 'While assessing the number of FATES leaf age classes,'
            write(fates_log(), *) 'The second dimension of leaf_long was 0?'
            call endrun(msg=errMsg(sourcefile, __LINE__))
         else
            nleafage = size(prt_params%leaf_long,dim=2)
         end if

         
         ! These values are used to define the restart file allocations and general structure
         ! of memory for the cohort arrays
         
         fates_maxElementsPerPatch = max(max_cohort_per_patch, ndcmpy*hlm_maxlevsoil ,ncwd*hlm_maxlevsoil)
         
         if (fates_maxPatchesPerSite * fates_maxElementsPerPatch <  numWaterMem) then
            write(fates_log(), *) 'By using such a tiny number of maximum patches and maximum cohorts'
            write(fates_log(), *) ' this could create problems for indexing in restart files'
            write(fates_log(), *) ' The multiple of the two has to be greater than numWaterMem'
            call endrun(msg=errMsg(sourcefile, __LINE__))
         end if
         
         fates_maxElementsPerSite = fates_maxPatchesPerSite * fates_maxElementsPerPatch


         ! Set the maximum number of nutrient aquisition competitors per site
         ! This is used to set array sizes for the boundary conditions.
         ! Note: since BGC code may be active even when no nutrients
         ! present, we still need to allocate things when no nutrients

         if (hlm_parteh_mode .eq. prt_cnp_flex_allom_hyp ) then
            if(fates_np_comp_scaling.eq.cohort_np_comp_scaling) then
               max_comp_per_site = fates_maxElementsPerSite
            elseif(fates_np_comp_scaling.eq.pft_np_comp_scaling) then
               max_comp_per_site = numpft
            else
               write(fates_log(), *) 'An unknown nutrient competitor scaling method was chosen?'
               call endrun(msg=errMsg(sourcefile, __LINE__))
            end if
         else
            max_comp_per_site = 1
         end if
            
         ! calculate the bin edges for radiative transfer calculations
         ! VAI bin widths array 
         do i = 1,nlevleaf
            dinc_vai(i) = ED_val_vai_top_bin_width * ED_val_vai_width_increase_factor ** (i-1)
         end do

         ! lower edges of VAI bins       
         do i = 1,nlevleaf
            dlower_vai(i) = sum(dinc_vai(1:i))
         end do

         ! Identify number of size and age class bins for history output
         ! assume these arrays are 1-indexed
         nlevsclass = size(ED_val_history_sizeclass_bin_edges,dim=1)
         nlevage = size(ED_val_history_ageclass_bin_edges,dim=1)
         nlevheight = size(ED_val_history_height_bin_edges,dim=1)
         nlevcoage = size(ED_val_history_coageclass_bin_edges,dim=1)
         nlevdamage = size(ED_val_history_damage_bin_edges, dim=1)
         
         ! do some checks on the size, age, and height bin arrays to make sure they make sense:
         ! make sure that all start at zero, and that both are monotonically increasing
         if ( ED_val_history_sizeclass_bin_edges(1) .ne. 0._r8 ) then
            write(fates_log(), *) 'size class bins specified in parameter file must start at zero'
            call endrun(msg=errMsg(sourcefile, __LINE__))
         endif
         if ( ED_val_history_ageclass_bin_edges(1) .ne. 0._r8 ) then
            write(fates_log(), *) 'age class bins specified in parameter file must start at zero'
            call endrun(msg=errMsg(sourcefile, __LINE__))
         endif
         if ( ED_val_history_height_bin_edges(1) .ne. 0._r8 ) then
            write(fates_log(), *) 'height class bins specified in parameter file must start at zero'
            call endrun(msg=errMsg(sourcefile, __LINE__))
         endif
         do i = 2,nlevsclass
            if ( (ED_val_history_sizeclass_bin_edges(i) - ED_val_history_sizeclass_bin_edges(i-1)) .le. 0._r8) then
               write(fates_log(), *) 'size class bins specified in parameter file must be monotonically increasing'
               call endrun(msg=errMsg(sourcefile, __LINE__))
            end if
         end do
         do i = 2,nlevage
            if ( (ED_val_history_ageclass_bin_edges(i) - ED_val_history_ageclass_bin_edges(i-1)) .le. 0._r8) then
               write(fates_log(), *) 'age class bins specified in parameter file must be monotonically increasing'
               call endrun(msg=errMsg(sourcefile, __LINE__))
            end if
         end do
         do i = 2,nlevheight
            if ( (ED_val_history_height_bin_edges(i) - ED_val_history_height_bin_edges(i-1)) .le. 0._r8) then
               write(fates_log(), *) 'height class bins specified in parameter file must be monotonically increasing'
               call endrun(msg=errMsg(sourcefile, __LINE__))
            end if
         end do
         do i = 2,nlevcoage
            if ( (ED_val_history_coageclass_bin_edges(i) - ED_val_history_coageclass_bin_edges(i-1)) .le. 0._r8) then
               write(fates_log(), *) 'cohort age class bins specified in parameter file must be monotonically increasing'
               call endrun(msg=errMsg(sourcefile, __LINE__))
            end if
         end do

         ! Initialize Hydro globals 
         ! (like water retention functions)
         ! this needs to know the number of PFTs, which is
         ! determined in that call
         call InitHydroGlobals()
   
         ! Initialize the Plant Allocation and Reactive Transport
         ! global functions and mapping tables
         ! Also associate the elements defined in PARTEH with a list in FATES
         ! "element_list" is useful because it allows the fates side of the code
         ! to loop through elements, and call the correct PARTEH interfaces
         ! automatically.
         call InitPARTEHGlobals()
         
         
         ! Set Various Mapping Arrays used in history output as well
         ! These will not be used if use_ed or use_fates is false
         call fates_history_maps()

       

      else
         ! If we are not using FATES, the cohort dimension is still
         ! going to be initialized, lets set it to the smallest value
         ! possible so that the dimensioning info takes up little space

         fates_maxElementsPerPatch = 1
      
         fates_maxElementsPerSite = 1
         

      end if
    end subroutine SetFatesGlobalElements2

    ! ======================================================================

    subroutine InitTimeAveragingGlobals()
      
      ! Instantiate the time-averaging method globals
      ! NOTE: It may be possible in the future that the HLM model timesteps
      ! are dynamic in time or space, in that case, these would no longer
      ! be global constants.

      allocate(ema_24hr)
      call ema_24hr%define(sec_per_day, hlm_stepsize, moving_ema_window)
      allocate(fixed_24hr)
      call fixed_24hr%define(sec_per_day, hlm_stepsize, fixed_window)
      allocate(ema_lpa)
      call ema_lpa%define(photo_temp_acclim_timescale*sec_per_day, &
           hlm_stepsize,moving_ema_window)

      return
    end subroutine InitTimeAveragingGlobals

      
    ! ======================================================================
    
    subroutine InitPARTEHGlobals()

     ! Initialize the Plant Allocation and Reactive Transport
     ! global functions and mapping tables
     ! Also associate the elements defined in PARTEH with a list in FATES
     ! "element_list" is useful because it allows the fates side of the code
     ! to loop through elements, and call the correct PARTEH interfaces
     ! automatically.
     
     select case(hlm_parteh_mode)
     case(prt_carbon_allom_hyp)

        num_elements = 1
        allocate(element_list(num_elements))
        element_list(1) = carbon12_element
        element_pos(:) = 0
        element_pos(carbon12_element) = 1

        call InitPRTGlobalAllometricCarbon()

     case(prt_cnp_flex_allom_hyp)
        
        num_elements = 3
        allocate(element_list(num_elements))
        element_list(1) = carbon12_element
        element_list(2) = nitrogen_element
        element_list(3) = phosphorus_element
        element_pos(:)  = 0
        element_pos(carbon12_element)   = 1
        element_pos(nitrogen_element)   = 2
        element_pos(phosphorus_element) = 3

        call InitPRTGlobalAllometricCNP()
        
     case DEFAULT
        write(fates_log(),*) 'You specified an unknown PRT module'
        write(fates_log(),*) 'Check your setting for fates_parteh_mode'
        write(fates_log(),*) 'in the CLM namelist. The only valid value now is 1'
        write(fates_log(),*) 'Aborting'
        call endrun(msg=errMsg(sourcefile, __LINE__))
       
    end select

   end subroutine InitPARTEHGlobals

   !==============================================================================================
    
    subroutine fates_history_maps
       
       use EDTypesMod, only : NFSC
       use EDTypesMod, only : nclmax
       use EDTypesMod, only : nlevleaf
       use EDParamsMod, only : ED_val_history_sizeclass_bin_edges
       use EDParamsMod, only : ED_val_history_ageclass_bin_edges
       use EDParamsMod, only : ED_val_history_height_bin_edges
       use EDParamsMod, only : ED_val_history_coageclass_bin_edges

       ! ------------------------------------------------------------------------------------------
       ! This subroutine allocates and populates the variables
       ! that define the mapping of variables in history files in multiplexed dimensions like
       ! the "scpf" format
       ! back to
       ! their respective single component dimensions, like size-class "sc" and pft "pf"
       ! ------------------------------------------------------------------------------------------

       integer :: i
       integer :: isc
       integer :: ipft
       integer :: icwd
       integer :: ifuel
       integer :: ican
       integer :: icdam
       integer :: ileaf
       integer :: iage
       integer :: iheight
       integer :: icoage
       integer :: iel

       allocate( fates_hdim_levsclass(1:nlevsclass   ))
       allocate( fates_hdim_pfmap_levscpf(1:nlevsclass*numpft))
       allocate( fates_hdim_scmap_levscpf(1:nlevsclass*numpft))
       allocate( fates_hdim_levpft(1:numpft   ))
       allocate( fates_hdim_levfuel(1:NFSC   ))
       allocate( fates_hdim_levcwdsc(1:NCWD   ))
       allocate( fates_hdim_levage(1:nlevage   ))
       allocate( fates_hdim_levheight(1:nlevheight   ))
       allocate( fates_hdim_levcoage(1:nlevcoage ))
       allocate( fates_hdim_pfmap_levcapf(1:nlevcoage*numpft))
       allocate( fates_hdim_camap_levcapf(1:nlevcoage*numpft))

       allocate( fates_hdim_levcan(nclmax))
       allocate( fates_hdim_levelem(num_elements))
       allocate( fates_hdim_levleaf(nlevleaf))
       allocate( fates_hdim_canmap_levcnlf(nlevleaf*nclmax))
       allocate( fates_hdim_lfmap_levcnlf(nlevleaf*nclmax))
       allocate( fates_hdim_canmap_levcnlfpf(nlevleaf*nclmax*numpft))
       allocate( fates_hdim_lfmap_levcnlfpf(nlevleaf*nclmax*numpft))
       allocate( fates_hdim_pftmap_levcnlfpf(nlevleaf*nclmax*numpft))
       allocate( fates_hdim_scmap_levscag(nlevsclass * nlevage ))
       allocate( fates_hdim_agmap_levscag(nlevsclass * nlevage ))
       allocate( fates_hdim_scmap_levscagpft(nlevsclass * nlevage * numpft))
       allocate( fates_hdim_agmap_levscagpft(nlevsclass * nlevage * numpft))
       allocate( fates_hdim_pftmap_levscagpft(nlevsclass * nlevage * numpft))
       allocate( fates_hdim_agmap_levagepft(nlevage * numpft))
       allocate( fates_hdim_pftmap_levagepft(nlevage * numpft))
       allocate( fates_hdim_agmap_levagefuel(nlevage * nfsc))
       allocate( fates_hdim_fscmap_levagefuel(nlevage * nfsc))

       allocate( fates_hdim_elmap_levelpft(num_elements*numpft))
       allocate( fates_hdim_elmap_levelcwd(num_elements*ncwd))
       allocate( fates_hdim_elmap_levelage(num_elements*nlevage))
       allocate( fates_hdim_pftmap_levelpft(num_elements*numpft))
       allocate( fates_hdim_cwdmap_levelcwd(num_elements*ncwd))
       allocate( fates_hdim_agemap_levelage(num_elements*nlevage))

       allocate( fates_hdim_levdamage(1:nlevdamage ))
       allocate( fates_hdim_scmap_levcdsc(nlevsclass*nlevdamage))
       allocate( fates_hdim_cdmap_levcdsc(nlevsclass*nlevdamage))
       allocate( fates_hdim_scmap_levcdpf(nlevsclass*nlevdamage * numpft))
       allocate( fates_hdim_cdmap_levcdpf(nlevsclass*nlevdamage * numpft))
       allocate( fates_hdim_pftmap_levcdpf(nlevsclass*nlevdamage * numpft))
       
       ! Fill the IO array of plant size classes
       fates_hdim_levsclass(:) = ED_val_history_sizeclass_bin_edges(:)
       fates_hdim_levage(:) = ED_val_history_ageclass_bin_edges(:)
       fates_hdim_levheight(:) = ED_val_history_height_bin_edges(:)
       fates_hdim_levcoage(:) = ED_val_history_coageclass_bin_edges(:)
       fates_hdim_levleaf(:) = dlower_vai(:)
       fates_hdim_levdamage(:) = ED_val_history_damage_bin_edges(:)
       
       ! make pft array
       do ipft=1,numpft
          fates_hdim_levpft(ipft) = ipft
       end do

       ! make fuel array
       do ifuel=1,NFSC
          fates_hdim_levfuel(ifuel) = ifuel
       end do

       ! make cwd array
       do icwd=1,NCWD
          fates_hdim_levcwdsc(icwd) = icwd
       end do

       ! make canopy array
       do ican = 1,nclmax
          fates_hdim_levcan(ican) = ican
       end do

       ! Make an element array, each index is the PARTEH global identifier index

       do iel = 1, num_elements
           fates_hdim_levelem(iel) = element_list(iel)
       end do
       
       i = 0
       do iel = 1, num_elements
           do ipft=1,numpft
               i = i+1
               fates_hdim_elmap_levelpft(i)  = iel
               fates_hdim_pftmap_levelpft(i) = ipft
           end do
       end do
       
       i = 0
       do iel = 1, num_elements
           do icwd = 1, ncwd
               i = i+1
               fates_hdim_elmap_levelcwd(i)  = iel
               fates_hdim_cwdmap_levelcwd(i) = icwd
           end do
       end do
       
       i = 0
       do iel = 1, num_elements
           do iage=1,nlevage
               i = i+1
               fates_hdim_elmap_levelage(i) = iel
               fates_hdim_agemap_levelage(i) = iage
           end do
       end do

       ! Fill the IO arrays that match pft and size class to their combined array
       i=0
       do ipft=1,numpft
          do isc=1,nlevsclass
             i=i+1
             fates_hdim_pfmap_levscpf(i) = ipft
             fates_hdim_scmap_levscpf(i) = isc
          end do
       end do

       i=0
       do ipft=1,numpft
          do icoage=1,nlevcoage
             i=i+1
             fates_hdim_pfmap_levcapf(i) = ipft
             fates_hdim_camap_levcapf(i) = icoage
          end do
       end do

       i=0
       do ican=1,nclmax
          do ileaf=1,nlevleaf
             i=i+1
             fates_hdim_canmap_levcnlf(i) = ican
             fates_hdim_lfmap_levcnlf(i) = ileaf
          end do
       end do

       i=0
       do iage=1,nlevage
          do isc=1,nlevsclass
             i=i+1
             fates_hdim_scmap_levscag(i) = isc
             fates_hdim_agmap_levscag(i) = iage
          end do
       end do

       i=0
       do icdam=1,nlevdamage
          do isc=1,nlevsclass
             i=i+1
             fates_hdim_scmap_levcdsc(i) = isc
             fates_hdim_cdmap_levcdsc(i) = icdam
          end do
       end do

       i=0
       do ipft=1,numpft
          do icdam=1,nlevdamage
             do isc=1,nlevsclass
                i=i+1
                fates_hdim_scmap_levcdpf(i) = isc
                fates_hdim_cdmap_levcdpf(i) = icdam
                fates_hdim_pftmap_levcdpf(i) = ipft
             end do
          end do
       end do
       
       i=0
       do ipft=1,numpft
          do ican=1,nclmax
             do ileaf=1,nlevleaf
                i=i+1
                fates_hdim_canmap_levcnlfpf(i) = ican
                fates_hdim_lfmap_levcnlfpf(i) = ileaf
                fates_hdim_pftmap_levcnlfpf(i) = ipft
             end do
          end do
       end do

       i=0
       do ipft=1,numpft
          do iage=1,nlevage
             do isc=1,nlevsclass
                i=i+1
                fates_hdim_scmap_levscagpft(i) = isc
                fates_hdim_agmap_levscagpft(i) = iage
                fates_hdim_pftmap_levscagpft(i) = ipft
             end do
          end do
       end do

       i=0
       do ipft=1,numpft
          do iage=1,nlevage
             i=i+1
             fates_hdim_agmap_levagepft(i) = iage
             fates_hdim_pftmap_levagepft(i) = ipft
          end do
       end do

       i=0
       do iage=1,nlevage
          do ifuel=1,NFSC
             i=i+1
             fates_hdim_agmap_levagefuel(i) = iage
             fates_hdim_fscmap_levagefuel(i) = ifuel
          end do
       end do

    end subroutine fates_history_maps

    ! ===================================================================================

    subroutine SetFatesTime(current_year_in, current_month_in, &
                          current_day_in, current_tod_in, &
                          current_date_in, reference_date_in, &
                          model_day_in, day_of_year_in, &
                          days_per_year_in, freq_day_in)

     ! This subroutine should be called directly from the HLM
     
     integer,  intent(in) :: current_year_in
     integer,  intent(in) :: current_month_in
     integer,  intent(in) :: current_day_in
     integer,  intent(in) :: current_tod_in
     integer,  intent(in) :: current_date_in
     integer,  intent(in) :: reference_date_in
     real(r8), intent(in) :: model_day_in
     integer,  intent(in) :: day_of_year_in
     integer,  intent(in) :: days_per_year_in
     real(r8), intent(in) :: freq_day_in

     hlm_current_year   = current_year_in
     hlm_current_month  = current_month_in
     hlm_current_day    = current_day_in
     hlm_current_tod    = current_tod_in
     hlm_current_date   = current_date_in
     hlm_reference_date = reference_date_in
     hlm_model_day      = model_day_in
     hlm_day_of_year    = day_of_year_in
     hlm_days_per_year  = days_per_year_in
     hlm_freq_day       = freq_day_in

  end subroutine SetFatesTime

  ! ==================================================================================== 

  subroutine set_fates_ctrlparms(tag,ival,rval,cval)
      
      ! ---------------------------------------------------------------------------------
      ! Certain model control parameters and dimensions used by FATES are dictated by 
      ! the the driver or the host mode. To see which parameters should be filled here
      ! please also look at the ctrl_parms_type in FATESTYpeMod, in the section listing
      ! components dictated by the host model.
      !
      ! Some important points:
      ! 1. Calls to this function are likely from the clm_fates module in the HLM.
      ! 2. The calls should be preceeded by a flush function.
      ! 3. All values in ctrl_parm (FATESTypesMod.F90) that are classified as 
      !    'dictated by the HLM' must be listed in this subroutine
      ! 4. Should look like this:
      ! 
      ! call set_fates_ctrlparms('flush_to_unset')
      ! call set_fates_ctrlparms('num_sw_bbands',numrad)  ! or other variable
      ! ...
      ! call set_fates_ctrlparms('num_lev_soil',nlevsoi)   ! or other variable
      ! call set_fates_ctrlparms('check_allset') 
      !
      ! RGK-2016
      ! ---------------------------------------------------------------------------------
      use FatesConstantsMod, only : fates_check_param_set
    
    
      ! Arguments
      integer, optional, intent(in)         :: ival
      real(r8), optional, intent(in)        :: rval
      character(len=*),optional, intent(in) :: cval
      character(len=*),intent(in)           :: tag
      
      ! local variables
      logical              :: all_set
      integer,  parameter  :: unset_int = -999
      real(r8), parameter  :: unset_double = -999.9
      
      
      select case (trim(tag))
      case('flush_to_unset')
         if (fates_global_verbose()) then
            write(fates_log(), *) 'Flushing FATES control parameters prior to transfer from host'
         end if

         hlm_numSWb     = unset_int
         hlm_inir       = unset_int
         hlm_ivis       = unset_int
         hlm_is_restart = unset_int
         hlm_maxlevsoil   = unset_int
         hlm_name         = 'unset'
         hlm_hio_ignore_val   = unset_double
         hlm_masterproc   = unset_int
         hlm_ipedof       = unset_int
         hlm_nu_com      = 'unset'
         hlm_decomp      = 'unset'
         hlm_nitrogen_spec = unset_int
         hlm_use_tree_damage = unset_int
         hlm_phosphorus_spec = unset_int
         hlm_use_ch4       = unset_int
         hlm_use_vertsoilc = unset_int
         hlm_parteh_mode   = unset_int
         hlm_spitfire_mode = unset_int
         hlm_sf_nofire_def = unset_int
         hlm_sf_scalar_lightning_def = unset_int
         hlm_sf_successful_ignitions_def = unset_int
         hlm_sf_anthro_ignitions_def = unset_int
         hlm_use_planthydro = unset_int
         hlm_use_lu_harvest   = unset_int
         hlm_num_lu_harvest_cats   = unset_int
         hlm_use_cohort_age_tracking = unset_int
         hlm_use_logging   = unset_int
         hlm_use_ed_st3    = unset_int
         hlm_use_ed_prescribed_phys = unset_int
         hlm_use_fixed_biogeog = unset_int
         hlm_use_nocomp = unset_int   
         hlm_use_sp = unset_int
         hlm_use_inventory_init = unset_int
         hlm_inventory_ctrl_file = 'unset'

      case('check_allset')
         
         if(hlm_numSWb .eq. unset_int) then
            write(fates_log(), *) 'FATES dimension/parameter unset: num_sw_rad_bbands'
            call endrun(msg=errMsg(sourcefile, __LINE__))
         end if

         if(hlm_masterproc .eq. unset_int) then
            write(fates_log(), *) 'FATES parameter unset: hlm_masterproc'
            call endrun(msg=errMsg(sourcefile, __LINE__))
         end if

         if(hlm_numSWb > maxSWb) then
            write(fates_log(), *) 'FATES sets a maximum number of shortwave bands'
            write(fates_log(), *) 'for some scratch-space, maxSWb'
            write(fates_log(), *) 'it defaults to 2, but can be increased as needed'
            write(fates_log(), *) 'your driver or host model is intending to drive'
            write(fates_log(), *) 'FATES with:',hlm_numSWb,' bands.'
            write(fates_log(), *) 'please increase maxSWb in EDTypes to match'
            write(fates_log(), *) 'or exceed this value'
            call endrun(msg=errMsg(sourcefile, __LINE__))
         end if
         
         if (  .not.((hlm_use_planthydro.eq.1).or.(hlm_use_planthydro.eq.0))    ) then
            write(fates_log(), *) 'The FATES namelist planthydro flag must be 0 or 1, exiting'
            call endrun(msg=errMsg(sourcefile, __LINE__))
         elseif (hlm_use_planthydro.eq.1 ) then
               write(fates_log(), *) '!!!!!!!!!!!!!!!!!!!!!!!!!!!!!!!!!!!!!!!!!!!!!!!!!!!!!!!!!!!!!'
               write(fates_log(), *) ''
               write(fates_log(), *) ' use_fates_planthydro is an      EXPERIMENTAL FEATURE        '
               write(fates_log(), *) ' please see header of fates/biogeophys/FatesHydraulicsMod.F90'
               write(fates_log(), *) ' for more information.'
               write(fates_log(), *) ''
               write(fates_log(), *) '!!!!!!!!!!!!!!!!!!!!!!!!!!!!!!!!!!!!!!!!!!!!!!!!!!!!!!!!!!!!!'
         end if

         if ( (hlm_use_lu_harvest .lt. 0).or.(hlm_use_lu_harvest .gt. 1) ) then
            write(fates_log(), *) 'The FATES lu_harvest flag must be 0 or 1,  exiting'
            call endrun(msg=errMsg(sourcefile, __LINE__))
         end if

         if ( (hlm_num_lu_harvest_cats .lt. 0) ) then
            write(fates_log(), *) 'The FATES number of hlm harvest cats must be >= 0, exiting'
            call endrun(msg=errMsg(sourcefile, __LINE__))
         end if

         if ( .not.((hlm_use_logging .eq.1).or.(hlm_use_logging.eq.0))    ) then
            write(fates_log(), *) 'The FATES namelist use_logging flag must be 0 or 1, exiting'
            call endrun(msg=errMsg(sourcefile, __LINE__))
         end if


         if ( ( ANY(EDPftvarcon_inst%mort_ip_age_senescence < fates_check_param_set )) .and. &
           (hlm_use_cohort_age_tracking .eq.0 ) ) then
           write(fates_log(),*) 'Age dependent mortality cannot be on if'
           write(fates_log(),*) 'cohort age tracking is off.'
           write(fates_log(),*) 'Set hlm_use_cohort_age_tracking = .true.'
           write(fates_log(),*) 'in FATES namelist options'
           write(fates_log(),*) 'Aborting'
           call endrun(msg=errMsg(sourcefile, __LINE__))
        end if

         if (  .not.((hlm_use_ed_st3.eq.1).or.(hlm_use_ed_st3.eq.0))    ) then
            write(fates_log(), *) 'The FATES namelist stand structure flag must be 0 or 1, exiting'
            call endrun(msg=errMsg(sourcefile, __LINE__))
         end if

         if (  .not.((hlm_use_ed_prescribed_phys.eq.1).or.(hlm_use_ed_prescribed_phys.eq.0))    ) then
            write(fates_log(), *) 'The FATES namelist prescribed physiology flag must be 0 or 1, exiting'
            call endrun(msg=errMsg(sourcefile, __LINE__))
         end if

         if ( hlm_use_ed_prescribed_phys.eq.1 .and. hlm_use_ed_st3.eq.1 ) then
            write(fates_log(), *) 'FATES ST3 and prescribed physiology cannot both be turned on.'
            write(fates_log(), *) 'Review the namelist entries, exiting'
            call endrun(msg=errMsg(sourcefile, __LINE__))
         end if

         if ( hlm_use_inventory_init.eq.1  .and. hlm_use_cohort_age_tracking .eq.1) then
            write(fates_log(), *) 'Fates inventory init cannot be used with age dependent mortality'
            write(fates_log(), *) 'Set hlm_use_cohort_age_tracking to 0 or turn off inventory init'
            call endrun(msg=errMsg(sourcefile, __LINE__))
         end if
         
         if (  .not.((hlm_use_inventory_init.eq.1).or.(hlm_use_inventory_init.eq.0))    ) then
            write(fates_log(), *) 'The FATES NL inventory flag must be 0 or 1, exiting'
            call endrun(msg=errMsg(sourcefile, __LINE__))
         end if
         
         if(trim(hlm_inventory_ctrl_file) .eq. 'unset') then
            write(fates_log(),*) 'namelist entry for fates inventory control file is unset, exiting'
            call endrun(msg=errMsg(sourcefile, __LINE__))
         end if

         if(hlm_ivis .ne. ivis) then
            write(fates_log(), *) 'FATES assumption about the index of visible shortwave'
            write(fates_log(), *) 'radiation is different from the HLM, exiting'
            call endrun(msg=errMsg(sourcefile, __LINE__))
         end if
         
         if(hlm_inir .ne. inir) then
            write(fates_log(), *) 'FATES assumption about the index of NIR shortwave'
            write(fates_log(), *) 'radiation is different from the HLM, exiting'
            call endrun(msg=errMsg(sourcefile, __LINE__))
         end if

         if(hlm_is_restart .eq. unset_int) then
            write(fates_log(), *) 'FATES parameter unset: hlm_is_restart, exiting'
            call endrun(msg=errMsg(sourcefile, __LINE__))
         end if

         if(hlm_maxlevsoil .eq. unset_int) then
            if (fates_global_verbose()) then
               write(fates_log(), *) 'FATES dimension/parameter unset: hlm_maxlevsoil, exiting'
            end if
            call endrun(msg=errMsg(sourcefile, __LINE__))
         end if

         if(trim(hlm_name) .eq. 'unset') then
            write(fates_log(),*) 'FATES dimension/parameter unset: hlm_name, exiting'
            call endrun(msg=errMsg(sourcefile, __LINE__))
         end if

         if(trim(hlm_decomp) .eq. 'unset') then
            if (fates_global_verbose()) then
               write(fates_log(),*) 'FATES dimension/parameter unset: hlm_decomp, exiting'
               write(fates_log(),*) 'valid: MIMICS, CENTURY, CTC'
            end if
            call endrun(msg=errMsg(sourcefile, __LINE__))
         end if
         if( .not. ((trim(hlm_decomp) .eq. 'MIMICS') .or. &
              (trim(hlm_decomp) .eq. 'CENTURY') .or. &
              (trim(hlm_decomp) .eq. 'CTC') .or. &
              (trim(hlm_decomp) .eq. 'NONE'))   ) then
            if (fates_global_verbose()) then
               write(fates_log(),*) 'FATES dimension/parameter unset: hlm_decomp, exiting'
               write(fates_log(),*) 'valid: NONE, MIMICS, CENTURY, CTC, yours: ',trim(hlm_decomp)
            end if
            call endrun(msg=errMsg(sourcefile, __LINE__))
         end if

         ! TEMPORARY TESTING OVERRIDE !!!!!!!!
         ! hlm_decomp = 'MIMICS'
         
         if(trim(hlm_nu_com) .eq. 'unset') then
            write(fates_log(),*) 'FATES dimension/parameter unset: hlm_nu_com, exiting'
            call endrun(msg=errMsg(sourcefile, __LINE__))
         end if

         if(hlm_use_tree_damage .eq. unset_int .or. hlm_use_tree_damage .eq. itrue) then
            write(fates_log(),*) 'FATES dimension/parameter unset: hlm_use_tree_damage, exiting'
            call endrun(msg=errMsg(sourcefile, __LINE__))
         end if

         if(hlm_use_tree_damage .eq. itrue) then
            write(fates_log(),*) 'hlm_use_tree_damage is not available yet, value: ',hlm_use_tree_damage,' ,set to false'
            call endrun(msg=errMsg(sourcefile, __LINE__))
         end if
         
         if(hlm_nitrogen_spec .eq. unset_int) then
            write(fates_log(),*) 'FATES parameters unset: hlm_nitrogen_spec, exiting'
            call endrun(msg=errMsg(sourcefile, __LINE__))
         end if

         if(hlm_phosphorus_spec .eq. unset_int) then
            write(fates_log(),*) 'FATES parameters unset: hlm_phosphorus_spec, exiting'
            call endrun(msg=errMsg(sourcefile, __LINE__))
         end if

         if( abs(hlm_hio_ignore_val-unset_double)<1e-10 ) then
            write(fates_log(),*) 'FATES dimension/parameter unset: hio_ignore'
            call endrun(msg=errMsg(sourcefile, __LINE__))
         end if

         if(hlm_ipedof .eq. unset_int) then
            write(fates_log(), *) 'index for the HLMs pedotransfer function unset: hlm_ipedof, exiting'
            call endrun(msg=errMsg(sourcefile, __LINE__))
         end if

         if(hlm_parteh_mode .eq. unset_int) then
            write(fates_log(), *) 'switch deciding which plant reactive transport model to use is unset, hlm_parteh_mode, exiting'
            call endrun(msg=errMsg(sourcefile, __LINE__))
         end if

         if(hlm_use_ch4 .eq. unset_int) then
            write(fates_log(), *) 'switch for the HLMs CH4 module unset: hlm_use_ch4, exiting'
            call endrun(msg=errMsg(sourcefile, __LINE__))
         end if

         if(hlm_use_vertsoilc .eq. unset_int) then
            write(fates_log(), *) 'switch for the HLMs soil carbon discretization unset: hlm_use_vertsoilc, exiting'
            call endrun(msg=errMsg(sourcefile, __LINE__))
         end if

         if(hlm_spitfire_mode .eq. unset_int) then
            write(fates_log(), *) 'switch for SPITFIRE unset: hlm_spitfire_mode, exiting'
            call endrun(msg=errMsg(sourcefile, __LINE__))
         end if
         if(hlm_sf_nofire_def .eq. unset_int) then
            write(fates_log(), *) 'definition of no-fire mode unset: hlm_sf_nofire_def, exiting'
            call endrun(msg=errMsg(sourcefile, __LINE__))
         end if
         if(hlm_sf_scalar_lightning_def .eq. unset_int) then
            write(fates_log(), *) 'definition of scalar lightning mode unset: hlm_sf_scalltng_def, exiting'
            call endrun(msg=errMsg(sourcefile, __LINE__))
         end if
         if(hlm_sf_successful_ignitions_def .eq. unset_int) then
            write(fates_log(), *) 'definition of successful ignition mode unset: hlm_sf_successful, exiting'
            call endrun(msg=errMsg(sourcefile, __LINE__))
         end if
         if(hlm_sf_anthro_ignitions_def .eq. unset_int) then
            write(fates_log(), *) 'definition of anthro-ignition mode unset: hlm_sf_anthig_def, exiting'
            call endrun(msg=errMsg(sourcefile, __LINE__))
         end if

         if(trim(hlm_name).eq.'CLM' .and. hlm_parteh_mode .eq. 2) then
            if( sum(abs(EDPftvarcon_inst%prescribed_puptake(:)))<nearzero .and. &
                sum(abs(EDPftvarcon_inst%prescribed_nuptake(:)))<nearzero) then
               write(fates_log(), *) 'PARTEH hypothesis 2 is only viable with forced'
               write(fates_log(), *) 'boundary conditions for CLM (currently).'
               write(fates_log(), *) 'prescribed_puptake or prescribed_nuptake must > 0'
               call endrun(msg=errMsg(sourcefile, __LINE__))
            end if
         end if
         
        if(hlm_use_fixed_biogeog.eq.unset_int) then
           if(fates_global_verbose()) then
             write(fates_log(), *) 'switch for fixed biogeog unset: him_use_fixed_biogeog, exiting'
           end if
           call endrun(msg=errMsg(sourcefile, __LINE__))
         end if

         if(hlm_use_nocomp.eq.unset_int) then
            write(fates_log(), *) 'switch for no competition mode. '
            call endrun(msg=errMsg(sourcefile, __LINE__))
         end if

         if(hlm_use_sp.eq.unset_int) then
            write(fates_log(), *) 'switch for SP mode. '
            call endrun(msg=errMsg(sourcefile, __LINE__))
         end if

         if(hlm_use_cohort_age_tracking .eq. unset_int) then
            write(fates_log(), *) 'switch for cohort_age_tracking  unset: hlm_use_cohort_age_tracking, exiting'
            call endrun(msg=errMsg(sourcefile, __LINE__))
         end if

         if(hlm_use_sp.eq.itrue.and.hlm_use_nocomp.eq.ifalse)then
            write(fates_log(), *) 'SP cannot be on if nocomp mode is off. Exiting. '
            call endrun(msg=errMsg(sourcefile, __LINE__))
         end if

         if(hlm_use_sp.eq.itrue.and.hlm_use_fixed_biogeog.eq.ifalse)then
            write(fates_log(), *) 'SP cannot be on if fixed biogeog mode is off. Exiting. '
            call endrun(msg=errMsg(sourcefile, __LINE__))
         end if
         
         if (fates_global_verbose()) then
            write(fates_log(), *) 'Checked. All control parameters sent to FATES.'
         end if
         
      case default

         if(present(ival))then
            select case (trim(tag))

            case('masterproc')
               hlm_masterproc = ival
               if (fates_global_verbose()) then
                  write(fates_log(),*) 'Transfering masterproc = ',ival,' to FATES'
               end if

            case('num_sw_bbands')
               hlm_numSwb = ival
               if (fates_global_verbose()) then
                  write(fates_log(),*) 'Transfering num_sw_bbands = ',ival,' to FATES'
               end if
               
            case('vis_sw_index')
               hlm_ivis = ival
               if (fates_global_verbose()) then
                  write(fates_log(),*) 'Transfering index associated with visible SW rad = ',ival,' to FATES'
               end if
            
            case('nir_sw_index')
               hlm_inir = ival
               if (fates_global_verbose()) then
                  write(fates_log(),*) 'Transfering index associated with NIR SW rad = ',ival,' to FATES'
               end if

            case('is_restart')
               hlm_is_restart = ival
               if (fates_global_verbose()) then
                  write(fates_log(),*) 'Transfering flag signaling restart / not-restart = ',ival,' to FATES'
               end if

            case('num_lev_soil')
               hlm_maxlevsoil = ival
               if (fates_global_verbose()) then
                  write(fates_log(),*) 'Transfering num_lev_soil = ',ival,' to FATES'
               end if

            case('soilwater_ipedof')
               hlm_ipedof = ival
               if (fates_global_verbose()) then
                  write(fates_log(),*) 'Transfering hlm_ipedof = ',ival,' to FATES'
               end if

            case('use_tree_damage')
               hlm_use_tree_damage = ival
               if (fates_global_verbose()) then
                  write(fates_log(),*) 'Transfering hlm_use_tree_damage = ',ival,' to FATES'
               end if
               
            case('nitrogen_spec')
               hlm_nitrogen_spec = ival
               if (fates_global_verbose()) then
                  write(fates_log(),*) 'Transfering hlm_nitrogen_spec = ',ival,' to FATES'
               end if

            case('phosphorus_spec')
               hlm_phosphorus_spec = ival
               if (fates_global_verbose()) then
                  write(fates_log(),*) 'Transfering hlm_phosphorus_spec = ',ival,' to FATES'
               end if

            case('use_ch4')
               hlm_use_ch4 = ival
               if (fates_global_verbose()) then
                  write(fates_log(),*) 'Transfering hlm_use_ch4 = ',ival,' to FATES'
               end if
               
            case('use_vertsoilc')
               hlm_use_vertsoilc = ival
               if (fates_global_verbose()) then
                  write(fates_log(),*) 'Transfering hlm_use_vertsoilc= ',ival,' to FATES'
               end if
               
            case('parteh_mode')
               hlm_parteh_mode = ival
               if (fates_global_verbose()) then
                  write(fates_log(),*) 'Transfering hlm_parteh_mode= ',ival,' to FATES'
               end if

            case('spitfire_mode')
               hlm_spitfire_mode = ival
               if (fates_global_verbose()) then
                  write(fates_log(),*) 'Transfering hlm_spitfire_mode =',ival,' to FATES'
              end if
              
           case('sf_nofire_def')
               hlm_sf_nofire_def = ival
               if (fates_global_verbose()) then
                  write(fates_log(),*) 'Transfering hlm_sf_nofire_def =',ival,' to FATES'
               end if

           case('sf_scalar_lightning_def')
               hlm_sf_scalar_lightning_def = ival
               if (fates_global_verbose()) then
                  write(fates_log(),*) 'Transfering hlm_sf_scalar_lightning_def =',ival,' to FATES'
               end if

           case('sf_successful_ignitions_def')
               hlm_sf_successful_ignitions_def = ival
               if (fates_global_verbose()) then
                  write(fates_log(),*) 'Transfering hlm_sf_successful_ignition_def =',ival,' to FATES'
               end if

           case('sf_anthro_ignitions_def')
               hlm_sf_anthro_ignitions_def = ival
               if (fates_global_verbose()) then
                  write(fates_log(),*) 'Transfering hlm_sf_anthro_ignition_def =',ival,' to FATES'
               end if

               
            case('use_fixed_biogeog')
                hlm_use_fixed_biogeog = ival
               if (fates_global_verbose()) then
                   write(fates_log(),*) 'Transfering hlm_use_fixed_biogeog= ',ival,' to FATES'
               end if
            
            case('use_nocomp')
                hlm_use_nocomp = ival
               if (fates_global_verbose()) then
                   write(fates_log(),*) 'Transfering hlm_use_nocomp= ',ival,' to FATES'
               end if

            case('use_sp')
               hlm_use_sp = ival
               if (fates_global_verbose()) then
                  write(fates_log(),*) 'Transfering hlm_use_sp= ',ival,' to FATES'
               end if

            case('use_planthydro')
               hlm_use_planthydro = ival
               if (fates_global_verbose()) then
                  write(fates_log(),*) 'Transfering hlm_use_planthydro= ',ival,' to FATES'
               end if

            case('use_lu_harvest')
               hlm_use_lu_harvest = ival
               if (fates_global_verbose()) then
                  write(fates_log(),*) 'Transfering hlm_use_lu_harvest= ',ival,' to FATES'
               end if

            case('num_lu_harvest_cats')
               hlm_num_lu_harvest_cats = ival
               if (fates_global_verbose()) then
                  write(fates_log(),*) 'Transfering hlm_num_lu_harvest_cats= ',ival,' to FATES'
               end if

            case('use_cohort_age_tracking')
               hlm_use_cohort_age_tracking = ival
               if (fates_global_verbose()) then
                  write(fates_log(),*) 'Transfering hlm_use_cohort_age_tracking= ',ival,' to FATES'
               end if

            case('use_logging')
               hlm_use_logging = ival
               if (fates_global_verbose()) then
                  write(fates_log(),*) 'Transfering hlm_use_logging= ',ival,' to FATES'
               end if

            case('use_ed_st3')
               hlm_use_ed_st3 = ival
               if (fates_global_verbose()) then
                  write(fates_log(),*) 'Transfering hlm_use_ed_st3= ',ival,' to FATES'
               end if

            case('use_ed_prescribed_phys')
               hlm_use_ed_prescribed_phys = ival
               if (fates_global_verbose()) then
                  write(fates_log(),*) 'Transfering hlm_use_ed_prescribed_phys= ',ival,' to FATES'
               end if

            case('use_inventory_init')
               hlm_use_inventory_init = ival
               if (fates_global_verbose()) then
                  write(fates_log(),*) 'Transfering hlm_use_inventory_init= ',ival,' to FATES'
               end if

            case default
               write(fates_log(), *) 'fates NL tag not recognized:',trim(tag)
               !! call endrun(msg=errMsg(sourcefile, __LINE__))
            end select
            
         end if
         
         if(present(rval))then
            select case (trim(tag))
            case ('hio_ignore_val')
               hlm_hio_ignore_val = rval
               if (fates_global_verbose()) then
                  write(fates_log(),*) 'Transfering hio_ignore_val = ',rval,' to FATES'
               end if
            case default
               write(fates_log(),*) 'fates NL tag not recognized:',trim(tag)
               !! call endrun(msg=errMsg(sourcefile, __LINE__))
            end select
         end if

         if(present(cval))then
            select case (trim(tag))
               
            case('hlm_name')
               hlm_name = trim(cval)
               if (fates_global_verbose()) then
                  write(fates_log(),*) 'Transfering the HLM name = ',trim(cval)
               end if

            case('nu_com')
               hlm_nu_com = trim(cval)
               if (fates_global_verbose()) then
                  write(fates_log(),*) 'Transfering the nutrient competition name = ',trim(cval)
               end if

            case('decomp_method')
               hlm_decomp = trim(cval)
               if (fates_global_verbose()) then
                  write(fates_log(),*) 'Transfering the decomp method name = ',trim(cval)
               end if

            case('inventory_ctrl_file')
               hlm_inventory_ctrl_file = trim(cval)
               if (fates_global_verbose()) then
                  write(fates_log(),*) 'Transfering the name of the inventory control file = ',trim(cval)
               end if
               
            case default
               write(fates_log(),*) 'fates NL tag not recognized:',trim(tag)
               !! call endrun(msg=errMsg(sourcefile, __LINE__))
            end select
         end if

      end select
            
      return
   end subroutine set_fates_ctrlparms

   ! ====================================================================================

   subroutine FatesReportParameters(masterproc)
      
      ! -----------------------------------------------------
      ! Simple parameter reporting functions
      ! A debug like print flag is contained in each routine
      ! -----------------------------------------------------

      logical,intent(in) :: masterproc

      call FatesReportPFTParams(masterproc)
      call FatesReportParams(masterproc)
      call FatesCheckParams(masterproc)    ! Check general fates parameters
      call PRTDerivedParams()              ! Update PARTEH derived constants
      call PRTCheckParams(masterproc)      ! Check PARTEH parameters
      call SpitFireCheckParams(masterproc)
      

      
      return
   end subroutine FatesReportParameters

   ! =====================================================================================

   subroutine UpdateFatesRMeansTStep(sites,bc_in)

     ! In this routine, we update any FATES buffers where
     ! we calculate running means. It is assumed that this buffer is updated
     ! on the model time-step.

     type(ed_site_type), intent(inout) :: sites(:)
     type(bc_in_type), intent(in)      :: bc_in(:)
     
     type(ed_patch_type),  pointer :: cpatch
     type(ed_cohort_type), pointer :: ccohort
     integer :: s, ifp, io_si

     do s = 1,size(sites,dim=1)

        ifp=0
        cpatch => sites(s)%oldest_patch
        do while(associated(cpatch))
           ifp=ifp+1
           call cpatch%tveg24%UpdateRMean(bc_in(s)%t_veg_pa(ifp))
           call cpatch%tveg_lpa%UpdateRMean(bc_in(s)%t_veg_pa(ifp))

           !  (Keeping as an example)
           !ccohort => cpatch%tallest
           !do while (associated(ccohort))
           !   call ccohort%tveg_lpa%UpdateRMean(bc_in(s)%t_veg_pa(ifp))
           !   ccohort => ccohort%shorter
           !end do
           
           cpatch => cpatch%younger
        enddo
     end do

     return
   end subroutine UpdateFatesRMeansTStep
      
 end module FatesInterfaceMod<|MERGE_RESOLUTION|>--- conflicted
+++ resolved
@@ -374,10 +374,6 @@
     end if
     fates%bc_out(s)%plant_stored_h2o_si = 0.0_r8
 
-<<<<<<< HEAD
-=======
-    
->>>>>>> 32bbd14c
     fates%bc_out(s)%hrv_deadstemc_to_prod10c = 0.0_r8
     fates%bc_out(s)%hrv_deadstemc_to_prod100c = 0.0_r8
     
