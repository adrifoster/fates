module FatesInterfaceMod

   ! ------------------------------------------------------------------------------------
   ! This is the FATES public API
   ! A host land model has defined and allocated a structure "fates" as
   ! defined by fates_interface_type
   !
   ! It is also likely/possible that this type is defined as a vector
   ! which is allocated by thread
   ! ------------------------------------------------------------------------------------

   use EDTypesMod                , only : ed_site_type
   use EDTypesMod                , only : maxPatchesPerSite
   use EDTypesMod                , only : maxCohortsPerPatch
   use EDTypesMod                , only : dinc_vai
   use EDTypesMod                , only : dlower_vai
   use EDParamsMod               , only : ED_val_vai_top_bin_width
   use EDParamsMod               , only : ED_val_vai_width_increase_factor
   use EDTypesMod                , only : maxSWb
   use EDTypesMod                , only : ivis
   use EDTypesMod                , only : inir
   use EDTypesMod                , only : nclmax
   use EDTypesMod                , only : nlevleaf
   use EDTypesMod                , only : maxpft
   use EDTypesMod                , only : do_fates_salinity
   use EDTypesMod                , only : numWaterMem
   use EDTypesMod                , only : numlevsoil_max
   use EDTypesMod                , only : ed_site_type
   use EDTypesMod                , only : ed_patch_type
   use EDTypesMod                , only : ed_cohort_type
   use EDTypesMod                , only : area_inv
   use FatesConstantsMod         , only : r8 => fates_r8
   use FatesConstantsMod         , only : itrue,ifalse
   use FatesConstantsMod         , only : nearzero
   use FatesConstantsMod         , only : sec_per_day
   use FatesGlobals              , only : fates_global_verbose
   use FatesGlobals              , only : fates_log
   use FatesGlobals              , only : endrun => fates_endrun
   use FatesLitterMod            , only : ncwd
   use FatesLitterMod            , only : ndcmpy
   use EDPftvarcon               , only : FatesReportPFTParams
   use EDPftvarcon               , only : FatesCheckParams
   use EDPftvarcon               , only : EDPftvarcon_inst
   use SFParamsMod               , only : SpitFireCheckParams
   use EDParamsMod               , only : FatesReportParams
   use EDParamsMod               , only : bgc_soil_salinity
   use FatesPlantHydraulicsMod   , only : InitHydroGlobals
   use EDParamsMod               , only : photo_temp_acclim_timescale
   use EDParamsMod               , only : ED_val_history_sizeclass_bin_edges
   use EDParamsMod               , only : ED_val_history_ageclass_bin_edges
   use EDParamsMod               , only : ED_val_history_height_bin_edges
   use EDParamsMod               , only : ED_val_history_coageclass_bin_edges
   use EDParamsMod               , only : ED_val_ncrowndamage
   use CLMFatesParamInterfaceMod , only : FatesReadParameters
   use EDTypesMod                , only : p_uptake_mode
   use EDTypesMod                , only : n_uptake_mode
   use EDTypesMod                , only : ed_site_type
   use FatesConstantsMod         , only : prescribed_p_uptake
   use FatesConstantsMod         , only : prescribed_n_uptake
   use FatesConstantsMod         , only : coupled_p_uptake
   use FatesConstantsMod         , only : coupled_n_uptake
   use FatesConstantsMod         , only : fates_np_comp_scaling
   use FatesConstantsMod         , only : cohort_np_comp_scaling
   use FatesConstantsMod         , only : pft_np_comp_scaling
   use PRTGenericMod             , only : num_elements
   use PRTGenericMod             , only : element_list
   use PRTGenericMod             , only : element_pos
   use EDParamsMod               , only : eca_plant_escalar
   use PRTGenericMod             , only : prt_carbon_allom_hyp
   use PRTGenericMod             , only : prt_cnp_flex_allom_hyp
   use PRTGenericMod             , only : carbon12_element
   use PRTGenericMod             , only : nitrogen_element
   use PRTGenericMod             , only : phosphorus_element
   use PRTGenericMod             , only : num_organ_types
   use PRTGenericMod             , only : leaf_organ, fnrt_organ, store_organ
   use PRTGenericMod             , only : sapw_organ, struct_organ, repro_organ
   use PRTParametersMod          , only : prt_params
   use PRTInitParamsFatesMod     , only : PRTCheckParams, PRTDerivedParams
   use PRTAllometricCarbonMod    , only : InitPRTGlobalAllometricCarbon
   use PRTAllometricCNPMod       , only : InitPRTGlobalAllometricCNP
   use FatesRunningMeanMod       , only : ema_24hr
   use FatesRunningMeanMod       , only : fixed_24hr
   use FatesRunningMeanMod       , only : ema_lpa
   use FatesRunningMeanMod       , only : moving_ema_window
   use FatesRunningMeanMod       , only : fixed_window
   use FatesHistoryInterfaceMod  , only : fates_hist

   
   ! CIME Globals
   use shr_log_mod               , only : errMsg => shr_log_errMsg
   use shr_infnan_mod            , only : nan => shr_infnan_nan, assignment(=)

   ! Just use everything from FatesInterfaceTypesMod, this is
   ! its sister code
   use FatesInterfaceTypesMod

   implicit none

   private

   type, public :: fates_interface_type
      
      ! This is the root of the ED/FATES hierarchy of instantaneous state variables
      ! ie the root of the linked lists. Each path list is currently associated with a 
      ! grid-cell, this is intended to be migrated to columns 

      integer                         :: nsites

      type(ed_site_type), pointer :: sites(:)

      ! These are boundary conditions that the FATES models are required to be filled.  
      ! These values are filled by the driver or HLM.  Once filled, these have an 
      ! intent(in) status.  Each site has a derived type structure, which may include 
      ! a scalar for site level data, a patch vector, potentially cohort vectors (but 
      ! not yet atm) and other dimensions such as soil-depth or pft.  These vectors 
      ! are initialized by maximums, and the allocations are static in time to avoid
      ! having to allocate/de-allocate memory

      type(bc_in_type), allocatable   :: bc_in(:)

      ! These are the boundary conditions that the FATES model returns to its HLM or 
      ! driver. It has the same allocation strategy and similar vector types.
      
      type(bc_out_type), allocatable  :: bc_out(:)


      ! These are parameter constants that FATES may need to provide a host model
      ! We have other methods of reading in input parameters. Since these
      ! are parameter constants, we don't need them allocated over every site,one
      ! instance is fine.
      
      type(bc_pconst_type) :: bc_pconst
      

   end type fates_interface_type
   
   

   character(len=*), parameter :: sourcefile = &
        __FILE__

   ! Make public necessary subroutines and functions
   public :: FatesInterfaceInit
   public :: set_fates_ctrlparms
   public :: SetFatesTime
   public :: SetFatesGlobalElements
   public :: FatesReportParameters
   public :: allocate_bcin
   public :: allocate_bcout
   public :: allocate_bcpconst
   public :: set_bcpconst
   public :: zero_bcs
   public :: set_bcs
   public :: UpdateFatesRMeansTStep
   public :: InitTimeAveragingGlobals
   
contains

  ! ====================================================================================
  subroutine FatesInterfaceInit(log_unit,global_verbose)
    
    use FatesGlobals, only : FatesGlobalsInit
    
    implicit none
    
    integer, intent(in) :: log_unit
    logical, intent(in) :: global_verbose

    call FatesGlobalsInit(log_unit,global_verbose)
    
  end subroutine FatesInterfaceInit

  ! ====================================================================================
  
  ! INTERF-TODO: THIS IS A PLACE-HOLDER ROUTINE, NOT CALLED YET...
  subroutine fates_clean(this)
      
    implicit none
    
    ! Input Arguments
    class(fates_interface_type), intent(inout) :: this
    
    ! Incrementally walk through linked list and deallocate
    
    
      
    ! Deallocate the site list
    !      deallocate (this%sites)
      
    return
  end subroutine fates_clean
  

  ! ====================================================================================

   
  subroutine allocate_bcpconst(bc_pconst,nlevdecomp)
    
    type(bc_pconst_type), intent(inout) :: bc_pconst
    integer             , intent(in)    :: nlevdecomp 
    
    allocate(bc_pconst%eca_km_nh4(numpft))
    allocate(bc_pconst%eca_vmax_nh4(numpft))
    allocate(bc_pconst%eca_km_no3(numpft))
    allocate(bc_pconst%eca_vmax_no3(numpft))      
    allocate(bc_pconst%eca_km_p(numpft))
    allocate(bc_pconst%eca_vmax_p(numpft))
    allocate(bc_pconst%eca_km_ptase(numpft))
    allocate(bc_pconst%eca_vmax_ptase(numpft))
    allocate(bc_pconst%eca_alpha_ptase(numpft))
    allocate(bc_pconst%eca_lambda_ptase(numpft))
    allocate(bc_pconst%j_uptake(nlevdecomp))
    
    return
  end subroutine allocate_bcpconst
  
  ! ====================================================================================
  
  subroutine set_bcpconst(bc_pconst,nlevdecomp)

    type(bc_pconst_type), intent(inout) :: bc_pconst
    integer             , intent(in)    :: nlevdecomp 
    integer                             :: j
    
    bc_pconst%eca_km_nh4(1:numpft)       = EDPftvarcon_inst%eca_km_nh4(1:numpft)
    bc_pconst%eca_vmax_nh4(1:numpft)     = EDPftvarcon_inst%eca_vmax_nh4(1:numpft)
    bc_pconst%eca_km_no3(1:numpft)       = EDPftvarcon_inst%eca_km_no3(1:numpft)
    bc_pconst%eca_vmax_no3(1:numpft)     = EDPftvarcon_inst%eca_vmax_no3(1:numpft)
    bc_pconst%eca_km_p(1:numpft)         = EDPftvarcon_inst%eca_km_p(1:numpft)
    bc_pconst%eca_vmax_p(1:numpft)       = EDPftvarcon_inst%eca_vmax_p(1:numpft)
    bc_pconst%eca_km_ptase(1:numpft)     = EDPftvarcon_inst%eca_km_ptase(1:numpft)
    bc_pconst%eca_vmax_ptase(1:numpft)   = EDPftvarcon_inst%eca_vmax_ptase(1:numpft)
    bc_pconst%eca_alpha_ptase(1:numpft)  = EDPftvarcon_inst%eca_alpha_ptase(1:numpft) 
    bc_pconst%eca_lambda_ptase(1:numpft) = EDPftvarcon_inst%eca_lambda_ptase(1:numpft)
    bc_pconst%eca_plant_escalar          = eca_plant_escalar
    if(fates_np_comp_scaling.eq.cohort_np_comp_scaling) then
       bc_pconst%j_uptake(1:nlevdecomp)    = 1
    else
       do j=1,nlevdecomp
          bc_pconst%j_uptake(j) = j
       end do
    end if
    
    return
  end subroutine set_bcpconst

  ! ====================================================================================
   
  subroutine zero_bcs(fates,s)

    type(fates_interface_type), intent(inout) :: fates
    integer, intent(in) :: s
    
    ! Input boundaries
    
    fates%bc_in(s)%lightning24(:)      = 0.0_r8
    fates%bc_in(s)%pop_density(:)      = 0.0_r8
    fates%bc_in(s)%precip24_pa(:)      = 0.0_r8
    fates%bc_in(s)%relhumid24_pa(:)    = 0.0_r8
    fates%bc_in(s)%wind24_pa(:)        = 0.0_r8
     
    fates%bc_in(s)%solad_parb(:,:)     = 0.0_r8
    fates%bc_in(s)%solai_parb(:,:)     = 0.0_r8
    fates%bc_in(s)%smp_sl(:)           = 0.0_r8
    fates%bc_in(s)%eff_porosity_sl(:)  = 0.0_r8
    fates%bc_in(s)%watsat_sl(:)        = 0.0_r8
    fates%bc_in(s)%tempk_sl(:)         = 0.0_r8
    fates%bc_in(s)%h2o_liqvol_sl(:)    = 0.0_r8
    fates%bc_in(s)%filter_vegzen_pa(:) = .false.
    fates%bc_in(s)%coszen_pa(:)        = 0.0_r8
    fates%bc_in(s)%fcansno_pa(:)       = 0.0_r8
    fates%bc_in(s)%albgr_dir_rb(:)     = 0.0_r8
    fates%bc_in(s)%albgr_dif_rb(:)     = 0.0_r8
    fates%bc_in(s)%max_rooting_depth_index_col = 0
    fates%bc_in(s)%tot_het_resp        = 0.0_r8
    fates%bc_in(s)%tot_somc            = 0.0_r8 
    fates%bc_in(s)%tot_litc            = 0.0_r8
    fates%bc_in(s)%snow_depth_si       = 0.0_r8
    fates%bc_in(s)%frac_sno_eff_si     = 0.0_r8
    fates%bc_in(s)%w_scalar_sisl(:)    = 0.0_r8
    fates%bc_in(s)%t_scalar_sisl(:)    = 0.0_r8
    
    if(do_fates_salinity)then
       fates%bc_in(s)%salinity_sl(:)   = 0.0_r8
    endif
    
    if (hlm_use_planthydro.eq.itrue) then
       
       fates%bc_in(s)%qflx_transp_pa(:) = 0.0_r8
       fates%bc_in(s)%swrad_net_pa(:) = 0.0_r8
       fates%bc_in(s)%lwrad_net_pa(:) = 0.0_r8
       fates%bc_in(s)%watsat_sisl(:) = 0.0_r8
       fates%bc_in(s)%watres_sisl(:) = 0.0_r8
       fates%bc_in(s)%sucsat_sisl(:) = 0.0_r8
       fates%bc_in(s)%bsw_sisl(:) = 0.0_r8
       fates%bc_in(s)%hksat_sisl(:) = 0.0_r8
    end if

    
    ! Output boundaries
    fates%bc_out(s)%active_suction_sl(:) = .false.
    fates%bc_out(s)%fsun_pa(:)      = 0.0_r8
    fates%bc_out(s)%laisun_pa(:)    = 0.0_r8
    fates%bc_out(s)%laisha_pa(:)    = 0.0_r8
    fates%bc_out(s)%rootr_pasl(:,:) = 0.0_r8
    fates%bc_out(s)%btran_pa(:)     = 0.0_r8

    ! Fates -> BGC fragmentation mass fluxes
    select case(hlm_parteh_mode) 
    case(prt_carbon_allom_hyp)
       fates%bc_out(s)%litt_flux_cel_c_si(:) = 0._r8
       fates%bc_out(s)%litt_flux_lig_c_si(:) = 0._r8
       fates%bc_out(s)%litt_flux_lab_c_si(:) = 0._r8
    case(prt_cnp_flex_allom_hyp) 
       
       fates%bc_in(s)%plant_nh4_uptake_flux(:,:) = 0._r8
       fates%bc_in(s)%plant_no3_uptake_flux(:,:) = 0._r8
       fates%bc_in(s)%plant_p_uptake_flux(:,:) = 0._r8
       fates%bc_out(s)%source_p(:)           = 0._r8
       fates%bc_out(s)%source_nh4(:)         = 0._r8
       fates%bc_out(s)%litt_flux_cel_c_si(:) = 0._r8
       fates%bc_out(s)%litt_flux_lig_c_si(:) = 0._r8
       fates%bc_out(s)%litt_flux_lab_c_si(:) = 0._r8
       fates%bc_out(s)%litt_flux_cel_n_si(:) = 0._r8
       fates%bc_out(s)%litt_flux_lig_n_si(:) = 0._r8
       fates%bc_out(s)%litt_flux_lab_n_si(:) = 0._r8
       fates%bc_out(s)%litt_flux_cel_p_si(:) = 0._r8
       fates%bc_out(s)%litt_flux_lig_p_si(:) = 0._r8
       fates%bc_out(s)%litt_flux_lab_p_si(:) = 0._r8
       
    case default
       write(fates_log(), *) 'An unknown parteh hypothesis was passed'
       write(fates_log(), *) 'while zeroing output boundary conditions'
       write(fates_log(), *) 'hlm_parteh_mode: ',hlm_parteh_mode
       call endrun(msg=errMsg(sourcefile, __LINE__))
    end select
    
    fates%bc_out(s)%rssun_pa(:)     = 0.0_r8
    fates%bc_out(s)%rssha_pa(:)     = 0.0_r8
    
    fates%bc_out(s)%albd_parb(:,:) = 0.0_r8
    fates%bc_out(s)%albi_parb(:,:) = 0.0_r8
    fates%bc_out(s)%fabd_parb(:,:) = 0.0_r8
    fates%bc_out(s)%fabi_parb(:,:) = 0.0_r8
    fates%bc_out(s)%ftdd_parb(:,:) = 0.0_r8
    fates%bc_out(s)%ftid_parb(:,:) = 0.0_r8
    fates%bc_out(s)%ftii_parb(:,:) = 0.0_r8
    
    fates%bc_out(s)%elai_pa(:)   = 0.0_r8
    fates%bc_out(s)%esai_pa(:)   = 0.0_r8
    fates%bc_out(s)%tlai_pa(:)   = 0.0_r8
    fates%bc_out(s)%tsai_pa(:)   = 0.0_r8
    fates%bc_out(s)%htop_pa(:)   = 0.0_r8
    fates%bc_out(s)%hbot_pa(:)   = 0.0_r8
    fates%bc_out(s)%displa_pa(:) = 0.0_r8
    fates%bc_out(s)%z0m_pa(:)    = 0.0_r8
    fates%bc_out(s)%dleaf_pa(:)   = 0.0_r8
    fates%bc_out(s)%nocomp_pft_label_pa(:) = 0
    
    fates%bc_out(s)%canopy_fraction_pa(:) = 0.0_r8
    fates%bc_out(s)%frac_veg_nosno_alb_pa(:) = 0.0_r8
    
    if (hlm_use_planthydro.eq.itrue) then
       fates%bc_out(s)%qflx_soil2root_sisl(:) = 0.0_r8
       fates%bc_out(s)%qflx_ro_sisl(:)        = 0.0_r8
    end if
    fates%bc_out(s)%plant_stored_h2o_si = 0.0_r8

    return
  end subroutine zero_bcs

  ! ===========================================================================

   subroutine allocate_bcin(bc_in, nlevsoil_in, nlevdecomp_in, num_lu_harvest_cats)
      
      ! ---------------------------------------------------------------------------------
      ! Allocate and Initialze the FATES boundary condition vectors
      ! ---------------------------------------------------------------------------------
      
      implicit none
      type(bc_in_type), intent(inout) :: bc_in
      integer,intent(in)              :: nlevsoil_in
      integer,intent(in)              :: nlevdecomp_in
      integer,intent(in)              :: num_lu_harvest_cats
      
      ! Allocate input boundaries

      bc_in%nlevsoil   = nlevsoil_in

      if(nlevsoil_in > numlevsoil_max) then
         write(fates_log(), *) 'The number of soil layers imposed by the host model'
         write(fates_log(), *) 'is larger than what we have allocated in our static'
         write(fates_log(), *) 'arrays. Please increase the size of numlevsoil_max'
         write(fates_log(), *) 'found in EDTypesMod.F90'
         call endrun(msg=errMsg(sourcefile, __LINE__))
      end if

      if( (nlevsoil_in*ndcmpy) > fates_maxElementsPerPatch .or. &
          (nlevsoil_in*ncwd) > fates_maxElementsPerPatch) then
          write(fates_log(), *) 'The restart files require that space is allocated'
          write(fates_log(), *) 'to accomodate the multi-dimensional patch arrays'
          write(fates_log(), *) 'that are nlevsoil*numpft and nlevsoil*ncwd'
          write(fates_log(), *) 'fates_maxElementsPerPatch = ',fates_maxElementsPerPatch
          write(fates_log(), *) 'nlevsoil = ',nlevsoil_in
          write(fates_log(), *) 'dcmpy = ',ndcmpy
          write(fates_log(), *) 'ncwd  = ',ncwd
          write(fates_log(), *) 'numpft*nlevsoil = ',nlevsoil_in*numpft
          write(fates_log(), *) 'ncwd*nlevsoil = ',ncwd * nlevsoil_in
          write(fates_log(), *) 'To increase max_elements, change numlevsoil_max'
          call endrun(msg=errMsg(sourcefile, __LINE__))
      end if

      bc_in%nlevdecomp = nlevdecomp_in


      if (hlm_use_vertsoilc == itrue) then
         if(bc_in%nlevdecomp .ne. bc_in%nlevsoil) then
            write(fates_log(), *) 'The host has signaled a vertically resolved'
            write(fates_log(), *) 'soil decomposition model. Therefore, the '
            write(fates_log(), *) 'total number of soil layers should equal the'
            write(fates_log(), *) 'total number of decomposition layers.'
            write(fates_log(), *) 'nlevdecomp: ',bc_in%nlevdecomp
            write(fates_log(), *) 'nlevsoil: ',bc_in%nlevsoil
            call endrun(msg=errMsg(sourcefile, __LINE__))
         end if
      else
         if(bc_in%nlevdecomp .ne. 1)then
            write(fates_log(), *) 'The host has signaled a non-vertically resolved'
            write(fates_log(), *) 'soil decomposition model. Therefore, the '
            write(fates_log(), *) 'total number of decomposition layers should be 1.'
            write(fates_log(), *) 'nlevdecomp: ',bc_in%nlevdecomp
            call endrun(msg=errMsg(sourcefile, __LINE__))
         end if
      end if

      ! Plant Nutrient Aquisition variables
      ! If we are up-scaling to PFT, then we need to pass bach PFTxlayer
      ! if we don't, then there is ambiguity in the uptake. If we
      ! do not upscale to PFT, then we can simply send back the
      ! uptake for each cohort, and don't need to allocate by layer
      ! Allocating differently could save a lot of memory and time

      if (hlm_parteh_mode .eq. prt_cnp_flex_allom_hyp) then
         if(fates_np_comp_scaling.eq.cohort_np_comp_scaling) then
            allocate(bc_in%plant_nh4_uptake_flux(max_comp_per_site,1))
            allocate(bc_in%plant_no3_uptake_flux(max_comp_per_site,1))
            allocate(bc_in%plant_p_uptake_flux(max_comp_per_site,1))
         else
            allocate(bc_in%plant_nh4_uptake_flux(max_comp_per_site,bc_in%nlevdecomp))
            allocate(bc_in%plant_no3_uptake_flux(max_comp_per_site,bc_in%nlevdecomp))
            allocate(bc_in%plant_p_uptake_flux(max_comp_per_site,bc_in%nlevdecomp))
         end if
      else
         allocate(bc_in%plant_nh4_uptake_flux(1,1))
         allocate(bc_in%plant_no3_uptake_flux(1,1))
         allocate(bc_in%plant_p_uptake_flux(1,1))
      end if


      allocate(bc_in%zi_sisl(0:nlevsoil_in))
      allocate(bc_in%dz_sisl(nlevsoil_in))
      allocate(bc_in%z_sisl(nlevsoil_in))
      allocate(bc_in%decomp_id(nlevsoil_in))
      allocate(bc_in%dz_decomp_sisl(nlevdecomp_in))
      allocate(bc_in%w_scalar_sisl(nlevsoil_in))
      allocate(bc_in%t_scalar_sisl(nlevsoil_in))

      ! Lightning (or successful ignitions) and population density
      ! Fire related variables
      allocate(bc_in%lightning24(maxPatchesPerSite))
      allocate(bc_in%pop_density(maxPatchesPerSite))
      allocate(bc_in%wind24_pa(maxPatchesPerSite))
      allocate(bc_in%relhumid24_pa(maxPatchesPerSite))
      allocate(bc_in%precip24_pa(maxPatchesPerSite))
      
      ! Radiation
      allocate(bc_in%solad_parb(maxPatchesPerSite,hlm_numSWb))
      allocate(bc_in%solai_parb(maxPatchesPerSite,hlm_numSWb))
      
      ! Hydrology
      allocate(bc_in%smp_sl(nlevsoil_in))
      allocate(bc_in%eff_porosity_sl(nlevsoil_in))
      allocate(bc_in%watsat_sl(nlevsoil_in))
      allocate(bc_in%tempk_sl(nlevsoil_in))
      allocate(bc_in%h2o_liqvol_sl(nlevsoil_in))
      
      !BGC
      if(do_fates_salinity) then
         allocate(bc_in%salinity_sl(nlevsoil_in))
      endif

      
      
      ! Photosynthesis
      allocate(bc_in%filter_photo_pa(maxPatchesPerSite))
      allocate(bc_in%dayl_factor_pa(maxPatchesPerSite))
      allocate(bc_in%esat_tv_pa(maxPatchesPerSite))
      allocate(bc_in%eair_pa(maxPatchesPerSite))
      allocate(bc_in%oair_pa(maxPatchesPerSite))
      allocate(bc_in%cair_pa(maxPatchesPerSite))
      allocate(bc_in%rb_pa(maxPatchesPerSite))
      allocate(bc_in%t_veg_pa(maxPatchesPerSite))
      allocate(bc_in%tgcm_pa(maxPatchesPerSite))
      allocate(bc_in%t_soisno_sl(nlevsoil_in))

      ! Canopy Radiation
      allocate(bc_in%filter_vegzen_pa(maxPatchesPerSite))
      allocate(bc_in%coszen_pa(maxPatchesPerSite))
      allocate(bc_in%fcansno_pa(maxPatchesPerSite))
      allocate(bc_in%albgr_dir_rb(hlm_numSWb))
      allocate(bc_in%albgr_dif_rb(hlm_numSWb))

      ! Plant-Hydro BC's
      if (hlm_use_planthydro.eq.itrue) then

         allocate(bc_in%qflx_transp_pa(maxPatchesPerSite))
         allocate(bc_in%swrad_net_pa(maxPatchesPerSite))
         allocate(bc_in%lwrad_net_pa(maxPatchesPerSite))
         
         allocate(bc_in%watsat_sisl(nlevsoil_in))
         allocate(bc_in%watres_sisl(nlevsoil_in))
         allocate(bc_in%sucsat_sisl(nlevsoil_in))
         allocate(bc_in%bsw_sisl(nlevsoil_in))
         allocate(bc_in%hksat_sisl(nlevsoil_in))
         allocate(bc_in%h2o_liq_sisl(nlevsoil_in)); bc_in%h2o_liq_sisl = nan
      end if

      ! Land use

      ! harvest flag denote data from hlm,
      ! while the logging flag signifies only that logging is occurring (which could just be FATES logging)
      if (hlm_use_lu_harvest .gt. 0) then
         allocate(bc_in%hlm_harvest_rates(num_lu_harvest_cats))
         allocate(bc_in%hlm_harvest_catnames(num_lu_harvest_cats))
      else ! LoggingMortality_frac needs these passed to it regardless of harvest
         allocate(bc_in%hlm_harvest_rates(0))
         allocate(bc_in%hlm_harvest_catnames(0))
      end if

      allocate(bc_in%pft_areafrac(0:maxpft))

      ! Variables for SP mode. 
      if(hlm_use_sp.eq.itrue) then
        allocate(bc_in%hlm_sp_tlai(0:maxpft))
        allocate(bc_in%hlm_sp_tsai(0:maxpft))     
        allocate(bc_in%hlm_sp_htop(0:maxpft))
      end if 
      return
   end subroutine allocate_bcin

   ! ====================================================================================
   
   subroutine allocate_bcout(bc_out, nlevsoil_in, nlevdecomp_in)

      ! ---------------------------------------------------------------------------------
      ! Allocate and Initialze the FATES boundary condition vectors
      ! ---------------------------------------------------------------------------------
      
      implicit none
      type(bc_out_type), intent(inout) :: bc_out
      integer,intent(in)               :: nlevsoil_in
      integer,intent(in)               :: nlevdecomp_in
      
      ! Radiation
      allocate(bc_out%fsun_pa(maxPatchesPerSite))
      allocate(bc_out%laisun_pa(maxPatchesPerSite))
      allocate(bc_out%laisha_pa(maxPatchesPerSite))
      
      ! Hydrology
      allocate(bc_out%active_suction_sl(nlevsoil_in))
      allocate(bc_out%rootr_pasl(maxPatchesPerSite,nlevsoil_in))
      allocate(bc_out%btran_pa(maxPatchesPerSite))
      
      ! Photosynthesis

      allocate(bc_out%rssun_pa(maxPatchesPerSite))
      allocate(bc_out%rssha_pa(maxPatchesPerSite))
      
      ! Canopy Radiation
      allocate(bc_out%albd_parb(maxPatchesPerSite,hlm_numSWb))
      allocate(bc_out%albi_parb(maxPatchesPerSite,hlm_numSWb))
      allocate(bc_out%fabd_parb(maxPatchesPerSite,hlm_numSWb))
      allocate(bc_out%fabi_parb(maxPatchesPerSite,hlm_numSWb))
      allocate(bc_out%ftdd_parb(maxPatchesPerSite,hlm_numSWb))
      allocate(bc_out%ftid_parb(maxPatchesPerSite,hlm_numSWb))
      allocate(bc_out%ftii_parb(maxPatchesPerSite,hlm_numSWb))


      ! We allocate the boundary conditions to the BGC
      ! model, regardless of what scheme we use. The BGC
      ! model in ELM allocates all species C,N,P even if they
      ! are not turned on. Also, it is feasible that the
      ! one would want to allow soil BGC nutrient dynamics
      ! to proceed even if we are not passing source fluxes
      ! or uptake from FATES.
      ! When FATES does not have nutrients enabled, these
      ! arrays are indexed by 1.
      
      if(trim(hlm_nu_com).eq.'RD') then
         allocate(bc_out%n_demand(max_comp_per_site))
         allocate(bc_out%p_demand(max_comp_per_site))
      end if

      if(trim(hlm_nu_com).eq.'ECA') then
         allocate(bc_out%veg_rootc(max_comp_per_site,nlevdecomp_in))
         allocate(bc_out%decompmicc(nlevdecomp_in))
         allocate(bc_out%ft_index(max_comp_per_site))
         allocate(bc_out%cn_scalar(max_comp_per_site))
         allocate(bc_out%cp_scalar(max_comp_per_site))
      end if

      ! Include the bare-ground patch for these patch-level boundary conditions
      ! (it will always be zero for all of these)
      if(hlm_use_ch4.eq.itrue) then
         allocate(bc_out%annavg_agnpp_pa(0:maxPatchesPerSite));bc_out%annavg_agnpp_pa(:)=nan
         allocate(bc_out%annavg_bgnpp_pa(0:maxPatchesPerSite));bc_out%annavg_bgnpp_pa(:)=nan
         allocate(bc_out%annsum_npp_pa(0:maxPatchesPerSite));bc_out%annsum_npp_pa(:)=nan
         allocate(bc_out%frootc_pa(0:maxPatchesPerSite));bc_out%frootc_pa(:)=nan
         allocate(bc_out%root_resp(nlevsoil_in));bc_out%root_resp(:)=nan
         allocate(bc_out%woody_frac_aere_pa(0:maxPatchesPerSite));bc_out%woody_frac_aere_pa(:)=nan
         allocate(bc_out%rootfr_pa(0:maxPatchesPerSite,nlevsoil_in))
         bc_out%rootfr_pa(:,:)=nan

         ! Give the bare-ground root fractions a nominal fraction of unity over depth
         bc_out%rootfr_pa(0,1:nlevsoil_in)=1._r8/real(nlevsoil_in,r8)
      end if

         
      ! Fates -> BGC fragmentation mass fluxes
      select case(hlm_parteh_mode) 
      case(prt_carbon_allom_hyp)
         allocate(bc_out%litt_flux_cel_c_si(nlevdecomp_in))
         allocate(bc_out%litt_flux_lig_c_si(nlevdecomp_in))
         allocate(bc_out%litt_flux_lab_c_si(nlevdecomp_in))
      case(prt_cnp_flex_allom_hyp) 

         allocate(bc_out%litt_flux_cel_c_si(nlevdecomp_in))
         allocate(bc_out%litt_flux_lig_c_si(nlevdecomp_in))
         allocate(bc_out%litt_flux_lab_c_si(nlevdecomp_in))
         allocate(bc_out%litt_flux_cel_n_si(nlevdecomp_in))
         allocate(bc_out%litt_flux_lig_n_si(nlevdecomp_in))
         allocate(bc_out%litt_flux_lab_n_si(nlevdecomp_in))
         allocate(bc_out%litt_flux_cel_p_si(nlevdecomp_in))
         allocate(bc_out%litt_flux_lig_p_si(nlevdecomp_in))
         allocate(bc_out%litt_flux_lab_p_si(nlevdecomp_in))

         allocate(bc_out%source_nh4(nlevdecomp_in))
         allocate(bc_out%source_p(nlevdecomp_in))

      case default
         write(fates_log(), *) 'An unknown parteh hypothesis was passed'
         write(fates_log(), *) 'to the site level output boundary conditions'
         write(fates_log(), *) 'hlm_parteh_mode: ',hlm_parteh_mode
         call endrun(msg=errMsg(sourcefile, __LINE__))
      end select


      ! Canopy Structure
      allocate(bc_out%elai_pa(maxPatchesPerSite))
      allocate(bc_out%esai_pa(maxPatchesPerSite))
      allocate(bc_out%tlai_pa(maxPatchesPerSite))
      allocate(bc_out%tsai_pa(maxPatchesPerSite))
      allocate(bc_out%htop_pa(maxPatchesPerSite))
      allocate(bc_out%hbot_pa(maxPatchesPerSite))
      allocate(bc_out%dleaf_pa(maxPatchesPerSite))

      allocate(bc_out%displa_pa(maxPatchesPerSite))
      allocate(bc_out%z0m_pa(maxPatchesPerSite))

      allocate(bc_out%canopy_fraction_pa(maxPatchesPerSite))
      allocate(bc_out%frac_veg_nosno_alb_pa(maxPatchesPerSite))

      allocate(bc_out%nocomp_pft_label_pa(maxPatchesPerSite))

      ! Plant-Hydro BC's
      if (hlm_use_planthydro.eq.itrue) then
         allocate(bc_out%qflx_soil2root_sisl(nlevsoil_in))
         allocate(bc_out%qflx_ro_sisl(nlevsoil_in))
      end if

      return
   end subroutine allocate_bcout

   ! ====================================================================================

   subroutine set_bcs(bc_in)

       ! --------------------------------------------------------------------------------
       !
       ! This subroutine is called directly from the HLM to set boundary condition not yet 
       !     functional from hlm. This allows flexibility for model testing.
       !
       ! This subroutine MUST BE CALLED AFTER the FATES PFT parameter file has been read in,
       ! and the EDPftvarcon_inst structure has been made.
       ! This subroutine must ALSO BE CALLED BEFORE the history file dimensions
       ! are set.
       ! 
       ! --------------------------------------------------------------------------------
      implicit none
      type(bc_in_type), intent(inout) :: bc_in

      ! Input boundaries
      ! Warning: these "z" type variables
      ! are written only once at the beginning
      ! so THIS ROUTINE SHOULD NOT BE CALLED AFTER
      ! INITIALIZATION
      if(do_fates_salinity)then
         bc_in%salinity_sl(:)     = bgc_soil_salinity
      endif
      
    end subroutine set_bcs

    ! ===================================================================================
    
    subroutine SetFatesGlobalElements(use_fates)

       ! --------------------------------------------------------------------------------
       !
       ! This is the first FATES routine that is called.
       !
       ! This subroutine MUST BE CALLED AFTER the FATES PFT parameter file has been read in,
       ! and the EDPftvarcon_inst structure has been made.
       ! This subroutine MUST BE CALLED AFTER NL VARIABLES ARE READ (ie hlm_parteh_mode,etc)
       ! This subroutine must ALSO BE CALLED BEFORE the history file dimensions
       ! are set.
       ! 
       ! This routine requires no information from the HLM. This routine is responsible
       ! for generating the globals that are required by the HLM that are entirely
       ! FATES derived.
       !
       ! --------------------------------------------------------------------------------

      use EDParamsMod, only : ED_val_ncrowndamage


      implicit none

      
      logical,intent(in) :: use_fates    ! Is fates turned on?

      integer :: i
      
      if (use_fates) then
         
         ! Self explanatory, read the fates parameter file
         call FatesReadParameters()

         ! Identify the number of PFTs by evaluating a pft array
         ! Using wood density as that is not expected to be deprecated any time soon

         if(lbound(prt_params%wood_density(:),dim=1) .eq. 0 ) then
            numpft = size(prt_params%wood_density,dim=1)-1
         elseif(lbound(prt_params%wood_density(:),dim=1) .eq. 1 ) then
            numpft = size(prt_params%wood_density,dim=1)
         else
            write(fates_log(), *) 'While assessing the number of FATES PFTs,'
            write(fates_log(), *) 'it was found that the lower bound was neither 0 or 1?'
            call endrun(msg=errMsg(sourcefile, __LINE__))
         end if

         if(numpft>maxpft) then
            write(fates_log(), *) 'The number of PFTs dictated by the FATES parameter file'
            write(fates_log(), *) 'is larger than the maximum allowed. Increase the FATES parameter constant'
            write(fates_log(), *) 'FatesInterfaceMod.F90:maxpft accordingly'
            call endrun(msg=errMsg(sourcefile, __LINE__))
         end if
         
         ! Identify the number of leaf age-classes
         
         if( (lbound(prt_params%leaf_long(:,:),dim=2) .eq. 0) .or. &
             (ubound(prt_params%leaf_long(:,:),dim=2) .eq. 0) ) then
            write(fates_log(), *) 'While assessing the number of FATES leaf age classes,'
            write(fates_log(), *) 'The second dimension of leaf_long was 0?'
            call endrun(msg=errMsg(sourcefile, __LINE__))
         else
            nleafage = size(prt_params%leaf_long,dim=2)
         end if

          ! Identify the number of damage classes
         ncrowndamage = ED_val_ncrowndamage

         
         ! These values are used to define the restart file allocations and general structure
         ! of memory for the cohort arrays

         if ( hlm_use_cohort_age_tracking .eq. itrue .or. &
              hlm_use_canopy_damage .eq. itrue .or. hlm_use_understory_damage .eq. itrue) then
            maxCohortsPerPatch = 300
         else
            maxCohortsPerPatch = 100
         end if
         
         ! These values are used to define the restart file allocations and general structure
         ! of memory for the cohort arrays
         
         fates_maxElementsPerPatch = max(maxCohortsPerPatch, ndcmpy*numlevsoil_max ,ncwd*numlevsoil_max)

         if (maxPatchesPerSite * fates_maxElementsPerPatch <  numWaterMem) then
            write(fates_log(), *) 'By using such a tiny number of maximum patches and maximum cohorts'
            write(fates_log(), *) ' this could create problems for indexing in restart files'
            write(fates_log(), *) ' The multiple of the two has to be greater than numWaterMem'
            call endrun(msg=errMsg(sourcefile, __LINE__))
         end if
         
         fates_maxElementsPerSite = maxPatchesPerSite * fates_maxElementsPerPatch


         ! Set the maximum number of nutrient aquisition competitors per site
         ! This is used to set array sizes for the boundary conditions.
         ! Note: since BGC code may be active even when no nutrients
         ! present, we still need to allocate things when no nutrients

         if (hlm_parteh_mode .eq. prt_cnp_flex_allom_hyp ) then
            if(fates_np_comp_scaling.eq.cohort_np_comp_scaling) then
               max_comp_per_site = fates_maxElementsPerSite
            elseif(fates_np_comp_scaling.eq.pft_np_comp_scaling) then
               max_comp_per_site = numpft
            else
               write(fates_log(), *) 'An unknown nutrient competitor scaling method was chosen?'
               call endrun(msg=errMsg(sourcefile, __LINE__))
            end if
         else
            max_comp_per_site = 1
         end if
            
         ! calculate the bin edges for radiative transfer calculations
         ! VAI bin widths array 
         do i = 1,nlevleaf
            dinc_vai(i) = ED_val_vai_top_bin_width * ED_val_vai_width_increase_factor ** (i-1)
         end do

         ! lower edges of VAI bins       
         do i = 1,nlevleaf
            dlower_vai(i) = sum(dinc_vai(1:i))
         end do

         ! Identify number of size and age class bins for history output
         ! assume these arrays are 1-indexed
         nlevsclass = size(ED_val_history_sizeclass_bin_edges,dim=1)
         nlevage = size(ED_val_history_ageclass_bin_edges,dim=1)
         nlevheight = size(ED_val_history_height_bin_edges,dim=1)
         nlevcoage = size(ED_val_history_coageclass_bin_edges,dim=1)

         
         ! do some checks on the size, age, and height bin arrays to make sure they make sense:
         ! make sure that all start at zero, and that both are monotonically increasing
         if ( ED_val_history_sizeclass_bin_edges(1) .ne. 0._r8 ) then
            write(fates_log(), *) 'size class bins specified in parameter file must start at zero'
            call endrun(msg=errMsg(sourcefile, __LINE__))
         endif
         if ( ED_val_history_ageclass_bin_edges(1) .ne. 0._r8 ) then
            write(fates_log(), *) 'age class bins specified in parameter file must start at zero'
            call endrun(msg=errMsg(sourcefile, __LINE__))
         endif
         if ( ED_val_history_height_bin_edges(1) .ne. 0._r8 ) then
            write(fates_log(), *) 'height class bins specified in parameter file must start at zero'
            call endrun(msg=errMsg(sourcefile, __LINE__))
         endif
         do i = 2,nlevsclass
            if ( (ED_val_history_sizeclass_bin_edges(i) - ED_val_history_sizeclass_bin_edges(i-1)) .le. 0._r8) then
               write(fates_log(), *) 'size class bins specified in parameter file must be monotonically increasing'
               call endrun(msg=errMsg(sourcefile, __LINE__))
            end if
         end do
         do i = 2,nlevage
            if ( (ED_val_history_ageclass_bin_edges(i) - ED_val_history_ageclass_bin_edges(i-1)) .le. 0._r8) then
               write(fates_log(), *) 'age class bins specified in parameter file must be monotonically increasing'
               call endrun(msg=errMsg(sourcefile, __LINE__))
            end if
         end do
         do i = 2,nlevheight
            if ( (ED_val_history_height_bin_edges(i) - ED_val_history_height_bin_edges(i-1)) .le. 0._r8) then
               write(fates_log(), *) 'height class bins specified in parameter file must be monotonically increasing'
               call endrun(msg=errMsg(sourcefile, __LINE__))
            end if
         end do
         do i = 2,nlevcoage
            if ( (ED_val_history_coageclass_bin_edges(i) - ED_val_history_coageclass_bin_edges(i-1)) .le. 0._r8) then
               write(fates_log(), *) 'cohort age class bins specified in parameter file must be monotonically increasing'
               call endrun(msg=errMsg(sourcefile, __LINE__))
            end if
         end do

         ! Initialize Hydro globals 
         ! (like water retention functions)
         ! this needs to know the number of PFTs, which is
         ! determined in that call
         call InitHydroGlobals()
   
         ! Initialize the Plant Allocation and Reactive Transport
         ! global functions and mapping tables
         ! Also associate the elements defined in PARTEH with a list in FATES
         ! "element_list" is useful because it allows the fates side of the code
         ! to loop through elements, and call the correct PARTEH interfaces
         ! automatically.
         call InitPARTEHGlobals()
         
         
         ! Set Various Mapping Arrays used in history output as well
         ! These will not be used if use_ed or use_fates is false
         call fates_history_maps()

       

      else
         ! If we are not using FATES, the cohort dimension is still
         ! going to be initialized, lets set it to the smallest value
         ! possible so that the dimensioning info takes up little space

         fates_maxElementsPerPatch = 1
      
         fates_maxElementsPerSite = 1
         

      end if


    end subroutine SetFatesGlobalElements

    ! ======================================================================

    subroutine InitTimeAveragingGlobals()
      
      ! Instantiate the time-averaging method globals
      ! NOTE: It may be possible in the future that the HLM model timesteps
      ! are dynamic in time or space, in that case, these would no longer
      ! be global constants.

      allocate(ema_24hr)
      call ema_24hr%define(sec_per_day, hlm_stepsize, moving_ema_window)
      allocate(fixed_24hr)
      call fixed_24hr%define(sec_per_day, hlm_stepsize, fixed_window)
      allocate(ema_lpa)
      call ema_lpa%define(photo_temp_acclim_timescale*sec_per_day, &
           hlm_stepsize,moving_ema_window)

      return
    end subroutine InitTimeAveragingGlobals

      
    ! ======================================================================
    
    subroutine InitPARTEHGlobals()

     ! Initialize the Plant Allocation and Reactive Transport
     ! global functions and mapping tables
     ! Also associate the elements defined in PARTEH with a list in FATES
     ! "element_list" is useful because it allows the fates side of the code
     ! to loop through elements, and call the correct PARTEH interfaces
     ! automatically.
     
     select case(hlm_parteh_mode)
     case(prt_carbon_allom_hyp)

        num_elements = 1
        allocate(element_list(num_elements))
        element_list(1) = carbon12_element
        element_pos(:) = 0
        element_pos(carbon12_element) = 1

        call InitPRTGlobalAllometricCarbon()

     case(prt_cnp_flex_allom_hyp)
        
        num_elements = 3
        allocate(element_list(num_elements))
        element_list(1) = carbon12_element
        element_list(2) = nitrogen_element
        element_list(3) = phosphorus_element
        element_pos(:)  = 0
        element_pos(carbon12_element)   = 1
        element_pos(nitrogen_element)   = 2
        element_pos(phosphorus_element) = 3

        call InitPRTGlobalAllometricCNP()
        
     case DEFAULT
        write(fates_log(),*) 'You specified an unknown PRT module'
        write(fates_log(),*) 'Check your setting for fates_parteh_mode'
        write(fates_log(),*) 'in the CLM namelist. The only valid value now is 1'
        write(fates_log(),*) 'Aborting'
        call endrun(msg=errMsg(sourcefile, __LINE__))
       
    end select

   end subroutine InitPARTEHGlobals

   !==============================================================================================
    
    subroutine fates_history_maps
       
       use EDTypesMod, only : NFSC
       use EDTypesMod, only : nclmax
       use FatesInterfaceTypesMod, only : ncrowndamage
       use EDTypesMod, only : nlevleaf
       use EDParamsMod, only : ED_val_history_sizeclass_bin_edges
       use EDParamsMod, only : ED_val_history_ageclass_bin_edges
       use EDParamsMod, only : ED_val_history_height_bin_edges
       use EDParamsMod, only : ED_val_history_coageclass_bin_edges

       ! ------------------------------------------------------------------------------------------
       ! This subroutine allocates and populates the variables
       ! that define the mapping of variables in history files in multiplexed dimensions like
       ! the "scpf" format
       ! back to
       ! their respective single component dimensions, like size-class "sc" and pft "pf"
       ! ------------------------------------------------------------------------------------------

       integer :: i
       integer :: isc
       integer :: ipft
       integer :: icwd
       integer :: ifuel
       integer :: ican
       integer :: icdam
       integer :: icdcd
       integer :: ileaf
       integer :: iage
       integer :: iheight
       integer :: icoage
       integer :: iel

       allocate( fates_hdim_levsclass(1:nlevsclass   ))
       allocate( fates_hdim_pfmap_levscpf(1:nlevsclass*numpft))
       allocate( fates_hdim_scmap_levscpf(1:nlevsclass*numpft))
       allocate( fates_hdim_levpft(1:numpft   ))
       allocate( fates_hdim_levfuel(1:NFSC   ))
       allocate( fates_hdim_levcwdsc(1:NCWD   ))
       allocate( fates_hdim_levage(1:nlevage   ))
       allocate( fates_hdim_levheight(1:nlevheight   ))
       allocate( fates_hdim_levcoage(1:nlevcoage ))
       allocate( fates_hdim_pfmap_levcapf(1:nlevcoage*numpft))
       allocate( fates_hdim_camap_levcapf(1:nlevcoage*numpft))

<<<<<<< HEAD
       allocate( fates_hdim_levcdam(ncrowndamage ))
       allocate( fates_hdim_cdimap_levcdcd(ncrowndamage*(ncrowndamage+1)))
       allocate( fates_hdim_cdjmap_levcdcd(ncrowndamage*(ncrowndamage+1)))
=======
>>>>>>> 1324109d
       allocate( fates_hdim_scmap_levcdsc(nlevsclass*ncrowndamage))
       allocate( fates_hdim_cdmap_levcdsc(nlevsclass*ncrowndamage))
       allocate( fates_hdim_scmap_levcdpf(nlevsclass*ncrowndamage * numpft))
       allocate( fates_hdim_cdmap_levcdpf(nlevsclass*ncrowndamage * numpft))
       allocate( fates_hdim_pftmap_levcdpf(nlevsclass*ncrowndamage * numpft))

       allocate( fates_hdim_levcan(nclmax))
       allocate( fates_hdim_levelem(num_elements))
       allocate( fates_hdim_levleaf(nlevleaf))
       allocate( fates_hdim_canmap_levcnlf(nlevleaf*nclmax))
       allocate( fates_hdim_lfmap_levcnlf(nlevleaf*nclmax))
       allocate( fates_hdim_canmap_levcnlfpf(nlevleaf*nclmax*numpft))
       allocate( fates_hdim_lfmap_levcnlfpf(nlevleaf*nclmax*numpft))
       allocate( fates_hdim_pftmap_levcnlfpf(nlevleaf*nclmax*numpft))
       allocate( fates_hdim_scmap_levscag(nlevsclass * nlevage ))
       allocate( fates_hdim_agmap_levscag(nlevsclass * nlevage ))
       allocate( fates_hdim_scmap_levscagpft(nlevsclass * nlevage * numpft))
       allocate( fates_hdim_agmap_levscagpft(nlevsclass * nlevage * numpft))
       allocate( fates_hdim_pftmap_levscagpft(nlevsclass * nlevage * numpft))
       allocate( fates_hdim_agmap_levagepft(nlevage * numpft))
       allocate( fates_hdim_pftmap_levagepft(nlevage * numpft))
       allocate( fates_hdim_agmap_levagefuel(nlevage * nfsc))
       allocate( fates_hdim_fscmap_levagefuel(nlevage * nfsc))

       allocate( fates_hdim_elmap_levelpft(num_elements*numpft))
       allocate( fates_hdim_elmap_levelcwd(num_elements*ncwd))
       allocate( fates_hdim_elmap_levelage(num_elements*nlevage))
       allocate( fates_hdim_pftmap_levelpft(num_elements*numpft))
       allocate( fates_hdim_cwdmap_levelcwd(num_elements*ncwd))
       allocate( fates_hdim_agemap_levelage(num_elements*nlevage))


       ! Fill the IO array of plant size classes
       fates_hdim_levsclass(:) = ED_val_history_sizeclass_bin_edges(:)
       fates_hdim_levage(:) = ED_val_history_ageclass_bin_edges(:)
       fates_hdim_levheight(:) = ED_val_history_height_bin_edges(:)
       fates_hdim_levcoage(:) = ED_val_history_coageclass_bin_edges(:)
       fates_hdim_levleaf(:) = dlower_vai(:)

       ! make pft array
       do ipft=1,numpft
          fates_hdim_levpft(ipft) = ipft
       end do

       ! make fuel array
       do ifuel=1,NFSC
          fates_hdim_levfuel(ifuel) = ifuel
       end do

       ! make cwd array
       do icwd=1,NCWD
          fates_hdim_levcwdsc(icwd) = icwd
       end do

       ! make canopy array
       do ican = 1,nclmax
          fates_hdim_levcan(ican) = ican
       end do

      

       ! Make an element array, each index is the PARTEH global identifier index

       do iel = 1, num_elements
           fates_hdim_levelem(iel) = element_list(iel)
       end do
       
       i = 0
       do iel = 1, num_elements
           do ipft=1,numpft
               i = i+1
               fates_hdim_elmap_levelpft(i)  = iel
               fates_hdim_pftmap_levelpft(i) = ipft
           end do
       end do
       
       i = 0
       do iel = 1, num_elements
           do icwd = 1, ncwd
               i = i+1
               fates_hdim_elmap_levelcwd(i)  = iel
               fates_hdim_cwdmap_levelcwd(i) = icwd
           end do
       end do
       
       i = 0
       do iel = 1, num_elements
           do iage=1,nlevage
               i = i+1
               fates_hdim_elmap_levelage(i) = iel
               fates_hdim_agemap_levelage(i) = iage
           end do
       end do

       ! Fill the IO arrays that match pft and size class to their combined array
       i=0
       do ipft=1,numpft
          do isc=1,nlevsclass
             i=i+1
             fates_hdim_pfmap_levscpf(i) = ipft
             fates_hdim_scmap_levscpf(i) = isc
          end do
       end do

       i=0
       do ipft=1,numpft
          do icoage=1,nlevcoage
             i=i+1
             fates_hdim_pfmap_levcapf(i) = ipft
             fates_hdim_camap_levcapf(i) = icoage
          end do
       end do

       i=0
       do ican=1,nclmax
          do ileaf=1,nlevleaf
             i=i+1
             fates_hdim_canmap_levcnlf(i) = ican
             fates_hdim_lfmap_levcnlf(i) = ileaf
          end do
       end do

       i=0
       do iage=1,nlevage
          do isc=1,nlevsclass
             i=i+1
             fates_hdim_scmap_levscag(i) = isc
             fates_hdim_agmap_levscag(i) = iage
          end do
       end do

       i=0
       do icdam=1,ncrowndamage
          do isc=1,nlevsclass
             i=i+1
             fates_hdim_scmap_levcdsc(i) = isc
             fates_hdim_cdmap_levcdsc(i) = icdam
          end do
       end do

       i=0
       do icdam=1,ncrowndamage
          do icdcd=1,ncrowndamage+1
             i=i+1
             fates_hdim_cdimap_levcdcd(i) = icdcd
             fates_hdim_cdjmap_levcdcd(i) = icdam
          end do
       end do

       i=0
       do ipft=1,numpft
          do ican=1,nclmax
             do ileaf=1,nlevleaf
                i=i+1
                fates_hdim_canmap_levcnlfpf(i) = ican
                fates_hdim_lfmap_levcnlfpf(i) = ileaf
                fates_hdim_pftmap_levcnlfpf(i) = ipft
             end do
          end do
       end do

       i=0
       do ipft=1,numpft
          do iage=1,nlevage
             do isc=1,nlevsclass
                i=i+1
                fates_hdim_scmap_levscagpft(i) = isc
                fates_hdim_agmap_levscagpft(i) = iage
                fates_hdim_pftmap_levscagpft(i) = ipft
             end do
          end do
       end do

        i=0
       do ipft=1,numpft
          do icdam=1,ncrowndamage
             do isc=1,nlevsclass
                i=i+1
                fates_hdim_scmap_levcdpf(i) = isc
                fates_hdim_cdmap_levcdpf(i) = icdam
                fates_hdim_pftmap_levcdpf(i) = ipft
             end do
          end do
       end do

       i=0
       do ipft=1,numpft
          do iage=1,nlevage
             i=i+1
             fates_hdim_agmap_levagepft(i) = iage
             fates_hdim_pftmap_levagepft(i) = ipft
          end do
       end do

       i=0
       do iage=1,nlevage
          do ifuel=1,NFSC
             i=i+1
             fates_hdim_agmap_levagefuel(i) = iage
             fates_hdim_fscmap_levagefuel(i) = ifuel
          end do
       end do

    end subroutine fates_history_maps

    ! ===================================================================================

    subroutine SetFatesTime(current_year_in, current_month_in, &
                          current_day_in, current_tod_in, &
                          current_date_in, reference_date_in, &
                          model_day_in, day_of_year_in, &
                          days_per_year_in, freq_day_in)

     ! This subroutine should be called directly from the HLM
     
     integer,  intent(in) :: current_year_in
     integer,  intent(in) :: current_month_in
     integer,  intent(in) :: current_day_in
     integer,  intent(in) :: current_tod_in
     integer,  intent(in) :: current_date_in
     integer,  intent(in) :: reference_date_in
     real(r8), intent(in) :: model_day_in
     integer,  intent(in) :: day_of_year_in
     integer,  intent(in) :: days_per_year_in
     real(r8), intent(in) :: freq_day_in

     hlm_current_year   = current_year_in
     hlm_current_month  = current_month_in
     hlm_current_day    = current_day_in
     hlm_current_tod    = current_tod_in
     hlm_current_date   = current_date_in
     hlm_reference_date = reference_date_in
     hlm_model_day      = model_day_in
     hlm_day_of_year    = day_of_year_in
     hlm_days_per_year  = days_per_year_in
     hlm_freq_day       = freq_day_in

  end subroutine SetFatesTime

  ! ==================================================================================== 

  subroutine set_fates_ctrlparms(tag,ival,rval,cval)
      
      ! ---------------------------------------------------------------------------------
      ! Certain model control parameters and dimensions used by FATES are dictated by 
      ! the the driver or the host mode. To see which parameters should be filled here
      ! please also look at the ctrl_parms_type in FATESTYpeMod, in the section listing
      ! components dictated by the host model.
      !
      ! Some important points:
      ! 1. Calls to this function are likely from the clm_fates module in the HLM.
      ! 2. The calls should be preceeded by a flush function.
      ! 3. All values in ctrl_parm (FATESTypesMod.F90) that are classified as 
      !    'dictated by the HLM' must be listed in this subroutine
      ! 4. Should look like this:
      ! 
      ! call set_fates_ctrlparms('flush_to_unset')
      ! call set_fates_ctrlparms('num_sw_bbands',numrad)  ! or other variable
      ! ...
      ! call set_fates_ctrlparms('num_lev_ground',nlevgrnd)   ! or other variable
      ! call set_fates_ctrlparms('check_allset') 
      !
      ! RGK-2016
      ! ---------------------------------------------------------------------------------
      use FatesConstantsMod, only : fates_check_param_set
    
    
      ! Arguments
      integer, optional, intent(in)         :: ival
      real(r8), optional, intent(in)        :: rval
      character(len=*),optional, intent(in) :: cval
      character(len=*),intent(in)           :: tag
      
      ! local variables
      logical              :: all_set
      integer,  parameter  :: unset_int = -999
      real(r8), parameter  :: unset_double = -999.9
      
      
      select case (trim(tag))
      case('flush_to_unset')
         if (fates_global_verbose()) then
            write(fates_log(), *) 'Flushing FATES control parameters prior to transfer from host'
         end if

         hlm_numSWb     = unset_int
         hlm_inir       = unset_int
         hlm_ivis       = unset_int
         hlm_is_restart = unset_int
         hlm_numlevgrnd   = unset_int
         hlm_name         = 'unset'
         hlm_hio_ignore_val   = unset_double
         hlm_masterproc   = unset_int
         hlm_ipedof       = unset_int
         hlm_nu_com      = 'unset'
         hlm_nitrogen_spec = unset_int
         hlm_phosphorus_spec = unset_int
         hlm_max_patch_per_site = unset_int
         hlm_use_ch4       = unset_int
         hlm_use_vertsoilc = unset_int
         hlm_parteh_mode   = unset_int
         hlm_spitfire_mode = unset_int
         hlm_sf_nofire_def = unset_int
         hlm_sf_scalar_lightning_def = unset_int
         hlm_sf_successful_ignitions_def = unset_int
         hlm_sf_anthro_ignitions_def = unset_int
         hlm_use_planthydro = unset_int
         hlm_use_lu_harvest   = unset_int
         hlm_num_lu_harvest_cats   = unset_int
         hlm_use_cohort_age_tracking = unset_int
         hlm_use_understory_damage = unset_int
         hlm_use_canopy_damage = unset_int
         hlm_use_logging   = unset_int
         hlm_use_ed_st3    = unset_int
         hlm_use_ed_prescribed_phys = unset_int
         hlm_use_fixed_biogeog = unset_int
         hlm_use_nocomp = unset_int   
         hlm_use_sp = unset_int
         hlm_use_inventory_init = unset_int
         hlm_inventory_ctrl_file = 'unset'

      case('check_allset')
         
         if(hlm_numSWb .eq. unset_int) then
            if (fates_global_verbose()) then
               write(fates_log(), *) 'FATES dimension/parameter unset: num_sw_rad_bbands'
            end if
            call endrun(msg=errMsg(sourcefile, __LINE__))
         end if

         if(hlm_masterproc .eq. unset_int) then
            if (fates_global_verbose()) then
               write(fates_log(), *) 'FATES parameter unset: hlm_masterproc'
            end if
            call endrun(msg=errMsg(sourcefile, __LINE__))
         end if

         if(hlm_numSWb > maxSWb) then
            if (fates_global_verbose()) then
               write(fates_log(), *) 'FATES sets a maximum number of shortwave bands'
               write(fates_log(), *) 'for some scratch-space, maxSWb'
               write(fates_log(), *) 'it defaults to 2, but can be increased as needed'
               write(fates_log(), *) 'your driver or host model is intending to drive'
               write(fates_log(), *) 'FATES with:',hlm_numSWb,' bands.'
               write(fates_log(), *) 'please increase maxSWb in EDTypes to match'
               write(fates_log(), *) 'or exceed this value'
            end if
            call endrun(msg=errMsg(sourcefile, __LINE__))
         end if
         
         if (  .not.((hlm_use_planthydro.eq.1).or.(hlm_use_planthydro.eq.0))    ) then
            if (fates_global_verbose()) then
               write(fates_log(), *) 'The FATES namelist planthydro flag must be 0 or 1, exiting'
            end if
            call endrun(msg=errMsg(sourcefile, __LINE__))
         elseif (hlm_use_planthydro.eq.1 ) then
               write(fates_log(), *) '!!!!!!!!!!!!!!!!!!!!!!!!!!!!!!!!!!!!!!!!!!!!!!!!!!!!!!!!!!!!!'
               write(fates_log(), *) ''
               write(fates_log(), *) ' use_fates_planthydro is an      EXPERIMENTAL FEATURE        '
               write(fates_log(), *) ' please see header of fates/biogeophys/FatesHydraulicsMod.F90'
               write(fates_log(), *) ' for more information.'
               write(fates_log(), *) ''
               write(fates_log(), *) '!!!!!!!!!!!!!!!!!!!!!!!!!!!!!!!!!!!!!!!!!!!!!!!!!!!!!!!!!!!!!'
         end if

         if ( (hlm_use_lu_harvest .lt. 0).or.(hlm_use_lu_harvest .gt. 1) ) then
            if (fates_global_verbose()) then
               write(fates_log(), *) 'The FATES lu_harvest flag must be 0 or 1,  exiting'
            end if
            call endrun(msg=errMsg(sourcefile, __LINE__))
         end if

         if ( (hlm_num_lu_harvest_cats .lt. 0) ) then
            if (fates_global_verbose()) then
               write(fates_log(), *) 'The FATES number of hlm harvest cats must be >= 0, exiting'
            end if
            call endrun(msg=errMsg(sourcefile, __LINE__))
         end if

         if ( .not.((hlm_use_logging .eq.1).or.(hlm_use_logging.eq.0))    ) then
            if (fates_global_verbose()) then
               write(fates_log(), *) 'The FATES namelist use_logging flag must be 0 or 1, exiting'
            end if
            call endrun(msg=errMsg(sourcefile, __LINE__))
         end if


         if ( ( ANY(EDPftvarcon_inst%mort_ip_age_senescence < fates_check_param_set )) .and. &
           (hlm_use_cohort_age_tracking .eq.0 ) ) then

           write(fates_log(),*) 'Age dependent mortality cannot be on if'
           write(fates_log(),*) 'cohort age tracking is off.'
           write(fates_log(),*) 'Set hlm_use_cohort_age_tracking = .true.'
           write(fates_log(),*) 'in FATES namelist options'
           write(fates_log(),*) 'Aborting'
           call endrun(msg=errMsg(sourcefile, __LINE__))
        end if
         

         if (  .not.((hlm_use_ed_st3.eq.1).or.(hlm_use_ed_st3.eq.0))    ) then
            if (fates_global_verbose()) then
               write(fates_log(), *) 'The FATES namelist stand structure flag must be 0 or 1, exiting'
            end if
            call endrun(msg=errMsg(sourcefile, __LINE__))
         end if

         if (  .not.((hlm_use_ed_prescribed_phys.eq.1).or.(hlm_use_ed_prescribed_phys.eq.0))    ) then
            if (fates_global_verbose()) then
               write(fates_log(), *) 'The FATES namelist prescribed physiology flag must be 0 or 1, exiting'
            end if
            call endrun(msg=errMsg(sourcefile, __LINE__))
         end if

         if ( hlm_use_ed_prescribed_phys.eq.1 .and. hlm_use_ed_st3.eq.1 ) then
            if (fates_global_verbose()) then
               write(fates_log(), *) 'FATES ST3 and prescribed physiology cannot both be turned on.'
               write(fates_log(), *) 'Review the namelist entries, exiting'
            end if
            call endrun(msg=errMsg(sourcefile, __LINE__))
         end if

         if ( hlm_use_inventory_init.eq.1  .and. hlm_use_cohort_age_tracking .eq.1) then
            if (fates_global_verbose()) then
               write(fates_log(), *) 'Fates inventory init cannot be used with age dependent mortality'
               write(fates_log(), *) 'Set hlm_use_cohort_age_tracking to 0 or turn off inventory init'
            end if
            call endrun(msg=errMsg(sourcefile, __LINE__))
         end if
         

         
         if (  .not.((hlm_use_inventory_init.eq.1).or.(hlm_use_inventory_init.eq.0))    ) then
            if (fates_global_verbose()) then
               write(fates_log(), *) 'The FATES NL inventory flag must be 0 or 1, exiting'
            end if
            call endrun(msg=errMsg(sourcefile, __LINE__))
         end if
         
         if(trim(hlm_inventory_ctrl_file) .eq. 'unset') then
            if (fates_global_verbose()) then
               write(fates_log(),*) 'namelist entry for fates inventory control file is unset, exiting'
            end if
            call endrun(msg=errMsg(sourcefile, __LINE__))
         end if

         if(hlm_ivis .ne. ivis) then
            if (fates_global_verbose()) then
               write(fates_log(), *) 'FATES assumption about the index of visible shortwave'
               write(fates_log(), *) 'radiation is different from the HLM, exiting'
            end if
            call endrun(msg=errMsg(sourcefile, __LINE__))
         end if
         
         if(hlm_inir .ne. inir) then
            if (fates_global_verbose()) then
               write(fates_log(), *) 'FATES assumption about the index of NIR shortwave'
               write(fates_log(), *) 'radiation is different from the HLM, exiting'
            end if
            call endrun(msg=errMsg(sourcefile, __LINE__))
         end if

         if(hlm_is_restart .eq. unset_int) then
            if (fates_global_verbose()) then
               write(fates_log(), *) 'FATES parameter unset: hlm_is_restart, exiting'
            end if
            call endrun(msg=errMsg(sourcefile, __LINE__))
         end if

         if(hlm_numlevgrnd .eq. unset_int) then
            if (fates_global_verbose()) then
               write(fates_log(), *) 'FATES dimension/parameter unset: numlevground, exiting'
            end if
            call endrun(msg=errMsg(sourcefile, __LINE__))
         end if

         if(trim(hlm_name) .eq. 'unset') then
            if (fates_global_verbose()) then
               write(fates_log(),*) 'FATES dimension/parameter unset: hlm_name, exiting'
            end if
            call endrun(msg=errMsg(sourcefile, __LINE__))
         end if

         if(trim(hlm_nu_com) .eq. 'unset') then
            if (fates_global_verbose()) then
               write(fates_log(),*) 'FATES dimension/parameter unset: hlm_nu_com, exiting'
            end if
            call endrun(msg=errMsg(sourcefile, __LINE__))
         end if
         
         if(hlm_nitrogen_spec .eq. unset_int) then
            if (fates_global_verbose()) then
               write(fates_log(),*) 'FATES parameters unset: hlm_nitrogen_spec, exiting'
            end if
            call endrun(msg=errMsg(sourcefile, __LINE__))
         end if

         if(hlm_phosphorus_spec .eq. unset_int) then
            if (fates_global_verbose()) then
               write(fates_log(),*) 'FATES parameters unset: hlm_phosphorus_spec, exiting'
            end if
            call endrun(msg=errMsg(sourcefile, __LINE__))
         end if

         if( abs(hlm_hio_ignore_val-unset_double)<1e-10 ) then
            if (fates_global_verbose()) then
               write(fates_log(),*) 'FATES dimension/parameter unset: hio_ignore'
            end if
            call endrun(msg=errMsg(sourcefile, __LINE__))
         end if

         if(hlm_ipedof .eq. unset_int) then
            if (fates_global_verbose()) then
               write(fates_log(), *) 'index for the HLMs pedotransfer function unset: hlm_ipedof, exiting'
            end if
            call endrun(msg=errMsg(sourcefile, __LINE__))
         end if


         if(hlm_max_patch_per_site .eq. unset_int ) then
            if (fates_global_verbose()) then
               write(fates_log(), *) 'the number of patch-space per site unset: hlm_max_patch_per_site, exiting'
            end if
            call endrun(msg=errMsg(sourcefile, __LINE__))
         elseif(hlm_max_patch_per_site < maxPatchesPerSite ) then
            if (fates_global_verbose()) then
               write(fates_log(), *) 'FATES is trying to allocate space for more patches per site, than the HLM has space for.'
               write(fates_log(), *) 'hlm_max_patch_per_site (HLM side): ', hlm_max_patch_per_site
               write(fates_log(), *) 'maxPatchesPerSite (FATES side): ', maxPatchesPerSite
               write(fates_log(), *)
            end if
            call endrun(msg=errMsg(sourcefile, __LINE__))
         end if

         if(hlm_parteh_mode .eq. unset_int) then
            if (fates_global_verbose()) then
               write(fates_log(), *) 'switch deciding which plant reactive transport model to use is unset, hlm_parteh_mode, exiting'
            end if
            call endrun(msg=errMsg(sourcefile, __LINE__))
         end if

         if(hlm_use_ch4 .eq. unset_int) then
            if (fates_global_verbose()) then
               write(fates_log(), *) 'switch for the HLMs CH4 module unset: hlm_use_ch4, exiting'
            end if
            call endrun(msg=errMsg(sourcefile, __LINE__))
         end if
         
         if(hlm_use_vertsoilc .eq. unset_int) then
            if (fates_global_verbose()) then
               write(fates_log(), *) 'switch for the HLMs soil carbon discretization unset: hlm_use_vertsoilc, exiting'
            end if
            call endrun(msg=errMsg(sourcefile, __LINE__))
         end if

         if(hlm_spitfire_mode .eq. unset_int) then
            if (fates_global_verbose()) then
               write(fates_log(), *) 'switch for SPITFIRE unset: hlm_spitfire_mode, exiting'
            end if
            call endrun(msg=errMsg(sourcefile, __LINE__))
         end if
         if(hlm_sf_nofire_def .eq. unset_int) then
            if (fates_global_verbose()) then
               write(fates_log(), *) 'definition of no-fire mode unset: hlm_sf_nofire_def, exiting'
            end if
            call endrun(msg=errMsg(sourcefile, __LINE__))
         end if
         if(hlm_sf_scalar_lightning_def .eq. unset_int) then
            if (fates_global_verbose()) then
               write(fates_log(), *) 'definition of scalar lightning mode unset: hlm_sf_scalltng_def, exiting'
            end if
            call endrun(msg=errMsg(sourcefile, __LINE__))
         end if
         if(hlm_sf_successful_ignitions_def .eq. unset_int) then
            if (fates_global_verbose()) then
               write(fates_log(), *) 'definition of successful ignition mode unset: hlm_sf_successful, exiting'
            end if
            call endrun(msg=errMsg(sourcefile, __LINE__))
         end if
         if(hlm_sf_anthro_ignitions_def .eq. unset_int) then
            if (fates_global_verbose()) then
               write(fates_log(), *) 'definition of anthro-ignition mode unset: hlm_sf_anthig_def, exiting'
            end if
            call endrun(msg=errMsg(sourcefile, __LINE__))
         end if

         if(trim(hlm_name).eq.'CLM' .and. hlm_parteh_mode .eq. 2) then
            if( sum(abs(EDPftvarcon_inst%prescribed_puptake(:)))<nearzero .and. &
                sum(abs(EDPftvarcon_inst%prescribed_nuptake(:)))<nearzero) then
               write(fates_log(), *) 'PARTEH hypothesis 2 is only viable with forced'
               write(fates_log(), *) 'boundary conditions for CLM (currently).'
               write(fates_log(), *) 'prescribed_puptake or prescribed_nuptake must > 0'
               call endrun(msg=errMsg(sourcefile, __LINE__))
            end if
         end if
         
         
        if(hlm_use_fixed_biogeog.eq.unset_int) then
           if(fates_global_verbose()) then
             write(fates_log(), *) 'switch for fixed biogeog unset: him_use_fixed_biogeog, exiting'
           end if
           call endrun(msg=errMsg(sourcefile, __LINE__))
         end if

         if(hlm_use_nocomp.eq.unset_int) then
              if(fates_global_verbose()) then
             write(fates_log(), *) 'switch for no competition mode. '
            end if
           call endrun(msg=errMsg(sourcefile, __LINE__))
         end if

         if(hlm_use_sp.eq.unset_int) then
              if(fates_global_verbose()) then
             write(fates_log(), *) 'switch for SP mode. '
            end if
	       call endrun(msg=errMsg(sourcefile, __LINE__))
         end if

         if(hlm_use_cohort_age_tracking .eq. unset_int) then
            if (fates_global_verbose()) then
               write(fates_log(), *) 'switch for cohort_age_tracking  unset: hlm_use_cohort_age_tracking, exiting'
            end if
            call endrun(msg=errMsg(sourcefile, __LINE__))
         end if

         if(hlm_use_understory_damage .eq. unset_int) then
            if (fates_global_verbose()) then
               write(fates_log(), *) 'switch for understory damage unset: hlm_use_understory_damage, exiting'
            end if
            call endrun(msg=errMsg(sourcefile, __LINE__))
         end if

          if(hlm_use_canopy_damage .eq. unset_int) then
            if (fates_global_verbose()) then
               write(fates_log(), *) 'switch for canopy damage unset: hlm_use_canopy_damage, exiting'
            end if
            call endrun(msg=errMsg(sourcefile, __LINE__))
         end if

         if(hlm_use_sp.eq.itrue.and.hlm_use_nocomp.eq.ifalse)then
            write(fates_log(), *) 'SP cannot be on if nocomp mode is off. Exiting. '
            call endrun(msg=errMsg(sourcefile, __LINE__))
         end if


         if(hlm_use_sp.eq.itrue.and.hlm_use_fixed_biogeog.eq.ifalse)then
            write(fates_log(), *) 'SP cannot be on if fixed biogeog mode is off. Exiting. '
            call endrun(msg=errMsg(sourcefile, __LINE__))
         end if
         
         if (fates_global_verbose()) then
            write(fates_log(), *) 'Checked. All control parameters sent to FATES.'
         end if

         
      case default

         if(present(ival))then
            select case (trim(tag))

            case('masterproc')
               hlm_masterproc = ival
               if (fates_global_verbose()) then
                  write(fates_log(),*) 'Transfering masterproc = ',ival,' to FATES'
               end if

            case('num_sw_bbands')
               hlm_numSwb = ival
               if (fates_global_verbose()) then
                  write(fates_log(),*) 'Transfering num_sw_bbands = ',ival,' to FATES'
               end if
               
            case('vis_sw_index')
               hlm_ivis = ival
               if (fates_global_verbose()) then
                  write(fates_log(),*) 'Transfering index associated with visible SW rad = ',ival,' to FATES'
               end if
            
            case('nir_sw_index')
               hlm_inir = ival
               if (fates_global_verbose()) then
                  write(fates_log(),*) 'Transfering index associated with NIR SW rad = ',ival,' to FATES'
               end if

            case('is_restart')
               hlm_is_restart = ival
               if (fates_global_verbose()) then
                  write(fates_log(),*) 'Transfering flag signaling restart / not-restart = ',ival,' to FATES'
               end if

            case('num_lev_ground')
               hlm_numlevgrnd = ival
               if (fates_global_verbose()) then
                  write(fates_log(),*) 'Transfering num_lev_ground = ',ival,' to FATES'
               end if

            case('soilwater_ipedof')
               hlm_ipedof = ival
               if (fates_global_verbose()) then
                  write(fates_log(),*) 'Transfering hlm_ipedof = ',ival,' to FATES'
               end if

            case('nitrogen_spec')
               hlm_nitrogen_spec = ival
               if (fates_global_verbose()) then
                  write(fates_log(),*) 'Transfering hlm_nitrogen_spec = ',ival,' to FATES'
               end if

            case('phosphorus_spec')
               hlm_phosphorus_spec = ival
               if (fates_global_verbose()) then
                  write(fates_log(),*) 'Transfering hlm_phosphorus_spec = ',ival,' to FATES'
               end if

               
            case('max_patch_per_site')
               hlm_max_patch_per_site = ival
               if (fates_global_verbose()) then
                  write(fates_log(),*) 'Transfering hlm_max_patch_per_site = ',ival,' to FATES'
               end if

            case('use_ch4')
               hlm_use_ch4 = ival
               if (fates_global_verbose()) then
                  write(fates_log(),*) 'Transfering hlm_use_ch4 = ',ival,' to FATES'
               end if
               
            case('use_vertsoilc')
               hlm_use_vertsoilc = ival
               if (fates_global_verbose()) then
                  write(fates_log(),*) 'Transfering hlm_use_vertsoilc= ',ival,' to FATES'
               end if
               
            case('parteh_mode')
               hlm_parteh_mode = ival
               if (fates_global_verbose()) then
                  write(fates_log(),*) 'Transfering hlm_parteh_mode= ',ival,' to FATES'
               end if

            case('spitfire_mode')
               hlm_spitfire_mode = ival
               if (fates_global_verbose()) then
                  write(fates_log(),*) 'Transfering hlm_spitfire_mode =',ival,' to FATES'
              end if
              
           case('sf_nofire_def')
               hlm_sf_nofire_def = ival
               if (fates_global_verbose()) then
                  write(fates_log(),*) 'Transfering hlm_sf_nofire_def =',ival,' to FATES'
               end if

           case('sf_scalar_lightning_def')
               hlm_sf_scalar_lightning_def = ival
               if (fates_global_verbose()) then
                  write(fates_log(),*) 'Transfering hlm_sf_scalar_lightning_def =',ival,' to FATES'
               end if

           case('sf_successful_ignitions_def')
               hlm_sf_successful_ignitions_def = ival
               if (fates_global_verbose()) then
                  write(fates_log(),*) 'Transfering hlm_sf_successful_ignition_def =',ival,' to FATES'
               end if

           case('sf_anthro_ignitions_def')
               hlm_sf_anthro_ignitions_def = ival
               if (fates_global_verbose()) then
                  write(fates_log(),*) 'Transfering hlm_sf_anthro_ignition_def =',ival,' to FATES'
               end if

               
            case('use_fixed_biogeog')
                hlm_use_fixed_biogeog = ival
               if (fates_global_verbose()) then
                   write(fates_log(),*) 'Transfering hlm_use_fixed_biogeog= ',ival,' to FATES'
               end if
            
            case('use_nocomp')
                hlm_use_nocomp = ival
               if (fates_global_verbose()) then
                   write(fates_log(),*) 'Transfering hlm_use_nocomp= ',ival,' to FATES'
               end if

            case('use_sp')
            hlm_use_sp = ival
            if (fates_global_verbose()) then
                   write(fates_log(),*) 'Transfering hlm_use_sp= ',ival,' to FATES'
            end if

            case('use_planthydro')
               hlm_use_planthydro = ival
               if (fates_global_verbose()) then
                  write(fates_log(),*) 'Transfering hlm_use_planthydro= ',ival,' to FATES'
               end if

            case('use_lu_harvest')
               hlm_use_lu_harvest = ival
               if (fates_global_verbose()) then
                  write(fates_log(),*) 'Transfering hlm_use_lu_harvest= ',ival,' to FATES'
               end if

            case('num_lu_harvest_cats')
               hlm_num_lu_harvest_cats = ival
               if (fates_global_verbose()) then
                  write(fates_log(),*) 'Transfering hlm_num_lu_harvest_cats= ',ival,' to FATES'
               end if

            case('use_cohort_age_tracking')
               hlm_use_cohort_age_tracking = ival
               if (fates_global_verbose()) then
                  write(fates_log(),*) 'Transfering hlm_use_cohort_age_tracking= ',ival,' to FATES'
               end if
               
            case('use_understory_damage')
               hlm_use_understory_damage = ival
               if (fates_global_verbose()) then
                  write(fates_log(),*) 'Transfering hlm_use_understory_damage= ',ival,' to FATES'
               end if

            case('use_canopy_damage')
               hlm_use_canopy_damage = ival
               if (fates_global_verbose()) then
                  write(fates_log(),*) 'Transfering hlm_use_canopy_damage= ',ival,' to FATES'
               end if

            case('use_logging')
               hlm_use_logging = ival
               if (fates_global_verbose()) then
                  write(fates_log(),*) 'Transfering hlm_use_logging= ',ival,' to FATES'
               end if

            case('use_ed_st3')
               hlm_use_ed_st3 = ival
               if (fates_global_verbose()) then
                  write(fates_log(),*) 'Transfering hlm_use_ed_st3= ',ival,' to FATES'
               end if

            case('use_ed_prescribed_phys')
               hlm_use_ed_prescribed_phys = ival
               if (fates_global_verbose()) then
                  write(fates_log(),*) 'Transfering hlm_use_ed_prescribed_phys= ',ival,' to FATES'
               end if

            case('use_inventory_init')
               hlm_use_inventory_init = ival
               if (fates_global_verbose()) then
                  write(fates_log(),*) 'Transfering hlm_use_inventory_init= ',ival,' to FATES'
               end if

            case default
               if (fates_global_verbose()) then
                   write(fates_log(), *) 'tag not recognized:',trim(tag)
                   call endrun(msg=errMsg(sourcefile, __LINE__))
               end if
               ! end_run
            end select
            
         end if
         
         if(present(rval))then
            select case (trim(tag))
            case ('hio_ignore_val')
               hlm_hio_ignore_val = rval
               if (fates_global_verbose()) then
                  write(fates_log(),*) 'Transfering hio_ignore_val = ',rval,' to FATES'
               end if
            case default
               if (fates_global_verbose()) then
                  write(fates_log(),*) 'tag not recognized:',trim(tag)
               end if
               ! end_run
            end select
         end if

         if(present(cval))then
            select case (trim(tag))
               
            case('hlm_name')
               hlm_name = trim(cval)
               if (fates_global_verbose()) then
                  write(fates_log(),*) 'Transfering the HLM name = ',trim(cval)
               end if

            case('nu_com')
               hlm_nu_com = trim(cval)
               if (fates_global_verbose()) then
                  write(fates_log(),*) 'Transfering the nutrient competition name = ',trim(cval)
               end if

            case('inventory_ctrl_file')
               hlm_inventory_ctrl_file = trim(cval)
               if (fates_global_verbose()) then
                  write(fates_log(),*) 'Transfering the name of the inventory control file = ',trim(cval)
               end if
               
            case default
               if (fates_global_verbose()) then
                  write(fates_log(),*) 'tag not recognized:',trim(tag)
               end if
               ! end_run
            end select
         end if

      end select
            
      return
   end subroutine set_fates_ctrlparms

   ! ====================================================================================

   subroutine FatesReportParameters(masterproc)
      
      ! -----------------------------------------------------
      ! Simple parameter reporting functions
      ! A debug like print flag is contained in each routine
      ! -----------------------------------------------------

      logical,intent(in) :: masterproc

      call FatesReportPFTParams(masterproc)
      call FatesReportParams(masterproc)
      call FatesCheckParams(masterproc)    ! Check general fates parameters
      call PRTDerivedParams()              ! Update PARTEH derived constants
      call PRTCheckParams(masterproc)      ! Check PARTEH parameters
      call SpitFireCheckParams(masterproc)
      

      
      return
   end subroutine FatesReportParameters

   ! =====================================================================================

   subroutine UpdateFatesRMeansTStep(sites,bc_in)

     ! In this routine, we update any FATES buffers where
     ! we calculate running means. It is assumed that this buffer is updated
     ! on the model time-step.

     type(ed_site_type), intent(inout) :: sites(:)
     type(bc_in_type), intent(in)      :: bc_in(:)
     
     type(ed_patch_type),  pointer :: cpatch
     type(ed_cohort_type), pointer :: ccohort
     integer :: s, ifp, io_si

     do s = 1,size(sites,dim=1)

        ifp=0
        cpatch => sites(s)%oldest_patch
        do while(associated(cpatch))
           ifp=ifp+1
           call cpatch%tveg24%UpdateRMean(bc_in(s)%t_veg_pa(ifp))
           call cpatch%tveg_lpa%UpdateRMean(bc_in(s)%t_veg_pa(ifp))

           !  (Keeping as an example)
           !ccohort => cpatch%tallest
           !do while (associated(ccohort))
           !   call ccohort%tveg_lpa%UpdateRMean(bc_in(s)%t_veg_pa(ifp))
           !   ccohort => ccohort%shorter
           !end do
           
           cpatch => cpatch%younger
        enddo
     end do

     return
   end subroutine UpdateFatesRMeansTStep
      
 end module FatesInterfaceMod<|MERGE_RESOLUTION|>--- conflicted
+++ resolved
@@ -1032,12 +1032,6 @@
        allocate( fates_hdim_pfmap_levcapf(1:nlevcoage*numpft))
        allocate( fates_hdim_camap_levcapf(1:nlevcoage*numpft))
 
-<<<<<<< HEAD
-       allocate( fates_hdim_levcdam(ncrowndamage ))
-       allocate( fates_hdim_cdimap_levcdcd(ncrowndamage*(ncrowndamage+1)))
-       allocate( fates_hdim_cdjmap_levcdcd(ncrowndamage*(ncrowndamage+1)))
-=======
->>>>>>> 1324109d
        allocate( fates_hdim_scmap_levcdsc(nlevsclass*ncrowndamage))
        allocate( fates_hdim_cdmap_levcdsc(nlevsclass*ncrowndamage))
        allocate( fates_hdim_scmap_levcdpf(nlevsclass*ncrowndamage * numpft))
