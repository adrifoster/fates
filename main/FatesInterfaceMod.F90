--- conflicted
+++ resolved
@@ -19,20 +19,11 @@
    use EDParamsMod               , only : maxpatch_primary
    use EDParamsMod               , only : maxpatch_secondary
    use EDParamsMod               , only : max_cohort_per_patch
-<<<<<<< HEAD
    use FatesRadiationMemMod      , only : num_swb,ivis,inir
-   use EDTypesMod                , only : nclmax
-   use EDTypesMod                , only : nlevleaf
-   use EDTypesMod                , only : maxpft
-=======
    use EDParamsMod               , only : regeneration_model
-   use EDParamsMod               , only : maxSWb
-   use EDParamsMod               , only : ivis
-   use EDParamsMod               , only : inir
    use EDParamsMod               , only : nclmax
    use EDParamsMod               , only : nlevleaf
    use EDParamsMod               , only : maxpft
->>>>>>> 905bf114
    use EDTypesMod                , only : do_fates_salinity
    use EDTypesMod                , only : numWaterMem
    use EDTypesMod                , only : numlevsoil_max
