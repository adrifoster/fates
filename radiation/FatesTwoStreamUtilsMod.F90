--- conflicted
+++ resolved
@@ -79,9 +79,6 @@
     integer :: max_elements     ! Maximum number of scattering elements on the site
     integer :: n_scr            ! The size of the scratch arrays
     logical :: allocate_scratch ! Whether to re-allocate the scratch arrays
-<<<<<<< HEAD
-
-=======
     integer  :: icolmax         ! Column index for each layer with largest area footprint
     real(r8) :: areamax         ! The area footprint of the largest column
     
@@ -96,7 +93,6 @@
     
     logical, parameter :: do_simple_area_correct = .true.
     
->>>>>>> b5d3a138
     
     ! These parameters are not used yet
     !real(r8) :: max_vai_diff_per_elem ! The maximum vai difference in any element
@@ -310,8 +306,6 @@
                   end if
                end do
                
-<<<<<<< HEAD
-=======
                ! Test out a simpler way to correct area errors
                if(do_simple_area_correct) then
                   if(debug) then
@@ -334,7 +328,6 @@
                   twostr%scelg(ican,icolmax)%sai  = twostr%scelg(ican,icolmax)%sai / area_ratio
                end if
 
->>>>>>> b5d3a138
             end if if_overfull
 
          end do
