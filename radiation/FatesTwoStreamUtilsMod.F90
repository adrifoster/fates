Module FatesTwoStreamUtilsMod

  ! This module holds routines that are specific to connecting FATES with
  ! the two-stream radiation module. These routines are used to
  ! describe the scattering elements from cohort and patch data, and are
  ! used to decompose the scattering elements to return values
  ! at the cohort, or patch-pft scale.
  use FatesConstantsMod     , only : r8 => fates_r8
  use FatesConstantsMod     , only : ifalse
  use FatesConstantsMod     , only : itrue
  use FatesConstantsMod     , only : nearzero,nocomp_bareground
  use shr_log_mod           , only : errMsg => shr_log_errMsg
  use FatesGlobals          , only : fates_log
  use FatesGlobals          , only : endrun => fates_endrun
  use shr_infnan_mod        , only : nan => shr_infnan_nan, assignment(=)
  use FatesInterfaceTypesMod, only : numpft
  use FatesRadiationMemMod  , only : num_swb
  use FatesRadiationMemMod  , only : ivis, inir
  use FatesRadiationMemMod  , only : rho_snow,tau_snow
  use TwoStreamMLPEMod      , only : normalized_upper_boundary
  use TwoStreamMLPEMod      , only : air_ft, AllocateRadParams, rad_params
  use FatesCohortMod        , only : fates_cohort_type
  use FatesPatchMod         , only : fates_patch_type
  use EDTypesMod            , only : ed_site_type
  use EDParamsMod           , only : nclmax
  use TwoStreamMLPEMod      , only : twostream_type
  use TwoStreamMLPEMod      , only : RadParamPrep
  use TwoStreamMLPEMod      , only : AllocateRadParams
  use TwoStreamMLPEMod      , only : rel_err_thresh,area_err_thresh
  use EDPftvarcon           , only : EDPftvarcon_inst
  use FatesAllometryMod     , only : VegAreaLayer
  use EDParamsMod           , only : maxpatch_total
  
  implicit none

  logical, parameter :: debug  = .false. ! local debug flag
  character(len=*), parameter, private :: sourcefile = &
       __FILE__


  public :: FatesConstructRadElements
  public :: FatesGetCohortAbsRad
  public :: FatesPatchFSun
  public :: CheckPatchRadiationBalance
  
contains


  subroutine FatesConstructRadElements(site)

    type(ed_site_type)  :: site

    type(fates_patch_type),pointer :: patch
    type(fates_cohort_type), pointer :: cohort
    integer :: n_col(nclmax) ! Number of parallel column elements per layer
    integer :: ican,ft,icol
    type(twostream_type), pointer :: twostr


    ! DO NOT MAKE CANOPY_OPEN_FRAC >0 UNTIL LAI COMPRESSION
    ! HAS BEEN THOUGHT THROUGH. WE CANT JUST DECREASE THE
    ! AREA WITHOUT CONSERVING TOTAL LEAF AND STEM AREA
    real(r8), parameter :: canopy_open_frac = 0.00_r8

    integer :: maxcol
    real(r8) :: canopy_frac(nclmax)
    integer  :: ifp
    integer  :: ib
    ! Area indices for the cohort [m2 media / m2 crown footprint]
    real(r8) :: elai_cohort,tlai_cohort,esai_cohort,tsai_cohort
    real(r8) :: vai_top,vai_bot  ! veg area index at top and bottom of cohort (dummy vars)

    real(r8) :: area_ratio ! If elements are over 100% of available
                           ! canopy area, this is how much we squeeze
                           ! the area down by, as a ratio. This is also
                           ! applied to increase LAI and SAI in the cohorts
                           ! and elements as well (to preserve mass and volume).

    integer :: max_elements     ! Maximum number of scattering elements on the site
    integer :: n_scr            ! The size of the scratch arrays
    logical :: allocate_scratch ! Whether to re-allocate the scratch arrays
<<<<<<< HEAD

=======
    integer  :: icolmax         ! Column index for each layer with largest area footprint
    real(r8) :: areamax         ! The area footprint of the largest column
    
    ! its possible that there is more horizontal area taken up by the cohorts
    ! than there is ground, which is simply a result numerical and algorithmic
    ! imprecision in the rest of FATES. If this is true, then we need
    ! to somehow force the total area of our scattering elements to be exactly
    ! 1 and not slightly more. One way is to just chop off some area of the
    ! largest scattering element (simple way), the other is to chop off that
    ! area but also increase the LAI+SAI. The latter is conservative, but
    ! could create indexing problems when transfering fluxes back into FATES arrays
    
    logical, parameter :: do_simple_area_correct = .true.
    
>>>>>>> fb92517b
    
    ! These parameters are not used yet
    !real(r8) :: max_vai_diff_per_elem ! The maximum vai difference in any element
    !                                  ! between the least and most vai of constituting
    !                                  ! cohorts.  THe objective is to reduce this.
    !integer, parameter  :: max_el_per_layer = 10
    !real(r8), parameter :: init_max_vai_diff_per_elem = 0.2_r8
    !type(fates_cohort_type), pointer :: elem_co_ptrs(ncl*max_el_per_layer,100)

    max_elements = -1

    ifp = 0
    patch => site%oldest_patch
    do while (associated(patch))

       if_notbareground: if(patch%nocomp_pft_label.ne.nocomp_bareground)then

       ifp = ifp + 1
          
       !ifp = patch%patchno
       associate(twostr => patch%twostr)

         
         ! Identify how many elements we need, and possibly consolidate
         ! cohorts into elements where they are very similar (LAI and PFT)
         ! -------------------------------------------------------------------------------------------

         !max_vai_diff_per_elem = init_max_vai_diff_per_elem
         !iterate_count_do: do while(iterate_element_count)then

         ! Identify how many elements we need
         n_col(1:nclmax) = 0
         cohort => patch%tallest
         do while (associated(cohort))
            ft = cohort%pft
            ican = cohort%canopy_layer
            n_col(ican) = n_col(ican) + 1
            cohort => cohort%shorter
         enddo

         ! If there is only one layer, then we don't
         ! need to add an air element to the only
         ! layer. This is because all non-veg
         ! area will be attributed to a ground patch
         ! But if there is more than one layer, then
         ! an air element is needed for all the non
         ! occupied space, even if the canopy_open_frac
         ! is zero.
         ! If the area of the elements does not match
         ! the area of the canopy space within 1.e-7_r8
         ! then we either add the space in the form of air
         ! or we compress the space by literally squeezing
         ! the elements (which consequently increases their
         ! LAI and SAI to conserve area)
        
            
         if(patch%total_canopy_area>nearzero)then
            canopy_frac(:) = 0._r8
            cohort => patch%tallest
            do while (associated(cohort))
               ican = cohort%canopy_layer
               canopy_frac(ican) = canopy_frac(ican) + cohort%c_area/patch%total_canopy_area
               cohort => cohort%shorter
            enddo
         else
            canopy_frac(:) = 0._r8
         end if

         ! Add the air element if the canopy area is not filled
         do ican = 1,patch%ncl_p
            if( (1._r8-canopy_frac(ican))>area_err_thresh ) then
               n_col(ican) = n_col(ican) + 1
            end if
         end do


         ! Handle memory
         ! If the two-stream object is not large enough
         ! or if it is way larger than what is needed
         ! re-allocate the object
         ! -------------------------------------------------------------------------------------------

         maxcol = 0
         do ican = 1,patch%ncl_p
            if (n_col(ican)>maxcol) maxcol=n_col(ican)
         end do

         if(.not.associated(twostr%scelg)) then

            call twostr%AllocInitTwoStream((/ivis,inir/),patch%ncl_p,maxcol+2)

         else

            if(ubound(twostr%scelg,2) <  maxcol .or. &
               ubound(twostr%scelg,2) > (maxcol+4) .or. &
               ubound(twostr%scelg,1) < patch%ncl_p ) then

               call twostr%DeallocTwoStream()

               ! Add a little more space than necessary so
               ! we don't have to keep allocating/deallocating
               call twostr%AllocInitTwoStream((/ivis,inir/),patch%ncl_p,maxcol+2)

            end if
            
         end if


         ! Fill the elements with their basic data and
         ! reference the cohort to the elements
         ! -------------------------------------------------------------------------------------------

         n_col(1:nclmax) = 0
         cohort => patch%tallest
         do while (associated(cohort))

            ft = cohort%pft
            ican = cohort%canopy_layer

            patch%canopy_mask(ican,ft) = 1
            
            ! Every cohort gets its own element right now
            n_col(ican) = n_col(ican)+1

            ! If we pass layer index 0 to this routine
            ! it will return the total plant LAIs and SAIs
            call VegAreaLayer(cohort%treelai, &
                              cohort%treesai, &
                              cohort%height,    &
                              0,                     &
                              cohort%nv,      &
                              cohort%pft,     &
                              site%snow_depth,       &
                              vai_top, vai_bot,      & 
                              elai_cohort,esai_cohort)

            ! Its possible that this layer is covered by snow
            ! if so, then just consider it an air layer
            if((elai_cohort+esai_cohort)>nearzero)then
               twostr%scelg(ican,n_col(ican))%pft = ft
            else
               twostr%scelg(ican,n_col(ican))%pft = air_ft
            end if

            twostr%scelg(ican,n_col(ican))%area = cohort%c_area/patch%total_canopy_area
            twostr%scelg(ican,n_col(ican))%lai  = elai_cohort
            twostr%scelg(ican,n_col(ican))%sai  = esai_cohort
            
            ! Cohort needs to know which column its in
            cohort%twostr_col = n_col(ican)

            if (debug) then
               if ( twostr%scelg(ican,n_col(ican))%area .gt. 1.1_r8) then
                  write(fates_log(),*) 'error in calc of twostr%scelg(ican,n_col(ican))%area.'
                  write(fates_log(),*) 'should be less than 1'
                  write(fates_log(),*) twostr%scelg(ican,n_col(ican))%area
                  write(fates_log(),*) cohort%c_area, patch%total_canopy_area
                  call patch%Dump()
                  cohort => patch%tallest
                  do while (associated(cohort))
                     write(fates_log(),*) ' ------- dumping cohort ------'
                     call cohort%Dump()
                     write(fates_log(),*) ''
                     cohort => cohort%shorter
                  enddo
                  call endrun(msg=errMsg(sourcefile, __LINE__))
               endif
            end if

            cohort => cohort%shorter
         enddo


         do ican = 1,patch%ncl_p

            ! If the canopy is not full, add an air element
            if( (1._r8-canopy_frac(ican))>area_err_thresh ) then
               n_col(ican) = n_col(ican) + 1
               twostr%scelg(ican,n_col(ican))%pft  = air_ft
               twostr%scelg(ican,n_col(ican))%area = 1._r8-canopy_frac(ican)
               twostr%scelg(ican,n_col(ican))%lai  = 0._r8
               twostr%scelg(ican,n_col(ican))%sai  = 0._r8
            end if

            ! Check to see if any of these layers are extremely over-full and stop the
            ! model if so. This should not happen and would most likely be an issue
            ! with the canopy ppa promotion/demotion logic
            ! This is more of a sanity check, so we use a 1% threshold
            if(debug)then
               if_very_overfull: if( (canopy_frac(ican)-1._r8)>0.01_r8 ) then
                  write(fates_log(),*) 'One of the fates canopy layers takes up'
                  write(fates_log(),*) 'more than 100% of the area footprint, exceeding a'
                  write(fates_log(),*) 'precision threshold of 0.01'
                  write(fates_log(),*) 'Aborting'
                  write(fates_log(),*) 'canopy layer: ',ican,' canopy_frac:',canopy_frac(ican)
                  call endrun(msg=errMsg(sourcefile, __LINE__))
               end if if_very_overfull
            end if
            ! If the layer is overfull, remove some from area from
            ! the element with the largest footprint

            if_overfull: if( (canopy_frac(ican)-1._r8)>area_err_thresh ) then

               ! First find the element with the largest footprint
               icolmax = -1
               areamax = 0
               do icol = 1,n_col(ican)
                  if(twostr%scelg(ican,icol)%area>areamax) then
                     icolmax = icol
                     areamax = twostr%scelg(ican,icol)%area
                  end if
               end do
               
<<<<<<< HEAD
=======
               ! Test out a simpler way to correct area errors
               if(do_simple_area_correct) then
                  if(debug) then
                     if((canopy_frac(ican)-1._r8)>0.5_r8*twostr%scelg(ican,icolmax)%area)then
                        write(fates_log(),*) 'An area correction is being applied where '
                        write(fates_log(),*) 'the correction is greater than 50% of the area of the largest donor.'
                        write(fates_log(),*) 'This will have to large of an impact on the donor and is not representative'
                        write(fates_log(),*) 'of the actual composition of the canopy'
                        write(fates_log(),*) 'Aborting'
                        write(fates_log(),*) 'canopy layer: ',ican,' canopy_frac:',canopy_frac(ican)
                        write(fates_log(),*) 'existing donor area',twostr%scelg(ican,icolmax)%area
                        call endrun(msg=errMsg(sourcefile, __LINE__))
                     end if
                  end if
                  twostr%scelg(ican,icolmax)%area = twostr%scelg(ican,icolmax)%area - (canopy_frac(ican)-1._r8)
               else
                  area_ratio = (twostr%scelg(ican,icolmax)%area + (1._r8-canopy_frac(ican)))/twostr%scelg(ican,icolmax)%area
                  twostr%scelg(ican,icolmax)%area = twostr%scelg(ican,icolmax)%area * area_ratio
                  twostr%scelg(ican,icolmax)%lai  = twostr%scelg(ican,icolmax)%lai / area_ratio
                  twostr%scelg(ican,icolmax)%sai  = twostr%scelg(ican,icolmax)%sai / area_ratio
               end if

>>>>>>> fb92517b
            end if if_overfull

         end do

         twostr%n_col(1:patch%ncl_p) = n_col(1:patch%ncl_p)

         ! Set up some non-element parameters
         ! -------------------------------------------------------------------------------------------

         twostr%n_lyr = patch%ncl_p   ! Number of layers

         call twostr%GetNSCel()       ! Total number of elements

         max_elements = max(max_elements,twostr%n_scel)
         
         twostr%force_prep = .true.   ! This signals that two-stream scattering coefficients
         
       end associate

       end if if_notbareground
       
       patch => patch%younger
    end do

    ! Re-evaluate the scratch space used for solving two-stream radiation
    ! The scratch space needs to be 2x the number of computational elements
    ! for the patch with the most elements.
    
    if(allocated(site%taulambda_2str)) then
       n_scr = ubound(site%taulambda_2str,dim=1)
       allocate_scratch = .false.
       if(2*max_elements > n_scr) then
          allocate_scratch = .true.
          deallocate(site%taulambda_2str,site%ipiv_2str,site%omega_2str)
       elseif(2*max_elements < (n_scr-24)) then
          allocate_scratch = .true.
          deallocate(site%taulambda_2str,site%ipiv_2str,site%omega_2str)
       end if
    else
       allocate_scratch = .true.
    end if

    if(allocate_scratch)then
       ! Twice as many spaces as there are elements, plus some
       ! extra to prevent allocating/deallocating on the next step
       n_scr = 2*max_elements+8
       allocate(site%taulambda_2str(n_scr))
       allocate(site%omega_2str(n_scr,n_scr))
       allocate(site%ipiv_2str(n_scr))
    end if
    
    return
  end subroutine FatesConstructRadElements

  ! =============================================================================================
  
  subroutine FatesPatchFSun(site,patch,fsun,laisun,laisha)

    type(ed_site_type) :: site
    type(fates_patch_type) :: patch
    type(fates_patch_type), pointer :: fpatch
    real(r8)            :: fsun    ! Patch average sunlit fraction
    real(r8)            :: laisun  ! Patch average LAI of leaves in sun
    real(r8)            :: laisha  ! Patch average LAI of leaves in shade

    integer :: ican, icol  ! Canopy vertical and horizontal element index
    logical :: call_fail
    
    ! Dummy variables
    real(r8)            :: Rb_abs,Rd_abs,Rd_abs_leaf,Rb_abs_leaf,R_abs_stem,R_abs_snow

    real(r8)            :: leaf_sun_frac  ! Element specific sunlit fraction of leaf
    real(r8)            :: in_fab
    
    laisun = 0._r8
    laisha = 0._r8

    associate(twostr => patch%twostr)
    
      do ican = 1,twostr%n_lyr
         do icol = 1,twostr%n_col(ican)

            associate(scelg => patch%twostr%scelg(ican,icol))
            
              call twostr%GetAbsRad(ican,icol,ivis,0._r8,scelg%lai+scelg%sai, &
                   Rb_abs,Rd_abs,Rd_abs_leaf,Rb_abs_leaf,R_abs_stem, &
                   R_abs_snow,leaf_sun_frac,call_fail)
              
              if(call_fail) then
                 write(fates_log(),*) 'patch failure:',patch%patchno,' of:'
                 fpatch => site%oldest_patch
                 do while (associated(fpatch))
                    write(fates_log(),*) fpatch%patchno
                    fpatch => fpatch%younger
                 end do
                 call twostr%Dump(ivis,lat=site%lat,lon=site%lon)
                 call endrun(msg=errMsg(sourcefile, __LINE__))
              end if
              
              laisun = laisun + scelg%area*scelg%lai*leaf_sun_frac
              laisha = laisha + scelg%area*scelg%lai*(1._r8-leaf_sun_frac)
            end associate
         end do
      end do

      if((laisun+laisha)>nearzero)then
         fsun = laisun / (laisun+laisha)
      else
         fsun = 0.5_r8  ! Nominal value, should not affect results if no leaves or light!
      end if
         
    end associate
    return
  end subroutine FatesPatchFSun

  ! ============================================================================================
  
  subroutine CheckPatchRadiationBalance(patch, snow_depth, ib, fabd, fabi)

    ! Loop through the cohorts in the patch, get the
    ! absorbed radiation, then compare the amount absorbed
    ! to the fraction the solver calculated

    type(fates_patch_type) :: patch
    integer             :: ib      ! broadband index
    real(r8)            :: snow_depth
    real(r8)            :: fabd    ! Fraction of absorbed direct radiation by vegetation
    real(r8)            :: fabi    ! Fraction of absorbed indirect radiation by vegetation
    
    type(fates_cohort_type), pointer :: cohort
    integer :: iv,ican,icol
    real(r8),dimension(50) :: cohort_vaitop
    real(r8),dimension(50) :: cohort_vaibot
    real(r8),dimension(50) :: cohort_layer_elai
    real(r8),dimension(50) :: cohort_layer_esai
    real(r8)               :: cohort_elai
    real(r8)               :: cohort_esai
    real(r8) :: rb_abs,rd_abs,rb_abs_leaf,rd_abs_leaf,leaf_sun_frac,check_fab,in_fab
    logical :: call_fail
    
    associate(twostr => patch%twostr)

      check_fab = 0._r8
      
      cohort => patch%tallest
      do while (associated(cohort))
         
         do iv = 1,cohort%nv
            call VegAreaLayer(cohort%treelai, &
                 cohort%treesai,              &
                 cohort%height,                 &
                 iv,                                 &
                 cohort%nv,                   &
                 cohort%pft,                  &
                 snow_depth,                &
                 cohort_vaitop(iv),                  &
                 cohort_vaibot(iv),                  & 
                 cohort_layer_elai(iv),              &
                 cohort_layer_esai(iv))
         end do

         cohort_elai = sum(cohort_layer_elai(1:cohort%nv))
         cohort_esai = sum(cohort_layer_esai(1:cohort%nv))
         
         do iv = 1,cohort%nv

            ican = cohort%canopy_layer
            icol = cohort%twostr_col
            
            call FatesGetCohortAbsRad(patch,cohort,ib,cohort_vaitop(iv),cohort_vaibot(iv), &
                 cohort_elai,cohort_esai,rb_abs,rd_abs,rb_abs_leaf,rd_abs_leaf,leaf_sun_frac)
            
            check_fab = check_fab + (Rb_abs+Rd_abs) * cohort%c_area/patch%total_canopy_area
            
         end do
         cohort => cohort%shorter
      enddo
      
      in_fab = fabd*twostr%band(ib)%Rbeam_atm +  fabi*twostr%band(ib)%Rdiff_atm

      if( abs(check_fab-in_fab) > in_fab*10._r8*rel_err_thresh ) then
         write(fates_log(),*)'Absorbed radiation didnt balance after cohort sum'
         write(fates_log(),*) ib,in_fab,check_fab,snow_depth
         ! Remove the comment below for more information about the failure
         ! We keep it commented for now because the output is significant
         !call twostr%Dump(ib,patch%site%coszen)
         call endrun(msg=errMsg(sourcefile, __LINE__))
      end if
      
      
    end associate
    
    return
  end subroutine CheckPatchRadiationBalance
  
  ! =============================================================================================
  
  subroutine FatesGetCohortAbsRad(patch,cohort,ib,vaitop,vaibot,cohort_elai,cohort_esai, &
       rb_abs,rd_abs,rb_abs_leaf,rd_abs_leaf,leaf_sun_frac )

    ! This subroutine retrieves the absorbed radiation on
    ! leaves and stems, as well as the leaf sunlit fraction
    ! over a specified interval of VAI (vegetation area index)
    ! VAI is exposed leaf + stem area index

    type(fates_patch_type)  :: patch
    type(fates_cohort_type) :: cohort
    integer,intent(in)   :: ib
    real(r8),intent(in)  :: vaitop
    real(r8),intent(in)  :: vaibot
    real(r8),intent(in)  :: cohort_elai
    real(r8),intent(in)  :: cohort_esai
    real(r8),intent(out) :: rb_abs
    real(r8),intent(out) :: rd_abs
    real(r8),intent(out) :: rb_abs_leaf
    real(r8),intent(out) :: rd_abs_leaf
    real(r8),intent(out) :: leaf_sun_frac

    real(r8) :: rd_abs_el,rb_abs_el
    real(r8) :: vai_top_el
    real(r8) :: vai_bot_el
    real(r8) :: rd_abs_leaf_el
    real(r8) :: rb_abs_leaf_el
    real(r8) :: r_abs_stem_el
    real(r8) :: r_abs_snow_el
    real(r8) :: diff_wt_leaf,diff_wt_elem
    real(r8) :: beam_wt_leaf,beam_wt_elem
    real(r8) :: evai_cvai  ! element VAI / cohort VAI
    logical  :: call_fail
    
    associate(scelg => patch%twostr%scelg(cohort%canopy_layer,cohort%twostr_col), &
         scelb => patch%twostr%band(ib)%scelb(cohort%canopy_layer,cohort%twostr_col) )

      if((cohort_elai+cohort_esai)<nearzero)then
          rb_abs  = 0._r8
          rd_abs  = 0._r8
          rb_abs_leaf = 0._r8
          rd_abs_leaf = 0._r8
          leaf_sun_frac = 0._r8
         return
      end if

      evai_cvai = (scelg%lai+scelg%sai)/(cohort_elai+cohort_esai)
      
      ! Convert the vai coordinate from the cohort to the element
      vai_top_el = vaitop * evai_cvai
      vai_bot_el = vaibot * evai_cvai

      ! Return the absorbed radiation for the element over that band
      call patch%twostr%GetAbsRad(cohort%canopy_layer,cohort%twostr_col,ib,vai_top_el,vai_bot_el, & 
           Rb_abs_el,Rd_abs_el,rd_abs_leaf_el,rb_abs_leaf_el,r_abs_stem_el,r_abs_snow_el,leaf_sun_frac,call_fail)

      ! Note that rd_abs_el and rb_abs_el both contain absorption by water, the abs_leaf terms do not
      rd_abs = rd_abs_el / evai_cvai
      rb_abs = rb_abs_el / evai_cvai
      
      diff_wt_leaf = (1._r8-patch%twostr%frac_snow)*cohort_elai*(1._r8-rad_params%om_leaf(ib,cohort%pft))*rad_params%Kd_leaf(cohort%pft)
      diff_wt_elem = (cohort_elai+cohort_esai)*(1._r8-scelb%om)*scelg%Kd

      beam_wt_leaf = (1._r8-patch%twostr%frac_snow)*cohort_elai*(1._r8-rad_params%om_leaf(ib,cohort%pft))*scelg%Kb_leaf
      beam_wt_elem = (cohort_elai+cohort_esai)*(1._r8-scelb%om)*scelg%Kb

      rd_abs_leaf = rd_abs * min(1.0_r8,diff_wt_leaf / diff_wt_elem)
      rb_abs_leaf = rb_abs * min(1.0_r8,beam_wt_leaf / beam_wt_elem)

      
    end associate
  end subroutine FatesGetCohortAbsRad

  ! =============================================================================================

  subroutine TransferRadParams()

    integer :: ft,ib  ! loop indices

    call AllocateRadParams(numpft,num_swb)

    do ft = 1,numpft
       do ib = 1,num_swb

          rad_params%rhol(ib,ft) = EDPftvarcon_inst%rhol(ft,ib)
          rad_params%rhos(ib,ft) = EDPftvarcon_inst%rhos(ft,ib)
          rad_params%taul(ib,ft) = EDPftvarcon_inst%taul(ft,ib)
          rad_params%taus(ib,ft) = EDPftvarcon_inst%taus(ft,ib)

       end do
       rad_params%xl(ft) = EDPftvarcon_inst%xl(ft)
       rad_params%clumping_index(ft) = EDPftvarcon_inst%clumping_index(ft)
    end do

    call RadParamPrep()

    return
  end subroutine TransferRadParams


end Module FatesTwoStreamUtilsMod<|MERGE_RESOLUTION|>--- conflicted
+++ resolved
@@ -79,9 +79,7 @@
     integer :: max_elements     ! Maximum number of scattering elements on the site
     integer :: n_scr            ! The size of the scratch arrays
     logical :: allocate_scratch ! Whether to re-allocate the scratch arrays
-<<<<<<< HEAD
-
-=======
+
     integer  :: icolmax         ! Column index for each layer with largest area footprint
     real(r8) :: areamax         ! The area footprint of the largest column
     
@@ -95,8 +93,6 @@
     ! could create indexing problems when transfering fluxes back into FATES arrays
     
     logical, parameter :: do_simple_area_correct = .true.
-    
->>>>>>> fb92517b
     
     ! These parameters are not used yet
     !real(r8) :: max_vai_diff_per_elem ! The maximum vai difference in any element
@@ -309,9 +305,7 @@
                      areamax = twostr%scelg(ican,icol)%area
                   end if
                end do
-               
-<<<<<<< HEAD
-=======
+
                ! Test out a simpler way to correct area errors
                if(do_simple_area_correct) then
                   if(debug) then
@@ -334,7 +328,6 @@
                   twostr%scelg(ican,icolmax)%sai  = twostr%scelg(ican,icolmax)%sai / area_ratio
                end if
 
->>>>>>> fb92517b
             end if if_overfull
 
          end do
