module FatesRadiationDriveMod

  !-------------------------------------------------------------------------------------
  ! EDSurfaceRadiation
  !
  ! This module contains function and type definitions for all things related
  ! to radiative transfer in ED modules at the land surface.
  !
  !-------------------------------------------------------------------------------------

#include "shr_assert.h"

  use EDTypesMod        , only : ed_site_type
  use FatesPatchMod,      only : fates_patch_type
  use EDParamsMod,        only : maxpft
  use FatesConstantsMod , only : r8 => fates_r8
  use FatesConstantsMod , only : fates_unset_r8
  use FatesConstantsMod , only : itrue
  use FatesConstantsMod , only : pi_const
  use FatesConstantsMod , only : nocomp_bareground
  use FatesConstantsMod , only : nearzero
  use FatesInterfaceTypesMod , only : bc_in_type
  use FatesInterfaceTypesMod , only : bc_out_type
  use FatesInterfaceTypesMod , only : numpft
  use FatesInterfaceTypesMod , only : hlm_radiation_model
  use FatesRadiationMemMod, only : num_rad_stream_types
  use FatesRadiationMemMod, only : idirect, idiffuse
  use FatesRadiationMemMod, only : num_swb, ivis, inir, ipar
  use FatesRadiationMemMod, only : alb_ice, rho_snow, tau_snow
  use FatesRadiationMemMod, only : norman_solver
  use FatesRadiationMemMod, only : twostr_solver
  use TwoStreamMLPEMod, only : normalized_upper_boundary
  use FatesTwoStreamUtilsMod, only : FatesPatchFSun
  use FatesTwoStreamUtilsMod, only : CheckPatchRadiationBalance
  use FatesInterfaceTypesMod        , only : hlm_hio_ignore_val
  use EDParamsMod        , only : dinc_vai,dlower_vai
  use EDParamsMod        , only : nclmax
  use EDParamsMod        , only : nlevleaf
  use EDCanopyStructureMod, only: calc_areaindex
  use FatesGlobals      , only : fates_log
  use FatesGlobals, only      : endrun => fates_endrun
  use EDPftvarcon,        only : EDPftvarcon_inst
  use FatesNormanRadMod,  only : PatchNormanRadiation
  
  ! CIME globals
  use shr_log_mod       , only : errMsg => shr_log_errMsg

  implicit none

  private
  public :: FatesNormalizedCanopyRadiation  ! Surface albedo and two-stream fluxes
  public :: FatesSunShadeFracs

  logical :: debug = .false.  ! for debugging this module
  character(len=*), parameter, private :: sourcefile = &
       __FILE__
  
contains

  subroutine FatesNormalizedCanopyRadiation(sites, bc_in, bc_out )

    ! Perform normalized (ie per unit downwelling radiative forcing) radiation
    ! scattering of the vegetation canopy.
    ! This call is normalized because the host wants an albedo for the next time
    ! step, but it does not have the absolute beam and diffuse forcing for the
    ! next step yet.
    ! However, with both Norman and Two stream, we save normalized scattering
    ! and absorption profiles amonst the vegetation, and that can
    ! be scaled by the forcing when we perform diagnostics, calculate heating
    ! rates (HLM side), and calculate absorbed leaf PAR for photosynthesis.

    !

    ! !ARGUMENTS:

    type(ed_site_type), intent(inout), target :: sites(:)      ! FATES site vector
    type(bc_in_type),   intent(in)            :: bc_in(:)
    type(bc_out_type),  intent(inout)         :: bc_out(:)

    ! !LOCAL VARIABLES:
    integer :: s                                   ! site loop counter
    integer :: nsites                              ! number of sites
    integer :: ifp                                 ! patch loop counter
    integer :: ib                                  ! radiation broad band counter
    type(fates_patch_type), pointer :: currentPatch   ! patch pointer

    !-----------------------------------------------------------------------
    ! -------------------------------------------------------------------------------
    ! TODO (mv, 2014-10-29) the filter here is different than below
    ! this is needed to have the VOC's be bfb - this needs to be
    ! re-examined int he future
    ! RGK,2016-08-06: FATES is still incompatible with VOC emission module
    ! -------------------------------------------------------------------------------
    
    nsites = size(sites,dim=1)

    do s = 1, nsites

<<<<<<< HEAD
       ! Currently holding a copy of this at the site level for restarts
       sites(s)%coszen = bc_in(s)%coszen

       currentpatch => sites(s)%oldest_patch
       do while (associated(currentpatch))

          ifp = currentpatch%patchno
          
          ! do not do albedo calculations for bare ground patch in SP mode
=======
       currentpatch => sites(s)%oldest_patch
       do while (associated(currentpatch))

          ! do not do albedo calculations for bare ground patch in SP mode

          ifp = currentpatch%patchno
          
>>>>>>> b5d3a138
          if_bareground: if(currentpatch%nocomp_pft_label.ne.nocomp_bareground)then
             
             ! Initialize output boundary conditions with trivial assumption
             ! of a black body soil and fully transmitting canopy
             bc_out(s)%albd_parb(ifp,:)            = 0._r8
             bc_out(s)%albi_parb(ifp,:)            = 0._r8
             bc_out(s)%fabi_parb(ifp,:)            = 0._r8
             bc_out(s)%fabd_parb(ifp,:)            = 0._r8
             bc_out(s)%ftdd_parb(ifp,:)            = 1._r8
             bc_out(s)%ftid_parb(ifp,:)            = 1._r8
             bc_out(s)%ftii_parb(ifp,:)            = 1._r8

             ! Zero diagnostics
             currentPatch%f_sun      (:,:,:) = 0._r8
             currentPatch%fabd_sun_z (:,:,:) = 0._r8
             currentPatch%fabd_sha_z (:,:,:) = 0._r8
             currentPatch%fabi_sun_z (:,:,:) = 0._r8
             currentPatch%fabi_sha_z (:,:,:) = 0._r8
             currentPatch%fabd       (:)     = 0._r8
             currentPatch%fabi       (:)     = 0._r8
             currentPatch%nrmlzd_parprof_pft_dir_z(:,:,:,:) = 0._r8
             currentPatch%nrmlzd_parprof_pft_dif_z(:,:,:,:) = 0._r8
             currentPatch%rad_error(:)           = hlm_hio_ignore_val
             currentPatch%gnd_alb_dif(1:num_swb) = bc_in(s)%albgr_dif_rb(1:num_swb)
             currentPatch%gnd_alb_dir(1:num_swb) = bc_in(s)%albgr_dir_rb(1:num_swb)
<<<<<<< HEAD
             currentPatch%fcansno                = bc_in(s)%fcansno_pa(ifp)

             if_zenith_flag: if( bc_in(s)%coszen>0._r8 )then
                
                select case(radiation_model)
                case(norman_solver)
=======
             currentPatch%fcansno                   = bc_in(s)%fcansno_pa(ifp)
             
             if(hlm_radiation_model.eq.twostr_solver) then
                call currentPatch%twostr%CanopyPrep(bc_in(s)%fcansno_pa(ifp))
                call currentPatch%twostr%ZenithPrep(bc_in(s)%coszen_pa(ifp))
             end if

             if_zenith_flag: if(.not.currentPatch%solar_zenith_flag )then

                ! Sun below horizon, trivial solution
                ! Note (RGK-MLO): Investigate twilight mechanics for
                ! non-zero diffuse radiation when cosz<=0

                ! Temporarily turn off to preserve b4b
                ! preserve_b4b will be removed soon. This is kept here to prevent
                ! round off errors in the baseline tests for the two-stream code (RGK 12-27-23) 
                if (.not.preserve_b4b) then
                   bc_out(s)%albd_parb(ifp,:)            = 1._r8
                   bc_out(s)%albi_parb(ifp,:)            = 1._r8
                   bc_out(s)%fabi_parb(ifp,:)            = 0._r8
                   bc_out(s)%fabd_parb(ifp,:)            = 0._r8
                   bc_out(s)%ftdd_parb(ifp,:)            = 0._r8
                   bc_out(s)%ftid_parb(ifp,:)            = 0._r8
                   bc_out(s)%ftii_parb(ifp,:)            = 0._r8
                end if
             else

                bc_out(s)%albd_parb(ifp,:)            = 0._r8  ! output HLM
                bc_out(s)%albi_parb(ifp,:)            = 0._r8  ! output HLM
                bc_out(s)%fabi_parb(ifp,:)            = 0._r8  ! output HLM
                bc_out(s)%fabd_parb(ifp,:)            = 0._r8  ! output HLM
                bc_out(s)%ftdd_parb(ifp,:)            = 1._r8 ! output HLM
                bc_out(s)%ftid_parb(ifp,:)            = 1._r8 ! output HLM
                bc_out(s)%ftii_parb(ifp,:)            = 1._r8 ! output HLM

                if_nrad: if (maxval(currentPatch%nrad(1,:))==0)then
                   ! there are no leaf layers in this patch. it is effectively bare ground.
                   bc_out(s)%fabd_parb(ifp,:) = 0.0_r8
                   bc_out(s)%fabi_parb(ifp,:) = 0.0_r8
                   currentPatch%rad_error(:)  = 0.0_r8

                   do ib = 1,num_swb
                      bc_out(s)%albd_parb(ifp,ib) = bc_in(s)%albgr_dir_rb(ib)
                      bc_out(s)%albi_parb(ifp,ib) = bc_in(s)%albgr_dif_rb(ib)
                      bc_out(s)%ftdd_parb(ifp,ib) = 1.0_r8
                      bc_out(s)%ftid_parb(ifp,ib) = 0.0_r8
                      bc_out(s)%ftii_parb(ifp,ib) = 1.0_r8
                   enddo

                else

                   select case(hlm_radiation_model)
                   case(norman_solver)

                      call PatchNormanRadiation (currentPatch, &
                           bc_out(s)%albd_parb(ifp,:), &   ! Surface Albedo direct
                           bc_out(s)%albi_parb(ifp,:), &   ! Surface Albedo (indirect) diffuse
                           bc_out(s)%fabd_parb(ifp,:), &   ! Fraction direct absorbed by canopy per unit incident
                           bc_out(s)%fabi_parb(ifp,:), &   ! Fraction diffuse absorbed by canopy per unit incident
                           bc_out(s)%ftdd_parb(ifp,:), &   ! Down direct flux below canopy per unit direct at top
                           bc_out(s)%ftid_parb(ifp,:), &   ! Down diffuse flux below canopy per unit direct at top
                           bc_out(s)%ftii_parb(ifp,:))     ! Down diffuse flux below canopy per unit diffuse at top

                   case(twostr_solver)

                        associate( twostr => currentPatch%twostr)

                        !call twostr%CanopyPrep(bc_in(s)%fcansno_pa(ifp))
                        !call twostr%ZenithPrep(bc_in(s)%coszen_pa(ifp))

                        do ib = 1,num_swb

                           twostr%band(ib)%albedo_grnd_diff = bc_in(s)%albgr_dif_rb(ib)
                           twostr%band(ib)%albedo_grnd_beam = bc_in(s)%albgr_dir_rb(ib)

                           call twostr%Solve(ib,             &  ! in
                                normalized_upper_boundary,   &  ! in
                                1.0_r8,1.0_r8,               &  ! in
                                sites(s)%taulambda_2str,        &  ! inout (scratch)
                                sites(s)%omega_2str,            &  ! inout (scratch)
                                sites(s)%ipiv_2str,             &  ! inout (scratch)
                                bc_out(s)%albd_parb(ifp,ib), &  ! out
                                bc_out(s)%albi_parb(ifp,ib), &  ! out
                                currentPatch%rad_error(ib),  &  ! out
                                bc_out(s)%fabd_parb(ifp,ib), &  ! out
                                bc_out(s)%fabi_parb(ifp,ib), &  ! out
                                bc_out(s)%ftdd_parb(ifp,ib), &  ! out
                                bc_out(s)%ftid_parb(ifp,ib), &  ! out
                                bc_out(s)%ftii_parb(ifp,ib))

                           if(debug) then
                              currentPatch%twostr%band(ib)%Rbeam_atm = 1._r8
                              currentPatch%twostr%band(ib)%Rdiff_atm = 1._r8
                              call CheckPatchRadiationBalance(currentPatch, sites(s)%snow_depth, & 
                                   ib, bc_out(s)%fabd_parb(ifp,ib),bc_out(s)%fabi_parb(ifp,ib))
                              currentPatch%twostr%band(ib)%Rbeam_atm = fates_unset_r8
                              currentPatch%twostr%band(ib)%Rdiff_atm = fates_unset_r8

                              if(bc_out(s)%fabi_parb(ifp,ib)>1.0 .or. bc_out(s)%fabd_parb(ifp,ib)>1.0)then
                                 write(fates_log(),*) 'absorbed fraction > 1.0?'
                                 write(fates_log(),*) ifp,ib,bc_out(s)%fabi_parb(ifp,ib),bc_out(s)%fabd_parb(ifp,ib)
                                 call twostr%Dump(ib,lat=sites(s)%lat,lon=sites(s)%lon)
                                 call endrun(msg=errMsg(sourcefile, __LINE__))
                              end if
                           end if

                        end do
                      end associate

                   end select
>>>>>>> b5d3a138
                   
                   call PatchNormanRadiation (currentPatch, &
                        bc_in(s)%coszen, &
                        bc_out(s)%albd_parb(ifp,:), &   ! Surface Albedo direct
                        bc_out(s)%albi_parb(ifp,:), &   ! Surface Albedo (indirect) diffuse
                        bc_out(s)%fabd_parb(ifp,:), &   ! Fraction direct absorbed by canopy per unit incident
                        bc_out(s)%fabi_parb(ifp,:), &   ! Fraction diffuse absorbed by canopy per unit incident
                        bc_out(s)%ftdd_parb(ifp,:), &   ! Down direct flux below canopy per unit direct at top
                        bc_out(s)%ftid_parb(ifp,:), &   ! Down diffuse flux below canopy per unit direct at top
                        bc_out(s)%ftii_parb(ifp,:))     ! Down diffuse flux below canopy per unit diffuse at top

                case(twostr_solver)

                   associate( twostr => currentPatch%twostr)

                     call twostr%CanopyPrep(currentPatch%fcansno) 
                     call twostr%ZenithPrep(sites(s)%coszen)

                     do ib = 1,num_swb

                        twostr%band(ib)%albedo_grnd_diff = currentPatch%gnd_alb_dif(ib)
                        twostr%band(ib)%albedo_grnd_beam = currentPatch%gnd_alb_dir(ib)

                        call twostr%Solve(ib,             &  ! in
                             normalized_upper_boundary,   &  ! in
                             1.0_r8,1.0_r8,               &  ! in
                             sites(s)%taulambda_2str,         &  ! inout (scratch)
                             sites(s)%omega_2str,             &  ! inout (scratch)
                             sites(s)%ipiv_2str,              &  ! inout (scratch)
                             bc_out(s)%albd_parb(ifp,ib), &  ! out
                             bc_out(s)%albi_parb(ifp,ib), &  ! out
                             currentPatch%rad_error(ib),  &  ! out
                             bc_out(s)%fabd_parb(ifp,ib), &  ! out
                             bc_out(s)%fabi_parb(ifp,ib), &  ! out
                             bc_out(s)%ftdd_parb(ifp,ib), &  ! out
                             bc_out(s)%ftid_parb(ifp,ib), &  ! out
                             bc_out(s)%ftii_parb(ifp,ib))

                        if(debug) then
                           currentPatch%twostr%band(ib)%Rbeam_atm = 1._r8
                           currentPatch%twostr%band(ib)%Rdiff_atm = 1._r8
                           call CheckPatchRadiationBalance(currentPatch, sites(s)%snow_depth, & 
                                ib, bc_out(s)%fabd_parb(ifp,ib),bc_out(s)%fabi_parb(ifp,ib))
                           currentPatch%twostr%band(ib)%Rbeam_atm = fates_unset_r8
                           currentPatch%twostr%band(ib)%Rdiff_atm = fates_unset_r8

                           if(bc_out(s)%fabi_parb(ifp,ib)>1.0 .or. bc_out(s)%fabd_parb(ifp,ib)>1.0)then
                              write(fates_log(),*) 'absorbed fraction > 1.0?'
                              write(fates_log(),*) ifp,ib,bc_out(s)%fabi_parb(ifp,ib),bc_out(s)%fabd_parb(ifp,ib)
                              call twostr%Dump(ib,lat=sites(s)%lat,lon=sites(s)%lon)
                              call endrun(msg=errMsg(sourcefile, __LINE__))
                           end if
                        end if

                     end do
                   end associate
                end select
             endif if_zenith_flag
          end if if_bareground
<<<<<<< HEAD
          
=======

>>>>>>> b5d3a138
          currentPatch => currentPatch%younger
       end do
    end do
    
    return
  end subroutine FatesNormalizedCanopyRadiation

  ! ======================================================================================

  subroutine FatesSunShadeFracs(nsites, sites,bc_in,bc_out)

    implicit none

    ! Arguments
    integer,intent(in)                      :: nsites
    type(ed_site_type),intent(inout),target :: sites(nsites)
    type(bc_in_type),intent(in)             :: bc_in(nsites)
    type(bc_out_type),intent(inout)         :: bc_out(nsites)

    ! locals
    type (fates_patch_type),pointer :: cpatch   ! c"urrent" patch
    real(r8)          :: sunlai
    real(r8)          :: shalai
    real(r8)          :: elai
    integer           :: cl,ft
    integer           :: iv,ib
    integer           :: s
    integer           :: ifp
    integer           :: nv
    integer           :: icol
    ! Fraction of the canopy area associated with each pft and layer
    ! (used for weighting diagnostics)
    real(r8) :: area_vlpfcl(nlevleaf,maxpft,nclmax) 
    real(r8) :: vai_top,vai_bot
    real(r8) :: area_frac
    real(r8) :: Rb_abs,Rd_abs,Rd_abs_leaf,Rb_abs_leaf,R_abs_stem,R_abs_snow,leaf_sun_frac
    real(r8) :: vai
    logical  :: call_fail
    type(fates_patch_type), pointer :: fpatch ! patch pointer for failure reporting
    
    do s = 1,nsites

       cpatch => sites(s)%oldest_patch
       do while (associated(cpatch))

          ifp = cpatch%patchno
          
          if_bareground:if(cpatch%nocomp_pft_label.ne.nocomp_bareground)then !only for veg patches

             ! do not do albedo calculations for bare ground patch in SP mode
             
             ! Initialize diagnostics
             cpatch%ed_parsun_z(:,:,:) = 0._r8
             cpatch%ed_parsha_z(:,:,:) = 0._r8
             cpatch%ed_laisun_z(:,:,:) = 0._r8
             cpatch%ed_laisha_z(:,:,:) = 0._r8
             cpatch%parprof_pft_dir_z(:,:,:) = 0._r8
             cpatch%parprof_pft_dif_z(:,:,:) = 0._r8

<<<<<<< HEAD
             if_norm_twostr: if (radiation_model.eq.norman_solver) then

                sunlai = 0._r8
                shalai = 0._r8
=======
             bc_out(s)%fsun_pa(ifp) = 0._r8

             ! preserve_b4b will be removed soon. This is kept here to prevent
             ! round off errors in the baseline tests for the two-stream code (RGK 12-27-23)
             if(.not.preserve_b4b)then
                bc_out(s)%laisun_pa(ifp) = 0._r8
                bc_out(s)%laisha_pa(ifp) = calc_areaindex(cpatch,'elai')
             end if

             sunlai  = 0._r8
             shalai  = 0._r8
             if_norm_twostr: if (hlm_radiation_model.eq.norman_solver) then
>>>>>>> b5d3a138
                
                ! Loop over patches to calculate laisun_z and laisha_z for each layer.
                ! Derive canopy laisun, laisha, and fsun from layer sums.
                ! If sun/shade big leaf code, nrad=1 and fsun_z(p,1) and tlai_z(p,1) from
                ! SurfaceAlbedo is canopy integrated so that layer value equals canopy value.
                ! cpatch%f_sun is calculated in the surface_albedo routine...
                
                do cl = 1, cpatch%ncl_p
                   do ft = 1,numpft
                      do iv = 1,cpatch%nrad(cl,ft)
                         cpatch%ed_laisun_z(cl,ft,iv) = cpatch%elai_profile(cl,ft,iv) * &
                              cpatch%f_sun(cl,ft,iv)
                         cpatch%ed_laisha_z(cl,ft,iv) = cpatch%elai_profile(cl,ft,iv) * &
                              (1._r8 - cpatch%f_sun(cl,ft,iv))
                      end do
                      !needed for the VOC emissions, etc.
                      sunlai = sunlai + sum(cpatch%ed_laisun_z(cl,ft,1:cpatch%nrad(cl,ft)))
                      shalai = shalai + sum(cpatch%ed_laisha_z(cl,ft,1:cpatch%nrad(cl,ft)))
                   end do
                end do

                if(sunlai+shalai > 0._r8)then
                   bc_out(s)%fsun_pa(ifp) = sunlai / (sunlai+shalai)
                else
                   bc_out(s)%fsun_pa(ifp) = 0._r8
                endif
                
                if(debug)then
                   if(bc_out(s)%fsun_pa(ifp) > 1._r8)then
                      write(fates_log(),*) 'too much leaf area in profile',  bc_out(s)%fsun_pa(ifp), &
                           sunlai,shalai
                   endif
                end if
                
                elai = calc_areaindex(cpatch,'elai')
                
                bc_out(s)%laisun_pa(ifp) = elai*bc_out(s)%fsun_pa(ifp)
                bc_out(s)%laisha_pa(ifp) = elai*(1.0_r8-bc_out(s)%fsun_pa(ifp))
                
                ! Absorbed PAR profile through canopy
                ! If sun/shade big leaf code, nrad=1 and fluxes from SurfaceAlbedo
                ! are canopy integrated so that layer values equal big leaf values.
                
                do cl = 1, cpatch%ncl_p
                   do ft = 1,numpft
                      do iv = 1, cpatch%nrad(cl,ft)
                         
                         cpatch%ed_parsun_z(cl,ft,iv) = &
                              bc_in(s)%solad_parb(ifp,ipar)*cpatch%fabd_sun_z(cl,ft,iv) + &
                              bc_in(s)%solai_parb(ifp,ipar)*cpatch%fabi_sun_z(cl,ft,iv)
                         
                         cpatch%ed_parsha_z(cl,ft,iv) = &
                              bc_in(s)%solad_parb(ifp,ipar)*cpatch%fabd_sha_z(cl,ft,iv) + &
                              bc_in(s)%solai_parb(ifp,ipar)*cpatch%fabi_sha_z(cl,ft,iv)
                         
                      end do !iv
                   end do !ft
                end do !cl
                
                ! Convert normalized radiation error units from fraction of radiation to W/m2
                do ib = 1,num_swb
                   cpatch%rad_error(ib) = cpatch%rad_error(ib) * &
                        (bc_in(s)%solad_parb(ifp,ib) + bc_in(s)%solai_parb(ifp,ib))
                end do
                
                ! output the actual PAR profiles through the canopy for diagnostic purposes
                do cl = 1, cpatch%ncl_p
                   do ft = 1,numpft
                      do iv = 1, cpatch%nrad(cl,ft)
                         cpatch%parprof_pft_dir_z(cl,ft,iv) = (bc_in(s)%solad_parb(ifp,ipar) * &
                              cpatch%nrmlzd_parprof_pft_dir_z(idirect,cl,ft,iv)) + &
                              (bc_in(s)%solai_parb(ifp,ipar) * &
                              cpatch%nrmlzd_parprof_pft_dir_z(idiffuse,cl,ft,iv))
                         
                         cpatch%parprof_pft_dif_z(cl,ft,iv) = (bc_in(s)%solad_parb(ifp,ipar) * &
                              cpatch%nrmlzd_parprof_pft_dif_z(idirect,cl,ft,iv)) + &
                              (bc_in(s)%solai_parb(ifp,ipar) * &
                              cpatch%nrmlzd_parprof_pft_dif_z(idiffuse,cl,ft,iv))
                         
                      end do ! iv
                   end do    ! ft
                end do       ! cl
                
             else  ! if_norm_twostr

                ! If there is no sun out, we have a trivial solution
                if_zenithflag: if( .not. sites(s)%coszen>0._r8 ) then

                   ! Initialize sun/shade fractions for times when zenith is not positive
                   bc_out(s)%laisun_pa(ifp) = 0._r8
                   bc_out(s)%laisha_pa(ifp) = calc_areaindex(cpatch,'elai')
                   bc_out(s)%fsun_pa(ifp)   = 0._r8
                   
                else

                   ! Two-stream 
                   ! -----------------------------------------------------------
                   do ib = 1,num_swb
                      cpatch%twostr%band(ib)%Rbeam_atm = bc_in(s)%solad_parb(ifp,ib)
                      cpatch%twostr%band(ib)%Rdiff_atm = bc_in(s)%solai_parb(ifp,ib)
                   end do
                   
                   area_vlpfcl(:,:,:) = 0._r8
                   cpatch%f_sun(:,:,:) = 0._r8
                   
                   call FatesPatchFSun(sites(s),cpatch,    &
                        bc_out(s)%fsun_pa(ifp),   &
                        bc_out(s)%laisun_pa(ifp), &
                        bc_out(s)%laisha_pa(ifp))
                   
                   associate(twostr => cpatch%twostr)
                     
                     do_cl: do cl = 1,twostr%n_lyr
                        do_icol: do icol = 1,twostr%n_col(cl)
                           
                           ft = twostr%scelg(cl,icol)%pft
                           if_notair: if (ft>0) then
                              area_frac = twostr%scelg(cl,icol)%area
                              vai = twostr%scelg(cl,icol)%sai+twostr%scelg(cl,icol)%lai
                              nv = minloc(dlower_vai, DIM=1, MASK=(dlower_vai>vai))
                              do iv = 1, nv
                                 
                                 vai_top = dlower_vai(iv)-dinc_vai(iv)
                                 vai_bot = min(dlower_vai(iv),twostr%scelg(cl,icol)%sai+twostr%scelg(cl,icol)%lai)
                                 
                                 cpatch%parprof_pft_dir_z(cl,ft,iv) = cpatch%parprof_pft_dir_z(cl,ft,iv) + &
                                      area_frac*twostr%GetRb(cl,icol,ivis,vai_top)
                                 cpatch%parprof_pft_dif_z(cl,ft,iv) = cpatch%parprof_pft_dif_z(cl,ft,iv) + &
                                      area_frac*twostr%GetRdDn(cl,icol,ivis,vai_top) + &
                                      area_frac*twostr%GetRdUp(cl,icol,ivis,vai_top)
                                 
                                 call twostr%GetAbsRad(cl,icol,ipar,vai_top,vai_bot, &
                                      Rb_abs,Rd_abs,Rd_abs_leaf,Rb_abs_leaf,R_abs_stem,R_abs_snow,leaf_sun_frac,call_fail)

                                 if(call_fail) then
                                    write(fates_log(),*) 'patch failure:',cpatch%patchno,' of:'
                                    fpatch => sites(s)%oldest_patch
                                    do while (associated(fpatch))
                                       write(fates_log(),*) fpatch%patchno
                                       fpatch => fpatch%younger
                                    end do
                                    call twostr%Dump(ipar,lat=sites(s)%lat,lon=sites(s)%lon)
                                    call endrun(msg=errMsg(sourcefile, __LINE__))
                                 end if
                                 
                                 cpatch%f_sun(cl,ft,iv) = cpatch%f_sun(cl,ft,iv) + &
                                      area_frac*leaf_sun_frac
                                 cpatch%ed_parsun_z(cl,ft,iv) = cpatch%ed_parsun_z(cl,ft,iv) + &
                                      area_frac*(rd_abs_leaf*leaf_sun_frac + rb_abs_leaf)
                                 cpatch%ed_parsha_z(cl,ft,iv) = cpatch%ed_parsha_z(cl,ft,iv) + &
                                      area_frac*rd_abs_leaf*(1._r8-leaf_sun_frac)
                                 
                                 area_vlpfcl(iv,ft,cl) = area_vlpfcl(iv,ft,cl) + area_frac
                              end do
                           end if if_notair
                        end do do_icol
                        
                        do ft = 1,numpft
                           do_iv: do iv = 1,cpatch%nleaf(cl,ft)
                              if(area_vlpfcl(iv,ft,cl)<nearzero) exit do_iv
                              cpatch%parprof_pft_dir_z(cl,ft,iv) = &
                                   cpatch%parprof_pft_dir_z(cl,ft,iv) / area_vlpfcl(iv,ft,cl)
                              cpatch%parprof_pft_dif_z(cl,ft,iv) = &
                                   cpatch%parprof_pft_dif_z(cl,ft,iv) / area_vlpfcl(iv,ft,cl)
                              cpatch%f_sun(cl,ft,iv) = cpatch%f_sun(cl,ft,iv) / area_vlpfcl(iv,ft,cl)
                              cpatch%ed_parsun_z(cl,ft,iv) = cpatch%ed_parsun_z(cl,ft,iv) / area_vlpfcl(iv,ft,cl)
                              cpatch%ed_parsha_z(cl,ft,iv) = cpatch%ed_parsha_z(cl,ft,iv) / area_vlpfcl(iv,ft,cl)
                           end do do_iv
                        end do
                        
                     end do do_cl

                   end associate

                end if if_zenithflag
             endif if_norm_twostr
             
          end if if_bareground
          
          cpatch => cpatch%younger
       enddo


    enddo
    return

  end subroutine FatesSunShadeFracs

end module FatesRadiationDriveMod<|MERGE_RESOLUTION|>--- conflicted
+++ resolved
@@ -96,7 +96,6 @@
 
     do s = 1, nsites
 
-<<<<<<< HEAD
        ! Currently holding a copy of this at the site level for restarts
        sites(s)%coszen = bc_in(s)%coszen
 
@@ -105,16 +104,6 @@
 
           ifp = currentpatch%patchno
           
-          ! do not do albedo calculations for bare ground patch in SP mode
-=======
-       currentpatch => sites(s)%oldest_patch
-       do while (associated(currentpatch))
-
-          ! do not do albedo calculations for bare ground patch in SP mode
-
-          ifp = currentpatch%patchno
-          
->>>>>>> b5d3a138
           if_bareground: if(currentpatch%nocomp_pft_label.ne.nocomp_bareground)then
              
              ! Initialize output boundary conditions with trivial assumption
@@ -140,126 +129,13 @@
              currentPatch%rad_error(:)           = hlm_hio_ignore_val
              currentPatch%gnd_alb_dif(1:num_swb) = bc_in(s)%albgr_dif_rb(1:num_swb)
              currentPatch%gnd_alb_dir(1:num_swb) = bc_in(s)%albgr_dir_rb(1:num_swb)
-<<<<<<< HEAD
              currentPatch%fcansno                = bc_in(s)%fcansno_pa(ifp)
 
              if_zenith_flag: if( bc_in(s)%coszen>0._r8 )then
                 
                 select case(radiation_model)
                 case(norman_solver)
-=======
-             currentPatch%fcansno                   = bc_in(s)%fcansno_pa(ifp)
-             
-             if(hlm_radiation_model.eq.twostr_solver) then
-                call currentPatch%twostr%CanopyPrep(bc_in(s)%fcansno_pa(ifp))
-                call currentPatch%twostr%ZenithPrep(bc_in(s)%coszen_pa(ifp))
-             end if
-
-             if_zenith_flag: if(.not.currentPatch%solar_zenith_flag )then
-
-                ! Sun below horizon, trivial solution
-                ! Note (RGK-MLO): Investigate twilight mechanics for
-                ! non-zero diffuse radiation when cosz<=0
-
-                ! Temporarily turn off to preserve b4b
-                ! preserve_b4b will be removed soon. This is kept here to prevent
-                ! round off errors in the baseline tests for the two-stream code (RGK 12-27-23) 
-                if (.not.preserve_b4b) then
-                   bc_out(s)%albd_parb(ifp,:)            = 1._r8
-                   bc_out(s)%albi_parb(ifp,:)            = 1._r8
-                   bc_out(s)%fabi_parb(ifp,:)            = 0._r8
-                   bc_out(s)%fabd_parb(ifp,:)            = 0._r8
-                   bc_out(s)%ftdd_parb(ifp,:)            = 0._r8
-                   bc_out(s)%ftid_parb(ifp,:)            = 0._r8
-                   bc_out(s)%ftii_parb(ifp,:)            = 0._r8
-                end if
-             else
-
-                bc_out(s)%albd_parb(ifp,:)            = 0._r8  ! output HLM
-                bc_out(s)%albi_parb(ifp,:)            = 0._r8  ! output HLM
-                bc_out(s)%fabi_parb(ifp,:)            = 0._r8  ! output HLM
-                bc_out(s)%fabd_parb(ifp,:)            = 0._r8  ! output HLM
-                bc_out(s)%ftdd_parb(ifp,:)            = 1._r8 ! output HLM
-                bc_out(s)%ftid_parb(ifp,:)            = 1._r8 ! output HLM
-                bc_out(s)%ftii_parb(ifp,:)            = 1._r8 ! output HLM
-
-                if_nrad: if (maxval(currentPatch%nrad(1,:))==0)then
-                   ! there are no leaf layers in this patch. it is effectively bare ground.
-                   bc_out(s)%fabd_parb(ifp,:) = 0.0_r8
-                   bc_out(s)%fabi_parb(ifp,:) = 0.0_r8
-                   currentPatch%rad_error(:)  = 0.0_r8
-
-                   do ib = 1,num_swb
-                      bc_out(s)%albd_parb(ifp,ib) = bc_in(s)%albgr_dir_rb(ib)
-                      bc_out(s)%albi_parb(ifp,ib) = bc_in(s)%albgr_dif_rb(ib)
-                      bc_out(s)%ftdd_parb(ifp,ib) = 1.0_r8
-                      bc_out(s)%ftid_parb(ifp,ib) = 0.0_r8
-                      bc_out(s)%ftii_parb(ifp,ib) = 1.0_r8
-                   enddo
-
-                else
-
-                   select case(hlm_radiation_model)
-                   case(norman_solver)
-
-                      call PatchNormanRadiation (currentPatch, &
-                           bc_out(s)%albd_parb(ifp,:), &   ! Surface Albedo direct
-                           bc_out(s)%albi_parb(ifp,:), &   ! Surface Albedo (indirect) diffuse
-                           bc_out(s)%fabd_parb(ifp,:), &   ! Fraction direct absorbed by canopy per unit incident
-                           bc_out(s)%fabi_parb(ifp,:), &   ! Fraction diffuse absorbed by canopy per unit incident
-                           bc_out(s)%ftdd_parb(ifp,:), &   ! Down direct flux below canopy per unit direct at top
-                           bc_out(s)%ftid_parb(ifp,:), &   ! Down diffuse flux below canopy per unit direct at top
-                           bc_out(s)%ftii_parb(ifp,:))     ! Down diffuse flux below canopy per unit diffuse at top
-
-                   case(twostr_solver)
-
-                        associate( twostr => currentPatch%twostr)
-
-                        !call twostr%CanopyPrep(bc_in(s)%fcansno_pa(ifp))
-                        !call twostr%ZenithPrep(bc_in(s)%coszen_pa(ifp))
-
-                        do ib = 1,num_swb
-
-                           twostr%band(ib)%albedo_grnd_diff = bc_in(s)%albgr_dif_rb(ib)
-                           twostr%band(ib)%albedo_grnd_beam = bc_in(s)%albgr_dir_rb(ib)
-
-                           call twostr%Solve(ib,             &  ! in
-                                normalized_upper_boundary,   &  ! in
-                                1.0_r8,1.0_r8,               &  ! in
-                                sites(s)%taulambda_2str,        &  ! inout (scratch)
-                                sites(s)%omega_2str,            &  ! inout (scratch)
-                                sites(s)%ipiv_2str,             &  ! inout (scratch)
-                                bc_out(s)%albd_parb(ifp,ib), &  ! out
-                                bc_out(s)%albi_parb(ifp,ib), &  ! out
-                                currentPatch%rad_error(ib),  &  ! out
-                                bc_out(s)%fabd_parb(ifp,ib), &  ! out
-                                bc_out(s)%fabi_parb(ifp,ib), &  ! out
-                                bc_out(s)%ftdd_parb(ifp,ib), &  ! out
-                                bc_out(s)%ftid_parb(ifp,ib), &  ! out
-                                bc_out(s)%ftii_parb(ifp,ib))
-
-                           if(debug) then
-                              currentPatch%twostr%band(ib)%Rbeam_atm = 1._r8
-                              currentPatch%twostr%band(ib)%Rdiff_atm = 1._r8
-                              call CheckPatchRadiationBalance(currentPatch, sites(s)%snow_depth, & 
-                                   ib, bc_out(s)%fabd_parb(ifp,ib),bc_out(s)%fabi_parb(ifp,ib))
-                              currentPatch%twostr%band(ib)%Rbeam_atm = fates_unset_r8
-                              currentPatch%twostr%band(ib)%Rdiff_atm = fates_unset_r8
-
-                              if(bc_out(s)%fabi_parb(ifp,ib)>1.0 .or. bc_out(s)%fabd_parb(ifp,ib)>1.0)then
-                                 write(fates_log(),*) 'absorbed fraction > 1.0?'
-                                 write(fates_log(),*) ifp,ib,bc_out(s)%fabi_parb(ifp,ib),bc_out(s)%fabd_parb(ifp,ib)
-                                 call twostr%Dump(ib,lat=sites(s)%lat,lon=sites(s)%lon)
-                                 call endrun(msg=errMsg(sourcefile, __LINE__))
-                              end if
-                           end if
-
-                        end do
-                      end associate
-
-                   end select
->>>>>>> b5d3a138
-                   
+
                    call PatchNormanRadiation (currentPatch, &
                         bc_in(s)%coszen, &
                         bc_out(s)%albd_parb(ifp,:), &   ! Surface Albedo direct
@@ -318,11 +194,7 @@
                 end select
              endif if_zenith_flag
           end if if_bareground
-<<<<<<< HEAD
-          
-=======
-
->>>>>>> b5d3a138
+
           currentPatch => currentPatch%younger
        end do
     end do
@@ -382,25 +254,10 @@
              cpatch%parprof_pft_dir_z(:,:,:) = 0._r8
              cpatch%parprof_pft_dif_z(:,:,:) = 0._r8
 
-<<<<<<< HEAD
              if_norm_twostr: if (radiation_model.eq.norman_solver) then
 
                 sunlai = 0._r8
                 shalai = 0._r8
-=======
-             bc_out(s)%fsun_pa(ifp) = 0._r8
-
-             ! preserve_b4b will be removed soon. This is kept here to prevent
-             ! round off errors in the baseline tests for the two-stream code (RGK 12-27-23)
-             if(.not.preserve_b4b)then
-                bc_out(s)%laisun_pa(ifp) = 0._r8
-                bc_out(s)%laisha_pa(ifp) = calc_areaindex(cpatch,'elai')
-             end if
-
-             sunlai  = 0._r8
-             shalai  = 0._r8
-             if_norm_twostr: if (hlm_radiation_model.eq.norman_solver) then
->>>>>>> b5d3a138
                 
                 ! Loop over patches to calculate laisun_z and laisha_z for each layer.
                 ! Derive canopy laisun, laisha, and fsun from layer sums.
