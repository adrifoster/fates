module SoilBiogeochemDecompCascadeBGCMod

  !-----------------------------------------------------------------------
  ! !DESCRIPTION:
  ! Sets the coeffiecients used in the decomposition cascade submodel.  
  ! This uses the CENTURY/BGC parameters
  !
  ! !USES:
  use shr_kind_mod                       , only : r8 => shr_kind_r8
  use shr_const_mod                      , only : SHR_CONST_TKFRZ
  use shr_log_mod                        , only : errMsg => shr_log_errMsg
  use clm_varpar                         , only : nlevsoi, nlevgrnd, nlevdecomp, ndecomp_cascade_transitions, ndecomp_pools
  use clm_varpar                         , only : i_met_lit, i_cel_lit, i_lig_lit, i_cwd
  use clm_varctl                         , only : iulog, spinup_state, anoxia, use_lch4, use_vertsoilc, use_ed
  use clm_varcon                         , only : zsoi
  use decompMod                          , only : bounds_type
  use spmdMod                            , only : masterproc
  use abortutils                         , only : endrun
  use CNSharedParamsMod                  , only : CNParamsShareInst, anoxia_wtsat, nlev_soildecomp_standard 
  use SoilBiogeochemDecompCascadeConType , only : decomp_cascade_con
  use SoilBiogeochemStateType            , only : soilbiogeochem_state_type
  use SoilBiogeochemCarbonFluxType       , only : soilbiogeochem_carbonflux_type
  use SoilStateType                      , only : soilstate_type
  use CanopyStateType                    , only : canopystate_type
  use TemperatureType                    , only : temperature_type 
  use ch4Mod                             , only : ch4_type
  use ColumnType                         , only : col                
<<<<<<< HEAD
  use GridcellType                       , only : grc
  use SoilBiogeochemStateType            , only : get_spinup_latitude_term
=======
  use EDCLMLinkMod                       , only : cwd_fcel_ed, cwd_flig_ed
>>>>>>> c23cf02e
  !
  implicit none
  private
  !
  ! !PUBLIC MEMBER FUNCTIONS:
  public :: readParams
  public :: init_decompcascade_bgc
  public :: decomp_rate_constants_bgc
  !
  ! !PUBLIC DATA MEMBERS 
  logical , public :: normalize_q10_to_century_tfunc = .true.! do we normalize the century decomp. rates so that they match the CLM Q10 at a given tep?
  logical , public :: use_century_tfunc = .false.
  real(r8), public :: normalization_tref = 15._r8            ! reference temperature for normalizaion (degrees C)
  !
  ! !PRIVATE DATA MEMBERS 
  type, private :: params_type
     real(r8):: cn_s1_bgc     !C:N for SOM 1
     real(r8):: cn_s2_bgc     !C:N for SOM 2
     real(r8):: cn_s3_bgc     !C:N for SOM 3

     real(r8):: rf_l1s1_bgc   !respiration fraction litter 1 -> SOM 1
     real(r8):: rf_l2s1_bgc
     real(r8):: rf_l3s2_bgc

     real(r8):: rf_s2s1_bgc    
     real(r8):: rf_s2s3_bgc    
     real(r8):: rf_s3s1_bgc    

     real(r8):: rf_cwdl2_bgc 
     real(r8):: rf_cwdl3_bgc

     real(r8):: tau_l1_bgc    ! turnover time of  litter 1 (yr)
     real(r8):: tau_l2_l3_bgc ! turnover time of  litter 2 and litter 3 (yr)
     real(r8):: tau_s1_bgc    ! turnover time of  SOM 1 (yr)
     real(r8):: tau_s2_bgc    ! turnover time of  SOM 2 (yr)
     real(r8):: tau_s3_bgc    ! turnover time of  SOM 3 (yr)
     real(r8):: tau_cwd_bgc   ! corrected fragmentation rate constant CWD

     real(r8) :: cwd_fcel_bgc !cellulose fraction for CWD
     real(r8) :: cwd_flig_bgc !

     real(r8) :: k_frag_bgc   !fragmentation rate for CWD
     real(r8) :: minpsi_bgc   !minimum soil water potential for heterotrophic resp
     
     integer  :: nsompools = 3

  end type params_type
  !
  type(params_type), private :: params_inst
  !-----------------------------------------------------------------------

contains

  !-----------------------------------------------------------------------
  subroutine readParams ( ncid )
    !
    ! !DESCRIPTION:
    !
    ! !USES:
    use ncdio_pio    , only: file_desc_t,ncd_io
    !
    ! !ARGUMENTS:
    type(file_desc_t),intent(inout) :: ncid   ! pio netCDF file id
    !
    ! !LOCAL VARIABLES:
    character(len=32)  :: subname = 'CNDecompBgcParamsType'
    character(len=100) :: errCode = 'Error reading in CN const file '
    logical            :: readv   ! has variable been read in or not
    real(r8)           :: tempr   ! temporary to read in constant
    character(len=100) :: tString ! temp. var for reading
    !-----------------------------------------------------------------------

    ! Read off of netcdf file
    tString='tau_l1'
    call ncd_io(trim(tString),tempr, 'read', ncid, readvar=readv)
    if ( .not. readv ) call endrun(msg=trim(errCode)//trim(tString)//errMsg(__FILE__, __LINE__))
    params_inst%tau_l1_bgc=tempr

    tString='tau_l2_l3'
    call ncd_io(trim(tString),tempr, 'read', ncid, readvar=readv)
    if ( .not. readv ) call endrun(msg=trim(errCode)//trim(tString)//errMsg(__FILE__, __LINE__))
    params_inst%tau_l2_l3_bgc=tempr

    tString='tau_s1'
    call ncd_io(trim(tString),tempr, 'read', ncid, readvar=readv)
    if ( .not. readv ) call endrun(msg=trim(errCode)//trim(tString)//errMsg(__FILE__, __LINE__))
    params_inst%tau_s1_bgc=tempr

    tString='tau_s2'
    call ncd_io(trim(tString),tempr, 'read', ncid, readvar=readv)
    if ( .not. readv ) call endrun(msg=trim(errCode)//trim(tString)//errMsg(__FILE__, __LINE__))
    params_inst%tau_s2_bgc=tempr

    tString='tau_s3'
    call ncd_io(trim(tString),tempr, 'read', ncid, readvar=readv)
    if ( .not. readv ) call endrun(msg=trim(errCode)//trim(tString)//errMsg(__FILE__, __LINE__))
    params_inst%tau_s3_bgc=tempr

    tString='tau_cwd'
    call ncd_io(trim(tString),tempr, 'read', ncid, readvar=readv)
    if ( .not. readv ) call endrun(msg=trim(errCode)//trim(tString)//errMsg(__FILE__, __LINE__))
    params_inst%tau_cwd_bgc=tempr

    tString='cn_s1_bgc'
    call ncd_io(trim(tString),tempr, 'read', ncid, readvar=readv)
    if ( .not. readv ) call endrun(msg=trim(errCode)//trim(tString)//errMsg(__FILE__, __LINE__))
    params_inst%cn_s1_bgc=tempr

    tString='cn_s2_bgc'
    call ncd_io(trim(tString),tempr, 'read', ncid, readvar=readv)
    if ( .not. readv ) call endrun(msg=trim(errCode)//trim(tString)//errMsg(__FILE__, __LINE__))
    params_inst%cn_s2_bgc=tempr

    tString='cn_s3_bgc'
    call ncd_io(trim(tString),tempr, 'read', ncid, readvar=readv)
    if ( .not. readv ) call endrun(msg=trim(errCode)//trim(tString)//errMsg(__FILE__, __LINE__))
    params_inst%cn_s3_bgc=tempr

    tString='rf_l1s1_bgc'
    call ncd_io(trim(tString),tempr, 'read', ncid, readvar=readv)
    if ( .not. readv ) call endrun(msg=trim(errCode)//trim(tString)//errMsg(__FILE__, __LINE__))
    params_inst%rf_l1s1_bgc=tempr

    tString='rf_l2s1_bgc'
    call ncd_io(trim(tString),tempr, 'read', ncid, readvar=readv)
    if ( .not. readv ) call endrun(msg=trim(errCode)//trim(tString)//errMsg(__FILE__, __LINE__))
    params_inst%rf_l2s1_bgc=tempr

    tString='rf_l3s2_bgc'
    call ncd_io(trim(tString),tempr, 'read', ncid, readvar=readv)
    if ( .not. readv ) call endrun(msg=trim(errCode)//trim(tString)//errMsg(__FILE__, __LINE__))
    params_inst%rf_l3s2_bgc=tempr   

    tString='rf_s2s1_bgc'
    call ncd_io(trim(tString),tempr, 'read', ncid, readvar=readv)
    if ( .not. readv ) call endrun(msg=trim(errCode)//trim(tString)//errMsg(__FILE__, __LINE__))
    params_inst%rf_s2s1_bgc=tempr

    tString='rf_s2s3_bgc'
    call ncd_io(trim(tString),tempr, 'read', ncid, readvar=readv)
    if ( .not. readv ) call endrun(msg=trim(errCode)//trim(tString)//errMsg(__FILE__, __LINE__))
    params_inst%rf_s2s3_bgc=tempr

    tString='rf_s3s1_bgc'
    call ncd_io(trim(tString),tempr, 'read', ncid, readvar=readv)
    if ( .not. readv ) call endrun(msg=trim(errCode)//trim(tString)//errMsg(__FILE__, __LINE__))
    params_inst%rf_s3s1_bgc=tempr

    tString='rf_cwdl2_bgc'
    call ncd_io(trim(tString),tempr, 'read', ncid, readvar=readv)
    if ( .not. readv ) call endrun(msg=trim(errCode)//trim(tString)//errMsg(__FILE__, __LINE__))
    params_inst%rf_cwdl2_bgc=tempr

    tString='rf_cwdl3_bgc'
    call ncd_io(trim(tString),tempr, 'read', ncid, readvar=readv)
    if ( .not. readv ) call endrun(msg=trim(errCode)//trim(tString)//errMsg(__FILE__, __LINE__))
    params_inst%rf_cwdl3_bgc=tempr

    tString='cwd_fcel'
    call ncd_io(trim(tString),tempr, 'read', ncid, readvar=readv)
    if ( .not. readv ) call endrun(msg=trim(errCode)//trim(tString)//errMsg(__FILE__, __LINE__))
    params_inst%cwd_fcel_bgc=tempr

    tString='k_frag'
    call ncd_io(trim(tString),tempr, 'read', ncid, readvar=readv)
    if ( .not. readv ) call endrun(msg=trim(errCode)//trim(tString)//errMsg(__FILE__, __LINE__))
    params_inst%k_frag_bgc=tempr

    tString='minpsi_hr'
    call ncd_io(trim(tString),tempr, 'read', ncid, readvar=readv)
    if ( .not. readv ) call endrun(msg=trim(errCode)//trim(tString)//errMsg(__FILE__, __LINE__))
    params_inst%minpsi_bgc=tempr 

    tString='cwd_flig'
    call ncd_io(trim(tString),tempr, 'read', ncid, readvar=readv)
    if ( .not. readv ) call endrun(msg=trim(errCode)//trim(tString)//errMsg(__FILE__, __LINE__))
    params_inst%cwd_flig_bgc=tempr 
    
    if ( use_ed ) then
       cwd_fcel_ed = params_inst%cwd_fcel_bgc
       cwd_flig_ed = params_inst%cwd_flig_bgc
    endif

  end subroutine readParams

  !-----------------------------------------------------------------------
  subroutine init_decompcascade_bgc(bounds, soilbiogeochem_state_inst, soilstate_inst)
    !
    ! !DESCRIPTION:
    !  initialize rate constants and decomposition pathways following the decomposition cascade of the BGC model.
    !  written by C. Koven 
    !
    ! !USES:
    use clm_time_manager , only : get_step_size
    !
    ! !ARGUMENTS:
    type(bounds_type)               , intent(in)    :: bounds  
    type(soilbiogeochem_state_type) , intent(inout) :: soilbiogeochem_state_inst
    type(soilstate_type)            , intent(in)    :: soilstate_inst
    !
    ! !LOCAL VARIABLES
    !-- properties of each decomposing pool
    real(r8) :: rf_l1s1
    real(r8) :: rf_l2s1
    real(r8) :: rf_l3s2
    !real(r8) :: rf_s1s2(bounds%begc:bounds%endc,1:nlevdecomp)
    !real(r8) :: rf_s1s3(bounds%begc:bounds%endc,1:nlevdecomp)
    real(r8), allocatable :: rf_s1s2(:,:)
    real(r8), allocatable :: rf_s1s3(:,:)
    real(r8) :: rf_s2s1
    real(r8) :: rf_s2s3
    real(r8) :: rf_s3s1
    real(r8) :: rf_cwdl2
    real(r8) :: rf_cwdl3
    real(r8) :: cwd_fcel
    real(r8) :: cwd_flig
    real(r8) :: cn_s1
    real(r8) :: cn_s2
    real(r8) :: cn_s3
    !real(r8) :: f_s1s2(bounds%begc:bounds%endc,1:nlevdecomp)
    !real(r8) :: f_s1s3(bounds%begc:bounds%endc,1:nlevdecomp)
    real(r8), allocatable :: f_s1s2(:,:)
    real(r8), allocatable :: f_s1s3(:,:)
    real(r8) :: f_s2s1
    real(r8) :: f_s2s3

    integer :: i_litr1
    integer :: i_litr2
    integer :: i_litr3
    integer :: i_soil1
    integer :: i_soil2
    integer :: i_soil3
    integer :: i_l1s1
    integer :: i_l2s1
    integer :: i_l3s2
    integer :: i_s1s2
    integer :: i_s1s3
    integer :: i_s2s1
    integer :: i_s2s3
    integer :: i_s3s1
    integer :: i_cwdl2
    integer :: i_cwdl3
    real(r8):: speedup_fac                  ! acceleration factor, higher when vertsoilc = .true.

    integer  :: c, j    ! indices
    real(r8) :: t       ! temporary variable
    !-----------------------------------------------------------------------

    associate(                                                                                     &
         rf_decomp_cascade              => soilbiogeochem_state_inst%rf_decomp_cascade_col       , & ! Input:  [real(r8)          (:,:,:) ]  respired fraction in decomposition step (frac)       
         pathfrac_decomp_cascade        => soilbiogeochem_state_inst%pathfrac_decomp_cascade_col , & ! Input:  [real(r8)          (:,:,:) ]  what fraction of C leaving a given pool passes through a given transition (frac)

         cellsand                       => soilstate_inst%cellsand_col                           , & ! Input:  [real(r8)          (:,:)   ]  column 3D sand                                         
         
         cascade_step_name              => decomp_cascade_con%cascade_step_name                  , & ! Output: [character(len=8)  (:)     ]  name of transition                               
         cascade_donor_pool             => decomp_cascade_con%cascade_donor_pool                 , & ! Output: [integer           (:)     ]  which pool is C taken from for a given decomposition step 
         cascade_receiver_pool          => decomp_cascade_con%cascade_receiver_pool              , & ! Output: [integer           (:)     ]  which pool is C added to for a given decomposition step   
         floating_cn_ratio_decomp_pools => decomp_cascade_con%floating_cn_ratio_decomp_pools     , & ! Output: [logical           (:)     ]  TRUE => pool has fixed C:N ratio                          
         decomp_pool_name_restart       => decomp_cascade_con%decomp_pool_name_restart           , & ! Output: [character(len=8)  (:)     ]  name of pool for restart files                   
         decomp_pool_name_history       => decomp_cascade_con%decomp_pool_name_history           , & ! Output: [character(len=8)  (:)     ]  name of pool for history files                   
         decomp_pool_name_long          => decomp_cascade_con%decomp_pool_name_long              , & ! Output: [character(len=20) (:)     ]  name of pool for netcdf long names              
         decomp_pool_name_short         => decomp_cascade_con%decomp_pool_name_short             , & ! Output: [character(len=8)  (:)     ]  name of pool for netcdf short names              
         is_litter                      => decomp_cascade_con%is_litter                          , & ! Output: [logical           (:)     ]  TRUE => pool is a litter pool                             
         is_soil                        => decomp_cascade_con%is_soil                            , & ! Output: [logical           (:)     ]  TRUE => pool is a soil pool                               
         is_cwd                         => decomp_cascade_con%is_cwd                             , & ! Output: [logical           (:)     ]  TRUE => pool is a cwd pool                                
         initial_cn_ratio               => decomp_cascade_con%initial_cn_ratio                   , & ! Output: [real(r8)          (:)     ]  c:n ratio for initialization of pools                    
         initial_stock                  => decomp_cascade_con%initial_stock                      , & ! Output: [real(r8)          (:)     ]  initial concentration for seeding at spinup              
         is_metabolic                   => decomp_cascade_con%is_metabolic                       , & ! Output: [logical           (:)     ]  TRUE => pool is metabolic material                        
         is_cellulose                   => decomp_cascade_con%is_cellulose                       , & ! Output: [logical           (:)     ]  TRUE => pool is cellulose                                 
         is_lignin                      => decomp_cascade_con%is_lignin                          , & ! Output: [logical           (:)     ]  TRUE => pool is lignin                                    
         spinup_factor                  => decomp_cascade_con%spinup_factor                        & ! Output: [real(r8)          (:)     ]  factor for AD spinup associated with each pool           

         )

      allocate(rf_s1s2(bounds%begc:bounds%endc,1:nlevdecomp))
      allocate(rf_s1s3(bounds%begc:bounds%endc,1:nlevdecomp))
      allocate(f_s1s2(bounds%begc:bounds%endc,1:nlevdecomp))
      allocate(f_s1s3(bounds%begc:bounds%endc,1:nlevdecomp))

      !------- time-constant coefficients ---------- !
      ! set soil organic matter compartment C:N ratios
      cn_s1 = params_inst%cn_s1_bgc
      cn_s2 = params_inst%cn_s2_bgc
      cn_s3 = params_inst%cn_s3_bgc

      ! set respiration fractions for fluxes between compartments
      rf_l1s1 = params_inst%rf_l1s1_bgc
      rf_l2s1 = params_inst%rf_l2s1_bgc
      rf_l3s2 = params_inst%rf_l3s2_bgc
      rf_s2s1 = params_inst%rf_s2s1_bgc
      rf_s2s3 = params_inst%rf_s2s3_bgc
      rf_s3s1 = params_inst%rf_s3s1_bgc

      rf_cwdl2 = params_inst%rf_cwdl2_bgc
      rf_cwdl3 = params_inst%rf_cwdl3_bgc

      ! set the cellulose and lignin fractions for coarse woody debris
      cwd_fcel = params_inst%cwd_fcel_bgc
      cwd_flig = params_inst%cwd_flig_bgc

      ! set path fractions
      f_s2s1 = 0.42_r8/(0.45_r8)
      f_s2s3 = 0.03_r8/(0.45_r8)

      ! some of these are dependent on the soil texture properties
      do c = bounds%begc, bounds%endc
         do j = 1, nlevdecomp
            t = 0.85_r8 - 0.68_r8 * 0.01_r8 * (100._r8 - cellsand(c,j))
            f_s1s2(c,j) = 1._r8 - .004_r8 / (1._r8 - t)
            f_s1s3(c,j) = .004_r8 / (1._r8 - t)
            rf_s1s2(c,j) = t
            rf_s1s3(c,j) = t
         end do
      end do

      !-------------------  list of pools and their attributes  ------------
      i_litr1 = i_met_lit
      floating_cn_ratio_decomp_pools(i_litr1) = .true.
      decomp_pool_name_restart(i_litr1) = 'litr1'
      decomp_pool_name_history(i_litr1) = 'LITR1'
      decomp_pool_name_long(i_litr1) = 'litter 1'
      decomp_pool_name_short(i_litr1) = 'L1'
      is_litter(i_litr1) = .true.
      is_soil(i_litr1) = .false.
      is_cwd(i_litr1) = .false.
      initial_cn_ratio(i_litr1) = 90._r8
      initial_stock(i_litr1) = 0._r8
      is_metabolic(i_litr1) = .true.
      is_cellulose(i_litr1) = .false.
      is_lignin(i_litr1) = .false.

      i_litr2 = i_cel_lit
      floating_cn_ratio_decomp_pools(i_litr2) = .true.
      decomp_pool_name_restart(i_litr2) = 'litr2'
      decomp_pool_name_history(i_litr2) = 'LITR2'
      decomp_pool_name_long(i_litr2) = 'litter 2'
      decomp_pool_name_short(i_litr2) = 'L2'
      is_litter(i_litr2) = .true.
      is_soil(i_litr2) = .false.
      is_cwd(i_litr2) = .false.
      initial_cn_ratio(i_litr2) = 90._r8
      initial_stock(i_litr2) = 0._r8
      is_metabolic(i_litr2) = .false.
      is_cellulose(i_litr2) = .true.
      is_lignin(i_litr2) = .false.

      i_litr3 = i_lig_lit
      floating_cn_ratio_decomp_pools(i_litr3) = .true.
      decomp_pool_name_restart(i_litr3) = 'litr3'
      decomp_pool_name_history(i_litr3) = 'LITR3'
      decomp_pool_name_long(i_litr3) = 'litter 3'
      decomp_pool_name_short(i_litr3) = 'L3'
      is_litter(i_litr3) = .true.
      is_soil(i_litr3) = .false.
      is_cwd(i_litr3) = .false.
      initial_cn_ratio(i_litr3) = 90._r8
      initial_stock(i_litr3) = 0._r8
      is_metabolic(i_litr3) = .false.
      is_cellulose(i_litr3) = .false.
      is_lignin(i_litr3) = .true.

      if (.not. use_ed) then
         ! CWD
         floating_cn_ratio_decomp_pools(i_cwd) = .true.
         decomp_pool_name_restart(i_cwd) = 'cwd'
         decomp_pool_name_history(i_cwd) = 'CWD'
         decomp_pool_name_long(i_cwd) = 'coarse woody debris'
         decomp_pool_name_short(i_cwd) = 'CWD'
         is_litter(i_cwd) = .false.
         is_soil(i_cwd) = .false.
         is_cwd(i_cwd) = .true.
         initial_cn_ratio(i_cwd) = 90._r8
         initial_stock(i_cwd) = 0._r8
         is_metabolic(i_cwd) = .false.
         is_cellulose(i_cwd) = .false.
         is_lignin(i_cwd) = .false.
      endif

      if (.not. use_ed) then
         i_soil1 = 5
      else
         i_soil1 = 4
      endif
      floating_cn_ratio_decomp_pools(i_soil1) = .false.
      decomp_pool_name_restart(i_soil1) = 'soil1'
      decomp_pool_name_history(i_soil1) = 'SOIL1'
      decomp_pool_name_long(i_soil1) = 'soil 1'
      decomp_pool_name_short(i_soil1) = 'S1'
      is_litter(i_soil1) = .false.
      is_soil(i_soil1) = .true.
      is_cwd(i_soil1) = .false.
      initial_cn_ratio(i_soil1) = cn_s1
      initial_stock(i_soil1) = 20._r8
      is_metabolic(i_soil1) = .false.
      is_cellulose(i_soil1) = .false.
      is_lignin(i_soil1) = .false.

      if (.not. use_ed) then
         i_soil2 = 6
      else
         i_soil2 = 5
      endif
      floating_cn_ratio_decomp_pools(i_soil2) = .false.
      decomp_pool_name_restart(i_soil2) = 'soil2'
      decomp_pool_name_history(i_soil2) = 'SOIL2'
      decomp_pool_name_long(i_soil2) = 'soil 2'
      decomp_pool_name_short(i_soil2) = 'S2'
      is_litter(i_soil2) = .false.
      is_soil(i_soil2) = .true.
      is_cwd(i_soil2) = .false.
      initial_cn_ratio(i_soil2) = cn_s2
      initial_stock(i_soil2) = 20._r8
      is_metabolic(i_soil2) = .false.
      is_cellulose(i_soil2) = .false.
      is_lignin(i_soil2) = .false.

      if (.not. use_ed) then
         i_soil3 = 7
      else
         i_soil3 = 6
      endif
      floating_cn_ratio_decomp_pools(i_soil3) = .false.
      decomp_pool_name_restart(i_soil3) = 'soil3'
      decomp_pool_name_history(i_soil3) = 'SOIL3'
      decomp_pool_name_long(i_soil3) = 'soil 3'
      decomp_pool_name_short(i_soil3) = 'S3'
      is_litter(i_soil3) = .false.
      is_soil(i_soil3) = .true.
      is_cwd(i_soil3) = .false.
      initial_cn_ratio(i_soil3) = cn_s3
      initial_stock(i_soil3) = 20._r8
      is_metabolic(i_soil3) = .false.
      is_cellulose(i_soil3) = .false.
      is_lignin(i_soil3) = .false.


      i_litr1 = i_met_lit
      i_litr2 = i_cel_lit
      i_litr3 = i_lig_lit
      i_soil1 = 5
      i_soil2 = 6
      i_soil3 = 7
      speedup_fac = 1._r8

      !lit1
      spinup_factor(i_litr1) = 1._r8
      !lit2,3
      spinup_factor(i_litr2) = 1._r8
      spinup_factor(i_litr3) = 1._r8
<<<<<<< HEAD
      !CWD
      spinup_factor(i_cwd) = max(1._r8, (speedup_fac * params_inst%tau_cwd_bgc / 2._r8 ))
      !som1
      spinup_factor(i_soil1) = 1._r8
      !som2,3
      spinup_factor(i_soil2) = max(1._r8, (speedup_fac * params_inst%tau_s2_bgc))
      spinup_factor(i_soil3) = max(1._r8, (speedup_fac * params_inst%tau_s3_bgc))

      if ( masterproc ) then
         write(iulog,*) 'Spinup_state ',spinup_state
         write(iulog,*) 'Spinup factors ',spinup_factor
      end if

=======
      if (.not. use_ed) then
         spinup_factor(i_cwd) = 1._r8
      end if
      spinup_factor(i_soil1) = params_inst%spinup_vector(1)
      spinup_factor(i_soil2) = params_inst%spinup_vector(2)
      spinup_factor(i_soil3) = params_inst%spinup_vector(3)
>>>>>>> c23cf02e

      !----------------  list of transitions and their time-independent coefficients  ---------------!
      i_l1s1 = 1
      cascade_step_name(i_l1s1) = 'L1S1'
      rf_decomp_cascade(bounds%begc:bounds%endc,1:nlevdecomp,i_l1s1) = rf_l1s1
      cascade_donor_pool(i_l1s1) = i_litr1
      cascade_receiver_pool(i_l1s1) = i_soil1
      pathfrac_decomp_cascade(bounds%begc:bounds%endc,1:nlevdecomp,i_l1s1) = 1.0_r8

      i_l2s1 = 2
      cascade_step_name(i_l2s1) = 'L2S1'
      rf_decomp_cascade(bounds%begc:bounds%endc,1:nlevdecomp,i_l2s1) = rf_l2s1
      cascade_donor_pool(i_l2s1) = i_litr2
      cascade_receiver_pool(i_l2s1) = i_soil1
      pathfrac_decomp_cascade(bounds%begc:bounds%endc,1:nlevdecomp,i_l2s1)= 1.0_r8

      i_l3s2 = 3
      cascade_step_name(i_l3s2) = 'L3S2'
      rf_decomp_cascade(bounds%begc:bounds%endc,1:nlevdecomp,i_l3s2) = rf_l3s2
      cascade_donor_pool(i_l3s2) = i_litr3
      cascade_receiver_pool(i_l3s2) = i_soil2
      pathfrac_decomp_cascade(bounds%begc:bounds%endc,1:nlevdecomp,i_l3s2) = 1.0_r8

      i_s1s2 = 4
      cascade_step_name(i_s1s2) = 'S1S2'
      rf_decomp_cascade(bounds%begc:bounds%endc,1:nlevdecomp,i_s1s2) = rf_s1s2(bounds%begc:bounds%endc,1:nlevdecomp)
      cascade_donor_pool(i_s1s2) = i_soil1
      cascade_receiver_pool(i_s1s2) = i_soil2
      pathfrac_decomp_cascade(bounds%begc:bounds%endc,1:nlevdecomp,i_s1s2) = f_s1s2(bounds%begc:bounds%endc,1:nlevdecomp)

      i_s1s3 = 5
      cascade_step_name(i_s1s3) = 'S1S3'
      rf_decomp_cascade(bounds%begc:bounds%endc,1:nlevdecomp,i_s1s3) = rf_s1s3(bounds%begc:bounds%endc,1:nlevdecomp)
      cascade_donor_pool(i_s1s3) = i_soil1
      cascade_receiver_pool(i_s1s3) = i_soil3
      pathfrac_decomp_cascade(bounds%begc:bounds%endc,1:nlevdecomp,i_s1s3) = f_s1s3(bounds%begc:bounds%endc,1:nlevdecomp)

      i_s2s1 = 6
      cascade_step_name(i_s2s1) = 'S2S1'
      rf_decomp_cascade(bounds%begc:bounds%endc,1:nlevdecomp,i_s2s1) = rf_s2s1
      cascade_donor_pool(i_s2s1) = i_soil2
      cascade_receiver_pool(i_s2s1) = i_soil1
      pathfrac_decomp_cascade(bounds%begc:bounds%endc,1:nlevdecomp,i_s2s1) = f_s2s1

      i_s2s3 = 7 
      cascade_step_name(i_s2s3) = 'S2S3'
      rf_decomp_cascade(bounds%begc:bounds%endc,1:nlevdecomp,i_s2s3) = rf_s2s3
      cascade_donor_pool(i_s2s3) = i_soil2
      cascade_receiver_pool(i_s2s3) = i_soil3
      pathfrac_decomp_cascade(bounds%begc:bounds%endc,1:nlevdecomp,i_s2s3) = f_s2s3

      i_s3s1 = 8
      cascade_step_name(i_s3s1) = 'S3S1'
      rf_decomp_cascade(bounds%begc:bounds%endc,1:nlevdecomp,i_s3s1) = rf_s3s1
      cascade_donor_pool(i_s3s1) = i_soil3
      cascade_receiver_pool(i_s3s1) = i_soil1
      pathfrac_decomp_cascade(bounds%begc:bounds%endc,1:nlevdecomp,i_s3s1) = 1.0_r8

      if (.not. use_ed) then
         i_cwdl2 = 9
         cascade_step_name(i_cwdl2) = 'CWDL2'
         rf_decomp_cascade(bounds%begc:bounds%endc,1:nlevdecomp,i_cwdl2) = rf_cwdl2
         cascade_donor_pool(i_cwdl2) = i_cwd
         cascade_receiver_pool(i_cwdl2) = i_litr2
         pathfrac_decomp_cascade(bounds%begc:bounds%endc,1:nlevdecomp,i_cwdl2) = cwd_fcel
         
         i_cwdl3 = 10
         cascade_step_name(i_cwdl3) = 'CWDL3'
         rf_decomp_cascade(bounds%begc:bounds%endc,1:nlevdecomp,i_cwdl3) = rf_cwdl3
         cascade_donor_pool(i_cwdl3) = i_cwd
         cascade_receiver_pool(i_cwdl3) = i_litr3
         pathfrac_decomp_cascade(bounds%begc:bounds%endc,1:nlevdecomp,i_cwdl3) = cwd_flig
      end if

      deallocate(rf_s1s2)
      deallocate(rf_s1s3)
      deallocate(f_s1s2)
      deallocate(f_s1s3)

    end associate

  end subroutine init_decompcascade_bgc

  !-----------------------------------------------------------------------
  subroutine decomp_rate_constants_bgc(bounds, num_soilc, filter_soilc, &
       canopystate_inst, soilstate_inst, temperature_inst, ch4_inst, soilbiogeochem_carbonflux_inst)
    !
    ! !DESCRIPTION:
    !  calculate rate constants and decomposition pathways for teh CENTURY decomposition cascade model
    !  written by C. Koven based on original CLM4 decomposition cascade
    !
    ! !USES:
    use clm_time_manager , only : get_days_per_year
    use shr_const_mod    , only : SHR_CONST_PI
    use clm_varcon       , only : secspday
    !
    ! !ARGUMENTS:
    type(bounds_type)                    , intent(in)    :: bounds          
    integer                              , intent(in)    :: num_soilc       ! number of soil columns in filter
    integer                              , intent(in)    :: filter_soilc(:) ! filter for soil columns
    type(canopystate_type)               , intent(in)    :: canopystate_inst
    type(soilstate_type)                 , intent(in)    :: soilstate_inst
    type(temperature_type)               , intent(in)    :: temperature_inst
    type(ch4_type)                       , intent(in)    :: ch4_inst
    type(soilbiogeochem_carbonflux_type) , intent(inout) :: soilbiogeochem_carbonflux_inst
    !
    ! !LOCAL VARIABLES:
    real(r8):: frw(bounds%begc:bounds%endc) ! rooting fraction weight
    real(r8), allocatable:: fr(:,:)         ! column-level rooting fraction by soil depth
    real(r8):: minpsi, maxpsi               ! limits for soil water scalar for decomp
    real(r8):: psi                          ! temporary soilpsi for water scalar
    real(r8):: rate_scalar                  ! combined rate scalar for decomp
    real(r8):: k_l1                         ! decomposition rate constant litter 1 (1/sec)
    real(r8):: k_l2_l3                      ! decomposition rate constant litter 2 and litter 3 (1/sec)
    real(r8):: k_s1                         ! decomposition rate constant SOM 1 (1/sec)
    real(r8):: k_s2                         ! decomposition rate constant SOM 2 (1/sec)
    real(r8):: k_s3                         ! decomposition rate constant SOM 3 (1/sec)
    real(r8):: k_frag                       ! fragmentation rate constant CWD (1/sec)
    real(r8):: tau_l1                       ! turnover time of  litter 1 (yr)
    real(r8):: tau_l2_l3                    ! turnover time of  litter 2 and litter 3 (yr)
    real(r8):: tau_l3                       ! turnover time of  litter 3 (yr)
    real(r8):: tau_s1                       ! turnover time of  SOM 1 (yr)
    real(r8):: tau_s2                       ! turnover time of  SOM 2 (yr)
    real(r8):: tau_s3                       ! turnover time of  SOM 3 (yr)
    real(r8):: tau_cwd                      ! corrected fragmentation rate constant CWD
    real(r8):: cwdc_loss                    ! fragmentation rate for CWD carbon (gC/m2/s)
    real(r8):: cwdn_loss                    ! fragmentation rate for CWD nitrogen (gN/m2/s)
    real(r8):: Q10                          ! temperature dependence
    real(r8):: froz_q10                     ! separate q10 for frozen soil respiration rates.  default to same as above zero rates
    real(r8):: decomp_depth_efolding        ! (meters) e-folding depth for reduction in decomposition [
    integer :: i_litr1
    integer :: i_litr2
    integer :: i_litr3
    integer :: i_soil1
    integer :: i_soil2
    integer :: i_soil3
    integer :: c, fc, j, k, l
    real(r8):: catanf                       ! hyperbolic temperature function from CENTURY
    real(r8):: catanf_30                    ! reference rate at 30C
    real(r8):: t1                           ! temperature argument
    real(r8):: normalization_factor         ! factor by which to offset the decomposition rates frm century to a q10 formulation
    real(r8):: days_per_year                ! days per year
    real(r8):: depth_scalar(bounds%begc:bounds%endc,1:nlevdecomp) 
    real(r8):: mino2lim                     !minimum anaerobic decomposition rate
    real(r8):: spinup_geogterm_l1(bounds%begc:bounds%endc) ! geographically-varying spinup term for l1
    real(r8):: spinup_geogterm_l23(bounds%begc:bounds%endc) ! geographically-varying spinup term for l2 and l3
    real(r8):: spinup_geogterm_cwd(bounds%begc:bounds%endc) ! geographically-varying spinup term for cwd
    real(r8):: spinup_geogterm_s1(bounds%begc:bounds%endc) ! geographically-varying spinup term for s1
    real(r8):: spinup_geogterm_s2(bounds%begc:bounds%endc) ! geographically-varying spinup term for s2
    real(r8):: spinup_geogterm_s3(bounds%begc:bounds%endc) ! geographically-varying spinup term for s3

    !-----------------------------------------------------------------------

    !----- CENTURY T response function
    catanf(t1) = 11.75_r8 +(29.7_r8 / SHR_CONST_PI) * atan( SHR_CONST_PI * 0.031_r8  * ( t1 - 15.4_r8 ))

    associate(                                                           &
         sucsat         => soilstate_inst%sucsat_col                   , & ! Input:  [real(r8) (:,:)   ]  minimum soil suction (mm)                              
         soilpsi        => soilstate_inst%soilpsi_col                  , & ! Input:  [real(r8) (:,:)   ]  soil water potential in each soil layer (MPa)          

         alt_indx       => canopystate_inst%alt_indx_col               , & ! Input:  [integer  (:)     ]  current depth of thaw                                     

         t_soisno       => temperature_inst%t_soisno_col               , & ! Input:  [real(r8) (:,:)   ]  soil temperature (Kelvin)  (-nlevsno+1:nlevgrnd)       

         o2stress_sat   => ch4_inst%o2stress_sat_col                   , & ! Input:  [real(r8) (:,:)   ]  Ratio of oxygen available to that demanded by roots, aerobes, & methanotrophs (nlevsoi)
         o2stress_unsat => ch4_inst%o2stress_unsat_col                 , & ! Input:  [real(r8) (:,:)   ]  Ratio of oxygen available to that demanded by roots, aerobes, & methanotrophs (nlevsoi)
         finundated     => ch4_inst%finundated_col                     , & ! Input:  [real(r8) (:)     ]  fractional inundated area                                
         
         t_scalar       => soilbiogeochem_carbonflux_inst%t_scalar_col , & ! Output: [real(r8) (:,:)   ]  soil temperature scalar for decomp                     
         w_scalar       => soilbiogeochem_carbonflux_inst%w_scalar_col , & ! Output: [real(r8) (:,:)   ]  soil water scalar for decomp                           
         o_scalar       => soilbiogeochem_carbonflux_inst%o_scalar_col , & ! Output: [real(r8) (:,:)   ]  fraction by which decomposition is limited by anoxia   
         decomp_k       => soilbiogeochem_carbonflux_inst%decomp_k_col , & ! Output: [real(r8) (:,:,:) ]  rate constant for decomposition (1./sec)
         spinup_factor  => decomp_cascade_con%spinup_factor              & ! Input:  [real(r8)          (:)     ]  factor for AD spinup associated with each pool           
         )

      mino2lim = CNParamsShareInst%mino2lim

      if ( use_century_tfunc .and. normalize_q10_to_century_tfunc ) then
         call endrun(msg='ERROR: cannot have both use_century_tfunc and normalize_q10_to_century_tfunc set as true'//&
              errMsg(__FILE__, __LINE__))
      endif

      days_per_year = get_days_per_year()

      ! the belowground parameters from century
      tau_l1 = 1./18.5
      tau_l2_l3 = 1./4.9
      tau_s1 = 1./7.3
      tau_s2 = 1./0.2
      tau_s3 = 1./.0045

      ! century leaves wood decomposition rates open, within range of 0 - 0.5 yr^-1
      tau_cwd  = 1./0.3

      ! Todo:  FIX(SPM,032414) - the explicit divide gives different results than when that
      ! value is placed in the parameters netcdf file.  To get bfb, keep the 
      ! divide in source.

      !tau_l1 = params_inst%tau_l1_bgc
      !tau_l2_l3 = params_inst%tau_l2_l3_bgc
      !tau_s1 = params_inst%tau_s1_bgc
      !tau_s2 = params_inst%tau_s2_bgc
      !tau_s3 = params_inst%tau_s3_bgc

      !set turnover rate of coarse woody debris
      !tau_cwd = params_inst%tau_cwd_bgc

      ! set "Q10" parameter
      Q10 = CNParamsShareInst%Q10

      ! set "froz_q10" parameter
      froz_q10  = CNParamsShareInst%froz_q10 

      ! Set "decomp_depth_efolding" parameter
      decomp_depth_efolding = CNParamsShareInst%decomp_depth_efolding

      ! translate to per-second time constant
      k_l1 = 1._r8    / (secspday * days_per_year * tau_l1)
      k_l2_l3 = 1._r8 / (secspday * days_per_year * tau_l2_l3)
      k_s1 = 1._r8    / (secspday * days_per_year * tau_s1)
      k_s2 = 1._r8    / (secspday * days_per_year * tau_s2)
      k_s3 = 1._r8    / (secspday * days_per_year * tau_s3)
      k_frag = 1._r8  / (secspday * days_per_year * tau_cwd)

<<<<<<< HEAD
      i_litr1 = i_met_lit
      i_litr2 = i_cel_lit
      i_litr3 = i_lig_lit
      i_soil1 = 5
      i_soil2 = 6
      i_soil3 = 7
=======
      ! calc ref rate
      catanf_30 = catanf(30._r8)
      ! The following code implements the acceleration part of the AD spinup algorithm

      if ( spinup_state .eq. 1 ) then
         k_s1 = k_s1 * params_inst%spinup_vector(1)
         k_s2 = k_s2 * params_inst%spinup_vector(2)
         k_s3 = k_s3 * params_inst%spinup_vector(3)
      endif

      i_litr1 = 1
      i_litr2 = 2
      i_litr3 = 3
      if ( use_ed ) then
         i_soil1 = 4
         i_soil2 = 5
         i_soil3 = 6
      else
         i_soil1 = 5
         i_soil2 = 6
         i_soil3 = 7
      endif
>>>>>>> c23cf02e

      if ( spinup_state >= 1 ) then
         do fc = 1,num_soilc
            c = filter_soilc(fc)
            !
            if ( abs(spinup_factor(i_litr1) - 1._r8) .gt. .000001_r8) then
               spinup_geogterm_l1(c) = spinup_factor(i_litr1) * get_spinup_latitude_term(grc%latdeg(col%gridcell(c)))
            else
               spinup_geogterm_l1(c) = 1._r8
            endif
            !
            if ( abs(spinup_factor(i_litr2) - 1._r8) .gt. .000001_r8) then
               spinup_geogterm_l23(c) = spinup_factor(i_litr2) * get_spinup_latitude_term(grc%latdeg(col%gridcell(c)))
            else
               spinup_geogterm_l23(c) = 1._r8
            endif
            !
            if ( abs(spinup_factor(i_cwd) - 1._r8) .gt. .000001_r8) then
               spinup_geogterm_cwd(c) = spinup_factor(i_cwd) * get_spinup_latitude_term(grc%latdeg(col%gridcell(c)))
            else
               spinup_geogterm_cwd(c) = 1._r8
            endif
            !
            if ( abs(spinup_factor(i_soil1) - 1._r8) .gt. .000001_r8) then
               spinup_geogterm_s1(c) = spinup_factor(i_soil1) * get_spinup_latitude_term(grc%latdeg(col%gridcell(c)))
            else
               spinup_geogterm_s1(c) = 1._r8
            endif
            !
            if ( abs(spinup_factor(i_soil2) - 1._r8) .gt. .000001_r8) then
               spinup_geogterm_s2(c) = spinup_factor(i_soil2) * get_spinup_latitude_term(grc%latdeg(col%gridcell(c)))
            else
               spinup_geogterm_s2(c) = 1._r8
            endif
            !
            if ( abs(spinup_factor(i_soil3) - 1._r8) .gt. .000001_r8) then
               spinup_geogterm_s3(c) = spinup_factor(i_soil3) * get_spinup_latitude_term(grc%latdeg(col%gridcell(c)))
            else
               spinup_geogterm_s3(c) = 1._r8
            endif
            !
         end do
      else
         do fc = 1,num_soilc
            c = filter_soilc(fc)
            spinup_geogterm_l1(c) = 1._r8
            spinup_geogterm_l23(c) = 1._r8
            spinup_geogterm_cwd(c) = 1._r8
            spinup_geogterm_s1(c) = 1._r8
            spinup_geogterm_s2(c) = 1._r8
            spinup_geogterm_s3(c) = 1._r8
         end do
      endif

      ! calc ref rate
      catanf_30 = catanf(30._r8)

      !--- time dependent coefficients-----!
      if ( nlevdecomp .eq. 1 ) then

         ! calculate function to weight the temperature and water potential scalars
         ! for decomposition control.  


         ! the following normalizes values in fr so that they
         ! sum to 1.0 across top nlevdecomp levels on a column
         frw(bounds%begc:bounds%endc) = 0._r8
         nlev_soildecomp_standard=5
         allocate(fr(bounds%begc:bounds%endc,nlev_soildecomp_standard))
         do j=1,nlev_soildecomp_standard
            do fc = 1,num_soilc
               c = filter_soilc(fc)
               frw(c) = frw(c) + col%dz(c,j)
            end do
         end do
         do j = 1,nlev_soildecomp_standard
            do fc = 1,num_soilc
               c = filter_soilc(fc)
               if (frw(c) /= 0._r8) then
                  fr(c,j) = col%dz(c,j) / frw(c)
               else
                  fr(c,j) = 0._r8
               end if
            end do
         end do

         if ( .not. use_century_tfunc ) then
            ! calculate rate constant scalar for soil temperature
            ! assuming that the base rate constants are assigned for non-moisture
            ! limiting conditions at 25 C. 

            do j = 1,nlev_soildecomp_standard
               do fc = 1,num_soilc
                  c = filter_soilc(fc)
                  if (j==1) t_scalar(c,:) = 0._r8
                  if (t_soisno(c,j) >= SHR_CONST_TKFRZ) then
                     t_scalar(c,1)=t_scalar(c,1) + &
                          (Q10**((t_soisno(c,j)-(SHR_CONST_TKFRZ+25._r8))/10._r8))*fr(c,j)
                  else
                     t_scalar(c,1)=t_scalar(c,1) + &
                          (Q10**(-25._r8/10._r8))*(froz_q10**((t_soisno(c,j)-SHR_CONST_TKFRZ)/10._r8))*fr(c,j)
                  endif
               end do
            end do

         else
            ! original century uses an arctangent function to calculate the temperature dependence of decomposition
            do j = 1,nlev_soildecomp_standard
               do fc = 1,num_soilc
                  c = filter_soilc(fc)
                  if (j==1) t_scalar(c,:) = 0._r8

                  t_scalar(c,1)=t_scalar(c,1) +max(catanf(t_soisno(c,j)-SHR_CONST_TKFRZ)/catanf_30*fr(c,j),0.01_r8)
               end do
            end do

         endif

         ! calculate the rate constant scalar for soil water content.
         ! Uses the log relationship with water potential given in
         ! Andren, O., and K. Paustian, 1987. Barley straw decomposition in the field:
         ! a comparison of models. Ecology, 68(5):1190-1200.
         ! and supported by data in
         ! Orchard, V.A., and F.J. Cook, 1983. Relationship between soil respiration
         ! and soil moisture. Soil Biol. Biochem., 15(4):447-453.

         minpsi = -10.0_r8;

         do j = 1,nlev_soildecomp_standard
            do fc = 1,num_soilc
               c = filter_soilc(fc)
               if (j==1) w_scalar(c,:) = 0._r8
               maxpsi = sucsat(c,j) * (-9.8e-6_r8)
               psi = min(soilpsi(c,j),maxpsi)
               ! decomp only if soilpsi is higher than minpsi
               if (psi > minpsi) then
                  w_scalar(c,1) = w_scalar(c,1) + (log(minpsi/psi)/log(minpsi/maxpsi))*fr(c,j)
               end if
            end do
         end do

         if (use_lch4) then
            if (anoxia_wtsat) then ! Adjust for saturated fraction if unfrozen
               do fc = 1,num_soilc
                  c = filter_soilc(fc)
                  if (alt_indx(c) >= nlev_soildecomp_standard .and. t_soisno(c,1) > SHR_CONST_TKFRZ) then
                     w_scalar(c,1) = w_scalar(c,1)*(1._r8 - finundated(c)) + finundated(c)
                  end if
               end do
            end if
         end if

         if (use_lch4) then
            ! Calculate ANOXIA
            if (anoxia) then
               ! Check for anoxia w/o LCH4 now done in controlMod.

               do j = 1,nlev_soildecomp_standard
                  do fc = 1,num_soilc
                     c = filter_soilc(fc)

                     if (j==1) o_scalar(c,:) = 0._r8

                     if (.not. anoxia_wtsat) then
                        o_scalar(c,1) = o_scalar(c,1) + fr(c,j) * max(o2stress_unsat(c,j), mino2lim)
                     else
                        o_scalar(c,1) = o_scalar(c,1) + fr(c,j) * &
                             (max(o2stress_unsat(c,j), mino2lim)*(1._r8 - finundated(c)) + &
                             max(o2stress_sat(c,j), mino2lim)*finundated(c) )
                     end if
                  end do
               end do
            else
               o_scalar(bounds%begc:bounds%endc,1:nlevdecomp) = 1._r8
            end if
         else
            o_scalar(bounds%begc:bounds%endc,1:nlevdecomp) = 1._r8
         end if

         deallocate(fr)

      else

         if ( .not. use_century_tfunc ) then
            ! calculate rate constant scalar for soil temperature
            ! assuming that the base rate constants are assigned for non-moisture
            ! limiting conditions at 25 C. 
            ! Peter Thornton: 3/13/09
            ! Replaced the Lloyd and Taylor function with a Q10 formula, with Q10 = 1.5
            ! as part of the modifications made to improve the seasonal cycle of 
            ! atmospheric CO2 concentration in global simulations. This does not impact
            ! the base rates at 25 C, which are calibrated from microcosm studies.

            do j = 1, nlevdecomp
               do fc = 1,num_soilc
                  c = filter_soilc(fc)
                  if (t_soisno(c,j) >= SHR_CONST_TKFRZ) then
                     t_scalar(c,j)= (Q10**((t_soisno(c,j)-(SHR_CONST_TKFRZ+25._r8))/10._r8))
                  else
                     t_scalar(c,j)= (Q10**(-25._r8/10._r8))*(froz_q10**((t_soisno(c,j)-SHR_CONST_TKFRZ)/10._r8))
                  endif
               end do
            end do

         else

            do j = 1, nlevdecomp
               do fc = 1,num_soilc
                  c = filter_soilc(fc)
                  t_scalar(c,j)= max(catanf(t_soisno(c,j)-SHR_CONST_TKFRZ)/catanf_30, 0.01_r8)
               end do
            end do

         endif

         ! calculate the rate constant scalar for soil water content.
         ! Uses the log relationship with water potential given in
         ! Andren, O., and K. Paustian, 1987. Barley straw decomposition in the field:
         ! a comparison of models. Ecology, 68(5):1190-1200.
         ! and supported by data in
         ! Orchard, V.A., and F.J. Cook, 1983. Relationship between soil respiration
         ! and soil moisture. Soil Biol. Biochem., 15(4):447-453.

         minpsi = -10.0_r8;
         do j = 1,nlevdecomp
            do fc = 1,num_soilc
               c = filter_soilc(fc)
               maxpsi = sucsat(c,j) * (-9.8e-6_r8)
               psi = min(soilpsi(c,j),maxpsi)
               ! decomp only if soilpsi is higher than minpsi
               if (psi > minpsi) then
                  w_scalar(c,j) = (log(minpsi/psi)/log(minpsi/maxpsi))
               else
                  w_scalar(c,j) = 0._r8
               end if
               if (use_lch4) then
                  if (anoxia_wtsat .and. t_soisno(c,j) > SHR_CONST_TKFRZ) then ! wet area will have w_scalar of 1 if unfrozen
                     w_scalar(c,j) = w_scalar(c,j)*(1._r8 - finundated(c)) + finundated(c)
                  end if
               end if
            end do
         end do

         if (use_lch4) then
            ! Calculate ANOXIA
            ! Check for anoxia w/o LCH4 now done in controlMod.

            if (anoxia) then
               do j = 1,nlevdecomp
                  do fc = 1,num_soilc
                     c = filter_soilc(fc)

                     if (.not. anoxia_wtsat) then
                        o_scalar(c,j) = max(o2stress_unsat(c,j), mino2lim)
                     else
                        o_scalar(c,j) = max(o2stress_unsat(c,j), mino2lim) * (1._r8 - finundated(c)) + &
                             max(o2stress_sat(c,j), mino2lim) * finundated(c)
                     end if
                  end do
               end do
            else
               o_scalar(bounds%begc:bounds%endc,1:nlevdecomp) = 1._r8
            end if
         else
            o_scalar(bounds%begc:bounds%endc,1:nlevdecomp) = 1._r8
         end if

      end if

      if ( normalize_q10_to_century_tfunc ) then
         ! scale all decomposition rates by a constant to compensate for offset between original CENTURY temp func and Q10
         normalization_factor = (catanf(normalization_tref)/catanf_30) / (q10**((normalization_tref-25._r8)/10._r8))
         do j = 1, nlevdecomp
            do fc = 1,num_soilc
               c = filter_soilc(fc)
               t_scalar(c,j) = t_scalar(c,j) * normalization_factor
            end do
         end do
      endif

      if (use_vertsoilc) then
         ! add a term to reduce decomposition rate at depth
         ! for now used a fixed e-folding depth
         do j = 1, nlevdecomp
            do fc = 1,num_soilc
               c = filter_soilc(fc)
               depth_scalar(c,j) = exp(-zsoi(j)/decomp_depth_efolding)
            end do
         end do
      end if

      ! calculate rate constants for all litter and som pools
      if (use_vertsoilc) then
         do j = 1,nlevdecomp
            do fc = 1,num_soilc
               c = filter_soilc(fc)
<<<<<<< HEAD
               decomp_k(c,j,i_litr1) = k_l1    * t_scalar(c,j) * w_scalar(c,j) * depth_scalar(c,j) * o_scalar(c,j) &
                                       * spinup_geogterm_l1(c)
               decomp_k(c,j,i_litr2) = k_l2_l3 * t_scalar(c,j) * w_scalar(c,j) * depth_scalar(c,j) * o_scalar(c,j) &
                                       * spinup_geogterm_l23(c)
               decomp_k(c,j,i_litr3) = k_l2_l3 * t_scalar(c,j) * w_scalar(c,j) * depth_scalar(c,j) * o_scalar(c,j) &
                                       * spinup_geogterm_l23(c)
               decomp_k(c,j,i_cwd)   = k_frag  * t_scalar(c,j) * w_scalar(c,j) * depth_scalar(c,j) * o_scalar(c,j) &
                                       * spinup_geogterm_cwd(c)
               decomp_k(c,j,i_soil1) = k_s1    * t_scalar(c,j) * w_scalar(c,j) * depth_scalar(c,j) * o_scalar(c,j) &
                                       * spinup_geogterm_s1(c)
               decomp_k(c,j,i_soil2) = k_s2    * t_scalar(c,j) * w_scalar(c,j) * depth_scalar(c,j) * o_scalar(c,j) &
                                       * spinup_geogterm_s2(c)
               decomp_k(c,j,i_soil3) = k_s3    * t_scalar(c,j) * w_scalar(c,j) * depth_scalar(c,j) * o_scalar(c,j) &
                                       * spinup_geogterm_s3(c)
=======
               decomp_k(c,j,i_litr1) = k_l1    * t_scalar(c,j) * w_scalar(c,j) * depth_scalar(c,j) * o_scalar(c,j)
               decomp_k(c,j,i_litr2) = k_l2_l3 * t_scalar(c,j) * w_scalar(c,j) * depth_scalar(c,j) * o_scalar(c,j)
               decomp_k(c,j,i_litr3) = k_l2_l3 * t_scalar(c,j) * w_scalar(c,j) * depth_scalar(c,j) * o_scalar(c,j)
               decomp_k(c,j,i_soil1) = k_s1    * t_scalar(c,j) * w_scalar(c,j) * depth_scalar(c,j) * o_scalar(c,j)
               decomp_k(c,j,i_soil2) = k_s2    * t_scalar(c,j) * w_scalar(c,j) * depth_scalar(c,j) * o_scalar(c,j)
               decomp_k(c,j,i_soil3) = k_s3    * t_scalar(c,j) * w_scalar(c,j) * depth_scalar(c,j) * o_scalar(c,j)
>>>>>>> c23cf02e
            end do
         end do
      else
         do j = 1,nlevdecomp
            do fc = 1,num_soilc
               c = filter_soilc(fc)
<<<<<<< HEAD
               decomp_k(c,j,i_litr1) = k_l1    * t_scalar(c,j) * w_scalar(c,j) * o_scalar(c,j) * spinup_geogterm_l1(c)
               decomp_k(c,j,i_litr2) = k_l2_l3 * t_scalar(c,j) * w_scalar(c,j) * o_scalar(c,j) * spinup_geogterm_l23(c)
               decomp_k(c,j,i_litr3) = k_l2_l3 * t_scalar(c,j) * w_scalar(c,j) * o_scalar(c,j) * spinup_geogterm_l23(c)
               decomp_k(c,j,i_cwd)   = k_frag  * t_scalar(c,j) * w_scalar(c,j) * o_scalar(c,j) * spinup_geogterm_s1(c)
               decomp_k(c,j,i_soil1) = k_s1    * t_scalar(c,j) * w_scalar(c,j) * o_scalar(c,j) * spinup_geogterm_s1(c)
               decomp_k(c,j,i_soil2) = k_s2    * t_scalar(c,j) * w_scalar(c,j) * o_scalar(c,j) * spinup_geogterm_s2(c)
               decomp_k(c,j,i_soil3) = k_s3    * t_scalar(c,j) * w_scalar(c,j) * o_scalar(c,j) * spinup_geogterm_s3(c)
=======
               decomp_k(c,j,i_litr1) = k_l1    * t_scalar(c,j) * w_scalar(c,j) * o_scalar(c,j)
               decomp_k(c,j,i_litr2) = k_l2_l3 * t_scalar(c,j) * w_scalar(c,j) * o_scalar(c,j)
               decomp_k(c,j,i_litr3) = k_l2_l3 * t_scalar(c,j) * w_scalar(c,j) * o_scalar(c,j)
               decomp_k(c,j,i_soil1) = k_s1    * t_scalar(c,j) * w_scalar(c,j) * o_scalar(c,j)
               decomp_k(c,j,i_soil2) = k_s2    * t_scalar(c,j) * w_scalar(c,j) * o_scalar(c,j)
               decomp_k(c,j,i_soil3) = k_s3    * t_scalar(c,j) * w_scalar(c,j) * o_scalar(c,j)
>>>>>>> c23cf02e
            end do
         end do
      end if

      ! do the same for cwd, but only if ed is not enabled (because ED handles CWD on its own structure
      if (.not. use_ed) then
         if (use_vertsoilc) then
            do j = 1,nlevdecomp
               do fc = 1,num_soilc
                  c = filter_soilc(fc)
                  decomp_k(c,j,i_cwd)   = k_frag  * t_scalar(c,j) * w_scalar(c,j) * depth_scalar(c,j) * o_scalar(c,j)
               end do
            end do
         else
            do j = 1,nlevdecomp
               do fc = 1,num_soilc
                  c = filter_soilc(fc)
                  decomp_k(c,j,i_cwd)   = k_frag  * t_scalar(c,j) * w_scalar(c,j) * o_scalar(c,j)
               end do
            end do
         end if
      end if

    end associate

 end subroutine decomp_rate_constants_bgc

end module SoilBiogeochemDecompCascadeBGCMod<|MERGE_RESOLUTION|>--- conflicted
+++ resolved
@@ -25,12 +25,9 @@
   use TemperatureType                    , only : temperature_type 
   use ch4Mod                             , only : ch4_type
   use ColumnType                         , only : col                
-<<<<<<< HEAD
   use GridcellType                       , only : grc
   use SoilBiogeochemStateType            , only : get_spinup_latitude_term
-=======
   use EDCLMLinkMod                       , only : cwd_fcel_ed, cwd_flig_ed
->>>>>>> c23cf02e
   !
   implicit none
   private
@@ -467,12 +464,6 @@
       is_lignin(i_soil3) = .false.
 
 
-      i_litr1 = i_met_lit
-      i_litr2 = i_cel_lit
-      i_litr3 = i_lig_lit
-      i_soil1 = 5
-      i_soil2 = 6
-      i_soil3 = 7
       speedup_fac = 1._r8
 
       !lit1
@@ -480,9 +471,10 @@
       !lit2,3
       spinup_factor(i_litr2) = 1._r8
       spinup_factor(i_litr3) = 1._r8
-<<<<<<< HEAD
       !CWD
-      spinup_factor(i_cwd) = max(1._r8, (speedup_fac * params_inst%tau_cwd_bgc / 2._r8 ))
+      if (.not. use_ed) then
+         spinup_factor(i_cwd) = max(1._r8, (speedup_fac * params_inst%tau_cwd_bgc / 2._r8 ))
+      end if
       !som1
       spinup_factor(i_soil1) = 1._r8
       !som2,3
@@ -493,15 +485,6 @@
          write(iulog,*) 'Spinup_state ',spinup_state
          write(iulog,*) 'Spinup factors ',spinup_factor
       end if
-
-=======
-      if (.not. use_ed) then
-         spinup_factor(i_cwd) = 1._r8
-      end if
-      spinup_factor(i_soil1) = params_inst%spinup_vector(1)
-      spinup_factor(i_soil2) = params_inst%spinup_vector(2)
-      spinup_factor(i_soil3) = params_inst%spinup_vector(3)
->>>>>>> c23cf02e
 
       !----------------  list of transitions and their time-independent coefficients  ---------------!
       i_l1s1 = 1
@@ -726,27 +709,9 @@
       k_s3 = 1._r8    / (secspday * days_per_year * tau_s3)
       k_frag = 1._r8  / (secspday * days_per_year * tau_cwd)
 
-<<<<<<< HEAD
       i_litr1 = i_met_lit
       i_litr2 = i_cel_lit
       i_litr3 = i_lig_lit
-      i_soil1 = 5
-      i_soil2 = 6
-      i_soil3 = 7
-=======
-      ! calc ref rate
-      catanf_30 = catanf(30._r8)
-      ! The following code implements the acceleration part of the AD spinup algorithm
-
-      if ( spinup_state .eq. 1 ) then
-         k_s1 = k_s1 * params_inst%spinup_vector(1)
-         k_s2 = k_s2 * params_inst%spinup_vector(2)
-         k_s3 = k_s3 * params_inst%spinup_vector(3)
-      endif
-
-      i_litr1 = 1
-      i_litr2 = 2
-      i_litr3 = 3
       if ( use_ed ) then
          i_soil1 = 4
          i_soil2 = 5
@@ -756,7 +721,9 @@
          i_soil2 = 6
          i_soil3 = 7
       endif
->>>>>>> c23cf02e
+
+     ! calc ref rate
+      catanf_30 = catanf(30._r8)
 
       if ( spinup_state >= 1 ) then
          do fc = 1,num_soilc
@@ -811,9 +778,6 @@
          end do
       endif
 
-      ! calc ref rate
-      catanf_30 = catanf(30._r8)
-
       !--- time dependent coefficients-----!
       if ( nlevdecomp .eq. 1 ) then
 
@@ -1053,51 +1017,30 @@
          do j = 1,nlevdecomp
             do fc = 1,num_soilc
                c = filter_soilc(fc)
-<<<<<<< HEAD
                decomp_k(c,j,i_litr1) = k_l1    * t_scalar(c,j) * w_scalar(c,j) * depth_scalar(c,j) * o_scalar(c,j) &
                                        * spinup_geogterm_l1(c)
                decomp_k(c,j,i_litr2) = k_l2_l3 * t_scalar(c,j) * w_scalar(c,j) * depth_scalar(c,j) * o_scalar(c,j) &
                                        * spinup_geogterm_l23(c)
                decomp_k(c,j,i_litr3) = k_l2_l3 * t_scalar(c,j) * w_scalar(c,j) * depth_scalar(c,j) * o_scalar(c,j) &
                                        * spinup_geogterm_l23(c)
-               decomp_k(c,j,i_cwd)   = k_frag  * t_scalar(c,j) * w_scalar(c,j) * depth_scalar(c,j) * o_scalar(c,j) &
-                                       * spinup_geogterm_cwd(c)
                decomp_k(c,j,i_soil1) = k_s1    * t_scalar(c,j) * w_scalar(c,j) * depth_scalar(c,j) * o_scalar(c,j) &
                                        * spinup_geogterm_s1(c)
                decomp_k(c,j,i_soil2) = k_s2    * t_scalar(c,j) * w_scalar(c,j) * depth_scalar(c,j) * o_scalar(c,j) &
                                        * spinup_geogterm_s2(c)
                decomp_k(c,j,i_soil3) = k_s3    * t_scalar(c,j) * w_scalar(c,j) * depth_scalar(c,j) * o_scalar(c,j) &
                                        * spinup_geogterm_s3(c)
-=======
-               decomp_k(c,j,i_litr1) = k_l1    * t_scalar(c,j) * w_scalar(c,j) * depth_scalar(c,j) * o_scalar(c,j)
-               decomp_k(c,j,i_litr2) = k_l2_l3 * t_scalar(c,j) * w_scalar(c,j) * depth_scalar(c,j) * o_scalar(c,j)
-               decomp_k(c,j,i_litr3) = k_l2_l3 * t_scalar(c,j) * w_scalar(c,j) * depth_scalar(c,j) * o_scalar(c,j)
-               decomp_k(c,j,i_soil1) = k_s1    * t_scalar(c,j) * w_scalar(c,j) * depth_scalar(c,j) * o_scalar(c,j)
-               decomp_k(c,j,i_soil2) = k_s2    * t_scalar(c,j) * w_scalar(c,j) * depth_scalar(c,j) * o_scalar(c,j)
-               decomp_k(c,j,i_soil3) = k_s3    * t_scalar(c,j) * w_scalar(c,j) * depth_scalar(c,j) * o_scalar(c,j)
->>>>>>> c23cf02e
             end do
          end do
       else
          do j = 1,nlevdecomp
             do fc = 1,num_soilc
                c = filter_soilc(fc)
-<<<<<<< HEAD
                decomp_k(c,j,i_litr1) = k_l1    * t_scalar(c,j) * w_scalar(c,j) * o_scalar(c,j) * spinup_geogterm_l1(c)
                decomp_k(c,j,i_litr2) = k_l2_l3 * t_scalar(c,j) * w_scalar(c,j) * o_scalar(c,j) * spinup_geogterm_l23(c)
                decomp_k(c,j,i_litr3) = k_l2_l3 * t_scalar(c,j) * w_scalar(c,j) * o_scalar(c,j) * spinup_geogterm_l23(c)
-               decomp_k(c,j,i_cwd)   = k_frag  * t_scalar(c,j) * w_scalar(c,j) * o_scalar(c,j) * spinup_geogterm_s1(c)
                decomp_k(c,j,i_soil1) = k_s1    * t_scalar(c,j) * w_scalar(c,j) * o_scalar(c,j) * spinup_geogterm_s1(c)
                decomp_k(c,j,i_soil2) = k_s2    * t_scalar(c,j) * w_scalar(c,j) * o_scalar(c,j) * spinup_geogterm_s2(c)
                decomp_k(c,j,i_soil3) = k_s3    * t_scalar(c,j) * w_scalar(c,j) * o_scalar(c,j) * spinup_geogterm_s3(c)
-=======
-               decomp_k(c,j,i_litr1) = k_l1    * t_scalar(c,j) * w_scalar(c,j) * o_scalar(c,j)
-               decomp_k(c,j,i_litr2) = k_l2_l3 * t_scalar(c,j) * w_scalar(c,j) * o_scalar(c,j)
-               decomp_k(c,j,i_litr3) = k_l2_l3 * t_scalar(c,j) * w_scalar(c,j) * o_scalar(c,j)
-               decomp_k(c,j,i_soil1) = k_s1    * t_scalar(c,j) * w_scalar(c,j) * o_scalar(c,j)
-               decomp_k(c,j,i_soil2) = k_s2    * t_scalar(c,j) * w_scalar(c,j) * o_scalar(c,j)
-               decomp_k(c,j,i_soil3) = k_s3    * t_scalar(c,j) * w_scalar(c,j) * o_scalar(c,j)
->>>>>>> c23cf02e
             end do
          end do
       end if
