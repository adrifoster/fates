module clm_initializeMod

  !-----------------------------------------------------------------------
  ! Performs land model initialization
  !
  use shr_kind_mod    , only : r8 => shr_kind_r8
  use shr_sys_mod     , only : shr_sys_flush
  use shr_log_mod     , only : errMsg => shr_log_errMsg
  use spmdMod         , only : masterproc
  use decompMod       , only : bounds_type, get_proc_bounds, get_proc_clumps, get_clump_bounds
  use abortutils      , only : endrun
  use clm_varctl      , only : nsrest, nsrStartup, nsrContinue, nsrBranch, is_cold_start
  use clm_varctl      , only : create_glacier_mec_landunit, iulog
  use clm_varctl      , only : use_lch4, use_cn, use_cndv, use_c13, use_c14, use_ed
  use clm_instur      , only : wt_lunit, urban_valid, wt_nat_patch, wt_cft, wt_glc_mec, topo_glc_mec
  use perf_mod        , only : t_startf, t_stopf
  use readParamsMod   , only : readParameters
  use ncdio_pio       , only : file_desc_t
  use GridcellType    , only : grc           ! instance     
  use LandunitType    , only : lun           ! instance          
  use ColumnType      , only : col           ! instance          
  use PatchType       , only : patch         ! instance            
  use reweightMod     , only : reweight_wrapup
  use filterMod       , only : allocFilters, filter
  use EDVecCohortType , only : ed_vec_cohort ! instance, used for domain decomp
  use clm_instMod       
  ! 
  implicit none
  public   ! By default everything is public 
  !
  public :: initialize1  ! Phase one initialization
  public :: initialize2  ! Phase two initialization
  !-----------------------------------------------------------------------

contains

  !-----------------------------------------------------------------------
  subroutine initialize1( )
    !
    ! !DESCRIPTION:
    ! CLM initialization first phase 
    !
    ! !USES:
    use clm_varpar       , only: clm_varpar_init, natpft_lb, natpft_ub, cft_lb, cft_ub, maxpatch_glcmec
    use clm_varcon       , only: clm_varcon_init
    use landunit_varcon  , only: landunit_varcon_init, max_lunit, istice_mec
    use clm_varctl       , only: fsurdat, fatmlndfrc, noland, version  
    use pftconMod        , only: pftcon       
    use decompInitMod    , only: decompInit_lnd, decompInit_clumps, decompInit_glcp
    use domainMod        , only: domain_check, ldomain, domain_init
    use surfrdMod        , only: surfrd_get_globmask, surfrd_get_grid, surfrd_get_data 
    use controlMod       , only: control_init, control_print, NLFilename
    use ncdio_pio        , only: ncd_pio_init
    use initGridCellsMod , only: initGridCells
    use ch4varcon        , only: ch4conrd
    use UrbanParamsType  , only: UrbanInput, IsSimpleBuildTemp
    use dynSubgridControlMod, only: dynSubgridControl_init
    !
    ! !LOCAL VARIABLES:
    integer           :: ier                     ! error status
    integer           :: i,j,n,k,c,l,g           ! indices
    integer           :: nl                      ! gdc and glo lnd indices
    integer           :: ns, ni, nj              ! global grid sizes
    integer           :: begg, endg              ! processor bounds
    type(bounds_type) :: bounds_proc             
    type(bounds_type) :: bounds_clump
    integer           :: nclumps                 ! number of clumps on this processor
    integer           :: nc                      ! clump index
    integer ,pointer  :: amask(:)                ! global land mask
    character(len=32) :: subname = 'initialize1' ! subroutine name
    !-----------------------------------------------------------------------

    call t_startf('clm_init1')

    ! ------------------------------------------------------------------------
    ! Initialize run control variables, timestep
    ! ------------------------------------------------------------------------

    if ( masterproc )then
       write(iulog,*) trim(version)
       write(iulog,*)
       write(iulog,*) 'Attempting to initialize the land model .....'
       write(iulog,*)
       call shr_sys_flush(iulog)
    endif

    call control_init()
    call clm_varpar_init()
    call clm_varcon_init( IsSimpleBuildTemp() )
    call landunit_varcon_init()
    call ncd_pio_init()

    if (masterproc) call control_print()

    call dynSubgridControl_init(NLFilename)

    ! ------------------------------------------------------------------------
    ! Read in global land grid and land mask (amask)- needed to set decomposition
    ! ------------------------------------------------------------------------

    ! global memory for amask is allocate in surfrd_get_glomask - must be
    ! deallocated below
    if (masterproc) then
       write(iulog,*) 'Attempting to read global land mask from ',trim(fatmlndfrc)
       call shr_sys_flush(iulog)
    endif
    call surfrd_get_globmask(filename=fatmlndfrc, mask=amask, ni=ni, nj=nj)

    ! Exit early if no valid land points
    if ( all(amask == 0) )then
       if (masterproc) write(iulog,*) trim(subname)//': no valid land points do NOT run clm'
       noland = .true.
       return
    end if

    ! ------------------------------------------------------------------------
    ! Determine clm gridcell decomposition and processor bounds for gridcells
    ! ------------------------------------------------------------------------

    call decompInit_lnd(ni, nj, amask)
    deallocate(amask)

    ! *** Get JUST gridcell processor bounds ***
    ! Remaining bounds (landunits, columns, patches) will be determined 
    ! after the call to decompInit_glcp - so get_proc_bounds is called
    ! twice and the gridcell information is just filled in twice

    call get_proc_bounds(begg, endg)

    ! ------------------------------------------------------------------------
    ! Get grid and land fraction (set ldomain)
    ! ------------------------------------------------------------------------

    if (masterproc) then
       write(iulog,*) 'Attempting to read ldomain from ',trim(fatmlndfrc)
       call shr_sys_flush(iulog)
    endif
    if (create_glacier_mec_landunit) then
       call surfrd_get_grid(begg, endg, ldomain, fatmlndfrc)
    else
       call surfrd_get_grid(begg, endg, ldomain, fatmlndfrc)
    endif
    if (masterproc) then
       call domain_check(ldomain)
    endif
    ldomain%mask = 1  !!! TODO - is this needed?

    ! Initialize glc behavior
    call glc_behavior%Init(begg, endg, NLFilename)

    ! Initialize urban model input (initialize urbinp data structure)
    ! This needs to be called BEFORE the call to surfrd_get_data since
    ! that will call surfrd_get_special which in turn calls check_urban

    call UrbanInput(begg, endg, mode='initialize')

    ! Allocate surface grid dynamic memory (just gridcell bounds dependent)

    allocate (wt_lunit     (begg:endg, max_lunit           ))
    allocate (urban_valid  (begg:endg                      ))
    allocate (wt_nat_patch (begg:endg, natpft_lb:natpft_ub ))
    allocate (wt_cft       (begg:endg, cft_lb:cft_ub       ))
    if (create_glacier_mec_landunit) then
       allocate (wt_glc_mec  (begg:endg, maxpatch_glcmec))
       allocate (topo_glc_mec(begg:endg, maxpatch_glcmec))
    else
       allocate (wt_glc_mec  (1,1))
       allocate (topo_glc_mec(1,1))
    endif

    ! Read list of Patches and their corresponding parameter values
    ! Independent of model resolution, Needs to stay before surfrd_get_data

    call pftcon%Init()

    ! Read surface dataset and set up subgrid weight arrays
    
    call surfrd_get_data(begg, endg, ldomain, fsurdat)

    ! ------------------------------------------------------------------------
    ! Determine decomposition of subgrid scale landunits, columns, patches
    ! ------------------------------------------------------------------------

    call decompInit_clumps(ns, ni, nj, glc_behavior)

    ! *** Get ALL processor bounds - for gridcells, landunit, columns and patches ***

    call get_proc_bounds(bounds_proc)
    
    ! Allocate memory for subgrid data structures
    ! This is needed here BEFORE the following call to initGridcells
    ! Note that the assumption is made that none of the subgrid initialization
    ! can depend on other elements of the subgrid in the calls below

    call grc%Init  (bounds_proc%begg, bounds_proc%endg)
    call lun%Init  (bounds_proc%begl, bounds_proc%endl)
    call col%Init  (bounds_proc%begc, bounds_proc%endc)
    call patch%Init(bounds_proc%begp, bounds_proc%endp)

    if ( use_ed ) then
       ! INTERF-TODO:  THIS GUY NEEDS TO BE MOVED TO THE INTERFACE
       call ed_vec_cohort%Init(bounds_proc%begCohort,bounds_proc%endCohort)
    end if

    ! Build hierarchy and topological info for derived types
    ! This is needed here for the following call to decompInit_glcp

    call initGridCells(glc_behavior)

    ! Set global seg maps for gridcells, landlunits, columns and patches

    call decompInit_glcp(ns, ni, nj, glc_behavior)

    ! Set filters

    call allocFilters()

    nclumps = get_proc_clumps()
    !$OMP PARALLEL DO PRIVATE (nc, bounds_clump)
    do nc = 1, nclumps
       call get_clump_bounds(nc, bounds_clump)
       call reweight_wrapup(bounds_clump, glc_behavior)
    end do
    !$OMP END PARALLEL DO

    ! ------------------------------------------------------------------------
    ! Remainder of initialization1
    ! ------------------------------------------------------------------------

    ! Set CH4 Model Parameters from namelist.
    ! Need to do before initTimeConst so that it knows whether to 
    ! look for several optional parameters on surfdata file.

    if (use_lch4) then
       call ch4conrd()
    end if

    ! Deallocate surface grid dynamic memory for variables that aren't needed elsewhere.
    ! Some things are kept until the end of initialize2; urban_valid is kept through the
    ! end of the run for error checking.

    deallocate (wt_lunit, wt_cft, wt_glc_mec)

    call t_stopf('clm_init1')

  end subroutine initialize1


  !-----------------------------------------------------------------------
  subroutine initialize2( )
    !
    ! !DESCRIPTION:
    ! CLM initialization - second phase
    !
    ! !USES:
    use shr_orb_mod           , only : shr_orb_decl
    use shr_scam_mod          , only : shr_scam_getCloseLatLon
    use seq_drydep_mod        , only : n_drydep, drydep_method, DD_XLND
    use accumulMod            , only : print_accum_fields 
    use clm_varpar            , only : nlevsno
    use clm_varcon            , only : spval
    use clm_varctl            , only : finidat, finidat_interp_source, finidat_interp_dest, fsurdat
    use clm_varctl            , only : use_century_decomp, single_column, scmlat, scmlon, use_cn, use_ed
    use clm_varctl            , only : use_crop
    use clm_varorb            , only : eccen, mvelpp, lambm0, obliqr
    use clm_time_manager      , only : get_step_size, get_curr_calday
    use clm_time_manager      , only : get_curr_date, get_nstep, advance_timestep 
    use clm_time_manager      , only : timemgr_init, timemgr_restart_io, timemgr_restart, is_restart
    use C14BombSpikeMod       , only : C14_init_BombSpike, use_c14_bombspike 
    use DaylengthMod          , only : InitDaylength, daylength
    use dynSubgridDriverMod   , only : dynSubgrid_init
    use fileutils             , only : getfil
    use initInterpMod         , only : initInterp
    use subgridWeightsMod     , only : init_subgrid_weights_mod
    use histFileMod           , only : hist_htapes_build, htapes_fieldlist, hist_printflds
    use histFileMod           , only : hist_addfld1d, hist_addfld2d, no_snow_normal
    use restFileMod           , only : restFile_getfile, restFile_open, restFile_close
    use restFileMod           , only : restFile_read, restFile_write 
    use ndepStreamMod         , only : ndep_init, ndep_interp
    use CNDriverMod           , only : CNDriverInit 
    use LakeCon               , only : LakeConInit 
    use SatellitePhenologyMod , only : SatellitePhenologyInit, readAnnualVegetation, interpMonthlyVeg
    use SnowSnicarMod         , only : SnowAge_init, SnowOptics_init
    use lnd2atmMod            , only : lnd2atm_minimal
    use NutrientCompetitionFactoryMod, only : create_nutrient_competition_method
<<<<<<< HEAD
    use controlMod            , only : NLFilename
=======
    use clm_instMod           , only : clm_fates
>>>>>>> 0471ef9e
    !
    ! !ARGUMENTS    
    !
    ! !LOCAL VARIABLES:
    integer               :: c,i,g,j,k,l,p! indices
    integer               :: yr           ! current year (0, ...)
    integer               :: mon          ! current month (1 -> 12)
    integer               :: day          ! current day (1 -> 31)
    integer               :: ncsec        ! current time of day [seconds]
    integer               :: nc           ! clump index
    integer               :: nclumps      ! number of clumps on this processor
    character(len=256)    :: fnamer       ! name of netcdf restart file 
    character(len=256)    :: pnamer       ! full pathname of netcdf restart file
    character(len=256)    :: locfn        ! local file name
    type(file_desc_t)     :: ncid         ! netcdf id
    real(r8)              :: dtime        ! time step increment (sec)
    integer               :: nstep        ! model time step
    real(r8)              :: calday       ! calendar day for nstep
    real(r8)              :: caldaym1     ! calendar day for nstep-1
    real(r8)              :: declin       ! solar declination angle in radians for nstep
    real(r8)              :: declinm1     ! solar declination angle in radians for nstep-1
    real(r8)              :: eccf         ! earth orbit eccentricity factor
    type(bounds_type)     :: bounds_proc  ! processor bounds
    type(bounds_type)     :: bounds_clump ! clump bounds
    logical               :: lexist
    integer               :: closelatidx,closelonidx
    real(r8)              :: closelat,closelon
    real(r8)              :: max_decl      ! temporary, for calculation of max_dayl
    integer               :: begp, endp
    integer               :: begc, endc
    integer               :: begl, endl
    real(r8), pointer     :: data2dptr(:,:) ! temp. pointers for slicing larger arrays
    character(len=32)     :: subname = 'initialize2' 
    !----------------------------------------------------------------------

    call t_startf('clm_init2')

    ! ------------------------------------------------------------------------
    ! Determine processor bounds and clumps for this processor
    ! ------------------------------------------------------------------------

    call get_proc_bounds(bounds_proc)
    nclumps = get_proc_clumps()

    ! ------------------------------------------------------------------------
    ! Read in parameters files
    ! ------------------------------------------------------------------------

    call clm_instReadNML( NLFilename )
    allocate(nutrient_competition_method, &
         source=create_nutrient_competition_method(bounds_proc))

    if (use_cn .or. use_ed) then
       call readParameters(nutrient_competition_method)
    end if

    ! ------------------------------------------------------------------------
    ! Initialize time manager
    ! ------------------------------------------------------------------------

    if (nsrest == nsrStartup) then  
       call timemgr_init()
    else
       call restFile_getfile(file=fnamer, path=pnamer)
       call restFile_open( flag='read', file=fnamer, ncid=ncid )
       call timemgr_restart_io( ncid=ncid, flag='read' )
       call restFile_close( ncid=ncid )
       call timemgr_restart()
    end if

    ! ------------------------------------------------------------------------
    ! Initialize daylength from the previous time step (needed so prev_dayl can be set correctly)
    ! ------------------------------------------------------------------------

    call t_startf('init_orbd')

    calday = get_curr_calday()
    call shr_orb_decl( calday, eccen, mvelpp, lambm0, obliqr, declin, eccf )

    dtime = get_step_size()
    caldaym1 = get_curr_calday(offset=-int(dtime))
    call shr_orb_decl( caldaym1, eccen, mvelpp, lambm0, obliqr, declinm1, eccf )

    call t_stopf('init_orbd')
    
    call InitDaylength(bounds_proc, declin=declin, declinm1=declinm1)
             
    ! Initialize maximum daylength, based on latitude and maximum declination
    ! maximum declination hardwired for present-day orbital parameters, 
    ! +/- 23.4667 degrees = +/- 0.409571 radians, use negative value for S. Hem

    do g = bounds_proc%begg,bounds_proc%endg
       max_decl = 0.409571
       if (grc%lat(g) < 0._r8) max_decl = -max_decl
       grc%max_dayl(g) = daylength(grc%lat(g), max_decl)
    end do

    ! History file variables

    if (use_cn) then
       call hist_addfld1d (fname='DAYL',  units='s', &
            avgflag='A', long_name='daylength', &
            ptr_gcell=grc%dayl, default='inactive')

       call hist_addfld1d (fname='PREV_DAYL', units='s', &
            avgflag='A', long_name='daylength from previous timestep', &
            ptr_gcell=grc%prev_dayl, default='inactive')
    end if

    ! ------------------------------------------------------------------------
    ! Initialize component data structures 
    ! ------------------------------------------------------------------------

    ! Note: new logic is in place that sets all the history fields to spval so
    ! there is no guesswork in the initialization to nans of the allocated variables

    ! First put in history calls for subgrid data structures - these cannot appear in the
    ! module for the subgrid data definition due to circular dependencies that are introduced

    data2dptr => col%dz(:,-nlevsno+1:0)
    col%dz(bounds_proc%begc:bounds_proc%endc,:) = spval
    call hist_addfld2d (fname='SNO_Z', units='m', type2d='levsno',  &
         avgflag='A', long_name='Snow layer thicknesses', &
         ptr_col=data2dptr, no_snow_behavior=no_snow_normal, default='inactive')

    col%zii(bounds_proc%begc:bounds_proc%endc) = spval
    call hist_addfld1d (fname='ZII', units='m', &
         avgflag='A', long_name='convective boundary height', &
         ptr_col=col%zii, default='inactive')

    ! If single-column determine closest latitude and longitude

    if (single_column) then
       call getfil (fsurdat, locfn, 0)
       call shr_scam_getCloseLatLon(locfn, scmlat, scmlon, &
            closelat, closelon, closelatidx, closelonidx)
    end if

    ! Initialize instances of all derived types as well as time constant variables

    call clm_instInit(bounds_proc)

    ! Initialize SNICAR optical and aging parameters

    call SnowOptics_init( ) ! SNICAR optical parameters:
    call SnowAge_init( )    ! SNICAR aging   parameters:

    call hist_printflds()

    ! ------------------------------------------------------------------------
    ! Initializate dynamic subgrid weights (for prescribed transient Patches, CNDV
    ! and/or dynamic landunits); note that these will be overwritten in a
    ! restart run
    ! ------------------------------------------------------------------------

    call t_startf('init_dyn_subgrid')
    call init_subgrid_weights_mod(bounds_proc)
    call dynSubgrid_init(bounds_proc)
    call t_stopf('init_dyn_subgrid')

    ! ------------------------------------------------------------------------
    ! Initialize modules (after time-manager initialization in most cases)
    ! ------------------------------------------------------------------------

    if (use_cn) then
       call bgc_vegetation_inst%Init2(bounds_proc, NLFilename)

       ! NOTE(wjs, 2016-02-23) Maybe the rest of the body of this conditional should also
       ! be moved into bgc_vegetation_inst%Init2

       if (n_drydep > 0 .and. drydep_method == DD_XLND) then
          ! Must do this also when drydeposition is used so that estimates of monthly 
          ! differences in LAI can be computed
          call SatellitePhenologyInit(bounds_proc)
       end if

       if ( use_c14 .and. use_c14_bombspike ) then
          call C14_init_BombSpike()
       end if
    else
       call SatellitePhenologyInit(bounds_proc)
    end if

    ! ------------------------------------------------------------------------
    ! On restart only - process the history namelist. 
    ! ------------------------------------------------------------------------

    ! Later the namelist from the restart file will be used.  This allows basic
    ! checking to make sure you didn't try to change the history namelist on restart.

    if (nsrest == nsrContinue ) then
       call htapes_fieldlist()
    end if

    ! ------------------------------------------------------------------------
    ! Read restart/initial info 
    ! ------------------------------------------------------------------------

    is_cold_start = .false.

    if (nsrest == nsrStartup) then

       if (finidat == ' ') then
          if (finidat_interp_source == ' ') then
             is_cold_start = .true.
             if (masterproc) then
                write(iulog,*)'Using cold start initial conditions '
             end if
          else 
             if (masterproc) then
                write(iulog,*)'Interpolating initial conditions from ',trim(finidat_interp_source),&
                     ' and creating new initial conditions ', trim(finidat_interp_dest)
             end if
          end if
       else 
          if (masterproc) then
             write(iulog,*)'Reading initial conditions from ',trim(finidat)
          end if
          call getfil( finidat, fnamer, 0 )
          call restFile_read(bounds_proc, fnamer, glc_behavior)
       end if

    else if ((nsrest == nsrContinue) .or. (nsrest == nsrBranch)) then

       if (masterproc) then
          write(iulog,*)'Reading restart file ',trim(fnamer)
       end if
       call restFile_read(bounds_proc, fnamer, glc_behavior)

    end if

    ! ------------------------------------------------------------------------
    ! If appropriate, create interpolated initial conditions
    ! ------------------------------------------------------------------------

    if (nsrest == nsrStartup .and. finidat_interp_source /= ' ') then

       ! Check that finidat is not cold start - abort if it is
       if (finidat /= ' ') then
          call endrun(msg='ERROR clm_initializeMod: '//&
               'finidat and finidat_interp_source cannot both be non-blank')
       end if

       ! Create new template file using cold start
       call restFile_write(bounds_proc, finidat_interp_dest)

       ! Interpolate finidat onto new template file
       call getfil( finidat_interp_source, fnamer,  0 )
       call initInterp(filei=fnamer, fileo=finidat_interp_dest, bounds=bounds_proc)

       ! Read new interpolated conditions file back in
       call restFile_read(bounds_proc, finidat_interp_dest, glc_behavior)

       ! Reset finidat to now be finidat_interp_dest 
       ! (to be compatible with routines still using finidat)
       finidat = trim(finidat_interp_dest)

    end if

    ! ------------------------------------------------------------------------
    ! Initialize nitrogen deposition
    ! ------------------------------------------------------------------------

    if (use_cn) then
       call t_startf('init_ndep')
       call ndep_init(bounds_proc, NLFilename)
       call ndep_interp(bounds_proc, atm2lnd_inst)
       call t_stopf('init_ndep')
    end if

    ! ------------------------------------------------------------------------
    ! Initialize active history fields. 
    ! ------------------------------------------------------------------------

    ! This is only done if not a restart run. If a restart run, then this 
    ! information has already been obtained from the restart data read above. 
    ! Note that routine hist_htapes_build needs time manager information,
    ! so this call must be made after the restart information has been read.

    if (nsrest /= nsrContinue) then
       call hist_htapes_build()
    end if

    ! ------------------------------------------------------------------------
    ! Initialize variables that are associated with accumulated fields.
    ! ------------------------------------------------------------------------

    ! The following is called for both initial and restart runs and must
    ! must be called after the restart file is read 

    call atm2lnd_inst%initAccVars(bounds_proc)
    call temperature_inst%initAccVars(bounds_proc)
<<<<<<< HEAD
    call waterflux_inst%initAccVars(bounds_proc)
    if (use_ed) then
       call ed_phenology_inst%initAccVars(bounds_proc)
=======

    ! Initialize FATES phenology accumulators
    if (use_ed) then
       ! (RGK) I AM NOT GIVING THIS A WRAPPER BECAUSE IT WILL BE DEPRECATED SOON
       call clm_fates%phen_inst%initAccVars(bounds_proc)
>>>>>>> 0471ef9e
    end if
    
    call canopystate_inst%initAccVars(bounds_proc)

    call bgc_vegetation_inst%initAccVars(bounds_proc)

    if (use_crop) then
       call crop_inst%initAccVars(bounds_proc)
    end if

    !------------------------------------------------------------       
    ! Read monthly vegetation
    !------------------------------------------------------------       

    ! Even if CN is on, and dry-deposition is active, read CLMSP annual vegetation 
    ! to get estimates of monthly LAI

    if ( n_drydep > 0 .and. drydep_method == DD_XLND )then
       call readAnnualVegetation(bounds_proc, canopystate_inst)
       if (nsrest == nsrStartup .and. finidat /= ' ') then
          ! Call interpMonthlyVeg for dry-deposition so that mlaidiff will be calculated
          ! This needs to be done even if CN or CNDV is on!
          call interpMonthlyVeg(bounds_proc, canopystate_inst)
       end if
    end if

    !------------------------------------------------------------       
    ! Determine gridcell averaged properties to send to atm
    !------------------------------------------------------------       

    if (nsrest == nsrStartup) then
       call t_startf('init_map2gc')
       call lnd2atm_minimal(bounds_proc, &
            waterstate_inst, surfalb_inst, energyflux_inst, lnd2atm_inst)
       call t_stopf('init_map2gc')
    end if

    !------------------------------------------------------------       
    ! Initialize sno export state to send to glc
    !------------------------------------------------------------       

    if (create_glacier_mec_landunit) then  
       !$OMP PARALLEL DO PRIVATE (nc, bounds_clump)
       do nc = 1,nclumps
          call get_clump_bounds(nc, bounds_clump)

          call t_startf('init_lnd2glc')
          call lnd2glc_inst%update_lnd2glc(bounds_clump,       &
               filter(nc)%num_do_smb_c, filter(nc)%do_smb_c,   &
               temperature_inst, waterflux_inst, topo_inst, &
               init=.true.)
          call t_stopf('init_lnd2glc')
       end do
       !$OMP END PARALLEL DO
    end if

    !------------------------------------------------------------       
    ! Deallocate wt_nat_patch
    !------------------------------------------------------------       

    ! wt_nat_patch was allocated in initialize1, but needed to be kept around through
    ! initialize2 for some consistency checking; now it can be deallocated

    deallocate(wt_nat_patch)

    ! --------------------------------------------------------------
    ! Initialise the ED model state structure
    ! --------------------------------------------------------------
   
    if ( use_ed .and. .not.is_restart() ) then
       !$OMP PARALLEL DO PRIVATE (nc, bounds_clump)
       do nc = 1, nclumps
          call get_clump_bounds(nc, bounds_clump)

          ! INTERF-TODO: THIS CALL SHOULD NOT CALL FATES(NC) DIRECTLY
          ! BUT IT SHOULD PASS bounds_clump TO A CLM_FATES WRAPPER
          ! WHICH WILL IN TURN PASS A FATES API DEFINED BOUNDS TO SITE_INIT
          call clm_fates%fates(nc)%site_init(bounds_clump)
          call clm_fates%fates2hlm_link(bounds_clump,nc,waterstate_inst,canopystate_inst)
       end do
       !$OMP END PARALLEL DO
       
    end if

    ! topo_glc_mec was allocated in initialize1, but needed to be kept around through
    ! initialize2 because it is used to initialize other variables; now it can be
    ! deallocated

    deallocate(topo_glc_mec)

    !------------------------------------------------------------       
    ! Write log output for end of initialization
    !------------------------------------------------------------       

    call t_startf('init_wlog')
    if (masterproc) then
       write(iulog,*) 'Successfully initialized the land model'
       if (nsrest == nsrStartup) then
          write(iulog,*) 'begin initial run at: '
       else
          write(iulog,*) 'begin continuation run at:'
       end if
       call get_curr_date(yr, mon, day, ncsec)
       write(iulog,*) '   nstep= ',get_nstep(), ' year= ',yr,' month= ',mon,&
            ' day= ',day,' seconds= ',ncsec
       write(iulog,*)
       write(iulog,'(72a1)') ("*",i=1,60)
       write(iulog,*)
    endif
    call t_stopf('init_wlog')

    call t_stopf('clm_init2')

  end subroutine initialize2

end module clm_initializeMod<|MERGE_RESOLUTION|>--- conflicted
+++ resolved
@@ -283,11 +283,8 @@
     use SnowSnicarMod         , only : SnowAge_init, SnowOptics_init
     use lnd2atmMod            , only : lnd2atm_minimal
     use NutrientCompetitionFactoryMod, only : create_nutrient_competition_method
-<<<<<<< HEAD
     use controlMod            , only : NLFilename
-=======
     use clm_instMod           , only : clm_fates
->>>>>>> 0471ef9e
     !
     ! !ARGUMENTS    
     !
@@ -580,17 +577,12 @@
 
     call atm2lnd_inst%initAccVars(bounds_proc)
     call temperature_inst%initAccVars(bounds_proc)
-<<<<<<< HEAD
     call waterflux_inst%initAccVars(bounds_proc)
-    if (use_ed) then
-       call ed_phenology_inst%initAccVars(bounds_proc)
-=======
 
     ! Initialize FATES phenology accumulators
     if (use_ed) then
        ! (RGK) I AM NOT GIVING THIS A WRAPPER BECAUSE IT WILL BE DEPRECATED SOON
        call clm_fates%phen_inst%initAccVars(bounds_proc)
->>>>>>> 0471ef9e
     end if
     
     call canopystate_inst%initAccVars(bounds_proc)
