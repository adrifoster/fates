module clm_initializeMod

  !-----------------------------------------------------------------------
  ! Performs land model initialization
  !
  use shr_kind_mod    , only : r8 => shr_kind_r8
  use shr_sys_mod     , only : shr_sys_flush
  use shr_log_mod     , only : errMsg => shr_log_errMsg
  use spmdMod         , only : masterproc
  use decompMod       , only : bounds_type, get_proc_bounds, get_proc_clumps, get_clump_bounds
  use abortutils      , only : endrun
  use clm_varctl      , only : nsrest, nsrStartup, nsrContinue, nsrBranch, is_cold_start
  use clm_varctl      , only : create_glacier_mec_landunit, iulog
  use clm_varctl      , only : use_lch4, use_cn, use_cndv, use_c13, use_c14, use_ed
  use clm_instur      , only : wt_lunit, urban_valid, wt_nat_patch, wt_cft, wt_glc_mec, topo_glc_mec
  use perf_mod        , only : t_startf, t_stopf
  use readParamsMod   , only : readParameters
  use ncdio_pio       , only : file_desc_t
  use GridcellType    , only : grc           ! instance     
  use LandunitType    , only : lun           ! instance          
  use ColumnType      , only : col           ! instance          
  use PatchType       , only : patch         ! instance            
  use reweightMod     , only : reweight_wrapup
  use filterMod       , only : allocFilters, filter
  use FatesInterfaceMod, only : set_fates_global_elements

  use clm_instMod       
  ! 
  implicit none
  public   ! By default everything is public 
  !
  public :: initialize1  ! Phase one initialization
  public :: initialize2  ! Phase two initialization
  !-----------------------------------------------------------------------

contains

  !-----------------------------------------------------------------------
  subroutine initialize1( )
    !
    ! !DESCRIPTION:
    ! CLM initialization first phase 
    !
    ! !USES:
    use clm_varpar       , only: clm_varpar_init, natpft_lb, natpft_ub, cft_lb, cft_ub, maxpatch_glcmec
    use clm_varcon       , only: clm_varcon_init
    use landunit_varcon  , only: landunit_varcon_init, max_lunit
    use clm_varctl       , only: fsurdat, fatmlndfrc, noland, version  
    use pftconMod        , only: pftcon       
    use decompInitMod    , only: decompInit_lnd, decompInit_clumps, decompInit_glcp
    use domainMod        , only: domain_check, ldomain, domain_init
    use surfrdMod        , only: surfrd_get_globmask, surfrd_get_grid, surfrd_get_data 
    use controlMod       , only: control_init, control_print, NLFilename
    use ncdio_pio        , only: ncd_pio_init
    use initGridCellsMod , only: initGridCells
    use ch4varcon        , only: ch4conrd
    use UrbanParamsType  , only: UrbanInput, IsSimpleBuildTemp
    use dynSubgridControlMod, only: dynSubgridControl_init
    !
    ! !LOCAL VARIABLES:
    integer           :: ier                     ! error status
    integer           :: i,j,n,k,c,l,g           ! indices
    integer           :: nl                      ! gdc and glo lnd indices
    integer           :: ns, ni, nj              ! global grid sizes
    integer           :: begg, endg              ! processor bounds
    type(bounds_type) :: bounds_proc             
    type(bounds_type) :: bounds_clump
    integer           :: nclumps                 ! number of clumps on this processor
    integer           :: nc                      ! clump index
    integer ,pointer  :: amask(:)                ! global land mask
    character(len=32) :: subname = 'initialize1' ! subroutine name
    !-----------------------------------------------------------------------

    call t_startf('clm_init1')

    ! ------------------------------------------------------------------------
    ! Initialize run control variables, timestep
    ! ------------------------------------------------------------------------

    if ( masterproc )then
       write(iulog,*) trim(version)
       write(iulog,*)
       write(iulog,*) 'Attempting to initialize the land model .....'
       write(iulog,*)
       call shr_sys_flush(iulog)
    endif

    call control_init()
    call clm_varpar_init()
    call clm_varcon_init( IsSimpleBuildTemp() )
    call landunit_varcon_init()
    call ncd_pio_init()

    if (masterproc) call control_print()

    call dynSubgridControl_init(NLFilename)

    ! ------------------------------------------------------------------------
    ! Read in global land grid and land mask (amask)- needed to set decomposition
    ! ------------------------------------------------------------------------

    ! global memory for amask is allocate in surfrd_get_glomask - must be
    ! deallocated below
    if (masterproc) then
       write(iulog,*) 'Attempting to read global land mask from ',trim(fatmlndfrc)
       call shr_sys_flush(iulog)
    endif
    call surfrd_get_globmask(filename=fatmlndfrc, mask=amask, ni=ni, nj=nj)

    ! Exit early if no valid land points
    if ( all(amask == 0) )then
       if (masterproc) write(iulog,*) trim(subname)//': no valid land points do NOT run clm'
       noland = .true.
       return
    end if

    ! ------------------------------------------------------------------------
    ! Determine clm gridcell decomposition and processor bounds for gridcells
    ! ------------------------------------------------------------------------

    call decompInit_lnd(ni, nj, amask)
    deallocate(amask)

    ! *** Get JUST gridcell processor bounds ***
    ! Remaining bounds (landunits, columns, patches) will be determined 
    ! after the call to decompInit_glcp - so get_proc_bounds is called
    ! twice and the gridcell information is just filled in twice

    call get_proc_bounds(begg, endg)

    ! ------------------------------------------------------------------------
    ! Get grid and land fraction (set ldomain)
    ! ------------------------------------------------------------------------

    if (masterproc) then
       write(iulog,*) 'Attempting to read ldomain from ',trim(fatmlndfrc)
       call shr_sys_flush(iulog)
    endif
    if (create_glacier_mec_landunit) then
       call surfrd_get_grid(begg, endg, ldomain, fatmlndfrc)
    else
       call surfrd_get_grid(begg, endg, ldomain, fatmlndfrc)
    endif
    if (masterproc) then
       call domain_check(ldomain)
    endif
    ldomain%mask = 1  !!! TODO - is this needed?

    ! Initialize glc behavior
    call glc_behavior%Init(begg, endg, NLFilename)

    ! Initialize urban model input (initialize urbinp data structure)
    ! This needs to be called BEFORE the call to surfrd_get_data since
    ! that will call surfrd_get_special which in turn calls check_urban

    call UrbanInput(begg, endg, mode='initialize')

    ! Allocate surface grid dynamic memory (just gridcell bounds dependent)

    allocate (wt_lunit     (begg:endg, max_lunit           ))
    allocate (urban_valid  (begg:endg                      ))
    allocate (wt_nat_patch (begg:endg, natpft_lb:natpft_ub ))
    allocate (wt_cft       (begg:endg, cft_lb:cft_ub       ))
    if (create_glacier_mec_landunit) then
       allocate (wt_glc_mec  (begg:endg, maxpatch_glcmec))
       allocate (topo_glc_mec(begg:endg, maxpatch_glcmec))
    else
       allocate (wt_glc_mec  (1,1))
       allocate (topo_glc_mec(1,1))
    endif

    ! Read list of Patches and their corresponding parameter values
    ! Independent of model resolution, Needs to stay before surfrd_get_data

    call pftcon%Init()

    ! Read surface dataset and set up subgrid weight arrays
    
    call surfrd_get_data(begg, endg, ldomain, fsurdat)

    ! ------------------------------------------------------------------------
    ! Ask Fates to evaluate its own dimensioning needs.
    ! This determines the total amount of space it requires in its largest
    ! dimension.  We are currently calling that the "cohort" dimension, but
    ! it is really a utility dimension that captures the models largest
    ! size need.
    ! Sets:
    ! fates_maxElementsPerPatch
    ! fates_maxElementsPerSite (where a site is roughly equivalent to a column)
    ! 
    ! (Note: fates_maxELementsPerSite is the critical variable used by CLM
    ! to allocate space)
    ! ------------------------------------------------------------------------
    
    call set_fates_global_elements(use_ed)

    ! ------------------------------------------------------------------------
    ! Determine decomposition of subgrid scale landunits, columns, patches
    ! ------------------------------------------------------------------------

    call decompInit_clumps(ns, ni, nj, glc_behavior)

    ! *** Get ALL processor bounds - for gridcells, landunit, columns and patches ***

    call get_proc_bounds(bounds_proc)
    
    ! Allocate memory for subgrid data structures
    ! This is needed here BEFORE the following call to initGridcells
    ! Note that the assumption is made that none of the subgrid initialization
    ! can depend on other elements of the subgrid in the calls below

    call grc%Init  (bounds_proc%begg, bounds_proc%endg)
    call lun%Init  (bounds_proc%begl, bounds_proc%endl)
    call col%Init  (bounds_proc%begc, bounds_proc%endc)
    call patch%Init(bounds_proc%begp, bounds_proc%endp)

    ! Build hierarchy and topological info for derived types
    ! This is needed here for the following call to decompInit_glcp

    call initGridCells(glc_behavior)

    ! Set global seg maps for gridcells, landlunits, columns and patches

    call decompInit_glcp(ns, ni, nj, glc_behavior)

    ! Set filters

    call allocFilters()

    nclumps = get_proc_clumps()
    !$OMP PARALLEL DO PRIVATE (nc, bounds_clump)
    do nc = 1, nclumps
       call get_clump_bounds(nc, bounds_clump)
       call reweight_wrapup(bounds_clump, glc_behavior)
    end do
    !$OMP END PARALLEL DO

    ! ------------------------------------------------------------------------
    ! Remainder of initialization1
    ! ------------------------------------------------------------------------

    ! Set CH4 Model Parameters from namelist.
    ! Need to do before initTimeConst so that it knows whether to 
    ! look for several optional parameters on surfdata file.

    if (use_lch4) then
       call ch4conrd()
    end if

    ! Deallocate surface grid dynamic memory for variables that aren't needed elsewhere.
    ! Some things are kept until the end of initialize2; urban_valid is kept through the
    ! end of the run for error checking.

    deallocate (wt_lunit, wt_cft, wt_glc_mec)

    call t_stopf('clm_init1')

  end subroutine initialize1


  !-----------------------------------------------------------------------
  subroutine initialize2( )
    !
    ! !DESCRIPTION:
    ! CLM initialization - second phase
    !
    ! !USES:
    use shr_orb_mod           , only : shr_orb_decl
    use shr_scam_mod          , only : shr_scam_getCloseLatLon
    use seq_drydep_mod        , only : n_drydep, drydep_method, DD_XLND
    use accumulMod            , only : print_accum_fields 
    use clm_varpar            , only : nlevsno
    use clm_varcon            , only : spval
    use clm_varctl            , only : finidat, finidat_interp_source, finidat_interp_dest, fsurdat
    use clm_varctl            , only : use_century_decomp, single_column, scmlat, scmlon, use_cn, use_ed
    use clm_varctl            , only : use_crop
    use clm_varorb            , only : eccen, mvelpp, lambm0, obliqr
    use clm_time_manager      , only : get_step_size, get_curr_calday
    use clm_time_manager      , only : get_curr_date, get_nstep, advance_timestep 
    use clm_time_manager      , only : timemgr_init, timemgr_restart_io, timemgr_restart, is_restart
    use C14BombSpikeMod       , only : C14_init_BombSpike, use_c14_bombspike 
    use DaylengthMod          , only : InitDaylength, daylength
    use dynSubgridDriverMod   , only : dynSubgrid_init
    use fileutils             , only : getfil
    use initInterpMod         , only : initInterp
    use subgridWeightsMod     , only : init_subgrid_weights_mod
    use histFileMod           , only : hist_htapes_build, htapes_fieldlist, hist_printflds
    use histFileMod           , only : hist_addfld1d, hist_addfld2d, no_snow_normal
    use restFileMod           , only : restFile_getfile, restFile_open, restFile_close
    use restFileMod           , only : restFile_read, restFile_write 
    use ndepStreamMod         , only : ndep_init, ndep_interp
    use CNDriverMod           , only : CNDriverInit 
    use LakeCon               , only : LakeConInit 
    use SatellitePhenologyMod , only : SatellitePhenologyInit, readAnnualVegetation, interpMonthlyVeg
    use SnowSnicarMod         , only : SnowAge_init, SnowOptics_init
    use lnd2atmMod            , only : lnd2atm_minimal
    use NutrientCompetitionFactoryMod, only : create_nutrient_competition_method
    use controlMod            , only : NLFilename
    use clm_instMod           , only : clm_fates
    !
    ! !ARGUMENTS    
    !
    ! !LOCAL VARIABLES:
    integer               :: c,i,g,j,k,l,p! indices
    integer               :: yr           ! current year (0, ...)
    integer               :: mon          ! current month (1 -> 12)
    integer               :: day          ! current day (1 -> 31)
    integer               :: ncsec        ! current time of day [seconds]
    integer               :: nc           ! clump index
    integer               :: nclumps      ! number of clumps on this processor
    character(len=256)    :: fnamer       ! name of netcdf restart file 
    character(len=256)    :: pnamer       ! full pathname of netcdf restart file
    character(len=256)    :: locfn        ! local file name
    type(file_desc_t)     :: ncid         ! netcdf id
    real(r8)              :: dtime        ! time step increment (sec)
    integer               :: nstep        ! model time step
    real(r8)              :: calday       ! calendar day for nstep
    real(r8)              :: caldaym1     ! calendar day for nstep-1
    real(r8)              :: declin       ! solar declination angle in radians for nstep
    real(r8)              :: declinm1     ! solar declination angle in radians for nstep-1
    real(r8)              :: eccf         ! earth orbit eccentricity factor
    type(bounds_type)     :: bounds_proc  ! processor bounds
    type(bounds_type)     :: bounds_clump ! clump bounds
    logical               :: lexist
    integer               :: closelatidx,closelonidx
    real(r8)              :: closelat,closelon
    real(r8)              :: max_decl      ! temporary, for calculation of max_dayl
    integer               :: begp, endp
    integer               :: begc, endc
    integer               :: begl, endl
    real(r8), pointer     :: data2dptr(:,:) ! temp. pointers for slicing larger arrays
    character(len=32)     :: subname = 'initialize2' 
    !----------------------------------------------------------------------

    call t_startf('clm_init2')

    ! ------------------------------------------------------------------------
    ! Determine processor bounds and clumps for this processor
    ! ------------------------------------------------------------------------

    call get_proc_bounds(bounds_proc)
    nclumps = get_proc_clumps()

    ! ------------------------------------------------------------------------
    ! Read in parameters files
    ! ------------------------------------------------------------------------

    call clm_instReadNML( NLFilename )
    allocate(nutrient_competition_method, &
         source=create_nutrient_competition_method(bounds_proc))

    call readParameters(nutrient_competition_method, photosyns_inst)

    ! ------------------------------------------------------------------------
    ! Initialize time manager
    ! ------------------------------------------------------------------------

    if (nsrest == nsrStartup) then  
       call timemgr_init()
    else
       call restFile_getfile(file=fnamer, path=pnamer)
       call restFile_open( flag='read', file=fnamer, ncid=ncid )
       call timemgr_restart_io( ncid=ncid, flag='read' )
       call restFile_close( ncid=ncid )
       call timemgr_restart()
    end if

    ! ------------------------------------------------------------------------
    ! Initialize daylength from the previous time step (needed so prev_dayl can be set correctly)
    ! ------------------------------------------------------------------------

    call t_startf('init_orbd')

    calday = get_curr_calday()
    call shr_orb_decl( calday, eccen, mvelpp, lambm0, obliqr, declin, eccf )

    dtime = get_step_size()
    caldaym1 = get_curr_calday(offset=-int(dtime))
    call shr_orb_decl( caldaym1, eccen, mvelpp, lambm0, obliqr, declinm1, eccf )

    call t_stopf('init_orbd')
    
    call InitDaylength(bounds_proc, declin=declin, declinm1=declinm1)
             
    ! Initialize maximum daylength, based on latitude and maximum declination
    ! maximum declination hardwired for present-day orbital parameters, 
    ! +/- 23.4667 degrees = +/- 0.409571 radians, use negative value for S. Hem

    do g = bounds_proc%begg,bounds_proc%endg
       max_decl = 0.409571
       if (grc%lat(g) < 0._r8) max_decl = -max_decl
       grc%max_dayl(g) = daylength(grc%lat(g), max_decl)
    end do

    ! History file variables

    if (use_cn) then
       call hist_addfld1d (fname='DAYL',  units='s', &
            avgflag='A', long_name='daylength', &
            ptr_gcell=grc%dayl, default='inactive')

       call hist_addfld1d (fname='PREV_DAYL', units='s', &
            avgflag='A', long_name='daylength from previous timestep', &
            ptr_gcell=grc%prev_dayl, default='inactive')
    end if

    ! ------------------------------------------------------------------------
    ! Initialize component data structures 
    ! ------------------------------------------------------------------------

    ! Note: new logic is in place that sets all the history fields to spval so
    ! there is no guesswork in the initialization to nans of the allocated variables

    ! First put in history calls for subgrid data structures - these cannot appear in the
    ! module for the subgrid data definition due to circular dependencies that are introduced

    data2dptr => col%dz(:,-nlevsno+1:0)
    col%dz(bounds_proc%begc:bounds_proc%endc,:) = spval
    call hist_addfld2d (fname='SNO_Z', units='m', type2d='levsno',  &
         avgflag='A', long_name='Snow layer thicknesses', &
         ptr_col=data2dptr, no_snow_behavior=no_snow_normal, default='inactive')

    col%zii(bounds_proc%begc:bounds_proc%endc) = spval
    call hist_addfld1d (fname='ZII', units='m', &
         avgflag='A', long_name='convective boundary height', &
         ptr_col=col%zii, default='inactive')

    ! If single-column determine closest latitude and longitude

    if (single_column) then
       call getfil (fsurdat, locfn, 0)
       call shr_scam_getCloseLatLon(locfn, scmlat, scmlon, &
            closelat, closelon, closelatidx, closelonidx)
    end if

    ! Initialize instances of all derived types as well as time constant variables

    call clm_instInit(bounds_proc)

    ! Initialize SNICAR optical and aging parameters

    call SnowOptics_init( ) ! SNICAR optical parameters:
    call SnowAge_init( )    ! SNICAR aging   parameters:

    call hist_printflds()

    ! ------------------------------------------------------------------------
    ! Initializate dynamic subgrid weights (for prescribed transient Patches, CNDV
    ! and/or dynamic landunits); note that these will be overwritten in a
    ! restart run
    ! ------------------------------------------------------------------------

    call t_startf('init_dyn_subgrid')
    call init_subgrid_weights_mod(bounds_proc)
    call dynSubgrid_init(bounds_proc)
    call t_stopf('init_dyn_subgrid')

    ! ------------------------------------------------------------------------
    ! Initialize modules (after time-manager initialization in most cases)
    ! ------------------------------------------------------------------------

    if (use_cn) then
       call bgc_vegetation_inst%Init2(bounds_proc, NLFilename)

       ! NOTE(wjs, 2016-02-23) Maybe the rest of the body of this conditional should also
       ! be moved into bgc_vegetation_inst%Init2

       if (n_drydep > 0 .and. drydep_method == DD_XLND) then
          ! Must do this also when drydeposition is used so that estimates of monthly 
          ! differences in LAI can be computed
          call SatellitePhenologyInit(bounds_proc)
       end if

       if ( use_c14 .and. use_c14_bombspike ) then
          call C14_init_BombSpike()
       end if
    else
       call SatellitePhenologyInit(bounds_proc)
    end if


    

    ! ------------------------------------------------------------------------
    ! On restart only - process the history namelist. 
    ! ------------------------------------------------------------------------

    ! Later the namelist from the restart file will be used.  This allows basic
    ! checking to make sure you didn't try to change the history namelist on restart.

    if (nsrest == nsrContinue ) then
       call htapes_fieldlist()
    end if

    ! ------------------------------------------------------------------------
    ! Read restart/initial info 
    ! ------------------------------------------------------------------------

    is_cold_start = .false.

    if (nsrest == nsrStartup) then

       if (finidat == ' ') then
          if (finidat_interp_source == ' ') then
             is_cold_start = .true.
             if (masterproc) then
                write(iulog,*)'Using cold start initial conditions '
             end if
          else 
             if (masterproc) then
                write(iulog,*)'Interpolating initial conditions from ',trim(finidat_interp_source),&
                     ' and creating new initial conditions ', trim(finidat_interp_dest)
             end if
          end if
       else 
          if (masterproc) then
             write(iulog,*)'Reading initial conditions from ',trim(finidat)
          end if
          call getfil( finidat, fnamer, 0 )
          call restFile_read(bounds_proc, fnamer, glc_behavior)
       end if

    else if ((nsrest == nsrContinue) .or. (nsrest == nsrBranch)) then

       if (masterproc) then
          write(iulog,*)'Reading restart file ',trim(fnamer)
       end if
       call restFile_read(bounds_proc, fnamer, glc_behavior)

    end if

    ! ------------------------------------------------------------------------
    ! If appropriate, create interpolated initial conditions
    ! ------------------------------------------------------------------------

    if (nsrest == nsrStartup .and. finidat_interp_source /= ' ') then

       ! Check that finidat is not cold start - abort if it is
       if (finidat /= ' ') then
          call endrun(msg='ERROR clm_initializeMod: '//&
               'finidat and finidat_interp_source cannot both be non-blank')
       end if

       ! Create new template file using cold start
       call restFile_write(bounds_proc, finidat_interp_dest)

       ! Interpolate finidat onto new template file
       call getfil( finidat_interp_source, fnamer,  0 )
       call initInterp(filei=fnamer, fileo=finidat_interp_dest, bounds=bounds_proc)

       ! Read new interpolated conditions file back in
       call restFile_read(bounds_proc, finidat_interp_dest, glc_behavior)

       ! Reset finidat to now be finidat_interp_dest 
       ! (to be compatible with routines still using finidat)
       finidat = trim(finidat_interp_dest)

    end if

    ! ------------------------------------------------------------------------
    ! Initialize nitrogen deposition
    ! ------------------------------------------------------------------------

    if (use_cn) then
       call t_startf('init_ndep')
       call ndep_init(bounds_proc, NLFilename)
       call ndep_interp(bounds_proc, atm2lnd_inst)
       call t_stopf('init_ndep')
    end if

    ! ------------------------------------------------------------------------
    ! Initialize active history fields. 
    ! ------------------------------------------------------------------------

    ! This is only done if not a restart run. If a restart run, then this 
    ! information has already been obtained from the restart data read above. 
    ! Note that routine hist_htapes_build needs time manager information,
    ! so this call must be made after the restart information has been read.

    if (nsrest /= nsrContinue) then
       call hist_htapes_build()
    end if

    ! ------------------------------------------------------------------------
    ! Initialize variables that are associated with accumulated fields.
    ! ------------------------------------------------------------------------

    ! The following is called for both initial and restart runs and must
    ! must be called after the restart file is read 

    call atm2lnd_inst%initAccVars(bounds_proc)
    call temperature_inst%initAccVars(bounds_proc)
    call waterflux_inst%initAccVars(bounds_proc)

    call canopystate_inst%initAccVars(bounds_proc)

    call bgc_vegetation_inst%initAccVars(bounds_proc)

    if (use_crop) then
       call crop_inst%initAccVars(bounds_proc)
    end if

    !------------------------------------------------------------       
    ! Read monthly vegetation
    !------------------------------------------------------------       

    ! Even if CN is on, and dry-deposition is active, read CLMSP annual vegetation 
    ! to get estimates of monthly LAI

    if ( n_drydep > 0 .and. drydep_method == DD_XLND )then
       call readAnnualVegetation(bounds_proc, canopystate_inst)
       if (nsrest == nsrStartup .and. finidat /= ' ') then
          ! Call interpMonthlyVeg for dry-deposition so that mlaidiff will be calculated
          ! This needs to be done even if CN or CNDV is on!
          call interpMonthlyVeg(bounds_proc, canopystate_inst)
       end if
    end if

    !------------------------------------------------------------       
    ! Determine gridcell averaged properties to send to atm
    !------------------------------------------------------------       

    if (nsrest == nsrStartup) then
       call t_startf('init_map2gc')
       call lnd2atm_minimal(bounds_proc, &
            waterstate_inst, surfalb_inst, energyflux_inst, lnd2atm_inst)
       call t_stopf('init_map2gc')
    end if

    !------------------------------------------------------------       
    ! Initialize sno export state to send to glc
    !------------------------------------------------------------       

    if (create_glacier_mec_landunit) then  
       !$OMP PARALLEL DO PRIVATE (nc, bounds_clump)
       do nc = 1,nclumps
          call get_clump_bounds(nc, bounds_clump)

          call t_startf('init_lnd2glc')
          call lnd2glc_inst%update_lnd2glc(bounds_clump,       &
               filter(nc)%num_do_smb_c, filter(nc)%do_smb_c,   &
               temperature_inst, glacier_smb_inst, topo_inst, &
               init=.true.)
          call t_stopf('init_lnd2glc')
       end do
       !$OMP END PARALLEL DO
    end if

    !------------------------------------------------------------       
    ! Deallocate wt_nat_patch
    !------------------------------------------------------------       

    ! wt_nat_patch was allocated in initialize1, but needed to be kept around through
    ! initialize2 for some consistency checking; now it can be deallocated

    deallocate(wt_nat_patch)

    ! --------------------------------------------------------------
    ! Initialise the ED model state structure
    ! --------------------------------------------------------------
   
    if ( use_ed .and. .not.is_restart() .and. finidat == ' ') then

<<<<<<< HEAD
       call clm_fates%init_coldstart(waterstate_inst,canopystate_inst,soilstate_inst)
=======
       call clm_fates%init_coldstart(waterstate_inst,canopystate_inst, frictionvel_inst)
>>>>>>> fc2f1b19
       
    end if

    ! topo_glc_mec was allocated in initialize1, but needed to be kept around through
    ! initialize2 because it is used to initialize other variables; now it can be
    ! deallocated

    deallocate(topo_glc_mec)

    !------------------------------------------------------------       
    ! Write log output for end of initialization
    !------------------------------------------------------------       

    call t_startf('init_wlog')
    if (masterproc) then
       write(iulog,*) 'Successfully initialized the land model'
       if (nsrest == nsrStartup) then
          write(iulog,*) 'begin initial run at: '
       else
          write(iulog,*) 'begin continuation run at:'
       end if
       call get_curr_date(yr, mon, day, ncsec)
       write(iulog,*) '   nstep= ',get_nstep(), ' year= ',yr,' month= ',mon,&
            ' day= ',day,' seconds= ',ncsec
       write(iulog,*)
       write(iulog,'(72a1)') ("*",i=1,60)
       write(iulog,*)
    endif
    call t_stopf('init_wlog')

    call t_stopf('clm_init2')

  end subroutine initialize2

end module clm_initializeMod<|MERGE_RESOLUTION|>--- conflicted
+++ resolved
@@ -660,13 +660,7 @@
     ! --------------------------------------------------------------
    
     if ( use_ed .and. .not.is_restart() .and. finidat == ' ') then
-
-<<<<<<< HEAD
-       call clm_fates%init_coldstart(waterstate_inst,canopystate_inst,soilstate_inst)
-=======
-       call clm_fates%init_coldstart(waterstate_inst,canopystate_inst, frictionvel_inst)
->>>>>>> fc2f1b19
-       
+       call clm_fates%init_coldstart(waterstate_inst,canopystate_inst,soilstate_inst, frictionvel_inst)
     end if
 
     ! topo_glc_mec was allocated in initialize1, but needed to be kept around through
