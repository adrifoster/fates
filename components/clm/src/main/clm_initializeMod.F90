module clm_initializeMod

  !-----------------------------------------------------------------------
  ! Performs land model initialization
  !
  use shr_kind_mod    , only : r8 => shr_kind_r8
  use shr_sys_mod     , only : shr_sys_flush
  use shr_log_mod     , only : errMsg => shr_log_errMsg
  use spmdMod         , only : masterproc
  use decompMod       , only : bounds_type, get_proc_bounds 
  use abortutils      , only : endrun
  use clm_varctl      , only : nsrest, nsrStartup, nsrContinue, nsrBranch, is_cold_start
  use clm_varctl      , only : create_glacier_mec_landunit, iulog
  use clm_varctl      , only : use_lch4, use_cn, use_cndv, use_c13, use_c14, use_ed
  use clm_instur      , only : wt_lunit, urban_valid, wt_nat_patch, wt_cft, wt_glc_mec, topo_glc_mec
  use perf_mod        , only : t_startf, t_stopf
  use readParamsMod   , only : readParameters
  use ncdio_pio       , only : file_desc_t
  use GridcellType    , only : grc           ! instance     
  use LandunitType    , only : lun           ! instance          
  use ColumnType      , only : col           ! instance          
  use PatchType       , only : patch         ! instance            
  use EDVecCohortType , only : ed_vec_cohort ! instance, used for domain decomp
  use clm_instMod   
  ! 
  implicit none
  public   ! By default everything is public 
  !
  public :: initialize1  ! Phase one initialization
  public :: initialize2  ! Phase two initialization
  !-----------------------------------------------------------------------

contains

  !-----------------------------------------------------------------------
  subroutine initialize1( )
    !
    ! !DESCRIPTION:
    ! CLM initialization first phase 
    !
    ! !USES:
    use clm_varpar       , only: clm_varpar_init, natpft_lb, natpft_ub, cft_lb, cft_ub, maxpatch_glcmec
    use clm_varcon       , only: clm_varcon_init
    use landunit_varcon  , only: landunit_varcon_init, max_lunit, istice_mec
    use column_varcon    , only: col_itype_to_icemec_class
    use clm_varctl       , only: fsurdat, fatmlndfrc, flndtopo, fglcmask, noland, version  
    use pftconMod        , only: pftcon       
    use decompInitMod    , only: decompInit_lnd, decompInit_clumps, decompInit_glcp
    use domainMod        , only: domain_check, ldomain, domain_init
    use surfrdMod        , only: surfrd_get_globmask, surfrd_get_grid, surfrd_get_topo, surfrd_get_data 
    use controlMod       , only: control_init, control_print
    use ncdio_pio        , only: ncd_pio_init
    use initGridCellsMod , only: initGridCells
    use ch4varcon        , only: ch4conrd
    use UrbanParamsType  , only: UrbanInput, IsSimpleBuildTemp
    !
    ! !LOCAL VARIABLES:
    integer           :: ier                     ! error status
    integer           :: i,j,n,k,c,l,g           ! indices
    integer           :: nl                      ! gdc and glo lnd indices
    integer           :: ns, ni, nj              ! global grid sizes
    integer           :: begg, endg              ! processor bounds
    integer           :: icemec_class            ! current icemec class (1..maxpatch_glcmec)
    type(bounds_type) :: bounds_proc             
    integer ,pointer  :: amask(:)                ! global land mask
    character(len=32) :: subname = 'initialize1' ! subroutine name
    !-----------------------------------------------------------------------

    call t_startf('clm_init1')

    ! ------------------------------------------------------------------------
    ! Initialize run control variables, timestep
    ! ------------------------------------------------------------------------

    if ( masterproc )then
       write(iulog,*) trim(version)
       write(iulog,*)
       write(iulog,*) 'Attempting to initialize the land model .....'
       write(iulog,*)
       call shr_sys_flush(iulog)
    endif

    call control_init()
    call clm_varpar_init()
    call clm_varcon_init( IsSimpleBuildTemp() )
    call landunit_varcon_init()
    call ncd_pio_init()

    if (masterproc) call control_print()

    ! ------------------------------------------------------------------------
    ! Read in global land grid and land mask (amask)- needed to set decomposition
    ! ------------------------------------------------------------------------

    ! global memory for amask is allocate in surfrd_get_glomask - must be
    ! deallocated below
    if (masterproc) then
       write(iulog,*) 'Attempting to read global land mask from ',trim(fatmlndfrc)
       call shr_sys_flush(iulog)
    endif
    call surfrd_get_globmask(filename=fatmlndfrc, mask=amask, ni=ni, nj=nj)

    ! Exit early if no valid land points
    if ( all(amask == 0) )then
       if (masterproc) write(iulog,*) trim(subname)//': no valid land points do NOT run clm'
       noland = .true.
       return
    end if

    ! ------------------------------------------------------------------------
    ! Determine clm gridcell decomposition and processor bounds for gridcells
    ! ------------------------------------------------------------------------

    call decompInit_lnd(ni, nj, amask)
    deallocate(amask)

    ! *** Get JUST gridcell processor bounds ***
    ! Remaining bounds (landunits, columns, patches) will be determined 
    ! after the call to decompInit_glcp - so get_proc_bounds is called
    ! twice and the gridcell information is just filled in twice

    call get_proc_bounds(begg, endg)

    ! ------------------------------------------------------------------------
    ! Get grid and land fraction (set ldomain)
    ! ------------------------------------------------------------------------

    if (masterproc) then
       write(iulog,*) 'Attempting to read ldomain from ',trim(fatmlndfrc)
       call shr_sys_flush(iulog)
    endif
    if (create_glacier_mec_landunit) then
       call surfrd_get_grid(begg, endg, ldomain, fatmlndfrc, fglcmask)
    else
       call surfrd_get_grid(begg, endg, ldomain, fatmlndfrc)
    endif
    if (masterproc) then
       call domain_check(ldomain)
    endif
    ldomain%mask = 1  !!! TODO - is this needed?

    ! Get topo if appropriate (set ldomain%topo)

    if (flndtopo /= " ") then
       if (masterproc) then
          write(iulog,*) 'Attempting to read atm topo from ',trim(flndtopo)
          call shr_sys_flush(iulog)
       endif
       call surfrd_get_topo(ldomain, flndtopo)  
    endif

    ! Initialize urban model input (initialize urbinp data structure)
    ! This needs to be called BEFORE the call to surfrd_get_data since
    ! that will call surfrd_get_special which in turn calls check_urban

    call UrbanInput(begg, endg, mode='initialize')

    ! Allocate surface grid dynamic memory (just gridcell bounds dependent)

    allocate (wt_lunit     (begg:endg, max_lunit           ))
    allocate (urban_valid  (begg:endg                      ))
    allocate (wt_nat_patch (begg:endg, natpft_lb:natpft_ub ))
    allocate (wt_cft       (begg:endg, cft_lb:cft_ub       ))
    if (create_glacier_mec_landunit) then
       allocate (wt_glc_mec  (begg:endg, maxpatch_glcmec))
       allocate (topo_glc_mec(begg:endg, maxpatch_glcmec))
    else
       allocate (wt_glc_mec  (1,1))
       allocate (topo_glc_mec(1,1))
    endif

    ! Read list of Patches and their corresponding parameter values
    ! Independent of model resolution, Needs to stay before surfrd_get_data

    call pftcon%Init()

    ! Read surface dataset and set up subgrid weight arrays
    
    call surfrd_get_data(begg, endg, ldomain, fsurdat)

    ! ------------------------------------------------------------------------
    ! Determine decomposition of subgrid scale landunits, columns, patches
    ! ------------------------------------------------------------------------

    if (create_glacier_mec_landunit) then
       call decompInit_clumps(ns, ni, nj, ldomain%glcmask)
    else
       call decompInit_clumps(ns, ni, nj)
    endif

    ! *** Get ALL processor bounds - for gridcells, landunit, columns and patches ***

    call get_proc_bounds(bounds_proc)
    
    ! Allocate memory for subgrid data structures
    ! This is needed here BEFORE the following call to initGridcells
    ! Note that the assumption is made that none of the subgrid initialization
    ! can depend on other elements of the subgrid in the calls below

    call grc%Init  (bounds_proc%begg, bounds_proc%endg)
    call lun%Init  (bounds_proc%begl, bounds_proc%endl)
    call col%Init  (bounds_proc%begc, bounds_proc%endc)
    call patch%Init(bounds_proc%begp, bounds_proc%endp)

    if ( use_ed ) then
       call ed_vec_cohort%Init(bounds_proc%begCohort,bounds_proc%endCohort)
    end if

    ! Build hierarchy and topological info for derived types
    ! This is needed here for the following call to decompInit_glcp

    call initGridCells()

    ! Set global seg maps for gridcells, landlunits, columns and patches

    if (create_glacier_mec_landunit) then
       call decompInit_glcp(ns, ni, nj, ldomain%glcmask)
    else
       call decompInit_glcp(ns, ni, nj)
    endif

    ! ------------------------------------------------------------------------
    ! Remainder of initialization1
    ! ------------------------------------------------------------------------

    ! Set CH4 Model Parameters from namelist.
    ! Need to do before initTimeConst so that it knows whether to 
    ! look for several optional parameters on surfdata file.

    if (use_lch4) then
       call ch4conrd()
    end if

    ! Deallocate surface grid dynamic memory for variables that aren't needed elsewhere.
    ! Some things are kept until the end of initialize2; urban_valid is kept through the
    ! end of the run for error checking.

    deallocate (wt_lunit, wt_cft, wt_glc_mec)

    call t_stopf('clm_init1')

    ! initialize glc_topo
    ! TODO - does this belong here?
    do c = bounds_proc%begc, bounds_proc%endc
       l = col%landunit(c)
       g = col%gridcell(c)

       if (lun%itype(l) == istice_mec) then
          ! For ice_mec landunits, initialize glc_topo based on surface dataset; this
          ! will get overwritten in the run loop by values sent from CISM
          icemec_class = col_itype_to_icemec_class(col%itype(c))
          col%glc_topo(c) = topo_glc_mec(g, icemec_class)
       else
          ! For other landunits, arbitrarily initialize glc_topo to 0 m; for landunits
          ! where this matters, this will get overwritten in the run loop by values sent
          ! from CISM
          col%glc_topo(c) = 0._r8
       end if
    end do

  end subroutine initialize1


  !-----------------------------------------------------------------------
  subroutine initialize2( )
    !
    ! !DESCRIPTION:
    ! CLM initialization - second phase
    !
    ! !USES:
    use shr_orb_mod           , only : shr_orb_decl
    use shr_scam_mod          , only : shr_scam_getCloseLatLon
    use seq_drydep_mod        , only : n_drydep, drydep_method, DD_XLND
    use accumulMod            , only : print_accum_fields 
    use clm_varpar            , only : nlevsno, crop_prog
    use clm_varcon            , only : spval
    use clm_varctl            , only : finidat, finidat_interp_source, finidat_interp_dest, fsurdat
    use clm_varctl            , only : use_century_decomp, single_column, scmlat, scmlon, use_cn, use_ed
    use clm_varorb            , only : eccen, mvelpp, lambm0, obliqr
    use clm_time_manager      , only : get_step_size, get_curr_calday
    use clm_time_manager      , only : get_curr_date, get_nstep, advance_timestep 
    use clm_time_manager      , only : timemgr_init, timemgr_restart_io, timemgr_restart
    use C14BombSpikeMod       , only : C14_init_BombSpike, use_c14_bombspike 
    use DaylengthMod          , only : InitDaylength, daylength
    use decompMod             , only : get_proc_clumps, get_proc_bounds, get_clump_bounds, bounds_type
    use dynSubgridDriverMod   , only : dynSubgrid_init
    use fileutils             , only : getfil
    use filterMod             , only : allocFilters, filter
    use initInterpMod         , only : initInterp
    use reweightMod           , only : reweight_wrapup
    use subgridWeightsMod     , only : init_subgrid_weights_mod
    use histFileMod           , only : hist_htapes_build, htapes_fieldlist, hist_printflds
    use histFileMod           , only : hist_addfld1d, hist_addfld2d, no_snow_normal
    use restFileMod           , only : restFile_getfile, restFile_open, restFile_close
    use restFileMod           , only : restFile_read, restFile_write 
    use ndepStreamMod         , only : ndep_init, ndep_interp
    use CNDriverMod           , only : CNDriverInit 
    use EDInitMod             , only : ed_init  
    use LakeCon               , only : LakeConInit 
    use SatellitePhenologyMod , only : SatellitePhenologyInit, readAnnualVegetation, interpMonthlyVeg
    use SnowSnicarMod         , only : SnowAge_init, SnowOptics_init
    use lnd2atmMod            , only : lnd2atm_minimal
    use NutrientCompetitionFactoryMod, only : create_nutrient_competition_method
    use CNFireFactoryMod      , only : create_cnfire_method
    use controlMod            , only : NLFilename
    !
    ! !ARGUMENTS    
    !
    ! !LOCAL VARIABLES:
    integer               :: c,i,g,j,k,l,p! indices
    integer               :: yr           ! current year (0, ...)
    integer               :: mon          ! current month (1 -> 12)
    integer               :: day          ! current day (1 -> 31)
    integer               :: ncsec        ! current time of day [seconds]
    integer               :: nc           ! clump index
    integer               :: nclumps      ! number of clumps on this processor
    character(len=256)    :: fnamer       ! name of netcdf restart file 
    character(len=256)    :: pnamer       ! full pathname of netcdf restart file
    character(len=256)    :: locfn        ! local file name
    type(file_desc_t)     :: ncid         ! netcdf id
    real(r8)              :: dtime        ! time step increment (sec)
    integer               :: nstep        ! model time step
    real(r8)              :: calday       ! calendar day for nstep
    real(r8)              :: caldaym1     ! calendar day for nstep-1
    real(r8)              :: declin       ! solar declination angle in radians for nstep
    real(r8)              :: declinm1     ! solar declination angle in radians for nstep-1
    real(r8)              :: eccf         ! earth orbit eccentricity factor
    type(bounds_type)     :: bounds_proc  ! processor bounds
    type(bounds_type)     :: bounds_clump ! clump bounds
    logical               :: lexist
    integer               :: closelatidx,closelonidx
    real(r8)              :: closelat,closelon
    real(r8)              :: max_decl      ! temporary, for calculation of max_dayl
    integer               :: begp, endp
    integer               :: begc, endc
    integer               :: begl, endl
    real(r8), pointer     :: data2dptr(:,:) ! temp. pointers for slicing larger arrays
    character(len=32)     :: subname = 'initialize2' 
    !----------------------------------------------------------------------

    call t_startf('clm_init2')

    ! ------------------------------------------------------------------------
    ! Determine processor bounds and clumps for this processor
    ! ------------------------------------------------------------------------

    call get_proc_bounds(bounds_proc)
    nclumps = get_proc_clumps()

    ! ------------------------------------------------------------------------
    ! Read in parameters files
    ! ------------------------------------------------------------------------

    call clm_instReadNML( NLFilename )
    allocate(nutrient_competition_method, &
         source=create_nutrient_competition_method())

    allocate(cnfire_method, &
         source=create_cnfire_method())

    if (use_cn .or. use_ed) then
       call readParameters(nutrient_competition_method)
    end if

    ! ------------------------------------------------------------------------
    ! Initialize time manager
    ! ------------------------------------------------------------------------

    if (nsrest == nsrStartup) then  
       call timemgr_init()
    else
       call restFile_getfile(file=fnamer, path=pnamer)
       call restFile_open( flag='read', file=fnamer, ncid=ncid )
       call timemgr_restart_io( ncid=ncid, flag='read' )
       call restFile_close( ncid=ncid )
       call timemgr_restart()
    end if

    ! ------------------------------------------------------------------------
    ! Initialize daylength from the previous time step (needed so prev_dayl can be set correctly)
    ! ------------------------------------------------------------------------

    call t_startf('init_orbd')

    calday = get_curr_calday()
    call shr_orb_decl( calday, eccen, mvelpp, lambm0, obliqr, declin, eccf )

    dtime = get_step_size()
    caldaym1 = get_curr_calday(offset=-int(dtime))
    call shr_orb_decl( caldaym1, eccen, mvelpp, lambm0, obliqr, declinm1, eccf )

    call t_stopf('init_orbd')
    
    call InitDaylength(bounds_proc, declin=declin, declinm1=declinm1)
             
    ! Initialize maximum daylength, based on latitude and maximum declination
    ! maximum declination hardwired for present-day orbital parameters, 
    ! +/- 23.4667 degrees = +/- 0.409571 radians, use negative value for S. Hem

    do g = bounds_proc%begg,bounds_proc%endg
       max_decl = 0.409571
       if (grc%lat(g) < 0._r8) max_decl = -max_decl
       grc%max_dayl(g) = daylength(grc%lat(g), max_decl)
    end do

    ! History file variables

    if (use_cn) then
       call hist_addfld1d (fname='DAYL',  units='s', &
            avgflag='A', long_name='daylength', &
            ptr_gcell=grc%dayl, default='inactive')

       call hist_addfld1d (fname='PREV_DAYL', units='s', &
            avgflag='A', long_name='daylength from previous timestep', &
            ptr_gcell=grc%prev_dayl, default='inactive')
    end if

    ! ------------------------------------------------------------------------
    ! Initialize component data structures 
    ! ------------------------------------------------------------------------

    ! Note: new logic is in place that sets all the history fields to spval so
    ! there is no guesswork in the initialization to nans of the allocated variables

    ! First put in history calls for subgrid data structures - these cannot appear in the
    ! module for the subgrid data definition due to circular dependencies that are introduced
    
    data2dptr => col%dz(:,-nlevsno+1:0)
    col%dz(bounds_proc%begc:bounds_proc%endc,:) = spval
    call hist_addfld2d (fname='SNO_Z', units='m', type2d='levsno',  &
         avgflag='A', long_name='Snow layer thicknesses', &
         ptr_col=data2dptr, no_snow_behavior=no_snow_normal, default='inactive')

    col%zii(bounds_proc%begc:bounds_proc%endc) = spval
    call hist_addfld1d (fname='ZII', units='m', &
         avgflag='A', long_name='convective boundary height', &
         ptr_col=col%zii, default='inactive')

    ! If single-column determine closest latitude and longitude

    if (single_column) then
       call getfil (fsurdat, locfn, 0)
       call shr_scam_getCloseLatLon(locfn, scmlat, scmlon, &
            closelat, closelon, closelatidx, closelonidx)
    end if

    ! Initialize instances of all derived types as well as time constant variables

    call clm_instInit(bounds_proc)

    ! Initialize SNICAR optical and aging parameters

    call SnowOptics_init( ) ! SNICAR optical parameters:
    call SnowAge_init( )    ! SNICAR aging   parameters:

    call hist_printflds()

    ! ------------------------------------------------------------------------
    ! Initializate dynamic subgrid weights (for prescribed transient Patches, CNDV
    ! and/or dynamic landunits); note that these will be overwritten in a
    ! restart run
    ! ------------------------------------------------------------------------

    call t_startf('init_dyn_subgrid')
    call init_subgrid_weights_mod(bounds_proc)
    call dynSubgrid_init(bounds_proc, NLFilename, dgvs_inst)
    call t_stopf('init_dyn_subgrid')

    ! ------------------------------------------------------------------------
    ! Initialize modules (after time-manager initialization in most cases)
    ! ------------------------------------------------------------------------

    if (use_cn) then
       call CNDriverInit(bounds_proc, NLFilename, cnfire_method)

       if (n_drydep > 0 .and. drydep_method == DD_XLND) then
          ! Must do this also when drydeposition is used so that estimates of monthly 
          ! differences in LAI can be computed
          call SatellitePhenologyInit(bounds_proc)
       end if

       if ( use_c14 .and. use_c14_bombspike ) then
          call C14_init_BombSpike()
       end if
    else
       call SatellitePhenologyInit(bounds_proc)
    end if

    ! ------------------------------------------------------------------------
    ! On restart only - process the history namelist. 
    ! ------------------------------------------------------------------------

    ! Later the namelist from the restart file will be used.  This allows basic
    ! checking to make sure you didn't try to change the history namelist on restart.

    if (nsrest == nsrContinue ) then
       call htapes_fieldlist()
    end if

    ! ------------------------------------------------------------------------
    ! Read restart/initial info 
    ! ------------------------------------------------------------------------

    is_cold_start = .false.

    if (nsrest == nsrStartup) then

       if (finidat == ' ') then
          if (finidat_interp_source == ' ') then
             is_cold_start = .true.
             if (masterproc) then
                write(iulog,*)'Using cold start initial conditions '
             end if
          else 
             if (masterproc) then
                write(iulog,*)'Interpolating initial conditions from ',trim(finidat_interp_source),&
                     ' and creating new initial conditions ', trim(finidat_interp_dest)
             end if
          end if
       else 
          if (masterproc) then
             write(iulog,*)'Reading initial conditions from ',trim(finidat)
          end if
          call getfil( finidat, fnamer, 0 )
          call restFile_read(bounds_proc, fnamer)
       end if

    else if ((nsrest == nsrContinue) .or. (nsrest == nsrBranch)) then

       if (masterproc) then
          write(iulog,*)'Reading restart file ',trim(fnamer)
       end if
       call restFile_read(bounds_proc, fnamer)

    end if

    ! ------------------------------------------------------------------------
    ! Initialize filters and weights
    ! ------------------------------------------------------------------------
    
    call t_startf('init_filters')
    call allocFilters()
    call t_stopf('init_filters')

    ! ------------------------------------------------------------------------
    ! If appropriate, create interpolated initial conditions
    ! ------------------------------------------------------------------------

    if (nsrest == nsrStartup .and. finidat_interp_source /= ' ') then

       ! Check that finidat is not cold start - abort if it is
       if (finidat /= ' ') then
          call endrun(msg='ERROR clm_initializeMod: '//&
               'finidat and finidat_interp_source cannot both be non-blank')
       end if

       !$OMP PARALLEL DO PRIVATE (nc, bounds_clump)
       do nc = 1, nclumps
          call get_clump_bounds(nc, bounds_clump)
          call reweight_wrapup(bounds_clump, &
               glc2lnd_inst%icemask_grc(bounds_clump%begg:bounds_clump%endg))
       end do
       !$OMP END PARALLEL DO

       ! Create new template file using cold start
       call restFile_write(bounds_proc, finidat_interp_dest)

       ! Interpolate finidat onto new template file
       call getfil( finidat_interp_source, fnamer,  0 )
       call initInterp(filei=fnamer, fileo=finidat_interp_dest, bounds=bounds_proc)

       ! Read new interpolated conditions file back in
       call restFile_read(bounds_proc, finidat_interp_dest)

       ! Reset finidat to now be finidat_interp_dest 
       ! (to be compatible with routines still using finidat)
       finidat = trim(finidat_interp_dest)

    end if

    !$OMP PARALLEL DO PRIVATE (nc, bounds_clump)
    do nc = 1, nclumps
       call get_clump_bounds(nc, bounds_clump)
       call reweight_wrapup(bounds_clump, &
            glc2lnd_inst%icemask_grc(bounds_clump%begg:bounds_clump%endg))
    end do
    !$OMP END PARALLEL DO

    ! ------------------------------------------------------------------------
    ! Initialize nitrogen deposition
    ! ------------------------------------------------------------------------

    if (use_cn) then
       call t_startf('init_ndep')
       call ndep_init(bounds_proc, NLFilename)
       call ndep_interp(bounds_proc, atm2lnd_inst)
       call t_stopf('init_ndep')
    end if

    ! ------------------------------------------------------------------------
    ! Initialize active history fields. 
    ! ------------------------------------------------------------------------

    ! This is only done if not a restart run. If a restart run, then this 
    ! information has already been obtained from the restart data read above. 
    ! Note that routine hist_htapes_build needs time manager information,
    ! so this call must be made after the restart information has been read.

    if (nsrest /= nsrContinue) then
       call hist_htapes_build()
    end if

    ! ------------------------------------------------------------------------
    ! Initialize variables that are associated with accumulated fields.
    ! ------------------------------------------------------------------------

    ! The following is called for both initial and restart runs and must
    ! must be called after the restart file is read 

    call atm2lnd_inst%initAccVars(bounds_proc)
    call temperature_inst%initAccVars(bounds_proc)
<<<<<<< HEAD

    if ( use_ed) then
=======
    call waterflux_inst%initAccVars(bounds_proc)
    if (use_ed) then
>>>>>>> a6d830b8
       call ed_phenology_inst%initAccVars(bounds_proc)
    end if

    call canopystate_inst%initAccVars(bounds_proc)

    if (use_cndv) then
       call dgvs_inst%initAccVars(bounds_proc)
    end if

    if (crop_prog) then
       call crop_inst%initAccVars(bounds_proc)
    end if

    !------------------------------------------------------------       
    ! Read monthly vegetation
    !------------------------------------------------------------       

    ! Even if CN is on, and dry-deposition is active, read CLMSP annual vegetation 
    ! to get estimates of monthly LAI

    if ( n_drydep > 0 .and. drydep_method == DD_XLND )then
       call readAnnualVegetation(bounds_proc, canopystate_inst)
       if (nsrest == nsrStartup .and. finidat /= ' ') then
          ! Call interpMonthlyVeg for dry-deposition so that mlaidiff will be calculated
          ! This needs to be done even if CN or CNDV is on!
          call interpMonthlyVeg(bounds_proc, canopystate_inst)
       end if
    end if

    !------------------------------------------------------------       
    ! Determine gridcell averaged properties to send to atm
    !------------------------------------------------------------       

    if (nsrest == nsrStartup) then
       call t_startf('init_map2gc')
       call lnd2atm_minimal(bounds_proc, &
            waterstate_inst, surfalb_inst, energyflux_inst, lnd2atm_inst)
       call t_stopf('init_map2gc')
    end if

    !------------------------------------------------------------       
    ! Initialize sno export state to send to glc
    !------------------------------------------------------------       

    if (create_glacier_mec_landunit) then  
       !$OMP PARALLEL DO PRIVATE (nc, bounds_clump)
       do nc = 1,nclumps
          call get_clump_bounds(nc, bounds_clump)

          call t_startf('init_lnd2glc')
          call lnd2glc_inst%update_lnd2glc(bounds_clump,       &
               filter(nc)%num_do_smb_c, filter(nc)%do_smb_c,   &
               temperature_inst, waterflux_inst, init=.true.)
          call t_stopf('init_lnd2glc')
       end do
       !$OMP END PARALLEL DO
    end if

    !------------------------------------------------------------       
    ! Deallocate wt_nat_patch
    !------------------------------------------------------------       

    ! wt_nat_patch was allocated in initialize1, but needed to be kept around through
    ! initialize2 for some consistency checking; now it can be deallocated

    deallocate(wt_nat_patch)

    ! --------------------------------------------------------------
    ! Initialise the ED model state structure
    ! --------------------------------------------------------------
   
    if ( use_ed ) then
       !$OMP PARALLEL DO PRIVATE (nc, bounds_clump)
       do nc = 1, nclumps
          call get_clump_bounds(nc, bounds_clump)
          call ed_init( bounds_clump, ed_allsites_inst(bounds_clump%begg:bounds_clump%endg), ed_clm_inst, &
               ed_phenology_inst, waterstate_inst, canopystate_inst)
       end do
       !$OMP END PARALLEL DO
    end if

    ! topo_glc_mec was allocated in initialize1, but needed to be kept around through
    ! initialize2 because it is used to initialize other variables; now it can be
    ! deallocated

    deallocate(topo_glc_mec)

    !------------------------------------------------------------       
    ! Write log output for end of initialization
    !------------------------------------------------------------       

    call t_startf('init_wlog')
    if (masterproc) then
       write(iulog,*) 'Successfully initialized the land model'
       if (nsrest == nsrStartup) then
          write(iulog,*) 'begin initial run at: '
       else
          write(iulog,*) 'begin continuation run at:'
       end if
       call get_curr_date(yr, mon, day, ncsec)
       write(iulog,*) '   nstep= ',get_nstep(), ' year= ',yr,' month= ',mon,&
            ' day= ',day,' seconds= ',ncsec
       write(iulog,*)
       write(iulog,'(72a1)') ("*",i=1,60)
       write(iulog,*)
    endif
    call t_stopf('init_wlog')

    call t_stopf('clm_init2')

  end subroutine initialize2

end module clm_initializeMod<|MERGE_RESOLUTION|>--- conflicted
+++ resolved
@@ -619,13 +619,8 @@
 
     call atm2lnd_inst%initAccVars(bounds_proc)
     call temperature_inst%initAccVars(bounds_proc)
-<<<<<<< HEAD
-
-    if ( use_ed) then
-=======
     call waterflux_inst%initAccVars(bounds_proc)
     if (use_ed) then
->>>>>>> a6d830b8
        call ed_phenology_inst%initAccVars(bounds_proc)
     end if
 
