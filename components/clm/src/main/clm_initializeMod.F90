--- conflicted
+++ resolved
@@ -620,15 +620,13 @@
     end if
 
     call canopystate_inst%initAccVars(bounds_proc)
-<<<<<<< HEAD
 
     if (use_cndv) then
        call dgvs_inst%initAccVars(bounds_proc)
     end if
 
-=======
     call bgc_vegetation_inst%initAccVars(bounds_proc)
->>>>>>> facce98f
+
     if (crop_prog) then
        call crop_inst%initAccVars(bounds_proc)
     end if
