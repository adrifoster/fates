module histFileMod

#include "shr_assert.h"

  !-----------------------------------------------------------------------
  ! !DESCRIPTION:
  ! Module containing methods to for CLM history file handling.
  !
  ! !USES:
  use shr_kind_mod   , only : r8 => shr_kind_r8
  use shr_log_mod    , only : errMsg => shr_log_errMsg
  use shr_sys_mod    , only : shr_sys_flush
  use spmdMod        , only : masterproc
  use abortutils     , only : endrun
  use clm_varctl     , only : iulog, use_vertsoilc, use_ed
  use clm_varcon     , only : spval, ispval, dzsoi_decomp 
  use clm_varcon     , only : grlnd, nameg, namel, namec, namep, nameCohort
  use decompMod      , only : get_proc_bounds, get_proc_global, bounds_type
  use GridcellType   , only : grc                
  use LandunitType   , only : lun                
  use ColumnType     , only : col                
  use PatchType      , only : patch                
  use ncdio_pio
  use EDtypesMod      , only : nlevsclass_ed
  !
  implicit none
  save
  private
  !
  ! !PUBLIC TYPES:
  !
  ! Constants
  !
  integer , public, parameter :: max_tapes = 6          ! max number of history tapes
  integer , public, parameter :: max_flds = 2500        ! max number of history fields
  integer , public, parameter :: max_namlen = 64        ! maximum number of characters for field name
  integer , public, parameter :: scale_type_strlen = 32 ! maximum number of characters for scale types
  integer , private, parameter :: avgflag_strlen = 3 ! maximum number of characters for avgflag

  ! Possible ways to treat multi-layer snow fields at times when no snow is present in a
  ! given layer. Note that the public parameters are the only ones that can be used by
  ! calls to hist_addfld2d; the private parameters are just used internally by the
  ! histFile implementation.
  integer , private, parameter :: no_snow_MIN = 1                 ! minimum valid value for this flag
  integer , public , parameter :: no_snow_normal = 1              ! normal treatment, which should be used for most fields (use spval when snow layer not present)
  integer , public , parameter :: no_snow_zero = 2                ! average in a 0 value for times when the snow layer isn't present
  integer , private, parameter :: no_snow_MAX = 2                 ! maximum valid value for this flag
  integer , private, parameter :: no_snow_unset = no_snow_MIN - 1 ! flag specifying that field is NOT a multi-layer snow field
  !
  ! Counters
  !
  integer , public :: ntapes = 0         ! index of max history file requested
  !
  ! Namelist
  !
  integer :: ni                          ! implicit index below
  logical, public :: &
       hist_empty_htapes  = .false.      ! namelist: flag indicates no default history fields
  integer, public :: &
       hist_ndens(max_tapes) = 2         ! namelist: output density of netcdf history files
  integer, public :: &
       hist_mfilt(max_tapes) = 30        ! namelist: number of time samples per tape
  logical, public :: &
       hist_dov2xy(max_tapes) = (/.true.,(.true.,ni=2,max_tapes)/) ! namelist: true=> do grid averaging
  integer, public :: &
       hist_nhtfrq(max_tapes) = (/0, (-24, ni=2,max_tapes)/)        ! namelist: history write freq(0=monthly)
  character(len=avgflag_strlen), public :: &
       hist_avgflag_pertape(max_tapes) = (/(' ',ni=1,max_tapes)/)   ! namelist: per tape averaging flag
  character(len=max_namlen), public :: &
       hist_type1d_pertape(max_tapes)  = (/(' ',ni=1,max_tapes)/)   ! namelist: per tape type1d

  character(len=max_namlen+2), public :: &
       fincl(max_flds,max_tapes)         ! namelist-equivalence list of fields to add

  character(len=max_namlen+2), public :: &
       hist_fincl1(max_flds) = ' '       ! namelist: list of fields to add
  character(len=max_namlen+2), public :: &
       hist_fincl2(max_flds) = ' '       ! namelist: list of fields to add
  character(len=max_namlen+2), public :: &
       hist_fincl3(max_flds) = ' '       ! namelist: list of fields to add
  character(len=max_namlen+2), public :: &
       hist_fincl4(max_flds) = ' '       ! namelist: list of fields to add
  character(len=max_namlen+2), public :: &
       hist_fincl5(max_flds) = ' '       ! namelist: list of fields to add
  character(len=max_namlen+2), public :: &
       hist_fincl6(max_flds) = ' '       ! namelist: list of fields to add

  character(len=max_namlen+2), public :: &
       fexcl(max_flds,max_tapes)         ! namelist-equivalence list of fields to remove

  character(len=max_namlen+2), public :: &
       hist_fexcl1(max_flds) = ' ' ! namelist: list of fields to remove
  character(len=max_namlen+2), public :: &
       hist_fexcl2(max_flds) = ' ' ! namelist: list of fields to remove
  character(len=max_namlen+2), public :: &
       hist_fexcl3(max_flds) = ' ' ! namelist: list of fields to remove
  character(len=max_namlen+2), public :: &
       hist_fexcl4(max_flds) = ' ' ! namelist: list of fields to remove
  character(len=max_namlen+2), public :: &
       hist_fexcl5(max_flds) = ' ' ! namelist: list of fields to remove
  character(len=max_namlen+2), public :: &
       hist_fexcl6(max_flds) = ' ' ! namelist: list of fields to remove

  logical, private :: if_disphist(max_tapes)   ! restart, true => save history file
  !
  ! !PUBLIC MEMBER FUNCTIONS:
  public :: hist_addfld1d        ! Add a 1d single-level field to the master field list
  public :: hist_addfld2d        ! Add a 2d multi-level field to the master field list
  public :: hist_addfld_decomp   ! Add a 2d multi-level field to the master field list
  public :: hist_add_subscript   ! Add a 2d subscript dimension
  public :: hist_printflds       ! Print summary of master field list
  public :: hist_htapes_build    ! Initialize history file handler for initial or continue run
  public :: hist_update_hbuf     ! Updates history buffer for all fields and tapes
  public :: hist_htapes_wrapup   ! Write history tape(s)
  public :: hist_restart_ncd     ! Read/write history file restart data
  public :: htapes_fieldlist     ! Define the contents of each history file based on namelist
  !
  ! !PRIVATE MEMBER FUNCTIONS:
  private :: masterlist_make_active    ! Add a field to a history file default "on" list
  private :: masterlist_addfld         ! Add a field to the master field list
  private :: masterlist_change_timeavg ! Override default history tape contents for specific tape
  private :: htape_addfld              ! Add a field to the active list for a history tape
  private :: htape_create              ! Define contents of history file t
  private :: htape_add_ltype_metadata  ! Add global metadata defining landunit types
  private :: htape_add_ctype_metadata  ! Add global metadata defining column types
  private :: htape_add_natpft_metadata ! Add global metadata defining natpft types
  private :: htape_add_cft_metadata    ! Add global metadata defining cft types
  private :: htape_timeconst           ! Write time constant values to history tape
  private :: htape_timeconst3D         ! Write time constant 3D values to primary history tape
  private :: hfields_normalize         ! Normalize history file fields by number of accumulations
  private :: hfields_zero              ! Zero out accumulation and hsitory buffers for a tape
  private :: hfields_write             ! Write a variable to a history tape
  private :: hfields_1dinfo            ! Define/output 1d subgrid info if appropriate
  private :: hist_update_hbuf_field_1d ! Updates history buffer for specific field and tape
  private :: hist_update_hbuf_field_2d ! Updates history buffer for specific field and tape 
  private :: hist_set_snow_field_2d    ! Set values in history field dimensioned by levsno
  private :: list_index                ! Find index of field in exclude list
  private :: set_hist_filename         ! Determine history dataset filenames
  private :: getname                   ! Retrieve name portion of input "inname"
  private :: getflag                   ! Retrieve flag
  private :: pointer_index             ! Track data pointer indices
  private :: max_nFields               ! The max number of fields on any tape
  private :: avgflag_valid             ! Whether a given avgflag is a valid option
  !
  ! !PRIVATE TYPES:
  ! Constants
  !
  integer, parameter :: max_length_filename = 199 ! max length of a filename. on most linux systems this
                                                  ! is 255. But this can't be increased until all hard
                                                  ! coded values throughout the i/o stack are updated.
  integer, parameter :: max_chars = 199        ! max chars for char variables
  integer, parameter :: max_subs = 100         ! max number of subscripts
  integer            :: num_subs = 0           ! actual number of subscripts
  character(len=32)  :: subs_name(max_subs)    ! name of subscript
  integer            :: subs_dim(max_subs)     ! dimension of subscript
  !
  type field_info
     character(len=max_namlen) :: name         ! field name
     character(len=max_chars)  :: long_name    ! long name
     character(len=max_chars)  :: units        ! units
     character(len=8) :: type1d                ! pointer to first dimension type from data type (nameg, etc)
     character(len=8) :: type1d_out            ! hbuf first dimension type from data type (nameg, etc)
     character(len=8) :: type2d                ! hbuf second dimension type ["levgrnd","levlak","numrad","ltype","natpft","cft","glc_nec","elevclas","subname(n)"]
     integer :: beg1d                          ! on-node 1d clm pointer start index
     integer :: end1d                          ! on-node 1d clm pointer end index
     integer :: num1d                          ! size of clm pointer first dimension (all nodes)
     integer :: beg1d_out                      ! on-node 1d hbuf pointer start index
     integer :: end1d_out                      ! on-node 1d hbuf pointer end index
     integer :: num1d_out                      ! size of hbuf first dimension (all nodes)
     integer :: num2d                          ! size of hbuf second dimension (e.g. number of vertical levels)
     integer :: hpindex                        ! history pointer index 
     character(len=scale_type_strlen) :: p2c_scale_type       ! scale factor when averaging patch to column
     character(len=scale_type_strlen) :: c2l_scale_type       ! scale factor when averaging column to landunit
     character(len=scale_type_strlen) :: l2g_scale_type       ! scale factor when averaging landunit to gridcell
     integer :: no_snow_behavior               ! for multi-layer snow fields, flag saying how to treat times when a given snow layer is absent
  end type field_info

  type master_entry
     type (field_info)  :: field               ! field information
     logical            :: actflag(max_tapes)  ! active/inactive flag
     character(len=avgflag_strlen) :: avgflag(max_tapes)  ! time averaging flag ("X","A","M","I","SUM")
  end type master_entry

  type history_entry
     type (field_info) :: field                ! field information
     character(len=avgflag_strlen) :: avgflag  ! time averaging flag
     real(r8), pointer :: hbuf(:,:)            ! history buffer (dimensions: dim1d x num2d)
     integer , pointer :: nacs(:,:)            ! accumulation counter (dimensions: dim1d x num2d)
  end type history_entry

  type history_tape
     integer  :: nflds                         ! number of active fields on tape
     integer  :: ntimes                        ! current number of time samples on tape
     integer  :: mfilt                         ! maximum number of time samples per tape
     integer  :: nhtfrq                        ! number of time samples per tape
     integer  :: ncprec                        ! netcdf output precision
     logical  :: dov2xy                        ! true => do xy average for all fields
     logical  :: is_endhist                    ! true => current time step is end of history interval
     real(r8) :: begtime                       ! time at beginning of history averaging interval
     type (history_entry) :: hlist(max_flds)   ! array of active history tape entries
  end type history_tape

  type clmpoint_rs                             ! Pointer to real scalar data (1D)
     real(r8), pointer :: ptr(:)
  end type clmpoint_rs
  type clmpoint_ra                             ! Pointer to real array data (2D)
     real(r8), pointer :: ptr(:,:)
  end type clmpoint_ra

  ! Pointers into datatype  arrays
  integer, parameter :: max_mapflds = 2500     ! Maximum number of fields to track
  type (clmpoint_rs) :: clmptr_rs(max_mapflds) ! Real scalar data (1D)
  type (clmpoint_ra) :: clmptr_ra(max_mapflds) ! Real array data (2D)
  !
  ! Master list: an array of master_entry entities
  !
  type (master_entry) :: masterlist(max_flds)  ! master field list
  !
  ! History tape: an array of history_tape entities (only active fields)
  !
  type (history_tape) :: tape(max_tapes)       ! array history tapes
  !
  ! Namelist input
  !
  ! Counters
  !
  integer :: nfmaster = 0                        ! number of fields in master field list
  !
  ! Other variables
  !
  character(len=max_length_filename) :: locfnh(max_tapes)  ! local history file names
  character(len=max_length_filename) :: locfnhr(max_tapes) ! local history restart file names
  logical :: htapes_defined = .false.            ! flag indicates history contents have been defined
  !
  ! NetCDF  Id's
  !
  type(file_desc_t) :: nfid(max_tapes)       ! file ids
  type(file_desc_t) :: ncid_hist(max_tapes)  ! file ids for history restart files
  integer :: time_dimid                      ! time dimension id
  integer :: hist_interval_dimid             ! time bounds dimension id
  integer :: strlen_dimid                    ! string dimension id
  !
  ! Time Constant variable names and filename
  !
  character(len=max_chars) :: TimeConst3DVars_Filename = ' '
  character(len=max_chars) :: TimeConst3DVars          = ' '
  !-----------------------------------------------------------------------

contains

  !-----------------------------------------------------------------------
  subroutine hist_printflds()
    !
    ! !DESCRIPTION:
    ! Print summary of master field list.
    !
    ! !ARGUMENTS:
    !
    ! !LOCAL VARIABLES:
    integer nf
    character(len=*),parameter :: subname = 'CLM_hist_printflds'
    !-----------------------------------------------------------------------

    if (masterproc) then
       write(iulog,*) trim(subname),' : number of master fields = ',nfmaster
       write(iulog,*)' ******* MASTER FIELD LIST *******'
       do nf = 1,nfmaster
          write(iulog,9000)nf, masterlist(nf)%field%name, masterlist(nf)%field%units
9000      format (i5,1x,a32,1x,a16)
       end do
       call shr_sys_flush(iulog)
    end if

  end subroutine hist_printflds

  !-----------------------------------------------------------------------
  subroutine masterlist_addfld (fname, type1d, type1d_out, &
        type2d, num2d, units, avgflag, long_name, hpindex, &
        p2c_scale_type, c2l_scale_type, l2g_scale_type, &
        no_snow_behavior)
    !
    ! !DESCRIPTION:
    ! Add a field to the master field list. Put input arguments of
    ! field name, units, number of levels, averaging flag, and long name
    ! into a type entry in the global master field list (masterlist).
    !
    ! The optional argument no_snow_behavior should be given when this is a multi-layer
    ! snow field, and should be absent otherwise. It should take on one of the no_snow_*
    ! parameters defined above
    !
    ! !ARGUMENTS:
    character(len=*), intent(in)  :: fname            ! field name
    character(len=*), intent(in)  :: type1d           ! 1d data type
    character(len=*), intent(in)  :: type1d_out       ! 1d output type
    character(len=*), intent(in)  :: type2d           ! 2d output type
    integer         , intent(in)  :: num2d            ! size of second dimension (e.g. number of vertical levels)
    character(len=*), intent(in)  :: units            ! units of field
    character(len=*), intent(in)  :: avgflag          ! time averaging flag
    character(len=*), intent(in)  :: long_name        ! long name of field
    integer         , intent(in)  :: hpindex          ! data type index for history buffer output
    character(len=*), intent(in)  :: p2c_scale_type   ! scale type for subgrid averaging of pfts to column
    character(len=*), intent(in)  :: c2l_scale_type   ! scale type for subgrid averaging of columns to landunits
    character(len=*), intent(in)  :: l2g_scale_type   ! scale type for subgrid averaging of landunits to gridcells
    integer, intent(in), optional :: no_snow_behavior ! if a multi-layer snow field, behavior to use for absent snow layers
    !
    ! !LOCAL VARIABLES:
    integer :: n            ! loop index
    integer :: f            ! masterlist index
    integer :: numa         ! total number of atm cells across all processors
    integer :: numg         ! total number of gridcells across all processors
    integer :: numl         ! total number of landunits across all processors
    integer :: numc         ! total number of columns across all processors
    integer :: nump         ! total number of pfts across all processors
    type(bounds_type) :: bounds                  
    character(len=*),parameter :: subname = 'masterlist_addfld'
    !------------------------------------------------------------------------

    if (.not. avgflag_valid(avgflag, blank_valid=.true.)) then
       write(iulog,*) trim(subname),' ERROR: unknown averaging flag=', avgflag
       call endrun(msg=errMsg(__FILE__, __LINE__))
    end if

    ! Determine bounds

    call get_proc_bounds(bounds)
    call get_proc_global(ng=numg, nl=numl, nc=numc, np=nump)

    ! Ensure that new field is not all blanks

    if (fname == ' ') then
       write(iulog,*) trim(subname),' ERROR: blank field name not allowed'
       call endrun(msg=errMsg(__FILE__, __LINE__))
    end if

    ! Ensure that new field doesn't already exist

    do n = 1,nfmaster
       if (masterlist(n)%field%name == fname) then
          write(iulog,*) trim(subname),' ERROR:', fname, ' already on list'
          call endrun(msg=errMsg(__FILE__, __LINE__))
       end if
    end do

    ! Increase number of fields on master field list

    nfmaster = nfmaster + 1
    f = nfmaster

    ! Check number of fields in master list against maximum number for master list

    if (nfmaster > max_flds) then
       write(iulog,*) trim(subname),' ERROR: too many fields for primary history file ', &
            '-- max_flds,nfmaster=', max_flds, nfmaster
       call endrun(msg=errMsg(__FILE__, __LINE__))
    end if

    ! Add field to master list

    masterlist(f)%field%name           = fname
    masterlist(f)%field%long_name      = long_name
    masterlist(f)%field%units          = units
    masterlist(f)%field%type1d         = type1d
    masterlist(f)%field%type1d_out     = type1d_out
    masterlist(f)%field%type2d         = type2d
    masterlist(f)%field%num2d          = num2d
    masterlist(f)%field%hpindex        = hpindex
    masterlist(f)%field%p2c_scale_type = p2c_scale_type
    masterlist(f)%field%c2l_scale_type = c2l_scale_type
    masterlist(f)%field%l2g_scale_type = l2g_scale_type

    select case (type1d)
    case (grlnd)
       masterlist(f)%field%beg1d = bounds%begg
       masterlist(f)%field%end1d = bounds%endg
       masterlist(f)%field%num1d = numg
    case (nameg)
       masterlist(f)%field%beg1d = bounds%begg
       masterlist(f)%field%end1d = bounds%endg
       masterlist(f)%field%num1d = numg
    case (namel)
       masterlist(f)%field%beg1d = bounds%begl
       masterlist(f)%field%end1d = bounds%endl
       masterlist(f)%field%num1d = numl
    case (namec)
       masterlist(f)%field%beg1d = bounds%begc
       masterlist(f)%field%end1d = bounds%endc
       masterlist(f)%field%num1d = numc
    case (namep)
       masterlist(f)%field%beg1d = bounds%begp
       masterlist(f)%field%end1d = bounds%endp
       masterlist(f)%field%num1d = nump
    case default
       write(iulog,*) trim(subname),' ERROR: unknown 1d output type= ',type1d
       call endrun(msg=errMsg(__FILE__, __LINE__))
    end select

    if (present(no_snow_behavior)) then
       masterlist(f)%field%no_snow_behavior = no_snow_behavior
    else
       masterlist(f)%field%no_snow_behavior = no_snow_unset
    end if

    ! The following two fields are used only in master field list,
    ! NOT in the runtime active field list
    ! ALL FIELDS IN THE MASTER LIST ARE INITIALIZED WITH THE ACTIVE
    ! FLAG SET TO FALSE

    masterlist(f)%avgflag(:) = avgflag
    masterlist(f)%actflag(:) = .false.

  end subroutine masterlist_addfld

  !-----------------------------------------------------------------------
  subroutine hist_htapes_build ()
    !
    ! !DESCRIPTION:
    ! Initialize history file for initial or continuation run.  For example,
    ! on an initial run, this routine initializes ``ntapes'' history files.
    ! On a restart run, this routine only initializes history files declared
    ! beyond what existed on the previous run.  Files which already existed on
    ! the previous run have already been initialized (i.e. named and opened)
    ! in routine restart\_history.  Loop over tapes and fields per tape setting
    ! appropriate variables and calling appropriate routines
    !
    ! !USES:
    use clm_time_manager, only: get_prev_time
    use clm_varcon      , only: secspday
    !
    ! !ARGUMENTS:
    !
    ! !LOCAL VARIABLES:
    integer :: i                   ! index
    integer :: ier                 ! error code
    integer :: t, f                ! tape, field indices
    integer :: day, sec            ! day and seconds from base date
    character(len=*),parameter :: subname = 'hist_htapes_build'
    !-----------------------------------------------------------------------

    if (masterproc) then
       write(iulog,*)  trim(subname),' Initializing clm2 history files'
       write(iulog,'(72a1)') ("-",i=1,60)
       call shr_sys_flush(iulog)
    endif

    ! Define field list information for all history files.
    ! Update ntapes to reflect number of active history files
    ! Note - branch runs can have additional auxiliary history files
    ! declared).

    call htapes_fieldlist()

    ! Determine if gridcell (xy) averaging is done for all fields on tape

    do t=1,ntapes
       tape(t)%dov2xy = hist_dov2xy(t)
       if (masterproc) then
          write(iulog,*)trim(subname),' hist tape = ',t,&
               ' written with dov2xy= ',tape(t)%dov2xy
       end if
    end do

    ! Set number of time samples in each history file and
    ! Note - the following entries will be overwritten by history restart
    ! Note - with netcdf, only 1 (ncd_double) and 2 (ncd_float) are allowed

    do t=1,ntapes
       tape(t)%ntimes = 0
       tape(t)%dov2xy = hist_dov2xy(t)
       tape(t)%nhtfrq = hist_nhtfrq(t)
       tape(t)%mfilt = hist_mfilt(t)
       if (hist_ndens(t) == 1) then
          tape(t)%ncprec = ncd_double
       else
          tape(t)%ncprec = ncd_float
       endif
    end do

    ! Set time of beginning of current averaging interval
    ! First etermine elapased time since reference date

    call get_prev_time(day, sec)
    do t=1,ntapes
       tape(t)%begtime = day + sec/secspday
    end do

    if (masterproc) then
       write(iulog,*)  trim(subname),' Successfully initialized clm2 history files'
       write(iulog,'(72a1)') ("-",i=1,60)
       call shr_sys_flush(iulog)
    endif

  end subroutine hist_htapes_build

  !-----------------------------------------------------------------------
  subroutine masterlist_make_active (name, tape_index, avgflag)
    !
    ! !DESCRIPTION:
    ! Add a field to the default ``on'' list for a given history file.
    ! Also change the default time averaging flag if requested.
    !
    ! !ARGUMENTS:
    character(len=*), intent(in) :: name          ! field name
    integer, intent(in) :: tape_index             ! history tape index
    character(len=*), intent(in), optional :: avgflag  ! time averaging flag
    !
    ! !LOCAL VARIABLES:
    integer :: f            ! field index
    logical :: found        ! flag indicates field found in masterlist
    character(len=*),parameter :: subname = 'masterlist_make_active'
    !-----------------------------------------------------------------------

    ! Check validity of input arguments

    if (tape_index > max_tapes) then
       write(iulog,*) trim(subname),' ERROR: tape index=', tape_index, ' is too big'
       call endrun(msg=errMsg(__FILE__, __LINE__))
    end if

    if (present(avgflag)) then
       if (.not. avgflag_valid(avgflag, blank_valid=.true.)) then
          write(iulog,*) trim(subname),' ERROR: unknown averaging flag=', avgflag
          call endrun(msg=errMsg(__FILE__, __LINE__))
       endif
    end if

    ! Look through master list for input field name.
    ! When found, set active flag for that tape to true.
    ! Also reset averaging flag if told to use other than default.

    found = .false.
    do f = 1,nfmaster
       if (trim(name) == trim(masterlist(f)%field%name)) then
          masterlist(f)%actflag(tape_index) = .true.
          if (present(avgflag)) then
             if (avgflag/= ' ') masterlist(f)%avgflag(tape_index) = avgflag
          end if
          found = .true.
          exit
       end if
    end do
    if (.not. found) then
       write(iulog,*) trim(subname),' ERROR: field=', name, ' not found'
       call endrun(msg=errMsg(__FILE__, __LINE__))
    end if

  end subroutine masterlist_make_active

  !-----------------------------------------------------------------------
  subroutine masterlist_change_timeavg (t)
    !
    ! !DESCRIPTION:
    ! Override default history tape contents for a specific tape.
    ! Copy the flag into the master field list.
    !
    ! !ARGUMENTS:
    integer, intent(in) :: t         ! history tape index
    !
    ! !LOCAL VARIABLES:
    integer :: f                     ! field index
    character(len=avgflag_strlen) :: avgflag      ! local equiv of hist_avgflag_pertape(t)
    character(len=*),parameter :: subname = 'masterlist_change_timeavg'
    !-----------------------------------------------------------------------

    avgflag = hist_avgflag_pertape(t)
    if (.not. avgflag_valid(avgflag, blank_valid = .false.)) then
       write(iulog,*) trim(subname),' ERROR: unknown avgflag=',avgflag
       call endrun(msg=errMsg(__FILE__, __LINE__))
    end if

    do f = 1,nfmaster
       masterlist(f)%avgflag(t) = avgflag
    end do

  end subroutine masterlist_change_timeavg

  !-----------------------------------------------------------------------
  subroutine htapes_fieldlist()
    !
    ! !DESCRIPTION:
    ! Define the contents of each history file based on namelist
    ! input for initial or branch run, and restart data if a restart run.
    ! Use arrays fincl and fexcl to modify default history tape contents.
    ! Then sort the result alphanumerically.
    !
    ! !ARGUMENTS:
    !
    ! !LOCAL VARIABLES:
    integer :: t, f                         ! tape, field indices
    integer :: ff                           ! index into include, exclude and fprec list
    character(len=max_namlen) :: name       ! field name portion of fincl (i.e. no avgflag separator)
    character(len=max_namlen) :: mastername ! name from masterlist field
    character(len=avgflag_strlen) :: avgflag ! averaging flag
    character(len=1)  :: prec_acc           ! history buffer precision flag
    character(len=1)  :: prec_wrt           ! history buffer write precision flag
    type (history_entry) :: tmp             ! temporary used for swapping
    character(len=*),parameter :: subname = 'htapes_fieldlist'
    !-----------------------------------------------------------------------

    ! Override averaging flag for all fields on a particular tape
    ! if namelist input so specifies

    do t=1,max_tapes
       if (hist_avgflag_pertape(t) /= ' ') then
          call masterlist_change_timeavg (t)
       end if
    end do

    fincl(:,1) = hist_fincl1(:)
    fincl(:,2) = hist_fincl2(:)
    fincl(:,3) = hist_fincl3(:)
    fincl(:,4) = hist_fincl4(:)
    fincl(:,5) = hist_fincl5(:)
    fincl(:,6) = hist_fincl6(:)

    fexcl(:,1) = hist_fexcl1(:)
    fexcl(:,2) = hist_fexcl2(:)
    fexcl(:,3) = hist_fexcl3(:)
    fexcl(:,4) = hist_fexcl4(:)
    fexcl(:,5) = hist_fexcl5(:)
    fexcl(:,6) = hist_fexcl6(:)


    ! First ensure contents of fincl and fexcl are valid names

    do t = 1,max_tapes
       f = 1
       do while (f < max_flds .and. fincl(f,t) /= ' ')
          name = getname (fincl(f,t))
          do ff = 1,nfmaster
             mastername = masterlist(ff)%field%name
             if (name == mastername) exit
          end do
          if (name /= mastername) then
             write(iulog,*) trim(subname),' ERROR: ', trim(name), ' in fincl(', f, ') ',&
                  'for history tape ',t,' not found'
             call endrun(msg=errMsg(__FILE__, __LINE__))
          end if
          f = f + 1
       end do

       f = 1
       do while (f < max_flds .and. fexcl(f,t) /= ' ')
          do ff = 1,nfmaster
             mastername = masterlist(ff)%field%name
             if (fexcl(f,t) == mastername) exit
          end do
          if (fexcl(f,t) /= mastername) then
             write(iulog,*) trim(subname),' ERROR: ', fexcl(f,t), ' in fexcl(', f, ') ', &
                  'for history tape ',t,' not found'
             call endrun(msg=errMsg(__FILE__, __LINE__))
          end if
          f = f + 1
       end do
    end do

    tape(:)%nflds = 0
    do t = 1,max_tapes

       ! Loop through the masterlist set of field names and determine if any of those
       ! are in the FINCL or FEXCL arrays
       ! The call to list_index determines the index in the FINCL or FEXCL arrays
       ! that the masterlist field corresponds to
       ! Add the field to the tape if specified via namelist (FINCL[1-max_tapes]),
       ! or if it is on by default and was not excluded via namelist (FEXCL[1-max_tapes]).

       do f = 1,nfmaster
          mastername = masterlist(f)%field%name
          call list_index (fincl(1,t), mastername, ff)

          if (ff > 0) then

             ! if field is in include list, ff > 0 and htape_addfld
             ! will not be called for field

             avgflag = getflag (fincl(ff,t))
             call htape_addfld (t, f, avgflag)

          else if (.not. hist_empty_htapes) then

             ! find index of field in exclude list

             call list_index (fexcl(1,t), mastername, ff)

             ! if field is in exclude list, ff > 0 and htape_addfld
             ! will not be called for field
             ! if field is not in exclude list, ff =0 and htape_addfld
             ! will be called for field (note that htape_addfld will be
             ! called below only if field is not in exclude list OR in
             ! include list

             if (ff == 0 .and. masterlist(f)%actflag(t)) then
                call htape_addfld (t, f, ' ')
             end if

          end if
       end do

       ! Specification of tape contents now complete.
       ! Sort each list of active entries

       do f = tape(t)%nflds-1,1,-1
          do ff = 1,f
             if (tape(t)%hlist(ff)%field%name > tape(t)%hlist(ff+1)%field%name) then

                tmp = tape(t)%hlist(ff)
                tape(t)%hlist(ff  ) = tape(t)%hlist(ff+1)
                tape(t)%hlist(ff+1) = tmp

             else if (tape(t)%hlist(ff)%field%name == tape(t)%hlist(ff+1)%field%name) then

                write(iulog,*) trim(subname),' ERROR: Duplicate field ', &
                   tape(t)%hlist(ff)%field%name, &
                   't,ff,name=',t,ff,tape(t)%hlist(ff+1)%field%name
                call endrun(msg=errMsg(__FILE__, __LINE__))

             end if
          end do
       end do

       if (masterproc) then
          if (tape(t)%nflds > 0) then
             write(iulog,*) trim(subname),' : Included fields tape ',t,'=',tape(t)%nflds
          end if
          do f = 1,tape(t)%nflds
             write(iulog,*) f,' ',tape(t)%hlist(f)%field%name, &
                  tape(t)%hlist(f)%field%num2d,' ',tape(t)%hlist(f)%avgflag
          end do
          call shr_sys_flush(iulog)
       end if
    end do

    ! Determine total number of active history tapes

    ntapes = 0
    do t = max_tapes,1,-1
       if (tape(t)%nflds > 0) then
          ntapes = t
          exit
       end if
    end do

    ! Ensure there are no "holes" in tape specification, i.e. empty tapes.
    ! Enabling holes should not be difficult if necessary.

    do t = 1,ntapes
       if (tape(t)%nflds  ==  0) then
          write(iulog,*) trim(subname),' ERROR: Tape ',t,' is empty'
          call endrun(msg=errMsg(__FILE__, __LINE__))
       end if
    end do

    ! Check that the number of history files declared does not exceed
    ! the maximum allowed.

    if (ntapes > max_tapes) then
       write(iulog,*) trim(subname),' ERROR: Too many history files declared, max_tapes=',max_tapes
       call endrun(msg=errMsg(__FILE__, __LINE__))
    end if

    ! Change 1d output per tape output flag if requested - only for history
    ! tapes where 2d xy averaging is not enabled

    do t = 1,ntapes
       if (hist_type1d_pertape(t) /= ' ' .and. (.not. hist_dov2xy(t))) then
          select case (trim(hist_type1d_pertape(t)))
          case ('PFTS','COLS', 'LAND', 'GRID')
             if ( masterproc ) &
             write(iulog,*)'history tape ',t,' will have 1d output type of ',hist_type1d_pertape(t)
          case default
             write(iulog,*) trim(subname),' ERROR: unknown namelist type1d per tape=',hist_type1d_pertape(t)
             call endrun(msg=errMsg(__FILE__, __LINE__))
          end select
       end if
    end do

    if (masterproc) then
       write(iulog,*) 'There will be a total of ',ntapes,' history tapes'
       do t=1,ntapes
          write(iulog,*)
          if (hist_nhtfrq(t) == 0) then
             write(iulog,*)'History tape ',t,' write frequency is MONTHLY'
          else
             write(iulog,*)'History tape ',t,' write frequency = ',hist_nhtfrq(t)
          endif
          if (hist_dov2xy(t)) then
             write(iulog,*)'All fields on history tape ',t,' are grid averaged'
          else
             write(iulog,*)'All fields on history tape ',t,' are not grid averaged'
          end if
          write(iulog,*)'Number of time samples on history tape ',t,' is ',hist_mfilt(t)
          write(iulog,*)'Output precision on history tape ',t,'=',hist_ndens(t)
          write(iulog,*)
       end do
       call shr_sys_flush(iulog)
    end if

    ! Set flag indicating h-tape contents are now defined (needed by masterlist_addfld)

    htapes_defined = .true.


  end subroutine htapes_fieldlist

  !-----------------------------------------------------------------------
  subroutine htape_addfld (t, f, avgflag)
    !
    ! !DESCRIPTION:
    ! Add a field to the active list for a history tape. Copy the data from
    ! the master field list to the active list for the tape.
    !
    ! !ARGUMENTS:
    integer, intent(in) :: t                 ! history tape index
    integer, intent(in) :: f                 ! field index from master field list
    character(len=*), intent(in) :: avgflag  ! time averaging flag
    !
    ! !LOCAL VARIABLES:
    integer :: n                    ! field index on defined tape
    character(len=8) :: type1d      ! clm pointer 1d type
    character(len=8) :: type1d_out  ! history buffer 1d type
    integer :: numa                 ! total number of atm cells across all processors
    integer :: numg                 ! total number of gridcells across all processors
    integer :: numl                 ! total number of landunits across all processors
    integer :: numc                 ! total number of columns across all processors
    integer :: nump                 ! total number of pfts across all processors
    integer :: num2d                ! size of second dimension (e.g. .number of vertical levels)
    integer :: beg1d_out,end1d_out  ! history output per-proc 1d beginning and ending indices
    integer :: num1d_out            ! history output 1d size
    type(bounds_type) :: bounds     
    character(len=*),parameter :: subname = 'htape_addfld'
    !-----------------------------------------------------------------------

    ! Ensure that it is not to late to add a field to the history tape

    if (htapes_defined) then
       write(iulog,*) trim(subname),' ERROR: attempt to add field ', &
            masterlist(f)%field%name, ' after history files are set'
       call endrun(msg=errMsg(__FILE__, __LINE__))
    end if

    tape(t)%nflds = tape(t)%nflds + 1
    n = tape(t)%nflds

    ! Copy field information

    tape(t)%hlist(n)%field = masterlist(f)%field

    ! Determine bounds

    call get_proc_bounds(bounds)
    call get_proc_global(ng=numg, nl=numl, nc=numc, np=nump)

    ! Modify type1d_out if necessary

    if (hist_dov2xy(t)) then

       ! If xy output averaging is requested, set output 1d type to grlnd
       ! ***NOTE- the following logic is what permits non lat/lon grids to
       ! be written to clm history file

       type1d = tape(t)%hlist(n)%field%type1d

       if (type1d == nameg .or. &
           type1d == namel .or. &
           type1d == namec .or. &
           type1d == namep) then
          tape(t)%hlist(n)%field%type1d_out = grlnd
       end if
       if (type1d == grlnd) then
          tape(t)%hlist(n)%field%type1d_out = grlnd
       end if

    else if (hist_type1d_pertape(t) /= ' ') then

       ! Set output 1d type  based on namelist setting of  hist_type1d_pertape
       ! Only applies to tapes when xy output is not required

       type1d = tape(t)%hlist(n)%field%type1d

       select case (trim(hist_type1d_pertape(t)))
       case('GRID')
          tape(t)%hlist(n)%field%type1d_out = nameg
       case('LAND')
          tape(t)%hlist(n)%field%type1d_out = namel
       case('COLS')
          tape(t)%hlist(n)%field%type1d_out = namec
       case ('PFTS')
          tape(t)%hlist(n)%field%type1d_out = namep
       case default
          write(iulog,*) trim(subname),' ERROR: unknown input hist_type1d_pertape= ', hist_type1d_pertape(t)
          call endrun(msg=errMsg(__FILE__, __LINE__))
       end select

    endif

    ! Determine output 1d dimensions

    type1d_out = tape(t)%hlist(n)%field%type1d_out
    if (type1d_out == grlnd) then
       beg1d_out = bounds%begg
       end1d_out = bounds%endg
       num1d_out = numg
    else if (type1d_out == nameg) then
       beg1d_out = bounds%begg
       end1d_out = bounds%endg
       num1d_out = numg
    else if (type1d_out == namel) then
       beg1d_out = bounds%begl
       end1d_out = bounds%endl
       num1d_out = numl
    else if (type1d_out == namec) then
       beg1d_out = bounds%begc
       end1d_out = bounds%endc
       num1d_out = numc
    else if (type1d_out == namep) then
       beg1d_out = bounds%begp
       end1d_out = bounds%endp
       num1d_out = nump
    else
       write(iulog,*) trim(subname),' ERROR: incorrect value of type1d_out= ',type1d_out
       call endrun(msg=errMsg(__FILE__, __LINE__))
    end if

    tape(t)%hlist(n)%field%beg1d_out = beg1d_out
    tape(t)%hlist(n)%field%end1d_out = end1d_out
    tape(t)%hlist(n)%field%num1d_out = num1d_out
    
    ! Alloccate and initialize history buffer and related info

    num2d = tape(t)%hlist(n)%field%num2d
    allocate (tape(t)%hlist(n)%hbuf(beg1d_out:end1d_out,num2d))
    allocate (tape(t)%hlist(n)%nacs(beg1d_out:end1d_out,num2d))
    tape(t)%hlist(n)%hbuf(:,:) = 0._r8
    tape(t)%hlist(n)%nacs(:,:) = 0

    ! Set time averaging flag based on masterlist setting or
    ! override the default averaging flag with namelist setting

    if (.not. avgflag_valid(avgflag, blank_valid=.true.)) then
       write(iulog,*) trim(subname),' ERROR: unknown avgflag=', avgflag
       call endrun(msg=errMsg(__FILE__, __LINE__))
    end if

    if (avgflag == ' ') then
       tape(t)%hlist(n)%avgflag = masterlist(f)%avgflag(t)
    else
       tape(t)%hlist(n)%avgflag = avgflag
    end if

  end subroutine htape_addfld

  !-----------------------------------------------------------------------
  subroutine hist_update_hbuf(bounds)
    !
    ! !DESCRIPTION:
    ! Accumulate (or take min, max, etc. as appropriate) input field
    ! into its history buffer for appropriate tapes.
    !
    ! !ARGUMENTS:
    type(bounds_type), intent(in) :: bounds   
    !
    ! !LOCAL VARIABLES:
    integer :: t                   ! tape index
    integer :: f                   ! field index
    integer :: num2d               ! size of second dimension (e.g. number of vertical levels)
    character(len=*),parameter :: subname = 'hist_update_hbuf'
    character(len=8) :: type2d     ! hbuf second dimension type ["levgrnd","levlak","numrad","ltype","natpft","cft","glc_nec","elevclas","subname(n)"]
    !-----------------------------------------------------------------------

    do t = 1,ntapes
!$OMP PARALLEL DO PRIVATE (f, num2d)
       do f = 1,tape(t)%nflds
          num2d = tape(t)%hlist(f)%field%num2d
          if ( num2d == 1) then   
             call hist_update_hbuf_field_1d (t, f, bounds)
          else
             call hist_update_hbuf_field_2d (t, f, bounds, num2d)
          end if
       end do
!$OMP END PARALLEL DO
    end do

  end subroutine hist_update_hbuf

  !-----------------------------------------------------------------------
  subroutine hist_update_hbuf_field_1d (t, f, bounds)
    !
    ! !DESCRIPTION:
    ! Accumulate (or take min, max, etc. as appropriate) input field
    ! into its history buffer for appropriate tapes.
    !
    ! This canNOT be called from within a threaded region (see comment below regarding the
    ! call to p2g, and the lack of explicit bounds on its arguments; see also bug 1786)
    !
    ! !USES:
    use subgridAveMod   , only : p2g, c2g, l2g
    use landunit_varcon , only : istice_mec
    use decompMod       , only : BOUNDS_LEVEL_PROC
    !
    ! !ARGUMENTS:
    integer, intent(in) :: t            ! tape index
    integer, intent(in) :: f            ! field index
    type(bounds_type), intent(in) :: bounds         
    !
    ! !LOCAL VARIABLES:
    integer  :: hpindex                 ! history pointer index
    integer  :: k                       ! gridcell, landunit, column or patch index
    integer  :: beg1d,end1d             ! beginning and ending indices
    logical  :: check_active            ! true => check 'active' flag of each point (this refers to a point being active, NOT a history field being active)
    logical  :: valid                   ! true => history operation is valid
    logical  :: map2gcell               ! true => map clm pointer field to gridcell
    character(len=8)  :: type1d         ! 1d clm pointerr type   ["gridcell","landunit","column","pft"]
    character(len=8)  :: type1d_out     ! 1d history buffer type ["gridcell","landunit","column","pft"]
    character(len=avgflag_strlen) :: avgflag ! time averaging flag
    character(len=scale_type_strlen)  :: p2c_scale_type ! scale type for subgrid averaging of pfts to column
    character(len=scale_type_strlen)  :: c2l_scale_type ! scale type for subgrid averaging of columns to landunits
    character(len=scale_type_strlen) :: l2g_scale_type ! scale type for subgrid averaging of landunits to gridcells
    real(r8), pointer :: hbuf(:,:)      ! history buffer
    integer , pointer :: nacs(:,:)      ! accumulation counter
    real(r8), pointer :: field(:)       ! clm 1d pointer field
    logical , pointer :: active(:)      ! flag saying whether each point is active (used for type1d = landunit/column/pft) (this refers to a point being active, NOT a history field being active)
    real(r8) :: field_gcell(bounds%begg:bounds%endg)  ! gricell level field (used if mapping to gridcell is done)
    integer j
    character(len=*),parameter :: subname = 'hist_update_hbuf_field_1d'
    integer k_offset                    ! offset for mapping sliced subarray pointers when outputting variables in PFT/col vector form
    !-----------------------------------------------------------------------

    SHR_ASSERT(bounds%level == BOUNDS_LEVEL_PROC, errMsg(__FILE__, __LINE__))

    avgflag        =  tape(t)%hlist(f)%avgflag
    nacs           => tape(t)%hlist(f)%nacs
    hbuf           => tape(t)%hlist(f)%hbuf
    beg1d          =  tape(t)%hlist(f)%field%beg1d
    end1d          =  tape(t)%hlist(f)%field%end1d
    type1d         =  tape(t)%hlist(f)%field%type1d
    type1d_out     =  tape(t)%hlist(f)%field%type1d_out
    p2c_scale_type =  tape(t)%hlist(f)%field%p2c_scale_type
    c2l_scale_type =  tape(t)%hlist(f)%field%c2l_scale_type
    l2g_scale_type =  tape(t)%hlist(f)%field%l2g_scale_type
    hpindex        =  tape(t)%hlist(f)%field%hpindex
    field          => clmptr_rs(hpindex)%ptr

    ! set variables to check weights when allocate all pfts

    map2gcell = .false.
    if (type1d_out == nameg .or. type1d_out == grlnd) then
       if (type1d == namep) then
          ! In this and the following calls, we do NOT explicitly subset field using
          ! bounds (e.g., we do NOT do field(bounds%begp:bounds%endp). This is because,
          ! for some fields, the lower bound has been reset to 1 due to taking a pointer
          ! to an array slice. Thus, this code will NOT work properly if done within a
          ! threaded region! (See also bug 1786)
          call p2g(bounds, &
               field, &
               field_gcell(bounds%begg:bounds%endg), &
               p2c_scale_type, c2l_scale_type, l2g_scale_type)
          map2gcell = .true.
       else if (type1d == namec) then
          call c2g(bounds, &
               field, &
               field_gcell(bounds%begg:bounds%endg), &
               c2l_scale_type, l2g_scale_type)
          map2gcell = .true.
       else if (type1d == namel) then
          call l2g(bounds, &
               field, &
               field_gcell(bounds%begg:bounds%endg), &
               l2g_scale_type)
          map2gcell = .true.
       end if
    end if

    if (map2gcell) then  ! Map to gridcell

       ! note that in this case beg1d = begg and end1d=endg
       select case (avgflag)
       case ('I') ! Instantaneous
          do k = bounds%begg,bounds%endg
             if (field_gcell(k) /= spval) then
                hbuf(k,1) = field_gcell(k)
             else
                hbuf(k,1) = spval
             end if
             nacs(k,1) = 1
          end do
       case ('A', 'SUM') ! Time average / sum
          do k = bounds%begg,bounds%endg
             if (field_gcell(k) /= spval) then
                if (nacs(k,1) == 0) hbuf(k,1) = 0._r8
                hbuf(k,1) = hbuf(k,1) + field_gcell(k)
                nacs(k,1) = nacs(k,1) + 1
             else
                if (nacs(k,1) == 0) hbuf(k,1) = spval
             end if
          end do
       case ('X') ! Maximum over time
          do k = bounds%begg,bounds%endg
             if (field_gcell(k) /= spval) then
                if (nacs(k,1) == 0) hbuf(k,1) = -1.e50_r8
                hbuf(k,1) = max( hbuf(k,1), field_gcell(k) )
             else
                hbuf(k,1) = spval
             endif
             nacs(k,1) = 1
          end do
       case ('M') ! Minimum over time
          do k = bounds%begg,bounds%endg
             if (field_gcell(k) /= spval) then
                if (nacs(k,1) == 0) hbuf(k,1) = +1.e50_r8
                hbuf(k,1) = min( hbuf(k,1), field_gcell(k) )
             else
                hbuf(k,1) = spval
             endif
             nacs(k,1) = 1
          end do
       case default
          write(iulog,*) trim(subname),' ERROR: invalid time averaging flag ', avgflag
          call endrun(msg=errMsg(__FILE__, __LINE__))
       end select

    else  ! Do not map to gridcell

       ! For data defined on the pft, col or landunit, we need to check if a point is active
       ! to determine whether that point should be assigned spval
       if (type1d == namep) then
          check_active = .true.
          active => patch%active
       else if (type1d == namec) then
          check_active = .true.
          active => col%active
       else if (type1d == namel) then
          check_active = .true.
          active =>lun%active
       else
          check_active = .false.
       end if

       select case (avgflag)
       case ('I') ! Instantaneous
          do k = beg1d,end1d
             valid = .true.
             if (check_active) then
                if (.not. active(k)) valid = .false.
             end if
             if (valid) then
                if (field(k) /= spval) then
                   hbuf(k,1) = field(k)
                else
                   hbuf(k,1) = spval
                end if
             else
                hbuf(k,1) = spval
             end if
             nacs(k,1) = 1
          end do
       case ('A', 'SUM') ! Time average / sum
          ! create mappings for array slice pointers (which go from 1 to size(field) rather than beg1d to end1d)
          if ( end1d .eq. ubound(field,1) ) then
             k_offset = 0
          else
             k_offset = 1 - beg1d 
          endif
          do k = beg1d,end1d
             valid = .true.
             if (check_active) then
                if (.not. active(k)) valid = .false.
             end if
             if (valid) then
                if (field(k+k_offset) /= spval) then   ! add k_offset
                   if (nacs(k,1) == 0) hbuf(k,1) = 0._r8
                   hbuf(k,1) = hbuf(k,1) + field(k+k_offset)   ! add k_offset
                   nacs(k,1) = nacs(k,1) + 1
                else
                   if (nacs(k,1) == 0) hbuf(k,1) = spval
                end if
             else
                if (nacs(k,1) == 0) hbuf(k,1) = spval
             end if
          end do
       case ('X') ! Maximum over time
          do k = beg1d,end1d
             valid = .true.
             if (check_active) then
                if (.not. active(k)) valid = .false.
             end if
             if (valid) then
                if (field(k) /= spval) then
                   if (nacs(k,1) == 0) hbuf(k,1) = -1.e50_r8
                   hbuf(k,1) = max( hbuf(k,1), field(k) )
                else
                   if (nacs(k,1) == 0) hbuf(k,1) = spval
                end if
             else
                if (nacs(k,1) == 0) hbuf(k,1) = spval
             end if
             nacs(k,1) = 1
          end do
       case ('M') ! Minimum over time
          do k = beg1d,end1d
             valid = .true.
             if (check_active) then
                if (.not. active(k)) valid = .false.
             end if
             if (valid) then
                if (field(k) /= spval) then
                   if (nacs(k,1) == 0) hbuf(k,1) = +1.e50_r8
                   hbuf(k,1) = min( hbuf(k,1), field(k) )
                else
                   if (nacs(k,1) == 0) hbuf(k,1) = spval
                end if
             else
                if (nacs(k,1) == 0) hbuf(k,1) = spval
             end if
             nacs(k,1) = 1
          end do
       case default
          write(iulog,*) trim(subname),' ERROR: invalid time averaging flag ', avgflag
          call endrun(msg=errMsg(__FILE__, __LINE__))
       end select
    end if

  end subroutine hist_update_hbuf_field_1d

  !-----------------------------------------------------------------------
  subroutine hist_update_hbuf_field_2d (t, f, bounds, num2d)
    !
    ! !DESCRIPTION:
    ! Accumulate (or take min, max, etc. as appropriate) input field
    ! into its history buffer for appropriate tapes.
    !
    ! This canNOT be called from within a threaded region (see comment below regarding the
    ! call to p2g, and the lack of explicit bounds on its arguments; see also bug 1786)
    !
    ! !USES:
    use subgridAveMod   , only : p2g, c2g, l2g
    use landunit_varcon , only : istice_mec
    use decompMod       , only : BOUNDS_LEVEL_PROC
    !
    ! !ARGUMENTS:
    integer, intent(in) :: t            ! tape index
    integer, intent(in) :: f            ! field index
    type(bounds_type), intent(in) :: bounds         
    integer, intent(in) :: num2d        ! size of second dimension
    !
    ! !LOCAL VARIABLES:
    integer  :: hpindex                 ! history pointer index
    integer  :: k                       ! gridcell, landunit, column or patch index
    integer  :: j                       ! level index
    integer  :: beg1d,end1d             ! beginning and ending indices
    logical  :: check_active            ! true => check 'active' flag of each point (this refers to a point being active, NOT a history field being active)
    logical  :: valid                   ! true => history operation is valid
    logical  :: map2gcell               ! true => map clm pointer field to gridcell
    character(len=8)  :: type1d         ! 1d clm pointerr type   ["gridcell","landunit","column","pft"]
    character(len=8)  :: type1d_out     ! 1d history buffer type ["gridcell","landunit","column","pft"]
    character(len=avgflag_strlen) :: avgflag ! time averaging flag
    character(len=scale_type_strlen) :: p2c_scale_type ! scale type for subgrid averaging of pfts to column
    character(len=scale_type_strlen) :: c2l_scale_type ! scale type for subgrid averaging of columns to landunits
    character(len=scale_type_strlen) :: l2g_scale_type ! scale type for subgrid averaging of landunits to gridcells
    integer  :: no_snow_behavior        ! for multi-layer snow fields, behavior to use when a given layer is absent
    real(r8), pointer :: hbuf(:,:)      ! history buffer
    integer , pointer :: nacs(:,:)      ! accumulation counter
    real(r8), pointer :: field(:,:)     ! clm 2d pointer field
    logical           :: field_allocated! whether 'field' was allocated here
    logical , pointer :: active(:)      ! flag saying whether each point is active (used for type1d = landunit/column/pft) 
                                        !(this refers to a point being active, NOT a history field being active)
    real(r8) :: field_gcell(bounds%begg:bounds%endg,num2d) ! gridcell level field (used if mapping to gridcell is done)
    character(len=*),parameter :: subname = 'hist_update_hbuf_field_2d'
    !-----------------------------------------------------------------------

    SHR_ASSERT(bounds%level == BOUNDS_LEVEL_PROC, errMsg(__FILE__, __LINE__))

    avgflag             =  tape(t)%hlist(f)%avgflag
    nacs                => tape(t)%hlist(f)%nacs
    hbuf                => tape(t)%hlist(f)%hbuf
    beg1d               =  tape(t)%hlist(f)%field%beg1d
    end1d               =  tape(t)%hlist(f)%field%end1d
    type1d              =  tape(t)%hlist(f)%field%type1d
    type1d_out          =  tape(t)%hlist(f)%field%type1d_out
    p2c_scale_type      =  tape(t)%hlist(f)%field%p2c_scale_type
    c2l_scale_type      =  tape(t)%hlist(f)%field%c2l_scale_type
    l2g_scale_type      =  tape(t)%hlist(f)%field%l2g_scale_type
    no_snow_behavior    =  tape(t)%hlist(f)%field%no_snow_behavior
    hpindex             =  tape(t)%hlist(f)%field%hpindex

    if (no_snow_behavior /= no_snow_unset) then
       ! For multi-layer snow fields, build a special output variable that handles
       ! missing snow layers appropriately

       ! Note, regarding bug 1786: The following allocation is not what we would want if
       ! this routine were operating in a threaded region (or, more generally, within a
       ! loop over nclumps) - in that case we would want to use the bounds information for
       ! this clump. But currently that's not possible because the bounds of some fields
       ! have been reset to 1 - see also bug 1786. Similarly, if we wanted to allow
       ! operation within a loop over clumps, we would need to pass 'bounds' to
       ! hist_set_snow_field_2d rather than relying on beg1d & end1d (which give the proc,
       ! bounds not the clump bounds)

       allocate(field(lbound(clmptr_ra(hpindex)%ptr, 1) : ubound(clmptr_ra(hpindex)%ptr, 1), 1:num2d))
       field_allocated = .true.

       call hist_set_snow_field_2d(field, clmptr_ra(hpindex)%ptr, no_snow_behavior, type1d, &
            beg1d, end1d)
    else
       field => clmptr_ra(hpindex)%ptr(:,1:num2d)
       field_allocated = .false.
    end if

    ! set variables to check weights when allocate all pfts

    map2gcell = .false.
    if (type1d_out == nameg .or. type1d_out == grlnd) then
       if (type1d == namep) then
          ! In this and the following calls, we do NOT explicitly subset field using
          ! (e.g., we do NOT do field(bounds%begp:bounds%endp). This is because,
          ! for some fields, the lower bound has been reset to 1 due to taking a pointer
          ! to an array slice. Thus, this code will NOT work properly if done within a
          ! threaded region! (See also bug 1786)
          call p2g(bounds, num2d, &
               field, &
               field_gcell(bounds%begg:bounds%endg, :), &
               p2c_scale_type, c2l_scale_type, l2g_scale_type)
          map2gcell = .true.
       else if (type1d == namec) then
          call c2g(bounds, num2d, &
               field, &
               field_gcell(bounds%begg:bounds%endg, :), &
               c2l_scale_type, l2g_scale_type)
          map2gcell = .true.
       else if (type1d == namel) then
          call l2g(bounds, num2d, &
               field, &
               field_gcell(bounds%begg:bounds%endg, :), &
               l2g_scale_type)
          map2gcell = .true.
       end if
    end if

    if (map2gcell) then  ! Map to gridcell

       ! note that in this case beg1d = begg and end1d=endg
       select case (avgflag)
       case ('I') ! Instantaneous
          do j = 1,num2d
             do k = bounds%begg,bounds%endg
                if (field_gcell(k,j) /= spval) then
                   hbuf(k,j) = field_gcell(k,j)
                else
                   hbuf(k,j) = spval
                end if
                nacs(k,j) = 1
             end do
          end do
       case ('A', 'SUM') ! Time average / sum
          do j = 1,num2d
             do k = bounds%begg,bounds%endg
                if (field_gcell(k,j) /= spval) then
                   if (nacs(k,j) == 0) hbuf(k,j) = 0._r8
                   hbuf(k,j) = hbuf(k,j) + field_gcell(k,j)
                   nacs(k,j) = nacs(k,j) + 1
                else
                   if (nacs(k,j) == 0) hbuf(k,j) = spval
                endif
             end do
          end do
       case ('X') ! Maximum over time
          do j = 1,num2d
             do k = bounds%begg,bounds%endg
                if (field_gcell(k,j) /= spval) then
                   if (nacs(k,j) == 0) hbuf(k,j) = -1.e50_r8
                   hbuf(k,j) = max( hbuf(k,j), field_gcell(k,j) )
                else
                   hbuf(k,j) = spval
                endif
                nacs(k,j) = 1
             end do
          end do
       case ('M') ! Minimum over time
          do j = 1,num2d
             do k = bounds%begg,bounds%endg
                if (field_gcell(k,j) /= spval) then
                   if (nacs(k,j) == 0) hbuf(k,j) = +1.e50_r8
                   hbuf(k,j) = min( hbuf(k,j), field_gcell(k,j) )
                else
                   hbuf(k,j) = spval
                endif
                nacs(k,j) = 1
             end do
          end do
       case default
          write(iulog,*) trim(subname),' ERROR: invalid time averaging flag ', avgflag
          call endrun(msg=errMsg(__FILE__, __LINE__))
       end select

    else  ! Do not map to gridcell

       ! For data defined on the pft, col or landunit, we need to check if a point is active
       ! to determine whether that point should be assigned spval
       if (type1d == namep) then
          check_active = .true.
          active => patch%active
       else if (type1d == namec) then
          check_active = .true.
          active => col%active
       else if (type1d == namel) then
          check_active = .true.
          active =>lun%active
       else
          check_active = .false.
       end if

       ! Note that since field points to an array section the
       ! bounds are field(1:end1d-beg1d+1, num2d) - therefore
       ! need to do the shifting below

       select case (avgflag)
       case ('I') ! Instantaneous
          do j = 1,num2d
             do k = beg1d,end1d
                valid = .true.
                if (check_active) then
                   if (.not. active(k)) valid = .false.
                end if
                if (valid) then
                   if (field(k-beg1d+1,j) /= spval) then
                      hbuf(k,j) = field(k-beg1d+1,j)
                   else
                      hbuf(k,j) = spval
                   end if
                else
                   hbuf(k,j) = spval
                end if
                nacs(k,j) = 1
             end do
          end do
       case ('A', 'SUM') ! Time average / sum
          do j = 1,num2d
             do k = beg1d,end1d
                valid = .true.
                if (check_active) then
                   if (.not. active(k)) valid = .false.
                end if
                if (valid) then
                   if (field(k-beg1d+1,j) /= spval) then
                      if (nacs(k,j) == 0) hbuf(k,j) = 0._r8
                      hbuf(k,j) = hbuf(k,j) + field(k-beg1d+1,j)
                      nacs(k,j) = nacs(k,j) + 1
                   else
                      if (nacs(k,j) == 0) hbuf(k,j) = spval
                   end if
                else
                   if (nacs(k,j) == 0) hbuf(k,j) = spval
                end if
             end do
          end do
       case ('X') ! Maximum over time
          do j = 1,num2d
             do k = beg1d,end1d
                valid = .true.
                if (check_active) then
                   if (.not. active(k)) valid = .false.
                end if
                if (valid) then
                   if (field(k-beg1d+1,j) /= spval) then
                      if (nacs(k,j) == 0) hbuf(k,j) = -1.e50_r8
                      hbuf(k,j) = max( hbuf(k,j), field(k-beg1d+1,j) )
                   else
                      if (nacs(k,j) == 0) hbuf(k,j) = spval
                   end if
                else
                   if (nacs(k,j) == 0) hbuf(k,j) = spval
                end if
                nacs(k,j) = 1
             end do
          end do
       case ('M') ! Minimum over time
          do j = 1,num2d
             do k = beg1d,end1d
                valid = .true.
                if (check_active) then
                   if (.not. active(k)) valid = .false.
                end if
                if (valid) then
                   if (field(k-beg1d+1,j) /= spval) then
                      if (nacs(k,j) == 0) hbuf(k,j) = +1.e50_r8
                      hbuf(k,j) = min( hbuf(k,j), field(k-beg1d+1,j))
                   else
                      if (nacs(k,j) == 0) hbuf(k,j) = spval
                   end if
                else
                   if (nacs(k,j) == 0) hbuf(k,j) = spval
                end if
                nacs(k,j) = 1
             end do
          end do
       case default
          write(iulog,*) trim(subname),' ERROR: invalid time averaging flag ', avgflag
          call endrun(msg=errMsg(__FILE__, __LINE__))
       end select
    end if

    if (field_allocated) then
       deallocate(field)
    end if

  end subroutine hist_update_hbuf_field_2d

  !-----------------------------------------------------------------------
  subroutine hist_set_snow_field_2d (field_out, field_in, no_snow_behavior, type1d, beg1d, end1d)
    !
    ! !DESCRIPTION:
    ! Set values in history field dimensioned by levsno. 
    !
    ! This routine handles what to do when a given snow layer doesn't exist for a given
    ! point, based on the no_snow_behavior argument. Options are:
    !
    ! - no_snow_normal: This is the normal behavior, which applies to most snow fields:
    !   Use spval (missing value flag). This means that temporal averages will just
    !   consider times when a particular snow layer actually existed
    !
    ! - no_snow_zero: Average in a 0 value for times when the snow layer isn't present
    !
    ! Input and output fields can be defined at the patch or column level
    !
    ! !ARGUMENTS:
    integer         , intent(in)  :: beg1d                    ! beginning spatial index
    integer         , intent(in)  :: end1d                    ! ending spatial index
    real(r8)        , intent(out) :: field_out( beg1d: , 1: ) ! output field [point, lev]
    real(r8)        , intent(in)  :: field_in ( beg1d: , 1: ) ! input field [point, lev]
    integer         , intent(in)  :: no_snow_behavior         ! behavior to use when a snow layer is absent
    character(len=*), intent(in)  :: type1d                   ! 1d clm pointer type ("column" or "pft")
    !
    ! !LOCAL VARIABLES:
    integer :: num_levels             ! total number of possible snow layers
    integer :: point
    integer :: level
    integer :: num_snow_layers        ! number of snow layers that exist at a point
    integer :: num_nonexistent_layers
    integer :: c                      ! column index
    real(r8):: no_snow_val            ! value to use when a snow layer is missing
    character(len=*), parameter :: subname = 'hist_set_snow_field_2d'
    !-----------------------------------------------------------------------

    SHR_ASSERT_ALL((ubound(field_out, 1) == end1d), errMsg(__FILE__, __LINE__))
    SHR_ASSERT_ALL((ubound(field_in , 1) == end1d), errMsg(__FILE__, __LINE__))
    SHR_ASSERT_ALL((ubound(field_out, 2) == ubound(field_in, 2)), errMsg(__FILE__, __LINE__))

    associate(&
    snl            => col%snl  &   ! Input: [integer (:)] number of snow layers (negative)
    )

    num_levels = ubound(field_in, 2)

    ! Determine no_snow_val
    select case (no_snow_behavior)
    case (no_snow_normal)
       no_snow_val = spval
    case (no_snow_zero)
       no_snow_val = 0._r8
    case default
       write(iulog,*) trim(subname), ' ERROR: unrecognized no_snow_behavior: ', &
            no_snow_behavior
       call endrun()
    end select

    do point = beg1d, end1d

       ! Get number of snow layers at this point

       if (type1d == namec) then
          c = point
       else if (type1d == namep) then
          c = patch%column(point)
       else
          write(iulog,*) trim(subname), ' ERROR: Only implemented for patch and col-level fields'
          write(iulog,*) 'type1d = ', trim(type1d)
          call endrun()
       end if

       num_snow_layers = abs(snl(c))
       num_nonexistent_layers = num_levels - num_snow_layers
      
       ! Fill output field appropriately for each layer
       ! When only a subset of snow layers exist, it is the LAST num_snow_layers that exist
       ! Levels are rearranged such that the top snow layer (surface layer) becomes level 1, etc.

       do level = num_levels, (num_levels-num_nonexistent_layers+1), -1
          field_out(point, level) = no_snow_val
       end do
       do level = (num_levels-num_nonexistent_layers), 1, -1
          field_out(point, level) = field_in(point, level+num_nonexistent_layers)
       end do
          
    end do

    end associate

  end subroutine hist_set_snow_field_2d


  !-----------------------------------------------------------------------
  subroutine hfields_normalize (t)
    !
    ! !DESCRIPTION:
    ! Normalize fields on a history file by the number of accumulations.
    ! Loop over fields on the tape.  Need averaging flag and number of
    ! accumulations to perform normalization.
    !
    ! !ARGUMENTS:
    integer, intent(in) :: t       ! tape index
    !
    ! !LOCAL VARIABLES:
    integer :: f                   ! field index
    integer :: k                   ! 1d index
    integer :: j                   ! 2d index
    logical :: aflag               ! averaging flag
    integer :: beg1d_out,end1d_out ! hbuf 1d beginning and ending indices
    integer :: num2d               ! hbuf size of second dimension (e.g. number of vertical levels)
    character(len=avgflag_strlen)  :: avgflag   ! averaging flag
    real(r8), pointer :: hbuf(:,:) ! history buffer
    integer , pointer :: nacs(:,:) ! accumulation counter
    character(len=*),parameter :: subname = 'hfields_normalize'
    !-----------------------------------------------------------------------

    ! Normalize by number of accumulations for time averaged case

    do f = 1,tape(t)%nflds
       avgflag   =  tape(t)%hlist(f)%avgflag
       beg1d_out =  tape(t)%hlist(f)%field%beg1d_out
       end1d_out =  tape(t)%hlist(f)%field%end1d_out
       num2d     =  tape(t)%hlist(f)%field%num2d
       nacs      => tape(t)%hlist(f)%nacs
       hbuf      => tape(t)%hlist(f)%hbuf

       if (avgflag == 'A') then
          aflag = .true.
       else
          aflag = .false.
       end if

       do j = 1, num2d
          do k = beg1d_out, end1d_out
             if (aflag .and. nacs(k,j) /= 0) then
                hbuf(k,j) = hbuf(k,j) / float(nacs(k,j))
             end if
          end do
       end do
    end do

  end subroutine hfields_normalize

  !-----------------------------------------------------------------------
  subroutine hfields_zero (t)
    !
    ! !DESCRIPTION:
    ! Zero out accumulation and history buffers for a given history tape.
    ! Loop through fields on the tape.
    !
    ! !ARGUMENTS:
    integer, intent(in) :: t     ! tape index
    !
    ! !LOCAL VARIABLES:
    integer :: f                 ! field index
    character(len=*),parameter :: subname = 'hfields_zero'
    !-----------------------------------------------------------------------

    do f = 1,tape(t)%nflds
       tape(t)%hlist(f)%hbuf(:,:) = 0._r8
       tape(t)%hlist(f)%nacs(:,:) = 0
    end do

  end subroutine hfields_zero

  !-----------------------------------------------------------------------
  subroutine htape_create (t, histrest)
    !
    ! !DESCRIPTION:
    ! Define contents of history file t. Issue the required netcdf
    ! wrapper calls to define the history file contents.
    !
    ! !USES:
<<<<<<< HEAD
    use clm_varpar      , only : nlevgrnd, nlevsno, nlevlak, nlevurb, numrad, nlevcan, mxpft
=======
    use clm_varpar      , only : nlevgrnd, nlevsno, nlevlak, nlevurb, numrad, nlevcan, nvegwcs
>>>>>>> a09e26c6
    use clm_varpar      , only : natpft_size, cft_size, maxpatch_glcmec, nlevdecomp_full
    use landunit_varcon , only : max_lunit
    use clm_varctl      , only : caseid, ctitle, fsurdat, finidat, paramfile
    use clm_varctl      , only : version, hostname, username, conventions, source
    use domainMod       , only : ldomain
    use fileutils       , only : get_filename
    !
    ! !ARGUMENTS:
    integer, intent(in) :: t                   ! tape index
    logical, intent(in), optional :: histrest  ! if creating the history restart file
    !
    ! !LOCAL VARIABLES:
    integer :: f                   ! field index
    integer :: p,c,l,n             ! indices
    integer :: ier                 ! error code
    integer :: num2d               ! size of second dimension (e.g. number of vertical levels)
    integer :: dimid               ! dimension id temporary
    integer :: dim1id(1)           ! netCDF dimension id
    integer :: dim2id(2)           ! netCDF dimension id
    integer :: ndims               ! dimension counter
    integer :: omode               ! returned mode from netCDF call
    integer :: ncprec              ! output netCDF write precision
    integer :: ret                 ! netCDF error status
    integer :: nump                ! total number of pfts across all processors
    integer :: numc                ! total number of columns across all processors
    integer :: numl                ! total number of landunits across all processors
    integer :: numg                ! total number of gridcells across all processors
    integer :: numa                ! total number of atm cells across all processors
    logical :: avoid_pnetcdf       ! whether we should avoid using pnetcdf
    logical :: lhistrest           ! local history restart flag
    type(file_desc_t) :: lnfid     ! local file id
    character(len=  8) :: curdate  ! current date
    character(len=  8) :: curtime  ! current time
    character(len=256) :: name     ! name of attribute
    character(len=256) :: units    ! units of attribute
    character(len=256) :: str      ! global attribute string
    character(len=*),parameter :: subname = 'htape_create'
    !-----------------------------------------------------------------------

    if ( present(histrest) )then
       lhistrest = histrest
    else
       lhistrest = .false.
    end if

    ! Determine necessary indices

    call get_proc_global(ng=numg, nl=numl, nc=numc, np=nump)

    ! define output write precsion for tape

    ncprec = tape(t)%ncprec
    
    ! BUG(wjs, 2014-10-20, bugz 1730) Workaround for
    ! http://bugs.cgd.ucar.edu/show_bug.cgi?id=1730
    ! - 1-d hist files have problems with pnetcdf. A better workaround in terms of
    ! performance is to keep pnetcdf, but set PIO_BUFFER_SIZE_LIMIT=0, but that can't be
    ! done on a per-file basis.
    if (.not. tape(t)%dov2xy) then
       avoid_pnetcdf = .true.
    else
       avoid_pnetcdf = .false.
    end if

    ! Create new netCDF file. It will be in define mode

    if ( .not. lhistrest )then
       if (masterproc) then
          write(iulog,*) trim(subname),' : Opening netcdf htape ', &
                                      trim(locfnh(t))
          call shr_sys_flush(iulog)
       end if
       call ncd_pio_createfile(lnfid, trim(locfnh(t)), avoid_pnetcdf=avoid_pnetcdf)
       call ncd_putatt(lnfid, ncd_global, 'title', 'CLM History file information' )
       call ncd_putatt(lnfid, ncd_global, 'comment', &
          "NOTE: None of the variables are weighted by land fraction!" )
    else
       if (masterproc) then
          write(iulog,*) trim(subname),' : Opening netcdf rhtape ', &
                                      trim(locfnhr(t))
          call shr_sys_flush(iulog)
       end if
       call ncd_pio_createfile(lnfid, trim(locfnhr(t)), avoid_pnetcdf=avoid_pnetcdf)
       call ncd_putatt(lnfid, ncd_global, 'title', &
          'CLM Restart History information, required to continue a simulation' )
       call ncd_putatt(lnfid, ncd_global, 'comment', &
                       "This entire file NOT needed for startup or branch simulations")
    end if

    ! Create global attributes. Attributes are used to store information
    ! about the data set. Global attributes are information about the
    ! data set as a whole, as opposed to a single variable

    call ncd_putatt(lnfid, ncd_global, 'Conventions', trim(conventions))
    call getdatetime(curdate, curtime)
    str = 'created on ' // curdate // ' ' // curtime
    call ncd_putatt(lnfid, ncd_global, 'history' , trim(str))
    call ncd_putatt(lnfid, ncd_global, 'source'  , trim(source))
    call ncd_putatt(lnfid, ncd_global, 'hostname', trim(hostname))
    call ncd_putatt(lnfid, ncd_global, 'username', trim(username))
    call ncd_putatt(lnfid, ncd_global, 'version' , trim(version))

    str = &
    '$Id: histFileMod.F90 42903 2012-12-21 15:32:10Z muszala $'
    call ncd_putatt(lnfid, ncd_global, 'revision_id', trim(str))
    call ncd_putatt(lnfid, ncd_global, 'case_title', trim(ctitle))
    call ncd_putatt(lnfid, ncd_global, 'case_id', trim(caseid))
    str = get_filename(fsurdat)
    call ncd_putatt(lnfid, ncd_global, 'Surface_dataset', trim(str))
    if (finidat == ' ') then
       str = 'arbitrary initialization'
    else
       str = get_filename(finidat)
    endif
    call ncd_putatt(lnfid, ncd_global, 'Initial_conditions_dataset', trim(str))
    str = get_filename(paramfile)
    call ncd_putatt(lnfid, ncd_global, 'PFT_physiological_constants_dataset', trim(str))

    ! Define dimensions.
    ! Time is an unlimited dimension. Character string is treated as an array of characters.

    ! Global uncompressed dimensions (including non-land points)
    if (ldomain%isgrid2d) then
       call ncd_defdim(lnfid, 'lon'   , ldomain%ni, dimid)
       call ncd_defdim(lnfid, 'lat'   , ldomain%nj, dimid)
    else
       call ncd_defdim(lnfid, trim(grlnd), ldomain%ns, dimid)
    end if

    ! Global compressed dimensions (not including non-land points)
    call ncd_defdim(lnfid, trim(nameg), numg, dimid)
    call ncd_defdim(lnfid, trim(namel), numl, dimid)
    call ncd_defdim(lnfid, trim(namec), numc, dimid)
    call ncd_defdim(lnfid, trim(namep), nump, dimid)

    ! "level" dimensions
    call ncd_defdim(lnfid, 'levgrnd', nlevgrnd, dimid)
    if (nlevurb > 0) then
       call ncd_defdim(lnfid, 'levurb' , nlevurb, dimid)
    end if
    call ncd_defdim(lnfid, 'levlak' , nlevlak, dimid)
    call ncd_defdim(lnfid, 'numrad' , numrad , dimid)
    call ncd_defdim(lnfid, 'levsno' , nlevsno , dimid)
    call ncd_defdim(lnfid, 'ltype', max_lunit, dimid)
    call ncd_defdim(lnfid, 'nlevcan',nlevcan, dimid)
    call ncd_defdim(lnfid, 'nvegwcs',nvegwcs, dimid)
    call htape_add_ltype_metadata(lnfid)
    call htape_add_ctype_metadata(lnfid)
    call ncd_defdim(lnfid, 'natpft', natpft_size, dimid)
    if (cft_size > 0) then
       call ncd_defdim(lnfid, 'cft', cft_size, dimid)
       call htape_add_cft_metadata(lnfid)
    end if
    if (maxpatch_glcmec > 0) then
       call ncd_defdim(lnfid, 'glc_nec' , maxpatch_glcmec , dimid)
       ! elevclas (in contrast to glc_nec) includes elevation class 0 (bare land)
       ! (although on the history file it will go 1:(nec+1) rather than 0:nec)
       call ncd_defdim(lnfid, 'elevclas' , maxpatch_glcmec + 1, dimid)
    end if

    do n = 1,num_subs
       call ncd_defdim(lnfid, subs_name(n), subs_dim(n), dimid)
    end do
    call ncd_defdim(lnfid, 'string_length', 8, strlen_dimid)
    call ncd_defdim(lnfid, 'scale_type_string_length', scale_type_strlen, dimid)
    call ncd_defdim( lnfid, 'levdcmp', nlevdecomp_full, dimid)
    
    if(use_ed)then
       call ncd_defdim(lnfid, 'levscls', nlevsclass_ed, dimid)
       call ncd_defdim(lnfid, 'levscpf', nlevsclass_ed*mxpft, dimid)
    end if

    if ( .not. lhistrest )then
       call ncd_defdim(lnfid, 'hist_interval', 2, hist_interval_dimid)
       call ncd_defdim(lnfid, 'time', ncd_unlimited, time_dimid)
       nfid(t) = lnfid
       if (masterproc)then
          write(iulog,*) trim(subname), &
                          ' : Successfully defined netcdf history file ',t
          call shr_sys_flush(iulog)
       end if
    else
       ncid_hist(t) = lnfid
       if (masterproc)then
          write(iulog,*) trim(subname), &
                          ' : Successfully defined netcdf restart history file ',t
          call shr_sys_flush(iulog)
       end if
    end if

  end subroutine htape_create

  !-----------------------------------------------------------------------
  subroutine htape_add_ltype_metadata(lnfid)
    !
    ! !DESCRIPTION:
    ! Add global metadata defining landunit types
    !
    ! !USES:
    use landunit_varcon, only : max_lunit, landunit_names, landunit_name_length
    !
    ! !ARGUMENTS:
    type(file_desc_t), intent(inout) :: lnfid ! local file id
    !
    ! !LOCAL VARIABLES:
    integer :: ltype  ! landunit type
    character(len=*), parameter :: att_prefix = 'ltype_'  ! prefix for attributes
    character(len=len(att_prefix)+landunit_name_length) :: attname ! attribute name

    character(len=*), parameter :: subname = 'htape_add_ltype_metadata'
    !-----------------------------------------------------------------------
    
    do ltype = 1, max_lunit
       attname = att_prefix // landunit_names(ltype)
       call ncd_putatt(lnfid, ncd_global, attname, ltype)
    end do

  end subroutine htape_add_ltype_metadata

  !-----------------------------------------------------------------------
  subroutine htape_add_ctype_metadata(lnfid)
    !
    ! !DESCRIPTION:
    ! Add global metadata defining column types
    !
    ! !USES:
    use column_varcon, only : write_coltype_metadata
    !
    ! !ARGUMENTS:
    type(file_desc_t), intent(inout) :: lnfid ! local file id
    !
    ! !LOCAL VARIABLES:
    character(len=*), parameter :: att_prefix = 'ctype_'  ! prefix for attributes

    character(len=*), parameter :: subname = 'htape_add_ctype_metadata'
    !-----------------------------------------------------------------------

    call write_coltype_metadata(att_prefix, lnfid)

  end subroutine htape_add_ctype_metadata

  !-----------------------------------------------------------------------
  subroutine htape_add_natpft_metadata(lnfid)
    !
    ! !DESCRIPTION:
    ! Add global metadata defining natpft types
    !
    ! !USES:
    use clm_varpar, only : natpft_lb, natpft_ub
    use pftconMod , only : pftname_len, pftname
    !
    ! !ARGUMENTS:
    type(file_desc_t), intent(inout) :: lnfid ! local file id
    !
    ! !LOCAL VARIABLES:
    integer :: ptype  ! patch type
    integer :: ptype_1_indexing ! patch type, translated to 1 indexing
    character(len=*), parameter :: att_prefix = 'natpft_' ! prefix for attributes
    character(len=len(att_prefix)+pftname_len) :: attname ! attribute name

    character(len=*), parameter :: subname = 'htape_add_natpft_metadata'
    !-----------------------------------------------------------------------
    
    do ptype = natpft_lb, natpft_ub
       ptype_1_indexing = ptype + (1 - natpft_lb)
       attname = att_prefix // pftname(ptype)
       call ncd_putatt(lnfid, ncd_global, attname, ptype_1_indexing)
    end do

  end subroutine htape_add_natpft_metadata

  !-----------------------------------------------------------------------
  subroutine htape_add_cft_metadata(lnfid)
    !
    ! !DESCRIPTION:
    ! Add global metadata defining natpft types
    !
    ! !USES:
    use clm_varpar, only : cft_lb, cft_ub
    use pftconMod , only : pftname_len, pftname
    !
    ! !ARGUMENTS:
    type(file_desc_t), intent(inout) :: lnfid ! local file id
    !
    ! !LOCAL VARIABLES:
    integer :: ptype  ! patch type
    integer :: ptype_1_indexing ! patch type, translated to 1 indexing
    character(len=*), parameter :: att_prefix = 'cft_'    ! prefix for attributes
    character(len=len(att_prefix)+pftname_len) :: attname ! attribute name

    character(len=*), parameter :: subname = 'htape_add_cft_metadata'
    !-----------------------------------------------------------------------
    
    do ptype = cft_lb, cft_ub
       ptype_1_indexing = ptype + (1 - cft_lb)
       attname = att_prefix // pftname(ptype)
       call ncd_putatt(lnfid, ncd_global, attname, ptype_1_indexing)
    end do

  end subroutine htape_add_cft_metadata

  !-----------------------------------------------------------------------
  subroutine htape_timeconst3D(t, &
       bounds, watsat_col, sucsat_col, bsw_col, hksat_col, mode)
    !
    ! !DESCRIPTION:
    ! Write time constant 3D variables to history tapes.
    ! Only write out when this subroutine is called (normally only for
    ! primary history files at very first time-step, nstep=0).
    ! Issue the required netcdf wrapper calls to define the history file
    ! contents.
    !
    ! !USES:
    use subgridAveMod  , only : c2g
    use clm_varpar     , only : nlevgrnd ,nlevlak
    use shr_string_mod , only : shr_string_listAppend
    use domainMod      , only : ldomain
    !
    ! !ARGUMENTS:
    integer           , intent(in) :: t    ! tape index
    type(bounds_type) , intent(in) :: bounds           
    real(r8)          , intent(in) :: watsat_col( bounds%begc:,1: ) 
    real(r8)          , intent(in) :: sucsat_col( bounds%begc:,1: ) 
    real(r8)          , intent(in) :: bsw_col( bounds%begc:,1: ) 
    real(r8)          , intent(in) :: hksat_col( bounds%begc:,1: ) 
    character(len=*)  , intent(in) :: mode ! 'define' or 'write'
    !
    ! !LOCAL VARIABLES:
    integer :: c,l,lev,ifld               ! indices
    integer :: ier                        ! error status
    character(len=max_chars) :: long_name ! variable long name
    character(len=max_namlen):: varname   ! variable name
    character(len=max_namlen):: units     ! variable units
    character(len=scale_type_strlen) :: l2g_scale_type    ! scale type for subgrid averaging of landunits to grid cells
    !
    real(r8), pointer :: histi(:,:)       ! temporary
    real(r8), pointer :: histo(:,:)       ! temporary
    integer, parameter :: nflds = 6       ! Number of 3D time-constant fields
    character(len=*),parameter :: subname = 'htape_timeconst3D'
    character(len=*),parameter :: varnames(nflds) = (/ &
                                                        'ZSOI  ', &
                                                        'DZSOI ', &
                                                        'WATSAT', &
                                                        'SUCSAT', &
                                                        'BSW   ', &
                                                        'HKSAT '  &
                                                    /)
    real(r8), pointer :: histil(:,:)      ! temporary
    real(r8), pointer :: histol(:,:)
    integer, parameter :: nfldsl = 2
    character(len=*),parameter :: varnamesl(nfldsl) = (/ &
                                                          'ZLAKE ', &
                                                          'DZLAKE' &
                                                      /)
    !-----------------------------------------------------------------------

    SHR_ASSERT_ALL((ubound(watsat_col) == (/bounds%endc, nlevgrnd/)), errMsg(__FILE__, __LINE__))
    SHR_ASSERT_ALL((ubound(sucsat_col) == (/bounds%endc, nlevgrnd/)), errMsg(__FILE__, __LINE__))
    SHR_ASSERT_ALL((ubound(bsw_col)    == (/bounds%endc, nlevgrnd/)), errMsg(__FILE__, __LINE__))
    SHR_ASSERT_ALL((ubound(hksat_col)  == (/bounds%endc, nlevgrnd/)), errMsg(__FILE__, __LINE__))

    !-------------------------------------------------------------------------------
    !***      Non-time varying 3D fields                    ***
    !***      Only write out when this subroutine is called ***
    !***       Normally only called once for primary tapes  ***
    !-------------------------------------------------------------------------------

    if (mode == 'define') then

       do ifld = 1,nflds
          ! Field indices MUST match varnames array order above!
          if (ifld == 1) then
             long_name='soil depth'; units = 'm'
          else if (ifld == 2) then
             long_name='soil thickness'; units = 'm'
          else if (ifld == 3) then
             long_name='saturated soil water content (porosity)';  units = 'mm3/mm3'
          else if (ifld == 4) then
             long_name='saturated soil matric potential'; units = 'mm'
          else if (ifld == 5) then
             long_name='slope of soil water retention curve'; units = 'unitless'
          else if (ifld == 6) then
             long_name='saturated hydraulic conductivity'; units = 'unitless'
          else
             call endrun(msg=' ERROR: bad 3D time-constant field index'//errMsg(__FILE__, __LINE__))
          end if
          if (tape(t)%dov2xy) then
             if (ldomain%isgrid2d) then
                call ncd_defvar(ncid=nfid(t), varname=trim(varnames(ifld)), xtype=tape(t)%ncprec,&
                     dim1name='lon', dim2name='lat', dim3name='levgrnd', &
                     long_name=long_name, units=units, missing_value=spval, fill_value=spval)
             else
                call ncd_defvar(ncid=nfid(t), varname=trim(varnames(ifld)), xtype=tape(t)%ncprec, &
                        dim1name=grlnd, dim2name='levgrnd', &
                     long_name=long_name, units=units, missing_value=spval, fill_value=spval)
             end if
          else
             call ncd_defvar(ncid=nfid(t), varname=trim(varnames(ifld)), xtype=tape(t)%ncprec, &
                  dim1name=namec, dim2name='levgrnd', &
                  long_name=long_name, units=units, missing_value=spval, fill_value=spval)
          end if
          call shr_string_listAppend(TimeConst3DVars,varnames(ifld))
       end do

    else if (mode == 'write') then

       allocate(histi(bounds%begc:bounds%endc,nlevgrnd), stat=ier)
       if (ier /= 0) then
          write(iulog,*) trim(subname),' ERROR: allocation error for histi'
          call endrun(msg=errMsg(__FILE__, __LINE__))
       end if

       ! Write time constant fields

       if (tape(t)%dov2xy) then
          allocate(histo(bounds%begg:bounds%endg,nlevgrnd), stat=ier)
          if (ier /= 0) then
             write(iulog,*)  trim(subname),' ERROR: allocation error for histo'
             call endrun(msg=errMsg(__FILE__, __LINE__))
          end if
       end if

       do ifld = 1,nflds

          ! WJS (10-25-11): Note about l2g_scale_type in the following: ZSOI & DZSOI are
          ! currently constant in space, except for urban points, so their scale type
          ! doesn't matter at the moment as long as it excludes urban points. I am using
          ! 'nonurb' so that the values are output everywhere where the fields are
          ! constant (i.e., everywhere except urban points). For the other fields, I am
          ! using 'veg' to be consistent with the l2g_scale_type that is now used for many
          ! of the 3-d time-variant fields; in theory, though, one might want versions of
          ! these variables output for different landunits.

          ! Field indices MUST match varnames array order above!
          if      (ifld == 1) then  ! ZSOI
             l2g_scale_type = 'nonurb'
          else if (ifld == 2) then  ! DZSOI
             l2g_scale_type = 'nonurb'
          else if (ifld == 3) then  ! WATSAT
             l2g_scale_type = 'veg'
          else if (ifld == 4) then  ! SUCSAT
             l2g_scale_type = 'veg'
          else if (ifld == 5) then  ! BSW
             l2g_scale_type = 'veg'
          else if (ifld == 6) then  ! HKSAT
             l2g_scale_type = 'veg'
          end if

          histi(:,:) = spval
          do lev = 1,nlevgrnd
             do c = bounds%begc,bounds%endc
                l = col%landunit(c)
                   ! Field indices MUST match varnames array order above!
                   if (ifld ==1) histi(c,lev) = col%z(c,lev)
                   if (ifld ==2) histi(c,lev) = col%dz(c,lev)
                   if (ifld ==3) histi(c,lev) = watsat_col(c,lev)
                   if (ifld ==4) histi(c,lev) = sucsat_col(c,lev)
                   if (ifld ==5) histi(c,lev) = bsw_col(c,lev)
                   if (ifld ==6) histi(c,lev) = hksat_col(c,lev)
             end do
          end do
          if (tape(t)%dov2xy) then
             histo(:,:) = spval

             call c2g(bounds, nlevgrnd, &
                  histi(bounds%begc:bounds%endc, :), &
                  histo(bounds%begg:bounds%endg, :), &
                  c2l_scale_type='unity', l2g_scale_type=l2g_scale_type)

             if (ldomain%isgrid2d) then
                call ncd_io(varname=trim(varnames(ifld)), dim1name=grlnd, &
                     data=histo, ncid=nfid(t), flag='write')
             else
                call ncd_io(varname=trim(varnames(ifld)), dim1name=grlnd, &
                     data=histo, ncid=nfid(t), flag='write')
             end if
          else
             call ncd_io(varname=trim(varnames(ifld)), dim1name=namec, &
                  data=histi, ncid=nfid(t), flag='write')
          end if
       end do

       if (tape(t)%dov2xy) deallocate(histo)
       deallocate(histi)

    end if  ! (define/write mode

    if (mode == 'define') then
       do ifld = 1,nfldsl
          ! Field indices MUST match varnamesl array order above!
          if (ifld == 1) then
             long_name='lake layer node depth'; units = 'm'
          else if (ifld == 2) then
             long_name='lake layer thickness'; units = 'm'
          else
             call endrun(msg=' ERROR: bad 3D time-constant field index'//errMsg(__FILE__, __LINE__))
          end if
          if (tape(t)%dov2xy) then
             if (ldomain%isgrid2d) then
                call ncd_defvar(ncid=nfid(t), varname=trim(varnamesl(ifld)), xtype=tape(t)%ncprec,&
                     dim1name='lon', dim2name='lat', dim3name='levlak', &
                     long_name=long_name, units=units, missing_value=spval, fill_value=spval)
             else
                call ncd_defvar(ncid=nfid(t), varname=trim(varnamesl(ifld)), xtype=tape(t)%ncprec, &
                        dim1name=grlnd, dim2name='levlak', &
                     long_name=long_name, units=units, missing_value=spval, fill_value=spval)
             end if
          else
             call ncd_defvar(ncid=nfid(t), varname=trim(varnamesl(ifld)), xtype=tape(t)%ncprec, &
                  dim1name=namec, dim2name='levlak', &
                  long_name=long_name, units=units, missing_value=spval, fill_value=spval)
          end if
          call shr_string_listAppend(TimeConst3DVars,varnamesl(ifld))
       end do

    else if (mode == 'write') then

       allocate(histil(bounds%begc:bounds%endc,nlevlak), stat=ier)
       if (ier /= 0) then
          write(iulog,*) trim(subname),' ERROR: allocation error for histil'
          call endrun(msg=errMsg(__FILE__, __LINE__))
       end if

       ! Write time constant fields

       if (tape(t)%dov2xy) then
          allocate(histol(bounds%begg:bounds%endg,nlevlak), stat=ier)
          if (ier /= 0) then
             write(iulog,*)  trim(subname),' ERROR: allocation error for histol'
             call endrun(msg=errMsg(__FILE__, __LINE__))
          end if
       end if

       do ifld = 1,nfldsl
          histil(:,:) = spval
          do lev = 1,nlevlak
             do c = bounds%begc,bounds%endc
                l = col%landunit(c)
                if (lun%lakpoi(l)) then
                   ! Field indices MUST match varnamesl array order above!
                   if (ifld ==1) histil(c,lev) = col%z_lake(c,lev) 
                   if (ifld ==2) histil(c,lev) = col%dz_lake(c,lev)
                end if
             end do
          end do
          if (tape(t)%dov2xy) then
             histol(:,:) = spval
             call c2g(bounds, nlevlak, &
                  histil(bounds%begc:bounds%endc, :), &
                  histol(bounds%begg:bounds%endg, :), &
                  c2l_scale_type='unity', l2g_scale_type='lake')
             if (ldomain%isgrid2d) then
                call ncd_io(varname=trim(varnamesl(ifld)), dim1name=grlnd, &
                     data=histol, ncid=nfid(t), flag='write')
             else
                call ncd_io(varname=trim(varnamesl(ifld)), dim1name=grlnd, &
                     data=histol, ncid=nfid(t), flag='write')
             end if
          else
             call ncd_io(varname=trim(varnamesl(ifld)), dim1name=namec,  &
                  data=histil, ncid=nfid(t), flag='write')
          end if
       end do

       if (tape(t)%dov2xy) deallocate(histol)
       deallocate(histil)

    end if  ! (define/write mode

  end subroutine htape_timeconst3D

  !-----------------------------------------------------------------------
  subroutine htape_timeconst(t, mode)
    !
    ! !DESCRIPTION:
    ! Write time constant values to primary history tape.
    ! Issue the required netcdf wrapper calls to define the history file
    ! contents.
    !
    ! !USES:
    use clm_varcon      , only : zsoi, zlak, secspday
    use domainMod       , only : ldomain, lon1d, lat1d
    use clm_time_manager, only : get_nstep, get_curr_date, get_curr_time
    use clm_time_manager, only : get_ref_date, get_calendar, NO_LEAP_C, GREGORIAN_C
    use EDTypesMod,       only : levsclass_ed, pft_levscpf_ed, scls_levscpf_ed
    !
    ! !ARGUMENTS:
    integer, intent(in) :: t              ! tape index
    character(len=*), intent(in) :: mode  ! 'define' or 'write'
    !
    ! !LOCAL VARIABLES:
    integer :: vid,n,i,j,m                ! indices
    integer :: nstep                      ! current step
    integer :: mcsec                      ! seconds of current date
    integer :: mdcur                      ! current day
    integer :: mscur                      ! seconds of current day
    integer :: mcdate                     ! current date
    integer :: yr,mon,day,nbsec           ! year,month,day,seconds components of a date
    integer :: hours,minutes,secs         ! hours,minutes,seconds of hh:mm:ss
    character(len= 10) :: basedate        ! base date (yyyymmdd)
    character(len=  8) :: basesec         ! base seconds
    character(len=  8) :: cdate           ! system date
    character(len=  8) :: ctime           ! system time
    real(r8):: time                       ! current time
    real(r8):: timedata(2)                ! time interval boundaries
    integer :: dim1id(1)                  ! netCDF dimension id
    integer :: dim2id(2)                  ! netCDF dimension id
    integer :: varid                      ! netCDF variable id
    character(len=max_chars) :: long_name ! variable long name
    character(len=max_namlen):: varname   ! variable name
    character(len=max_namlen):: units     ! variable units
    character(len=max_namlen):: cal       ! calendar from the time-manager
    character(len=max_namlen):: caldesc   ! calendar description to put on file
    character(len=256):: str              ! global attribute string
    real(r8), pointer :: histo(:,:)       ! temporary
    integer :: status
    real(r8) :: zsoi_1d(1)
    character(len=*),parameter :: subname = 'htape_timeconst'
    !-----------------------------------------------------------------------

    !-------------------------------------------------------------------------------
    !***     Time constant grid variables only on first time-sample of file ***
    !-------------------------------------------------------------------------------

    if (tape(t)%ntimes == 1) then
       if (mode == 'define') then
          call ncd_defvar(varname='levgrnd', xtype=tape(t)%ncprec, &
               dim1name='levgrnd', &
               long_name='coordinate soil levels', units='m', ncid=nfid(t))
          call ncd_defvar(varname='levlak', xtype=tape(t)%ncprec, &
               dim1name='levlak', &
               long_name='coordinate lake levels', units='m', ncid=nfid(t))
          call ncd_defvar(varname='levdcmp', xtype=tape(t)%ncprec, dim1name='levdcmp', &
               long_name='coordinate soil levels', units='m', ncid=nfid(t))
      
          if(use_ed)then
             call ncd_defvar(varname='levscls', xtype=tape(t)%ncprec, dim1name='levscls', &
                  long_name='diameter size class lower bound', units='cm', ncid=nfid(t))
             call ncd_defvar(varname='pft_levscpf',xtype=ncd_int, dim1name='levscpf', &
                  long_name='pft index of the combined pft-size class dimension', units='-', ncid=nfid(t))
             call ncd_defvar(varname='scls_levscpf',xtype=ncd_int, dim1name='levscpf', &
                  long_name='size index of the combined pft-size class dimension', units='-', ncid=nfid(t))
          end if

       elseif (mode == 'write') then
          if ( masterproc ) write(iulog, *) ' zsoi:',zsoi
          call ncd_io(varname='levgrnd', data=zsoi, ncid=nfid(t), flag='write')
          call ncd_io(varname='levlak' , data=zlak, ncid=nfid(t), flag='write')
          if (use_vertsoilc) then
             call ncd_io(varname='levdcmp', data=zsoi, ncid=nfid(t), flag='write')
          else
             zsoi_1d(1) = 1._r8
             call ncd_io(varname='levdcmp', data=zsoi_1d, ncid=nfid(t), flag='write')
          end if
          if(use_ed)then
             call ncd_io(varname='levscls',data=levsclass_ed, ncid=nfid(t), flag='write')
             call ncd_io(varname='pft_levscpf',data=pft_levscpf_ed, ncid=nfid(t), flag='write')
             call ncd_io(varname='scls_levscpf',data=scls_levscpf_ed, ncid=nfid(t), flag='write')
          end if

       endif
    endif

    !-------------------------------------------------------------------------------
    !***     Time definition variables ***
    !-------------------------------------------------------------------------------

    ! For define mode -- only do this for first time-sample
    if (mode == 'define' .and. tape(t)%ntimes == 1) then
       call get_ref_date(yr, mon, day, nbsec)
       nstep = get_nstep()
       hours   = nbsec / 3600
       minutes = (nbsec - hours*3600) / 60
       secs    = (nbsec - hours*3600 - minutes*60)
       write(basedate,80) yr,mon,day
80     format(i4.4,'-',i2.2,'-',i2.2)
       write(basesec ,90) hours, minutes, secs
90     format(i2.2,':',i2.2,':',i2.2)

       dim1id(1) = time_dimid
       str = 'days since ' // basedate // " " // basesec
       call ncd_defvar(nfid(t), 'time', tape(t)%ncprec, 1, dim1id, varid, &
            long_name='time',units=str) 
       cal = get_calendar()
       if (      trim(cal) == NO_LEAP_C   )then
          caldesc = "noleap"
       else if ( trim(cal) == GREGORIAN_C )then
          caldesc = "gregorian"
       end if
       call ncd_putatt(nfid(t), varid, 'calendar', caldesc)
       call ncd_putatt(nfid(t), varid, 'bounds', 'time_bounds')

       dim1id(1) = time_dimid
       call ncd_defvar(nfid(t) , 'mcdate', ncd_int, 1, dim1id , varid, &
          long_name = 'current date (YYYYMMDD)')
       call ncd_defvar(nfid(t) , 'mcsec' , ncd_int, 1, dim1id , varid, &
          long_name = 'current seconds of current date', units='s')
       call ncd_defvar(nfid(t) , 'mdcur' , ncd_int, 1, dim1id , varid, &
          long_name = 'current day (from base day)')
       call ncd_defvar(nfid(t) , 'mscur' , ncd_int, 1, dim1id , varid, &
          long_name = 'current seconds of current day')
       call ncd_defvar(nfid(t) , 'nstep' , ncd_int, 1, dim1id , varid, &
          long_name = 'time step')

       dim2id(1) = hist_interval_dimid;  dim2id(2) = time_dimid
       call ncd_defvar(nfid(t), 'time_bounds', ncd_double, 2, dim2id, varid, &
          long_name = 'history time interval endpoints')

       dim2id(1) = strlen_dimid;  dim2id(2) = time_dimid
       call ncd_defvar(nfid(t), 'date_written', ncd_char, 2, dim2id, varid)
       call ncd_defvar(nfid(t), 'time_written', ncd_char, 2, dim2id, varid)

       if ( len_trim(TimeConst3DVars_Filename) > 0 )then
          call ncd_putatt(nfid(t), ncd_global, 'Time_constant_3Dvars_filename', &
                          trim(TimeConst3DVars_Filename))
       end if
       if ( len_trim(TimeConst3DVars)          > 0 )then
          call ncd_putatt(nfid(t), ncd_global, 'Time_constant_3Dvars',          &
                          trim(TimeConst3DVars))
       end if

    elseif (mode == 'write') then

       call get_curr_time (mdcur, mscur)
       call get_curr_date (yr, mon, day, mcsec)
       mcdate = yr*10000 + mon*100 + day
       nstep = get_nstep()

       call ncd_io('mcdate', mcdate, 'write', nfid(t), nt=tape(t)%ntimes)
       call ncd_io('mcsec' , mcsec , 'write', nfid(t), nt=tape(t)%ntimes)
       call ncd_io('mdcur' , mdcur , 'write', nfid(t), nt=tape(t)%ntimes)
       call ncd_io('mscur' , mscur , 'write', nfid(t), nt=tape(t)%ntimes)
       call ncd_io('nstep' , nstep , 'write', nfid(t), nt=tape(t)%ntimes)

       time = mdcur + mscur/secspday
       call ncd_io('time'  , time  , 'write', nfid(t), nt=tape(t)%ntimes)

       timedata(1) = tape(t)%begtime
       timedata(2) = time
       call ncd_io('time_bounds', timedata, 'write', nfid(t), nt=tape(t)%ntimes)

       call getdatetime (cdate, ctime)
       call ncd_io('date_written', cdate, 'write', nfid(t), nt=tape(t)%ntimes)

       call ncd_io('time_written', ctime, 'write', nfid(t), nt=tape(t)%ntimes)

    endif

    !-------------------------------------------------------------------------------
    !***     Grid definition variables ***
    !-------------------------------------------------------------------------------
    ! For define mode -- only do this for first time-sample
    if (mode == 'define' .and. tape(t)%ntimes == 1) then

       if (ldomain%isgrid2d) then
          call ncd_defvar(varname='lon', xtype=tape(t)%ncprec, dim1name='lon', &
              long_name='coordinate longitude', units='degrees_east', &
              ncid=nfid(t), missing_value=spval, fill_value=spval)
       else
          call ncd_defvar(varname='lon', xtype=tape(t)%ncprec, &
              dim1name=grlnd, &
              long_name='coordinate longitude', units='degrees_east', ncid=nfid(t), &
              missing_value=spval, fill_value=spval)
       end if
       if (ldomain%isgrid2d) then
          call ncd_defvar(varname='lat', xtype=tape(t)%ncprec, dim1name='lat', &
              long_name='coordinate latitude', units='degrees_north', &
              ncid=nfid(t), missing_value=spval, fill_value=spval)
       else
          call ncd_defvar(varname='lat', xtype=tape(t)%ncprec, &
              dim1name=grlnd, &
              long_name='coordinate latitude', units='degrees_north', ncid=nfid(t), &
              missing_value=spval, fill_value=spval)
       end if
       if (ldomain%isgrid2d) then
          call ncd_defvar(varname='area', xtype=tape(t)%ncprec, &
              dim1name='lon', dim2name='lat',&
              long_name='grid cell areas', units='km^2', ncid=nfid(t), &
              missing_value=spval, fill_value=spval)
       else
          call ncd_defvar(varname='area', xtype=tape(t)%ncprec, &
              dim1name=grlnd, &
              long_name='grid cell areas', units='km^2', ncid=nfid(t), &
              missing_value=spval, fill_value=spval)
       end if
       if (ldomain%isgrid2d) then
          call ncd_defvar(varname='landfrac', xtype=tape(t)%ncprec, &
              dim1name='lon', dim2name='lat', &
              long_name='land fraction', ncid=nfid(t), &
              missing_value=spval, fill_value=spval)
       else
          call ncd_defvar(varname='landfrac', xtype=tape(t)%ncprec, &
              dim1name=grlnd, &
              long_name='land fraction', ncid=nfid(t), &
              missing_value=spval, fill_value=spval)
       end if
       if (ldomain%isgrid2d) then
          call ncd_defvar(varname='landmask', xtype=ncd_int, &
              dim1name='lon', dim2name='lat', &
              long_name='land/ocean mask (0.=ocean and 1.=land)', ncid=nfid(t), &
              imissing_value=ispval, ifill_value=ispval)
       else
          call ncd_defvar(varname='landmask', xtype=ncd_int, &
              dim1name=grlnd, &
              long_name='land/ocean mask (0.=ocean and 1.=land)', ncid=nfid(t), &
              imissing_value=ispval, ifill_value=ispval)
       end if
       if (ldomain%isgrid2d) then
          call ncd_defvar(varname='pftmask' , xtype=ncd_int, &
              dim1name='lon', dim2name='lat', &
              long_name='pft real/fake mask (0.=fake and 1.=real)', ncid=nfid(t), &
              imissing_value=ispval, ifill_value=ispval)
       else
          call ncd_defvar(varname='pftmask' , xtype=ncd_int, &
              dim1name=grlnd, &
              long_name='pft real/fake mask (0.=fake and 1.=real)', ncid=nfid(t), &
              imissing_value=ispval, ifill_value=ispval)
       end if
       if (ldomain%isgrid2d) then
          call ncd_defvar(varname='nbedrock' , xtype=ncd_int, &
              dim1name='lon', dim2name='lat', &
              long_name='index of shallowest bedrock layer', ncid=nfid(t), &
              imissing_value=ispval, ifill_value=ispval)
       else
          call ncd_defvar(varname='nbedrock' , xtype=ncd_int, &
              dim1name=grlnd, &
              long_name='index of shallowest bedrock layer', ncid=nfid(t), &
              imissing_value=ispval, ifill_value=ispval)
       end if

    else if (mode == 'write') then

       ! Most of this is constant and only needs to be done on tape(t)%ntimes=1
       ! But, some may change for dynamic PATCH mode for example

       if (ldomain%isgrid2d) then
          call ncd_io(varname='lon', data=lon1d, ncid=nfid(t), flag='write')
          call ncd_io(varname='lat', data=lat1d, ncid=nfid(t), flag='write')
       else
          call ncd_io(varname='lon', data=ldomain%lonc, dim1name=grlnd, ncid=nfid(t), flag='write')
          call ncd_io(varname='lat', data=ldomain%latc, dim1name=grlnd, ncid=nfid(t), flag='write')
       end if
       call ncd_io(varname='area'    , data=ldomain%area, dim1name=grlnd, ncid=nfid(t), flag='write')
       call ncd_io(varname='landfrac', data=ldomain%frac, dim1name=grlnd, ncid=nfid(t), flag='write')
       call ncd_io(varname='landmask', data=ldomain%mask, dim1name=grlnd, ncid=nfid(t), flag='write')
       call ncd_io(varname='pftmask' , data=ldomain%pftm, dim1name=grlnd, ncid=nfid(t), flag='write')
       call ncd_io(varname='nbedrock' , data=grc%nbedrock, dim1name=grlnd, ncid=nfid(t), flag='write')

    end if  ! (define/write mode

  end subroutine htape_timeconst

  !-----------------------------------------------------------------------
  subroutine hfields_write(t, mode)
    !
    ! !DESCRIPTION:
    ! Write history tape.  Issue the call to write the variable.
    !
    ! !USES:
    use domainMod , only : ldomain
    !
    ! !ARGUMENTS:
    integer, intent(in) :: t                ! tape index
    character(len=*), intent(in) :: mode    ! 'define' or 'write'
    !
    ! !LOCAL VARIABLES:
    integer :: f                         ! field index
    integer :: k                         ! 1d index
    integer :: c,l,p                     ! indices
    integer :: beg1d_out                 ! on-node 1d hbuf pointer start index
    integer :: end1d_out                 ! on-node 1d hbuf pointer end index
    integer :: num1d_out                 ! size of hbuf first dimension (overall all nodes)
    integer :: num2d                     ! hbuf second dimension size
    integer :: nt                        ! time index
    integer :: ier                       ! error status
    character(len=avgflag_strlen) :: avgflag  ! time averaging flag
    character(len=max_chars) :: long_name! long name
    character(len=max_chars) :: units    ! units
    character(len=max_namlen):: varname  ! variable name
    character(len=32) :: avgstr          ! time averaging type
    character(len=8)  :: type1d_out      ! history output 1d type
    character(len=8)  :: type2d          ! history output 2d type
    character(len=32) :: dim1name        ! temporary
    character(len=32) :: dim2name        ! temporary
    real(r8), pointer :: histo(:,:)      ! temporary
    real(r8), pointer :: hist1do(:)      ! temporary
    character(len=*),parameter :: subname = 'hfields_write'
!-----------------------------------------------------------------------

    ! Write/define 1d topological info

    if (.not. tape(t)%dov2xy) then
       if (mode == 'define') then
          call hfields_1dinfo(t, mode='define')
       else if (mode == 'write') then
          call hfields_1dinfo(t, mode='write')
       end if
    end if

    ! Define time-dependent variables create variables and attributes for field list

    do f = 1,tape(t)%nflds

       ! Set history field variables

       varname    = tape(t)%hlist(f)%field%name
       long_name  = tape(t)%hlist(f)%field%long_name
       units      = tape(t)%hlist(f)%field%units
       avgflag    = tape(t)%hlist(f)%avgflag
       type1d_out = tape(t)%hlist(f)%field%type1d_out
       beg1d_out  = tape(t)%hlist(f)%field%beg1d_out
       end1d_out  = tape(t)%hlist(f)%field%end1d_out
       num1d_out  = tape(t)%hlist(f)%field%num1d_out
       type2d     = tape(t)%hlist(f)%field%type2d
       num2d      = tape(t)%hlist(f)%field%num2d
       nt         = tape(t)%ntimes

       if (mode == 'define') then

          select case (avgflag)
          case ('A')
             avgstr = 'mean'
          case ('I')
             avgstr = 'instantaneous'
          case ('X')
             avgstr = 'maximum'
          case ('M')
             avgstr = 'minimum'
          case ('SUM')
             avgstr = 'sum'
          case default
             write(iulog,*) trim(subname),' ERROR: unknown time averaging flag (avgflag)=',avgflag
             call endrun(msg=errMsg(__FILE__, __LINE__))
          end select

          if (type1d_out == grlnd) then
             if (ldomain%isgrid2d) then
                dim1name = 'lon'      ; dim2name = 'lat'
             else
                dim1name = trim(grlnd); dim2name = 'undefined'
             end if
          else
             dim1name = type1d_out ; dim2name = 'undefined'
          endif

          if (dim2name == 'undefined') then
             if (num2d == 1) then
                call ncd_defvar(ncid=nfid(t), varname=varname, xtype=tape(t)%ncprec, &
                     dim1name=dim1name, dim2name='time', &
                     long_name=long_name, units=units, cell_method=avgstr, &
                     missing_value=spval, fill_value=spval)
             else
                call ncd_defvar(ncid=nfid(t), varname=varname, xtype=tape(t)%ncprec, &
                     dim1name=dim1name, dim2name=type2d, dim3name='time', &
                     long_name=long_name, units=units, cell_method=avgstr, &
                     missing_value=spval, fill_value=spval)
             end if
          else
             if (num2d == 1) then
                call ncd_defvar(ncid=nfid(t), varname=varname, xtype=tape(t)%ncprec, &
                     dim1name=dim1name, dim2name=dim2name, dim3name='time', &
                     long_name=long_name, units=units, cell_method=avgstr, &
                     missing_value=spval, fill_value=spval)
             else
                call ncd_defvar(ncid=nfid(t), varname=varname, xtype=tape(t)%ncprec, &
                     dim1name=dim1name, dim2name=dim2name, dim3name=type2d, dim4name='time', &
                     long_name=long_name, units=units, cell_method=avgstr, &
                     missing_value=spval, fill_value=spval)
             end if
          endif

       else if (mode == 'write') then

          ! Determine output buffer

          histo => tape(t)%hlist(f)%hbuf

          ! Allocate dynamic memory

          if (num2d == 1) then
             allocate(hist1do(beg1d_out:end1d_out), stat=ier)
             if (ier /= 0) then
                write(iulog,*) trim(subname),' ERROR: allocation'
                call endrun(msg=errMsg(__FILE__, __LINE__))
             end if
             hist1do(beg1d_out:end1d_out) = histo(beg1d_out:end1d_out,1)
          end if

          ! Write history output.  Always output land and ocean runoff on xy grid.

          if (num2d == 1) then
             call ncd_io(flag='write', varname=varname, &
                  dim1name=type1d_out, data=hist1do, ncid=nfid(t), nt=nt)
          else
             call ncd_io(flag='write', varname=varname, &
                  dim1name=type1d_out, data=histo, ncid=nfid(t), nt=nt)
          end if


          ! Deallocate dynamic memory

          if (num2d == 1) then
             deallocate(hist1do)
          end if

       end if

    end do

  end subroutine hfields_write

  !-----------------------------------------------------------------------
  subroutine hfields_1dinfo(t, mode)
    !
    ! !DESCRIPTION:
    ! Write/define 1d info for history tape.
    !
    ! !USES:
    use decompMod   , only : ldecomp
    use domainMod   , only : ldomain, ldomain
    !
    ! !ARGUMENTS:
    integer, intent(in) :: t                ! tape index
    character(len=*), intent(in) :: mode    ! 'define' or 'write'
    !
    ! !LOCAL VARIABLES:
    integer :: f                         ! field index
    integer :: k                         ! 1d index
    integer :: g,c,l,p                   ! indices
    integer :: ier                       ! errir status
    real(r8), pointer :: rgarr(:)        ! temporary
    real(r8), pointer :: rcarr(:)        ! temporary
    real(r8), pointer :: rlarr(:)        ! temporary
    real(r8), pointer :: rparr(:)        ! temporary
    integer , pointer :: igarr(:)        ! temporary
    integer , pointer :: icarr(:)        ! temporary
    integer , pointer :: ilarr(:)        ! temporary
    integer , pointer :: iparr(:)        ! temporary
    type(file_desc_t) :: ncid            ! netcdf file
    type(bounds_type) :: bounds          
    character(len=*),parameter :: subname = 'hfields_1dinfo'
!-----------------------------------------------------------------------

    call get_proc_bounds(bounds)

    ncid = nfid(t)

    if (mode == 'define') then

          ! Define gridcell info

          call ncd_defvar(varname='grid1d_lon', xtype=ncd_double, dim1name=nameg, &
               long_name='gridcell longitude', units='degrees_east', ncid=ncid)

          call ncd_defvar(varname='grid1d_lat', xtype=ncd_double,  dim1name=nameg, &
               long_name='gridcell latitude', units='degrees_north', ncid=ncid)

          call ncd_defvar(varname='grid1d_ixy', xtype=ncd_int, dim1name=nameg, &
               long_name='2d longitude index of corresponding gridcell', ncid=ncid)

          call ncd_defvar(varname='grid1d_jxy', xtype=ncd_int, dim1name=nameg, &
               long_name='2d latitude index of corresponding gridcell', ncid=ncid)

          ! Define landunit info

          call ncd_defvar(varname='land1d_lon', xtype=ncd_double, dim1name=namel, &
               long_name='landunit longitude', units='degrees_east', ncid=ncid)

          call ncd_defvar(varname='land1d_lat', xtype=ncd_double, dim1name=namel, &
               long_name='landunit latitude', units='degrees_north', ncid=ncid)

          call ncd_defvar(varname='land1d_ixy', xtype=ncd_int, dim1name=namel, &
               long_name='2d longitude index of corresponding landunit', ncid=ncid)

          call ncd_defvar(varname='land1d_jxy', xtype=ncd_int, dim1name=namel, &
               long_name='2d latitude index of corresponding landunit', ncid=ncid)

          ! --- EBK Do NOT write out indices that are incorrect 4/1/2011 --- Bug 1310
          !call ncd_defvar(varname='land1d_gi', xtype=ncd_int, dim1name='landunit', &
          !     long_name='1d grid index of corresponding landunit', ncid=ncid)
          ! ----------------------------------------------------------------

          call ncd_defvar(varname='land1d_wtgcell', xtype=ncd_double, dim1name=namel, &
               long_name='landunit weight relative to corresponding gridcell', ncid=ncid)

          call ncd_defvar(varname='land1d_ityplunit', xtype=ncd_int, dim1name=namel, &
               long_name='landunit type (vegetated,urban,lake,wetland,glacier or glacier_mec)', &
                  ncid=ncid)

          call ncd_defvar(varname='land1d_active', xtype=ncd_log, dim1name=namel, &
               long_name='true => do computations on this landunit', ncid=ncid)

          ! Define column info

          call ncd_defvar(varname='cols1d_lon', xtype=ncd_double, dim1name=namec, &
               long_name='column longitude', units='degrees_east', ncid=ncid)

          call ncd_defvar(varname='cols1d_lat', xtype=ncd_double, dim1name=namec, &
               long_name='column latitude', units='degrees_north', ncid=ncid)

          call ncd_defvar(varname='cols1d_ixy', xtype=ncd_int, dim1name=namec, &
               long_name='2d longitude index of corresponding column', ncid=ncid)

          call ncd_defvar(varname='cols1d_jxy', xtype=ncd_int, dim1name=namec, &
               long_name='2d latitude index of corresponding column', ncid=ncid)

          ! --- EBK Do NOT write out indices that are incorrect 4/1/2011 --- Bug 1310
          !call ncd_defvar(varname='cols1d_gi', xtype=ncd_int, dim1name='column', &
          !     long_name='1d grid index of corresponding column', ncid=ncid)

          !call ncd_defvar(varname='cols1d_li', xtype=ncd_int, dim1name='column', &
          !     long_name='1d landunit index of corresponding column', ncid=ncid)
          ! ----------------------------------------------------------------

          call ncd_defvar(varname='cols1d_wtgcell', xtype=ncd_double, dim1name=namec, &
               long_name='column weight relative to corresponding gridcell', ncid=ncid)

          call ncd_defvar(varname='cols1d_wtlunit', xtype=ncd_double, dim1name=namec, &
               long_name='column weight relative to corresponding landunit', ncid=ncid)

          call ncd_defvar(varname='cols1d_itype_col', xtype=ncd_int, dim1name=namec, &
               long_name='column type (see global attributes)', ncid=ncid)

          call ncd_defvar(varname='cols1d_itype_lunit', xtype=ncd_int, dim1name=namec, &
               long_name='column landunit type (vegetated,urban,lake,wetland,glacier or glacier_mec)', &
                  ncid=ncid)

          call ncd_defvar(varname='cols1d_active', xtype=ncd_log, dim1name=namec, &
               long_name='true => do computations on this column', ncid=ncid)

          ! Define patch info

          call ncd_defvar(varname='pfts1d_lon', xtype=ncd_double, dim1name=namep, &
               long_name='pft longitude', units='degrees_east', ncid=ncid)

          call ncd_defvar(varname='pfts1d_lat', xtype=ncd_double, dim1name=namep, &
               long_name='pft latitude', units='degrees_north', ncid=ncid)

          call ncd_defvar(varname='pfts1d_ixy', xtype=ncd_int, dim1name=namep, &
               long_name='2d longitude index of corresponding pft', ncid=ncid)

          call ncd_defvar(varname='pfts1d_jxy', xtype=ncd_int, dim1name=namep, &
               long_name='2d latitude index of corresponding pft', ncid=ncid)

          ! --- EBK Do NOT write out indices that are incorrect 4/1/2011 --- Bug 1310
          !call ncd_defvar(varname='pfts1d_gi', xtype=ncd_int, dim1name='pft', &
          !     long_name='1d grid index of corresponding pft', ncid=ncid)

          !call ncd_defvar(varname='pfts1d_li', xtype=ncd_int, dim1name='pft', &
          !     long_name='1d landunit index of corresponding pft', ncid=ncid)

          !call ncd_defvar(varname='pfts1d_ci', xtype=ncd_int, dim1name='pft', &
          !     long_name='1d column index of corresponding pft', ncid=ncid)
          ! ----------------------------------------------------------------

          call ncd_defvar(varname='pfts1d_wtgcell', xtype=ncd_double, dim1name=namep, &
               long_name='pft weight relative to corresponding gridcell', ncid=ncid)

          call ncd_defvar(varname='pfts1d_wtlunit', xtype=ncd_double, dim1name=namep, &
               long_name='pft weight relative to corresponding landunit', ncid=ncid)

          call ncd_defvar(varname='pfts1d_wtcol', xtype=ncd_double, dim1name=namep, &
               long_name='pft weight relative to corresponding column', ncid=ncid)

          call ncd_defvar(varname='pfts1d_itype_veg', xtype=ncd_int, dim1name=namep, &
               long_name='pft vegetation type', ncid=ncid)

          call ncd_defvar(varname='pfts1d_itype_col', xtype=ncd_int, dim1name=namep, &
               long_name='pft column type (see global attributes)', ncid=ncid)

          call ncd_defvar(varname='pfts1d_itype_lunit', xtype=ncd_int, dim1name=namep, &
               long_name='pft landunit type (vegetated,urban,lake,wetland,glacier or glacier_mec)',  &
                  ncid=ncid)

          call ncd_defvar(varname='pfts1d_active', xtype=ncd_log, dim1name=namep, &
               long_name='true => do computations on this pft', ncid=ncid)

    else if (mode == 'write') then

       ! Determine bounds

       allocate(&
            rgarr(bounds%begg:bounds%endg),&
            rlarr(bounds%begl:bounds%endl),&
            rcarr(bounds%begc:bounds%endc),&
            rparr(bounds%begp:bounds%endp),&
            stat=ier)
       if (ier /= 0) then
          call endrun(msg=' hfields_1dinfo allocation error of rarrs'//errMsg(__FILE__, __LINE__))
       end if

       allocate(&
            igarr(bounds%begg:bounds%endg),&
            ilarr(bounds%begl:bounds%endl),&
            icarr(bounds%begc:bounds%endc),&
            iparr(bounds%begp:bounds%endp),stat=ier)
       if (ier /= 0) then
          call endrun(msg=' hfields_1dinfo allocation error of iarrs'//errMsg(__FILE__, __LINE__))
       end if

       ! Write gridcell info

       call ncd_io(varname='grid1d_lon', data=grc%londeg, dim1name=nameg, ncid=ncid, flag='write')
       call ncd_io(varname='grid1d_lat', data=grc%latdeg, dim1name=nameg, ncid=ncid, flag='write')
       do g = bounds%begg,bounds%endg
         igarr(g)= mod(ldecomp%gdc2glo(g)-1,ldomain%ni) + 1
       enddo
       call ncd_io(varname='grid1d_ixy', data=igarr      , dim1name=nameg, ncid=ncid, flag='write')
       do g = bounds%begg,bounds%endg
         igarr(g)= (ldecomp%gdc2glo(g) - 1)/ldomain%ni + 1
       enddo
       call ncd_io(varname='grid1d_jxy', data=igarr      , dim1name=nameg, ncid=ncid, flag='write')

       ! Write landunit info

       do l = bounds%begl,bounds%endl
         rlarr(l) = grc%londeg(lun%gridcell(l))
       enddo
       call ncd_io(varname='land1d_lon', data=rlarr, dim1name=namel, ncid=ncid, flag='write')
       do l = bounds%begl,bounds%endl
         rlarr(l) = grc%latdeg(lun%gridcell(l))
       enddo
       call ncd_io(varname='land1d_lat', data=rlarr, dim1name=namel, ncid=ncid, flag='write')
       do l= bounds%begl,bounds%endl
         ilarr(l) = mod(ldecomp%gdc2glo(lun%gridcell(l))-1,ldomain%ni) + 1
       enddo
       call ncd_io(varname='land1d_ixy', data=ilarr, dim1name=namel, ncid=ncid, flag='write')
       do l = bounds%begl,bounds%endl
         ilarr(l) = (ldecomp%gdc2glo(lun%gridcell(l))-1)/ldomain%ni + 1
       enddo
       call ncd_io(varname='land1d_jxy'      , data=ilarr        , dim1name=namel, ncid=ncid, flag='write')
       ! --- EBK Do NOT write out indices that are incorrect 4/1/2011 Bug 1310
       !call ncd_io(varname='land1d_gi'       , data=lun%gridcell, dim1name=namel, ncid=ncid, flag='write')
       ! ----------------------------------------------------------------
       call ncd_io(varname='land1d_wtgcell'  , data=lun%wtgcell , dim1name=namel, ncid=ncid, flag='write')
       call ncd_io(varname='land1d_ityplunit', data=lun%itype   , dim1name=namel, ncid=ncid, flag='write')
       call ncd_io(varname='land1d_active'   , data=lun%active  , dim1name=namel, ncid=ncid, flag='write')

       ! Write column info

       do c = bounds%begc,bounds%endc
         rcarr(c) = grc%londeg(col%gridcell(c))
       enddo
       call ncd_io(varname='cols1d_lon', data=rcarr, dim1name=namec, ncid=ncid, flag='write')
       do c = bounds%begc,bounds%endc
         rcarr(c) = grc%latdeg(col%gridcell(c))
       enddo
       call ncd_io(varname='cols1d_lat', data=rcarr, dim1name=namec, ncid=ncid, flag='write')
       do c = bounds%begc,bounds%endc
         icarr(c) = mod(ldecomp%gdc2glo(col%gridcell(c))-1,ldomain%ni) + 1
       enddo
       call ncd_io(varname='cols1d_ixy', data=icarr, dim1name=namec, ncid=ncid, flag='write')
       do c = bounds%begc,bounds%endc
         icarr(c) = (ldecomp%gdc2glo(col%gridcell(c))-1)/ldomain%ni + 1
       enddo
       call ncd_io(varname='cols1d_jxy'    , data=icarr         ,dim1name=namec, ncid=ncid, flag='write')
       ! --- EBK Do NOT write out indices that are incorrect 4/1/2011 Bug 1310
       !call ncd_io(varname='cols1d_gi'     , data=col%gridcell, dim1name=namec, ncid=ncid, flag='write')
       !call ncd_io(varname='cols1d_li'     , data=col%landunit, dim1name=namec, ncid=ncid, flag='write')
       ! ----------------------------------------------------------------
       call ncd_io(varname='cols1d_wtgcell', data=col%wtgcell , dim1name=namec, ncid=ncid, flag='write')
       call ncd_io(varname='cols1d_wtlunit', data=col%wtlunit , dim1name=namec, ncid=ncid, flag='write')
       call ncd_io(varname='cols1d_itype_col', data=col%itype , dim1name=namec, ncid=ncid, flag='write')

       do c = bounds%begc,bounds%endc
         icarr(c) = lun%itype(col%landunit(c))
       enddo
       call ncd_io(varname='cols1d_itype_lunit', data=icarr    , dim1name=namec, ncid=ncid, flag='write')

       call ncd_io(varname='cols1d_active' , data=col%active  , dim1name=namec, ncid=ncid, flag='write')

       ! Write patch info

       do p = bounds%begp,bounds%endp
         rparr(p) = grc%londeg(patch%gridcell(p))
       enddo
       call ncd_io(varname='pfts1d_lon', data=rparr, dim1name=namep, ncid=ncid, flag='write')
       do p = bounds%begp,bounds%endp
         rparr(p) = grc%latdeg(patch%gridcell(p))
       enddo
       call ncd_io(varname='pfts1d_lat', data=rparr, dim1name=namep, ncid=ncid, flag='write')
       do p = bounds%begp,bounds%endp
         iparr(p) = mod(ldecomp%gdc2glo(patch%gridcell(p))-1,ldomain%ni) + 1
       enddo
       call ncd_io(varname='pfts1d_ixy', data=iparr, dim1name=namep, ncid=ncid, flag='write')
       do p = bounds%begp,bounds%endp
         iparr(p) = (ldecomp%gdc2glo(patch%gridcell(p))-1)/ldomain%ni + 1
       enddo
       call ncd_io(varname='pfts1d_jxy'      , data=iparr        , dim1name=namep, ncid=ncid, flag='write')
       ! --- EBK Do NOT write out indices that are incorrect 4/1/2011 --- Bug 1310
       !call ncd_io(varname='pfts1d_gi'       , data=patch%gridcell, dim1name=namep, ncid=ncid, flag='write')
       !call ncd_io(varname='pfts1d_li'       , data=patch%landunit, dim1name=namep, ncid=ncid, flag='write')
       !call ncd_io(varname='pfts1d_ci'       , data=patch%column  , dim1name=namep, ncid=ncid, flag='write')
       ! ----------------------------------------------------------------
       call ncd_io(varname='pfts1d_wtgcell'  , data=patch%wtgcell , dim1name=namep, ncid=ncid, flag='write')
       call ncd_io(varname='pfts1d_wtlunit'  , data=patch%wtlunit , dim1name=namep, ncid=ncid, flag='write')
       call ncd_io(varname='pfts1d_wtcol'    , data=patch%wtcol   , dim1name=namep, ncid=ncid, flag='write')
       call ncd_io(varname='pfts1d_itype_veg', data=patch%itype   , dim1name=namep, ncid=ncid, flag='write')

       do p = bounds%begp,bounds%endp
          iparr(p) = col%itype(patch%column(p))
       end do
       call ncd_io(varname='pfts1d_itype_col', data=iparr         , dim1name=namep, ncid=ncid, flag='write')

       do p = bounds%begp,bounds%endp
          iparr(p) = lun%itype(patch%landunit(p))
       enddo
       call ncd_io(varname='pfts1d_itype_lunit', data=iparr      , dim1name=namep, ncid=ncid, flag='write')

       call ncd_io(varname='pfts1d_active'   , data=patch%active  , dim1name=namep, ncid=ncid, flag='write')

       deallocate(rgarr,rlarr,rcarr,rparr)
       deallocate(igarr,ilarr,icarr,iparr)

    end if

  end subroutine hfields_1dinfo

  !-----------------------------------------------------------------------
  subroutine hist_htapes_wrapup( rstwr, nlend, bounds, &
       watsat_col, sucsat_col, bsw_col, hksat_col)
    !
    ! !DESCRIPTION:
    ! Write history tape(s)
    ! Determine if next time step is beginning of history interval and if so:
    !   increment the current time sample counter, open a new history file
    !   and if needed (i.e., when ntim = 1), write history data to current
    !   history file, reset field accumulation counters to zero.
    ! If primary history file is full or at the last time step of the simulation,
    !   write restart dataset and close all history fiels.
    ! If history file is full or at the last time step of the simulation:
    !   close history file
    !   and reset time sample counter to zero if file is full.
    ! Daily-averaged data for the first day in September are written on
    !   date = 00/09/02 with mscur = 0.
    ! Daily-averaged data for the first day in month mm are written on
    !   date = yyyy/mm/02 with mscur = 0.
    ! Daily-averaged data for the 30th day (last day in September) are written
    !   on date = 0000/10/01 mscur = 0.
    ! Daily-averaged data for the last day in month mm are written on
    !   date = yyyy/mm+1/01 with mscur = 0.
    !
    ! !USES:
    use clm_time_manager, only : get_nstep, get_curr_date, get_curr_time, get_prev_date
    use clm_varcon      , only : secspday
    use perf_mod        , only : t_startf, t_stopf
    use clm_varpar      , only : nlevgrnd
    !
    ! !ARGUMENTS:
    logical, intent(in) :: rstwr    ! true => write restart file this step
    logical, intent(in) :: nlend    ! true => end of run on this step
    type(bounds_type) , intent(in) :: bounds           
    real(r8)          , intent(in) :: watsat_col( bounds%begc:,1: ) 
    real(r8)          , intent(in) :: sucsat_col( bounds%begc:,1: ) 
    real(r8)          , intent(in) :: bsw_col( bounds%begc:,1: ) 
    real(r8)          , intent(in) :: hksat_col( bounds%begc:,1: ) 
    !
    ! !LOCAL VARIABLES:
    integer :: t                          ! tape index
    integer :: f                          ! field index
    integer :: ier                        ! error code
    integer :: nstep                      ! current step
    integer :: day                        ! current day (1 -> 31)
    integer :: mon                        ! current month (1 -> 12)
    integer :: yr                         ! current year (0 -> ...)
    integer :: mdcur                      ! current day
    integer :: mscur                      ! seconds of current day
    integer :: mcsec                      ! current time of day [seconds]
    integer :: daym1                      ! nstep-1 day (1 -> 31)
    integer :: monm1                      ! nstep-1 month (1 -> 12)
    integer :: yrm1                       ! nstep-1 year (0 -> ...)
    integer :: mcsecm1                    ! nstep-1 time of day [seconds]
    real(r8):: time                       ! current time
    character(len=256) :: str             ! global attribute string
    logical :: if_stop                    ! true => last time step of run
    logical, save :: do_3Dtconst = .true. ! true => write out 3D time-constant data
    character(len=*),parameter :: subname = 'hist_htapes_wrapup'
    !-----------------------------------------------------------------------

    SHR_ASSERT_ALL((ubound(watsat_col) == (/bounds%endc, nlevgrnd/)), errMsg(__FILE__, __LINE__))
    SHR_ASSERT_ALL((ubound(sucsat_col) == (/bounds%endc, nlevgrnd/)), errMsg(__FILE__, __LINE__))
    SHR_ASSERT_ALL((ubound(bsw_col)    == (/bounds%endc, nlevgrnd/)), errMsg(__FILE__, __LINE__))
    SHR_ASSERT_ALL((ubound(hksat_col)  == (/bounds%endc, nlevgrnd/)), errMsg(__FILE__, __LINE__))

    ! get current step

    nstep = get_nstep()

    ! Set calendar for current time step

    call get_curr_date (yr, mon, day, mcsec)
    call get_curr_time (mdcur, mscur)
    time = mdcur + mscur/secspday

    ! Set calendar for current for previous time step

    call get_prev_date (yrm1, monm1, daym1, mcsecm1)

    ! Loop over active history tapes, create new history files if necessary
    ! and write data to history files if end of history interval.
    do t = 1, ntapes

       ! Skip nstep=0 if monthly average

       if (nstep==0 .and. tape(t)%nhtfrq==0) cycle

       ! Determine if end of history interval
       tape(t)%is_endhist = .false.
       if (tape(t)%nhtfrq==0) then   !monthly average
          if (mon /= monm1) tape(t)%is_endhist = .true.
       else
          if (mod(nstep,tape(t)%nhtfrq) == 0) tape(t)%is_endhist = .true.
       end if

       ! If end of history interval

       if (tape(t)%is_endhist) then

          ! Normalize history buffer if time averaged

          call hfields_normalize(t)

          ! Increment current time sample counter.

          tape(t)%ntimes = tape(t)%ntimes + 1

          ! Create history file if appropriate and build time comment

          ! If first time sample, generate unique history file name, open file,
          ! define dims, vars, etc.


          if (tape(t)%ntimes == 1) then
             call t_startf('hist_htapes_wrapup_define')
             locfnh(t) = set_hist_filename (hist_freq=tape(t)%nhtfrq, &
                                            hist_mfilt=tape(t)%mfilt, hist_file=t)
             if (masterproc) then
                write(iulog,*) trim(subname),' : Creating history file ', trim(locfnh(t)), &
                     ' at nstep = ',get_nstep()
                write(iulog,*)'calling htape_create for file t = ',t
             endif
             call htape_create (t)

             ! Define time-constant field variables
             call htape_timeconst(t, mode='define')

             ! Define 3D time-constant field variables only to first primary tape
             if ( do_3Dtconst .and. t == 1 ) then
                call htape_timeconst3D(t, &
                     bounds, watsat_col, sucsat_col, bsw_col, hksat_col, mode='define')
                TimeConst3DVars_Filename = trim(locfnh(t))
             end if

             ! Define model field variables
             call hfields_write(t, mode='define')

             ! Exit define model
             call ncd_enddef(nfid(t))
             call t_stopf('hist_htapes_wrapup_define')
          endif

          call t_startf('hist_htapes_wrapup_tconst')
          ! Write time constant history variables
          call htape_timeconst(t, mode='write')

          ! Write 3D time constant history variables only to first primary tape
          if ( do_3Dtconst .and. t == 1 .and. tape(t)%ntimes == 1 )then
             call htape_timeconst3D(t, &
                  bounds, watsat_col, sucsat_col, bsw_col, hksat_col, mode='write')
             do_3Dtconst = .false.
          end if

          if (masterproc) then
             write(iulog,*)
             write(iulog,*) trim(subname),' : Writing current time sample to local history file ', &
                  trim(locfnh(t)),' at nstep = ',get_nstep(), &
                  ' for history time interval beginning at ', tape(t)%begtime, &
                  ' and ending at ',time
             write(iulog,*)
             call shr_sys_flush(iulog)
          endif

          ! Update beginning time of next interval
          tape(t)%begtime = time
          call t_stopf('hist_htapes_wrapup_tconst')

          ! Write history time samples
          call t_startf('hist_htapes_wrapup_write')
          call hfields_write(t, mode='write')
          call t_stopf('hist_htapes_wrapup_write')

          ! Zero necessary history buffers
          call hfields_zero(t)

       end if

    end do  ! end loop over history tapes

    ! Determine if file needs to be closed

    call hist_do_disp (ntapes, tape(:)%ntimes, tape(:)%mfilt, if_stop, if_disphist, rstwr, nlend)

    ! Close open history file
    ! Auxilary files may have been closed and saved off without being full,
    ! must reopen the files

    do t = 1, ntapes
       if (if_disphist(t)) then
          if (tape(t)%ntimes /= 0) then
             if (masterproc) then
                write(iulog,*)
                write(iulog,*)  trim(subname),' : Closing local history file ',&
                     trim(locfnh(t)),' at nstep = ', get_nstep()
                write(iulog,*)
             endif

            call ncd_pio_closefile(nfid(t))

             if (.not.if_stop .and. (tape(t)%ntimes/=tape(t)%mfilt)) then
                call ncd_pio_openfile (nfid(t), trim(locfnh(t)), ncd_write)
             end if
          else
             if (masterproc) then
                write(iulog,*) trim(subname),' : history tape ',t,': no open file to close'
             end if
          endif
       endif
    end do

    ! Reset number of time samples to zero if file is full 
    
    do t = 1, ntapes
       if (if_disphist(t) .and. tape(t)%ntimes==tape(t)%mfilt) then
          tape(t)%ntimes = 0
       end if
    end do
    
  end subroutine hist_htapes_wrapup

  !-----------------------------------------------------------------------
  subroutine hist_restart_ncd (bounds, ncid, flag, rdate)
    !
    ! !DESCRIPTION:
    ! Read/write history file restart data.
    ! If the current history file(s) are not full, file(s) are opened
    ! so that subsequent time samples are added until the file is full.
    ! A new history file is used on a branch run.
    !
    ! !USES:
    use clm_varctl      , only : nsrest, caseid, inst_suffix, nsrStartup, nsrBranch
    use fileutils       , only : getfil
    use domainMod       , only : ldomain
    use clm_varpar      , only : nlevgrnd, nlevlak, numrad, nlevdecomp_full
    use clm_time_manager, only : is_restart
    use restUtilMod     , only : iflag_skip
    use pio
    !
    ! !ARGUMENTS:
    type(bounds_type), intent(in)    :: bounds  
    type(file_desc_t), intent(inout) :: ncid     ! netcdf file
    character(len=*) , intent(in)    :: flag     !'read' or 'write'
    character(len=*) , intent(in), optional :: rdate    ! restart file time stamp for name
    !
    ! !LOCAL VARIABLES:
    integer :: max_nflds                     ! Max number of fields
    integer :: num1d,beg1d,end1d             ! 1d size, beginning and ending indices
    integer :: num1d_out,beg1d_out,end1d_out ! 1d size, beginning and ending indices
    integer :: num2d                         ! 2d size (e.g. number of vertical levels)
    integer :: numa                 ! total number of atm cells across all processors
    integer :: numg                 ! total number of gridcells across all processors
    integer :: numl                 ! total number of landunits across all processors
    integer :: numc                 ! total number of columns across all processors
    integer :: nump                 ! total number of pfts across all processors
    character(len=max_namlen) :: name            ! variable name
    character(len=max_namlen) :: name_acc        ! accumulator variable name
    character(len=max_namlen) :: long_name       ! long name of variable
    character(len=max_chars)  :: long_name_acc   ! long name for accumulator
    character(len=max_chars)  :: units           ! units of variable
    character(len=max_chars)  :: units_acc       ! accumulator units
    character(len=max_chars)  :: fname           ! full name of history file
    character(len=max_chars)  :: locrest(max_tapes) ! local history restart file names

    character(len=max_namlen),allocatable :: tname(:)
    character(len=max_chars), allocatable :: tunits(:),tlongname(:)
    character(len=8), allocatable :: tmpstr(:,:)
    character(len=scale_type_strlen), allocatable :: p2c_scale_type(:)
    character(len=scale_type_strlen), allocatable :: c2l_scale_type(:)
    character(len=scale_type_strlen), allocatable :: l2g_scale_type(:)
    character(len=avgflag_strlen), allocatable :: tavgflag(:)
    integer :: start(2)

    character(len=1)   :: hnum                   ! history file index
    character(len=8)   :: type1d                 ! clm pointer 1d type
    character(len=8)   :: type1d_out             ! history buffer 1d type
    character(len=8)   :: type2d                 ! history buffer 2d type
    character(len=32)  :: dim1name               ! temporary
    character(len=32)  :: dim2name               ! temporary
    type(var_desc_t)   :: name_desc              ! variable descriptor for name
    type(var_desc_t)   :: longname_desc          ! variable descriptor for long_name
    type(var_desc_t)   :: units_desc             ! variable descriptor for units
    type(var_desc_t)   :: type1d_desc            ! variable descriptor for type1d
    type(var_desc_t)   :: type1d_out_desc        ! variable descriptor for type1d_out
    type(var_desc_t)   :: type2d_desc            ! variable descriptor for type2d
    type(var_desc_t)   :: avgflag_desc           ! variable descriptor for avgflag
    type(var_desc_t)   :: p2c_scale_type_desc    ! variable descriptor for p2c_scale_type
    type(var_desc_t)   :: c2l_scale_type_desc    ! variable descriptor for c2l_scale_type
    type(var_desc_t)   :: l2g_scale_type_desc    ! variable descriptor for l2g_scale_type
    integer :: status                            ! error status
    integer :: dimid                             ! dimension ID
    integer :: k                                 ! 1d index
    integer :: ntapes_onfile                     ! number of history tapes on the restart file
    integer :: nflds_onfile                      ! number of history fields on the restart file
    integer :: t                                 ! tape index
    integer :: f                                 ! field index
    integer :: varid                             ! variable id
    integer, allocatable :: itemp(:)             ! temporary
    real(r8), pointer :: hbuf(:,:)               ! history buffer
    real(r8), pointer :: hbuf1d(:)               ! 1d history buffer
    integer , pointer :: nacs(:,:)               ! accumulation counter
    integer , pointer :: nacs1d(:)               ! 1d accumulation counter
    integer           :: ier                     ! error code
    type(Var_desc_t)  :: vardesc                 ! netCDF variable description
    character(len=*),parameter :: subname = 'hist_restart_ncd'
!------------------------------------------------------------------------

    call get_proc_global(ng=numg, nl=numl, nc=numc, np=nump)

    ! If branch run, initialize file times and return

    if (flag == 'read') then
       if (nsrest == nsrBranch) then
          do t = 1,ntapes
             tape(t)%ntimes = 0
          end do
          return
       end if
       ! If startup run just return
       if (nsrest == nsrStartup) then
          RETURN
       end if
    endif

    ! Read history file data only for restart run (not for branch run)

    !
    ! First when writing out and in define mode, create files and define all variables
    !
    !================================================
    if (flag == 'define') then
    !================================================

       if (.not. present(rdate)) then
          call endrun(msg=' variable rdate must be present for writing restart files'//&
               errMsg(__FILE__, __LINE__))
       end if

       !
       ! On master restart file add ntapes/max_chars dimension
       ! and then add the history and history restart filenames
       !
       call ncd_defdim( ncid, 'ntapes'       , ntapes      , dimid)
       call ncd_defdim( ncid, 'max_chars'    , max_chars   , dimid)

       call ncd_defvar(ncid=ncid, varname='locfnh', xtype=ncd_char, &
            long_name="History filename",     &
            comment="This variable NOT needed for startup or branch simulations", &
            dim1name='max_chars', dim2name="ntapes" )
       ier = PIO_inq_varid(ncid, 'locfnh', vardesc)
       ier = PIO_put_att(ncid, vardesc%varid, 'interpinic_flag', iflag_skip)

       call ncd_defvar(ncid=ncid, varname='locfnhr', xtype=ncd_char, &
            long_name="Restart history filename",     &
            comment="This variable NOT needed for startup or branch simulations", &
            dim1name='max_chars', dim2name="ntapes" )
       ier = PIO_inq_varid(ncid, 'locfnhr', vardesc)
       ier = PIO_put_att(ncid, vardesc%varid, 'interpinic_flag', iflag_skip)

       ! max_nflds is the maximum number of fields on any tape
       ! max_flds is the maximum number possible number of fields 

       max_nflds = max_nFields()

       ! Loop over tapes - write out namelist information to each restart-history tape
       ! only read/write accumulators and counters if needed

       do t = 1,ntapes

          ! Create the restart history filename and open it
          write(hnum,'(i1.1)') t-1
          locfnhr(t) = "./" // trim(caseid) //".clm2"// trim(inst_suffix) &
                        // ".rh" // hnum //"."// trim(rdate) //".nc"

          call htape_create( t, histrest=.true. )

          ! Add read/write accumultators and counters if needed
          if (.not. tape(t)%is_endhist) then
             do f = 1,tape(t)%nflds
                name           =  tape(t)%hlist(f)%field%name
                long_name      =  tape(t)%hlist(f)%field%long_name
                units          =  tape(t)%hlist(f)%field%units
                name_acc       =  trim(name) // "_acc"
                units_acc      =  "unitless positive integer"
                long_name_acc  =  trim(long_name) // " accumulator number of samples"
                type1d_out     =  tape(t)%hlist(f)%field%type1d_out
                type2d         =  tape(t)%hlist(f)%field%type2d
                num2d          =  tape(t)%hlist(f)%field%num2d
                nacs           => tape(t)%hlist(f)%nacs
                hbuf           => tape(t)%hlist(f)%hbuf
               
                if (type1d_out == grlnd) then
                   if (ldomain%isgrid2d) then
                      dim1name = 'lon'      ; dim2name = 'lat'
                   else
                      dim1name = trim(grlnd); dim2name = 'undefined'
                   end if
                else
                   dim1name = type1d_out ; dim2name = 'undefined'
                endif
                   
                if (dim2name == 'undefined') then
                   if (num2d == 1) then
                      call ncd_defvar(ncid=ncid_hist(t), varname=trim(name), xtype=ncd_double, & 
                           dim1name=dim1name, &
                           long_name=trim(long_name), units=trim(units))
                      call ncd_defvar(ncid=ncid_hist(t), varname=trim(name_acc), xtype=ncd_int,  &
                           dim1name=dim1name, &
                           long_name=trim(long_name_acc), units=trim(units_acc))
                   else
                      call ncd_defvar(ncid=ncid_hist(t), varname=trim(name), xtype=ncd_double, &
                           dim1name=dim1name, dim2name=type2d, &
                           long_name=trim(long_name), units=trim(units))
                      call ncd_defvar(ncid=ncid_hist(t), varname=trim(name_acc), xtype=ncd_int,  &
                           dim1name=dim1name, dim2name=type2d, &
                           long_name=trim(long_name_acc), units=trim(units_acc))
                   end if
                else
                   if (num2d == 1) then
                      call ncd_defvar(ncid=ncid_hist(t), varname=trim(name), xtype=ncd_double, &
                           dim1name=dim1name, dim2name=dim2name, &
                           long_name=trim(long_name), units=trim(units))
                      call ncd_defvar(ncid=ncid_hist(t), varname=trim(name_acc), xtype=ncd_int,  &
                           dim1name=dim1name, dim2name=dim2name, &
                           long_name=trim(long_name_acc), units=trim(units_acc))
                   else
                      call ncd_defvar(ncid=ncid_hist(t), varname=trim(name), xtype=ncd_double, &
                           dim1name=dim1name, dim2name=dim2name, dim3name=type2d, &
                           long_name=trim(long_name), units=trim(units))
                      call ncd_defvar(ncid=ncid_hist(t), varname=trim(name_acc), xtype=ncd_int,  &
                           dim1name=dim1name, dim2name=dim2name, dim3name=type2d, &
                           long_name=trim(long_name_acc), units=trim(units_acc))
                   end if
                endif
             end do
          endif

          !
          ! Add namelist information to each restart history tape
          !
          call ncd_defdim( ncid_hist(t), 'fname_lenp2'  , max_namlen+2, dimid)
          call ncd_defdim( ncid_hist(t), 'fname_len'    , max_namlen  , dimid)
          call ncd_defdim( ncid_hist(t), 'avgflag_len'  , avgflag_strlen, dimid)
          call ncd_defdim( ncid_hist(t), 'scalar'       , 1           , dimid)
          call ncd_defdim( ncid_hist(t), 'max_chars'    , max_chars   , dimid)
          call ncd_defdim( ncid_hist(t), 'max_nflds'    , max_nflds   ,  dimid)   
          call ncd_defdim( ncid_hist(t), 'max_flds'     , max_flds    , dimid)   
       
          call ncd_defvar(ncid=ncid_hist(t), varname='nhtfrq', xtype=ncd_int, &
               long_name="Frequency of history writes",               &
               comment="Namelist item", &
               units="absolute value of negative is in hours, 0=monthly, positive is time-steps",     &
               dim1name='scalar')
          call ncd_defvar(ncid=ncid_hist(t), varname='mfilt', xtype=ncd_int, &
               long_name="Number of history time samples on a file", units="unitless",     &
               comment="Namelist item", &
               dim1name='scalar')
          call ncd_defvar(ncid=ncid_hist(t), varname='ncprec', xtype=ncd_int, &
               long_name="Flag for data precision", flag_values=(/1,2/), &
               comment="Namelist item", &
               nvalid_range=(/1,2/), &
               flag_meanings=(/"single-precision", "double-precision"/), &
               dim1name='scalar')
          call ncd_defvar(ncid=ncid_hist(t), varname='dov2xy', xtype=ncd_log, &
               long_name="Output on 2D grid format (TRUE) or vector format (FALSE)", &
               comment="Namelist item", &
               dim1name='scalar')
          call ncd_defvar(ncid=ncid_hist(t), varname='fincl', xtype=ncd_char, &
               comment="Namelist item", &
               long_name="Fieldnames to include", &
               dim1name='fname_lenp2', dim2name='max_flds' )
          call ncd_defvar(ncid=ncid_hist(t), varname='fexcl', xtype=ncd_char, &
               comment="Namelist item", &
               long_name="Fieldnames to exclude",  &
               dim1name='fname_lenp2', dim2name='max_flds' )

          call ncd_defvar(ncid=ncid_hist(t), varname='nflds', xtype=ncd_int, &
               long_name="Number of fields on file", units="unitless",        &
               dim1name='scalar')
          call ncd_defvar(ncid=ncid_hist(t), varname='ntimes', xtype=ncd_int, &
               long_name="Number of time steps on file", units="time-step",     &
               dim1name='scalar')
          call ncd_defvar(ncid=ncid_hist(t), varname='is_endhist', xtype=ncd_log, &
               long_name="End of history file", dim1name='scalar')
          call ncd_defvar(ncid=ncid_hist(t), varname='begtime', xtype=ncd_double, &
               long_name="Beginning time", units="time units",     &
               dim1name='scalar')
   
          call ncd_defvar(ncid=ncid_hist(t), varname='num2d', xtype=ncd_int, &
               long_name="Size of second dimension", units="unitless",     &
               dim1name='max_nflds' )
          call ncd_defvar(ncid=ncid_hist(t), varname='hpindex', xtype=ncd_int, &
               long_name="History pointer index", units="unitless",     &
               dim1name='max_nflds' )

          call ncd_defvar(ncid=ncid_hist(t), varname='avgflag', xtype=ncd_char, &
               long_name="Averaging flag", &
               units="A=Average, X=Maximum, M=Minimum, I=Instantaneous, SUM=Sum", &
               dim1name='avgflag_len', dim2name='max_nflds' )
          call ncd_defvar(ncid=ncid_hist(t), varname='name', xtype=ncd_char, &
               long_name="Fieldnames",  &
               dim1name='fname_len', dim2name='max_nflds' )
          call ncd_defvar(ncid=ncid_hist(t), varname='long_name', xtype=ncd_char, &
               long_name="Long descriptive names for fields", &
               dim1name='max_chars', dim2name='max_nflds' )
          call ncd_defvar(ncid=ncid_hist(t), varname='units', xtype=ncd_char, &
               long_name="Units for each history field output", &
               dim1name='max_chars', dim2name='max_nflds' )
          call ncd_defvar(ncid=ncid_hist(t), varname='type1d', xtype=ncd_char, &
               long_name="1st dimension type", &
               dim1name='string_length', dim2name='max_nflds' )
          call ncd_defvar(ncid=ncid_hist(t), varname='type1d_out', xtype=ncd_char, &
               long_name="1st output dimension type", &
               dim1name='string_length', dim2name='max_nflds' )
          call ncd_defvar(ncid=ncid_hist(t), varname='type2d', xtype=ncd_char, &
               long_name="2nd dimension type", &
               dim1name='string_length', dim2name='max_nflds' )
          call ncd_defvar(ncid=ncid_hist(t), varname='p2c_scale_type', xtype=ncd_char, &
               long_name="PFT to column scale type", &
               dim1name='scale_type_string_length', dim2name='max_nflds' )
          call ncd_defvar(ncid=ncid_hist(t), varname='c2l_scale_type', xtype=ncd_char, &
               long_name="column to landunit scale type", &
               dim1name='scale_type_string_length', dim2name='max_nflds' )
          call ncd_defvar(ncid=ncid_hist(t), varname='l2g_scale_type', xtype=ncd_char, &
               long_name="landunit to gridpoint scale type", &
               dim1name='scale_type_string_length', dim2name='max_nflds' )

          call ncd_enddef(ncid_hist(t))

       end do   ! end of ntapes loop   

       RETURN

    !
    ! First write out namelist information to each restart history file
    !
    !================================================
    else if (flag == 'write') then
    !================================================

       ! Add history filenames to master restart file
       do t = 1,ntapes
          call ncd_io('locfnh',  locfnh(t),  'write', ncid, nt=t)
          call ncd_io('locfnhr', locfnhr(t), 'write', ncid, nt=t)
       end do
       
       fincl(:,1) = hist_fincl1(:)
       fincl(:,2) = hist_fincl2(:)
       fincl(:,3) = hist_fincl3(:)
       fincl(:,4) = hist_fincl4(:)
       fincl(:,5) = hist_fincl5(:)
       fincl(:,6) = hist_fincl6(:)

       fexcl(:,1) = hist_fexcl1(:)
       fexcl(:,2) = hist_fexcl2(:)
       fexcl(:,3) = hist_fexcl3(:)
       fexcl(:,4) = hist_fexcl4(:)
       fexcl(:,5) = hist_fexcl5(:)
       fexcl(:,6) = hist_fexcl6(:)

       max_nflds = max_nFields()

       start(1)=1


       !
       ! Add history namelist data to each history restart tape
       !
       allocate(itemp(max_nflds))

       do t = 1,ntapes
          call ncd_io(varname='fincl', data=fincl(:,t), ncid=ncid_hist(t), flag='write')

          call ncd_io(varname='fexcl', data=fexcl(:,t), ncid=ncid_hist(t), flag='write')

          call ncd_io(varname='is_endhist', data=tape(t)%is_endhist, ncid=ncid_hist(t), flag='write')

          call ncd_io(varname='dov2xy', data=tape(t)%dov2xy, ncid=ncid_hist(t), flag='write')

          itemp(:) = 0
          do f=1,tape(t)%nflds
             itemp(f) = tape(t)%hlist(f)%field%num2d
          end do 
          call ncd_io(varname='num2d', data=itemp(:), ncid=ncid_hist(t), flag='write')

          itemp(:) = 0
          do f=1,tape(t)%nflds
             itemp(f) = tape(t)%hlist(f)%field%hpindex
          end do
          call ncd_io(varname='hpindex', data=itemp(:), ncid=ncid_hist(t), flag='write')

          call ncd_io('nflds',        tape(t)%nflds,   'write', ncid_hist(t) )
          call ncd_io('ntimes',       tape(t)%ntimes,  'write', ncid_hist(t) )
          call ncd_io('nhtfrq',  tape(t)%nhtfrq,  'write', ncid_hist(t) )
          call ncd_io('mfilt',   tape(t)%mfilt,   'write', ncid_hist(t) )
          call ncd_io('ncprec',  tape(t)%ncprec,  'write', ncid_hist(t) )
          call ncd_io('begtime',      tape(t)%begtime, 'write', ncid_hist(t) )
          allocate(tmpstr(tape(t)%nflds,3 ),tname(tape(t)%nflds), &
               tavgflag(tape(t)%nflds),tunits(tape(t)%nflds),tlongname(tape(t)%nflds), &
               p2c_scale_type(tape(t)%nflds), c2l_scale_type(tape(t)%nflds), &
               l2g_scale_type(tape(t)%nflds))
          do f=1,tape(t)%nflds
             tname(f)  = tape(t)%hlist(f)%field%name
             tunits(f) = tape(t)%hlist(f)%field%units
             tlongname(f) = tape(t)%hlist(f)%field%long_name
             tmpstr(f,1) = tape(t)%hlist(f)%field%type1d
             tmpstr(f,2) = tape(t)%hlist(f)%field%type1d_out
             tmpstr(f,3) = tape(t)%hlist(f)%field%type2d
             tavgflag(f) = tape(t)%hlist(f)%avgflag
             p2c_scale_type(f) = tape(t)%hlist(f)%field%p2c_scale_type
             c2l_scale_type(f) = tape(t)%hlist(f)%field%c2l_scale_type
             l2g_scale_type(f) = tape(t)%hlist(f)%field%l2g_scale_type
          end do
          call ncd_io( 'name', tname, 'write',ncid_hist(t))
          call ncd_io('long_name', tlongname, 'write', ncid_hist(t))
          call ncd_io('units', tunits, 'write',ncid_hist(t))
          call ncd_io('type1d', tmpstr(:,1), 'write', ncid_hist(t))
          call ncd_io('type1d_out', tmpstr(:,2), 'write', ncid_hist(t))
          call ncd_io('type2d', tmpstr(:,3), 'write', ncid_hist(t))
          call ncd_io('avgflag',tavgflag , 'write', ncid_hist(t))
          call ncd_io('p2c_scale_type', p2c_scale_type, 'write', ncid_hist(t))
          call ncd_io('c2l_scale_type', c2l_scale_type, 'write', ncid_hist(t))
          call ncd_io('l2g_scale_type', l2g_scale_type, 'write', ncid_hist(t))
          deallocate(tname,tlongname,tunits,tmpstr,tavgflag)
          deallocate(p2c_scale_type, c2l_scale_type, l2g_scale_type)
       enddo       
       deallocate(itemp)

    !
    ! Read in namelist information
    !
    !================================================
    else if (flag == 'read') then
    !================================================

       call ncd_inqdlen(ncid,dimid,ntapes_onfile, name='ntapes')
       if ( is_restart() .and. ntapes_onfile /= ntapes )then
          write(iulog,*) 'ntapes = ', ntapes, ' ntapes_onfile = ', ntapes_onfile
          call endrun(msg=' ERROR: number of ntapes different than on restart file!,'// &
               ' you can NOT change history options on restart!' //&
               errMsg(__FILE__, __LINE__))
       end if
       if ( is_restart() .and. ntapes > 0 )then
          call ncd_io('locfnh',  locfnh(1:ntapes),  'read', ncid )
          call ncd_io('locfnhr', locrest(1:ntapes), 'read', ncid )
          do t = 1,ntapes
             call strip_null(locrest(t))
             call strip_null(locfnh(t))
          end do
       end if

       ! Determine necessary indices - the following is needed if model decomposition is different on restart
  
       start(1)=1

       if ( is_restart() )then
          do t = 1,ntapes

             call getfil( locrest(t), locfnhr(t), 0 )
             call ncd_pio_openfile (ncid_hist(t), trim(locfnhr(t)), ncd_nowrite)

             if ( t == 1 )then

                call ncd_inqdlen(ncid_hist(1),dimid,max_nflds,name='max_nflds')
   
                allocate(itemp(max_nflds))
             end if

             call ncd_inqvid(ncid_hist(t), 'name',           varid, name_desc)
             call ncd_inqvid(ncid_hist(t), 'long_name',      varid, longname_desc)
             call ncd_inqvid(ncid_hist(t), 'units',          varid, units_desc)
             call ncd_inqvid(ncid_hist(t), 'type1d',         varid, type1d_desc)
             call ncd_inqvid(ncid_hist(t), 'type1d_out',     varid, type1d_out_desc)
             call ncd_inqvid(ncid_hist(t), 'type2d',         varid, type2d_desc)
             call ncd_inqvid(ncid_hist(t), 'avgflag',        varid, avgflag_desc)
             call ncd_inqvid(ncid_hist(t), 'p2c_scale_type', varid, p2c_scale_type_desc)
             call ncd_inqvid(ncid_hist(t), 'c2l_scale_type', varid, c2l_scale_type_desc)
             call ncd_inqvid(ncid_hist(t), 'l2g_scale_type', varid, l2g_scale_type_desc)

             call ncd_io(varname='fincl', data=fincl(:,t), ncid=ncid_hist(t), flag='read')

             call ncd_io(varname='fexcl', data=fexcl(:,t), ncid=ncid_hist(t), flag='read')

             call ncd_io('nflds',   nflds_onfile, 'read', ncid_hist(t) )
             if ( nflds_onfile /= tape(t)%nflds )then
                write(iulog,*) 'nflds = ', tape(t)%nflds, ' nflds_onfile = ', nflds_onfile
                call endrun(msg=' ERROR: number of fields different than on restart file!,'// &
                     ' you can NOT change history options on restart!' //&
                     errMsg(__FILE__, __LINE__))
             end if
             call ncd_io('ntimes',  tape(t)%ntimes, 'read', ncid_hist(t) )
             call ncd_io('nhtfrq',  tape(t)%nhtfrq, 'read', ncid_hist(t) )
             call ncd_io('mfilt',   tape(t)%mfilt, 'read', ncid_hist(t) )
             call ncd_io('ncprec',  tape(t)%ncprec, 'read', ncid_hist(t) )
             call ncd_io('begtime', tape(t)%begtime, 'read', ncid_hist(t) )

             call ncd_io(varname='is_endhist', data=tape(t)%is_endhist, ncid=ncid_hist(t), flag='read')
             call ncd_io(varname='dov2xy', data=tape(t)%dov2xy, ncid=ncid_hist(t), flag='read')
             call ncd_io(varname='num2d', data=itemp(:), ncid=ncid_hist(t), flag='read')
             do f=1,tape(t)%nflds
                tape(t)%hlist(f)%field%num2d = itemp(f)
             end do

             call ncd_io(varname='hpindex', data=itemp(:), ncid=ncid_hist(t), flag='read')
             do f=1,tape(t)%nflds
                tape(t)%hlist(f)%field%hpindex = itemp(f)
             end do

             do f=1,tape(t)%nflds
                start(2) = f
                call ncd_io( name_desc,           tape(t)%hlist(f)%field%name,       &
                             'read', ncid_hist(t), start )
                call ncd_io( longname_desc,       tape(t)%hlist(f)%field%long_name,  &
                             'read', ncid_hist(t), start )
                call ncd_io( units_desc,          tape(t)%hlist(f)%field%units,      &
                             'read', ncid_hist(t), start )
                call ncd_io( type1d_desc,         tape(t)%hlist(f)%field%type1d,     &
                             'read', ncid_hist(t), start )
                call ncd_io( type1d_out_desc,     tape(t)%hlist(f)%field%type1d_out, &
                             'read', ncid_hist(t), start )
                call ncd_io( type2d_desc,         tape(t)%hlist(f)%field%type2d,     &
                             'read', ncid_hist(t), start )
                call ncd_io( avgflag_desc,        tape(t)%hlist(f)%avgflag,          &
                             'read', ncid_hist(t), start )
                call ncd_io( p2c_scale_type_desc, tape(t)%hlist(f)%field%p2c_scale_type,   &
                             'read', ncid_hist(t), start )
                call ncd_io( c2l_scale_type_desc, tape(t)%hlist(f)%field%c2l_scale_type,   &
                             'read', ncid_hist(t), start )
                call ncd_io( l2g_scale_type_desc, tape(t)%hlist(f)%field%l2g_scale_type,   &
                             'read', ncid_hist(t), start )
                call strip_null(tape(t)%hlist(f)%field%name)
                call strip_null(tape(t)%hlist(f)%field%long_name)
                call strip_null(tape(t)%hlist(f)%field%units)
                call strip_null(tape(t)%hlist(f)%field%type1d)
                call strip_null(tape(t)%hlist(f)%field%type1d_out)
                call strip_null(tape(t)%hlist(f)%field%type2d)
                call strip_null(tape(t)%hlist(f)%field%p2c_scale_type)
                call strip_null(tape(t)%hlist(f)%field%c2l_scale_type)
                call strip_null(tape(t)%hlist(f)%field%l2g_scale_type)
                call strip_null(tape(t)%hlist(f)%avgflag)

                type1d_out = trim(tape(t)%hlist(f)%field%type1d_out)
                select case (trim(type1d_out))
                case (grlnd)
                   num1d_out = numg
                   beg1d_out = bounds%begg
                   end1d_out = bounds%endg
                case (nameg)
                   num1d_out = numg
                   beg1d_out = bounds%begg
                   end1d_out = bounds%endg
                case (namel)
                   num1d_out = numl
                   beg1d_out = bounds%begl
                   end1d_out = bounds%endl
                case (namec)
                   num1d_out = numc
                   beg1d_out = bounds%begc
                   end1d_out = bounds%endc
                case (namep)
                   num1d_out = nump
                   beg1d_out = bounds%begp
                   end1d_out = bounds%endp
                case default
                   write(iulog,*) trim(subname),' ERROR: read unknown 1d output type=',trim(type1d_out)
                   call endrun(msg=errMsg(__FILE__, __LINE__))
                end select

                tape(t)%hlist(f)%field%num1d_out = num1d_out
                tape(t)%hlist(f)%field%beg1d_out = beg1d_out
                tape(t)%hlist(f)%field%end1d_out = end1d_out

                num2d  = tape(t)%hlist(f)%field%num2d
                allocate (tape(t)%hlist(f)%hbuf(beg1d_out:end1d_out,num2d), &
                          tape(t)%hlist(f)%nacs(beg1d_out:end1d_out,num2d), &
                          stat=status)
                if (status /= 0) then
                   write(iulog,*) trim(subname),' ERROR: allocation error for hbuf,nacs at t,f=',t,f
                   call endrun(msg=errMsg(__FILE__, __LINE__))
                endif
                tape(t)%hlist(f)%hbuf(:,:) = 0._r8
                tape(t)%hlist(f)%nacs(:,:) = 0

                type1d = tape(t)%hlist(f)%field%type1d
                select case (type1d)
                case (grlnd)
                   num1d = numg
                   beg1d = bounds%begg
                   end1d = bounds%endg
                case (nameg)
                   num1d = numg
                   beg1d = bounds%begg
                   end1d = bounds%endg
                case (namel)
                   num1d = numl
                   beg1d = bounds%begl
                   end1d = bounds%endl
                case (namec)
                   num1d = numc
                   beg1d = bounds%begc
                   end1d = bounds%endc
                case (namep)
                   num1d = nump
                   beg1d = bounds%begp
                   end1d = bounds%endp
                case default
                   write(iulog,*) trim(subname),' ERROR: read unknown 1d type=',type1d
                   call endrun(msg=errMsg(__FILE__, __LINE__))
                end select

                tape(t)%hlist(f)%field%num1d = num1d
                tape(t)%hlist(f)%field%beg1d = beg1d
                tape(t)%hlist(f)%field%end1d = end1d

             end do   ! end of flds loop

             ! If history file is not full, open it

             if (tape(t)%ntimes /= 0) then
                call ncd_pio_openfile (nfid(t), trim(locfnh(t)), ncd_write)
             end if

          end do  ! end of tapes loop

          hist_fincl1(:) = fincl(:,1)
          hist_fincl2(:) = fincl(:,2)
          hist_fincl3(:) = fincl(:,3)
          hist_fincl4(:) = fincl(:,4)
          hist_fincl5(:) = fincl(:,5)
          hist_fincl6(:) = fincl(:,6)

          hist_fexcl1(:) = fexcl(:,1)
          hist_fexcl2(:) = fexcl(:,2)
          hist_fexcl3(:) = fexcl(:,3)
          hist_fexcl4(:) = fexcl(:,4)
          hist_fexcl5(:) = fexcl(:,5)
          hist_fexcl6(:) = fexcl(:,6)

       end if
       
       if ( allocated(itemp) ) deallocate(itemp)

    end if

    !======================================================================
    ! Read/write history file restart data.
    ! If the current history file(s) are not full, file(s) are opened
    ! so that subsequent time samples are added until the file is full.
    ! A new history file is used on a branch run.
    !======================================================================
    
    if (flag == 'write') then     

       do t = 1,ntapes
          if (.not. tape(t)%is_endhist) then

             do f = 1,tape(t)%nflds
                name       =  tape(t)%hlist(f)%field%name
                name_acc   =  trim(name) // "_acc"
                type1d_out =  tape(t)%hlist(f)%field%type1d_out
                type2d     =  tape(t)%hlist(f)%field%type2d
                num2d      =  tape(t)%hlist(f)%field%num2d
                beg1d_out  =  tape(t)%hlist(f)%field%beg1d_out
                end1d_out  =  tape(t)%hlist(f)%field%end1d_out
                nacs       => tape(t)%hlist(f)%nacs
                hbuf       => tape(t)%hlist(f)%hbuf

                if (num2d == 1) then
                   allocate(hbuf1d(beg1d_out:end1d_out), &
                            nacs1d(beg1d_out:end1d_out), stat=status)
                   if (status /= 0) then
                      write(iulog,*) trim(subname),' ERROR: allocation'
                      call endrun(msg=errMsg(__FILE__, __LINE__))
                   end if
                
                   hbuf1d(beg1d_out:end1d_out) = hbuf(beg1d_out:end1d_out,1)
                   nacs1d(beg1d_out:end1d_out) = nacs(beg1d_out:end1d_out,1)

                   call ncd_io(ncid=ncid_hist(t), flag='write', varname=trim(name), &
                        dim1name=type1d_out, data=hbuf1d)
                   call ncd_io(ncid=ncid_hist(t), flag='write', varname=trim(name_acc), &
                        dim1name=type1d_out, data=nacs1d)

                   deallocate(hbuf1d)
                   deallocate(nacs1d)
                else
                   call ncd_io(ncid=ncid_hist(t), flag='write', varname=trim(name), &
                        dim1name=type1d_out, data=hbuf)
                   call ncd_io(ncid=ncid_hist(t), flag='write', varname=trim(name_acc), &
                        dim1name=type1d_out, data=nacs)
                end if

             end do

          end if  ! end of is_endhist block

          call ncd_pio_closefile(ncid_hist(t))

       end do   ! end of ntapes loop   

    else if (flag == 'read') then 

       ! Read history restart information if history files are not full

       do t = 1,ntapes

          if (.not. tape(t)%is_endhist) then

             do f = 1,tape(t)%nflds
                name       =  tape(t)%hlist(f)%field%name
                name_acc   =  trim(name) // "_acc"
                type1d_out =  tape(t)%hlist(f)%field%type1d_out
                type2d     =  tape(t)%hlist(f)%field%type2d
                num2d      =  tape(t)%hlist(f)%field%num2d
                beg1d_out  =  tape(t)%hlist(f)%field%beg1d_out
                end1d_out  =  tape(t)%hlist(f)%field%end1d_out
                nacs       => tape(t)%hlist(f)%nacs
                hbuf       => tape(t)%hlist(f)%hbuf
                
                if (num2d == 1) then
                   allocate(hbuf1d(beg1d_out:end1d_out), &
                        nacs1d(beg1d_out:end1d_out), stat=status)
                   if (status /= 0) then
                      write(iulog,*) trim(subname),' ERROR: allocation'
                      call endrun(msg=errMsg(__FILE__, __LINE__))
                   end if
                   
                   call ncd_io(ncid=ncid_hist(t), flag='read', varname=trim(name), &
                        dim1name=type1d_out, data=hbuf1d)
                   call ncd_io(ncid=ncid_hist(t), flag='read', varname=trim(name_acc), &
                        dim1name=type1d_out, data=nacs1d)
                   
                   hbuf(beg1d_out:end1d_out,1) = hbuf1d(beg1d_out:end1d_out)
                   nacs(beg1d_out:end1d_out,1) = nacs1d(beg1d_out:end1d_out)
                   
                   deallocate(hbuf1d)
                   deallocate(nacs1d)
                else
                   call ncd_io(ncid=ncid_hist(t), flag='read', varname=trim(name), &
                        dim1name=type1d_out, data=hbuf)
                   call ncd_io(ncid=ncid_hist(t), flag='read', varname=trim(name_acc), &
                        dim1name=type1d_out, data=nacs)
                end if
             end do

          end if
             
          call ncd_pio_closefile(ncid_hist(t))
             
       end do
       
    end if
    
  end subroutine hist_restart_ncd

  !-----------------------------------------------------------------------
  integer function max_nFields()
    !
    ! !DESCRIPTION:
    ! Get the maximum number of fields on all tapes.
    !
    ! !ARGUMENTS:
    !
    ! !LOCAL VARIABLES:
    integer :: t  ! index
    character(len=*),parameter :: subname = 'max_nFields'
    !-----------------------------------------------------------------------

    max_nFields = 0
    do t = 1,ntapes
       max_nFields = max(max_nFields, tape(t)%nflds)
    end do
    return
  end function max_nFields
  
  !-----------------------------------------------------------------------
  character(len=max_namlen) function getname (inname)
    !
    ! !DESCRIPTION:
    ! Retrieve name portion of inname. If an averaging flag separater character
    ! is present (:) in inname, lop it off.
    !
    ! !ARGUMENTS:
    character(len=*), intent(in) :: inname
    !
    ! !LOCAL VARIABLES:
    integer :: length
    integer :: i
    character(len=*),parameter :: subname = 'getname'
    !-----------------------------------------------------------------------

     length = len (inname)

     if (length < max_namlen .or. length > max_namlen+2) then
        write(iulog,*) trim(subname),' ERROR: bad length=',length
        call endrun(msg=errMsg(__FILE__, __LINE__))
     end if

     getname = ' '
     do i = 1,max_namlen
        if (inname(i:i) == ':') exit
        getname(i:i) = inname(i:i)
     end do

   end function getname

   !-----------------------------------------------------------------------
   character(len=1) function getflag (inname)
     !
     ! !DESCRIPTION:
     ! Retrieve flag portion of inname. If an averaging flag separater character
     ! is present (:) in inname, return the character after it as the flag
     !
     ! !ARGUMENTS:
     character(len=*) inname   ! character string
     !
     ! !LOCAL VARIABLES:
     integer :: length         ! length of inname
     integer :: i              ! loop index
     character(len=*),parameter :: subname = 'getflag'
     !-----------------------------------------------------------------------

     length = len (inname)

     if (length < max_namlen .or. length > max_namlen+2) then
        write(iulog,*) trim(subname),' ERROR: bad length=',length
        call endrun(msg=errMsg(__FILE__, __LINE__))
     end if

     getflag = ' '
     do i = 1,length
        if (inname(i:i) == ':') then
           getflag = inname(i+1:i+1)
           exit
        end if
     end do

   end function getflag

   !-----------------------------------------------------------------------
   subroutine list_index (list, name, index)
     !
     ! !ARGUMENTS:
     character(len=*), intent(in) :: list(max_flds)  ! input list of names, possibly ":" delimited
     character(len=max_namlen), intent(in) :: name   ! name to be searched for
     integer, intent(out) :: index                   ! index of "name" in "list"
     !
     ! !LOCAL VARIABLES:
     !EOP
     character(len=max_namlen) :: listname           ! input name with ":" stripped off.
     integer f                                       ! field index
     character(len=*),parameter :: subname = 'list_index'
     !-----------------------------------------------------------------------

     ! Only list items

     index = 0
     do f=1,max_flds
        listname = getname (list(f))
        if (listname == ' ') exit
        if (listname == name) then
           index = f
           exit
        end if
     end do

   end subroutine list_index

   !-----------------------------------------------------------------------
   character(len=max_length_filename) function set_hist_filename (hist_freq, hist_mfilt, hist_file)
     !
     ! !DESCRIPTION:
     ! Determine history dataset filenames.
     !
     ! !USES:
     use clm_varctl, only : caseid, inst_suffix
     use clm_time_manager, only : get_curr_date, get_prev_date
     !
     ! !ARGUMENTS:
     integer, intent(in)  :: hist_freq   !history file frequency
     integer, intent(in)  :: hist_mfilt  !history file number of time-samples
     integer, intent(in)  :: hist_file   !history file index
     !
     ! !LOCAL VARIABLES:
     !EOP
     character(len=max_chars) :: cdate !date char string
     character(len=  1) :: hist_index  !p,1 or 2 (currently)
     integer :: day                    !day (1 -> 31)
     integer :: mon                    !month (1 -> 12)
     integer :: yr                     !year (0 -> ...)
     integer :: sec                    !seconds into current day
     integer :: filename_length
     character(len=*),parameter :: subname = 'set_hist_filename'
     !-----------------------------------------------------------------------

   if (hist_freq == 0 .and. hist_mfilt == 1) then   !monthly
      call get_prev_date (yr, mon, day, sec)
      write(cdate,'(i4.4,"-",i2.2)') yr,mon
   else                        !other
      call get_curr_date (yr, mon, day, sec)
      write(cdate,'(i4.4,"-",i2.2,"-",i2.2,"-",i5.5)') yr,mon,day,sec
   endif
   write(hist_index,'(i1.1)') hist_file - 1
   set_hist_filename = "./"//trim(caseid)//".clm2"//trim(inst_suffix)//&
                       ".h"//hist_index//"."//trim(cdate)//".nc"

   ! check to see if the concatenated filename exceeded the
   ! length. Simplest way to do this is ensure that the file
   ! extension is '.nc'.
   filename_length = len_trim(set_hist_filename)
   if (set_hist_filename(filename_length-2:filename_length) /= '.nc') then
      write(iulog, '(a,a,a,a,a)') 'ERROR: ', subname, &
           ' : expected file extension ".nc", received extension "', &
           set_hist_filename(filename_length-2:filename_length), '"'
      write(iulog, '(a,a,a,a,a)') 'ERROR: ', subname, &
           ' : filename : "', set_hist_filename, '"'
      write(iulog, '(a,a,a,i3,a,i3)') 'ERROR: ', subname, &
           ' Did the constructed filename exceed the maximum length? : filename length = ', &
           filename_length, ', max length = ', max_length_filename
      call endrun(msg=errMsg(__FILE__, __LINE__))
   end if
  end function set_hist_filename

  !-----------------------------------------------------------------------
  subroutine hist_addfld1d (fname, units, avgflag, long_name, type1d_out, &
                        ptr_gcell, ptr_lunit, ptr_col, ptr_patch, ptr_lnd, &
                        ptr_atm, p2c_scale_type, c2l_scale_type, &
                        l2g_scale_type, set_lake, set_nolake, set_urb, set_nourb, &
                        set_noglcmec, set_spec, default)
    !
    ! !DESCRIPTION:
    ! Initialize a single level history field. The pointer, ptrhist,
    ! is a pointer to the data type array that the history buffer will use.
    ! The value of type1d passed to masterlist\_add\_fld determines which of the
    ! 1d type of the output and the beginning and ending indices the history
    ! buffer field). Default history contents for given field on all tapes
    ! are set by calling [masterlist\_make\_active] for the appropriate tape.
    ! After the masterlist is built, routine [htapes\_build] is called for an
    ! initial or branch run to initialize the actual history tapes.
    !
    ! !ARGUMENTS:
    character(len=*), intent(in)           :: fname          ! field name
    character(len=*), intent(in)           :: units          ! units of field
    character(len=*), intent(in)           :: avgflag        ! time averaging flag
    character(len=*), intent(in)           :: long_name      ! long name of field
    character(len=*), optional, intent(in) :: type1d_out     ! output type (from data type)
    real(r8)        , optional, pointer    :: ptr_gcell(:)   ! pointer to gridcell array
    real(r8)        , optional, pointer    :: ptr_lunit(:)   ! pointer to landunit array
    real(r8)        , optional, pointer    :: ptr_col(:)     ! pointer to column array
    real(r8)        , optional, pointer    :: ptr_patch(:)   ! pointer to patch array
    real(r8)        , optional, pointer    :: ptr_lnd(:)     ! pointer to lnd array
    real(r8)        , optional, pointer    :: ptr_atm(:)     ! pointer to atm array
    real(r8)        , optional, intent(in) :: set_lake       ! value to set lakes to
    real(r8)        , optional, intent(in) :: set_nolake     ! value to set non-lakes to
    real(r8)        , optional, intent(in) :: set_urb        ! value to set urban to
    real(r8)        , optional, intent(in) :: set_nourb      ! value to set non-urban to
    real(r8)        , optional, intent(in) :: set_noglcmec   ! value to set non-glacier_mec to
    real(r8)        , optional, intent(in) :: set_spec       ! value to set special to
    character(len=*), optional, intent(in) :: p2c_scale_type ! scale type for subgrid averaging of pfts to column
    character(len=*), optional, intent(in) :: c2l_scale_type ! scale type for subgrid averaging of columns to landunits
    character(len=*), optional, intent(in) :: l2g_scale_type ! scale type for subgrid averaging of landunits to gridcells
    character(len=*), optional, intent(in) :: default        ! if set to 'inactive, field will not appear on primary tape
    !
    ! !LOCAL VARIABLES:
    integer :: p,c,l,g                 ! indices
    integer :: hpindex                 ! history buffer pointer index
    character(len=8) :: l_type1d       ! 1d data type
    character(len=8) :: l_type1d_out   ! 1d output type
    character(len=scale_type_strlen) :: scale_type_p2c ! scale type for subgrid averaging of pfts to column
    character(len=scale_type_strlen) :: scale_type_c2l ! scale type for subgrid averaging of columns to landunits
    character(len=scale_type_strlen) :: scale_type_l2g ! scale type for subgrid averaging of landunits to gridcells
    type(bounds_type):: bounds         ! boudns 
    character(len=16):: l_default      ! local version of 'default'
    character(len=*),parameter :: subname = 'hist_addfld1d'
!------------------------------------------------------------------------

    ! Determine processor bounds

    call get_proc_bounds(bounds)

    ! History buffer pointer

    hpindex = pointer_index()

    if (present(ptr_lnd)) then
       l_type1d = grlnd
       l_type1d_out = grlnd
       clmptr_rs(hpindex)%ptr => ptr_lnd

    else if (present(ptr_gcell)) then
       l_type1d = nameg
       l_type1d_out = nameg
       clmptr_rs(hpindex)%ptr => ptr_gcell

    else if (present(ptr_lunit)) then
       l_type1d = namel
       l_type1d_out = namel
       clmptr_rs(hpindex)%ptr => ptr_lunit
       if (present(set_lake)) then
          do l = bounds%begl,bounds%endl
             if (lun%lakpoi(l)) ptr_lunit(l) = set_lake
          end do
       end if
       if (present(set_nolake)) then
          do l = bounds%begl,bounds%endl
             if (.not.(lun%lakpoi(l))) ptr_lunit(l) = set_nolake
          end do
       end if
       if (present(set_urb)) then
          do l = bounds%begl,bounds%endl
             if (lun%urbpoi(l)) ptr_lunit(l) = set_urb
          end do
       end if
       if (present(set_nourb)) then
          do l = bounds%begl,bounds%endl
             if (.not.(lun%urbpoi(l))) ptr_lunit(l) = set_nourb
          end do
       end if
       if (present(set_spec)) then
          do l = bounds%begl,bounds%endl
             if (lun%ifspecial(l)) ptr_lunit(l) = set_spec
          end do
       end if

    else if (present(ptr_col)) then
       l_type1d = namec
       l_type1d_out = namec
       clmptr_rs(hpindex)%ptr => ptr_col
       if (present(set_lake)) then
          do c = bounds%begc,bounds%endc
             l =col%landunit(c)
             if (lun%lakpoi(l)) ptr_col(c) = set_lake
          end do
       end if
       if (present(set_nolake)) then
          do c = bounds%begc,bounds%endc
             l =col%landunit(c)
             if (.not.(lun%lakpoi(l))) ptr_col(c) = set_nolake
          end do
       end if
       if (present(set_urb)) then
          do c = bounds%begc,bounds%endc
             l =col%landunit(c)
             if (lun%urbpoi(l)) ptr_col(c) = set_urb
          end do
       end if
       if (present(set_nourb)) then
          do c = bounds%begc,bounds%endc
             l =col%landunit(c)
             if (.not.(lun%urbpoi(l))) ptr_col(c) = set_nourb
          end do
       end if
       if (present(set_spec)) then
          do c = bounds%begc,bounds%endc
             l =col%landunit(c)
             if (lun%ifspecial(l)) ptr_col(c) = set_spec
          end do
       end if
       if (present(set_noglcmec)) then
          do c = bounds%begc,bounds%endc
             l =col%landunit(c)
             if (.not.(lun%glcmecpoi(l))) ptr_col(c) = set_noglcmec
          end do
       endif

    else if (present(ptr_patch)) then
       l_type1d = namep
       l_type1d_out = namep
       clmptr_rs(hpindex)%ptr => ptr_patch
       if (present(set_lake)) then
          do p = bounds%begp,bounds%endp
             l =patch%landunit(p)
             if (lun%lakpoi(l)) ptr_patch(p) = set_lake
          end do
       end if
       if (present(set_nolake)) then
          do p = bounds%begp,bounds%endp
             l =patch%landunit(p)
             if (.not.(lun%lakpoi(l))) ptr_patch(p) = set_nolake
          end do
       end if
       if (present(set_urb)) then
          do p = bounds%begp,bounds%endp
             l =patch%landunit(p)
             if (lun%urbpoi(l)) ptr_patch(p) = set_urb
          end do
       end if
       if (present(set_nourb)) then
          do p = bounds%begp,bounds%endp
             l =patch%landunit(p)
             if (.not.(lun%urbpoi(l))) ptr_patch(p) = set_nourb
          end do
       end if
       if (present(set_spec)) then
          do p = bounds%begp,bounds%endp
             l =patch%landunit(p)
             if (lun%ifspecial(l)) ptr_patch(p) = set_spec
          end do
       end if
       if (present(set_noglcmec)) then
          do p = bounds%begp,bounds%endp
             l =patch%landunit(p)
             if (.not.(lun%glcmecpoi(l))) ptr_patch(p) = set_noglcmec
          end do
       end if
    else
       write(iulog,*) trim(subname),' ERROR: must specify a valid pointer index,', &
          ' choices are [ptr_atm, ptr_lnd, ptr_gcell, ptr_lunit, ptr_col, ptr_patch] '
       call endrun(msg=errMsg(__FILE__, __LINE__))

    end if

    ! Set scaling factor

    scale_type_p2c = 'unity'
    scale_type_c2l = 'unity'
    scale_type_l2g = 'unity'

    if (present(p2c_scale_type)) scale_type_p2c = p2c_scale_type
    if (present(c2l_scale_type)) scale_type_c2l = c2l_scale_type
    if (present(l2g_scale_type)) scale_type_l2g = l2g_scale_type
    if (present(type1d_out)) l_type1d_out = type1d_out

    ! Add field to masterlist

    call masterlist_addfld (fname=trim(fname), type1d=l_type1d, type1d_out=l_type1d_out, &
         type2d='unset', num2d=1, &
         units=units, avgflag=avgflag, long_name=long_name, hpindex=hpindex, &
         p2c_scale_type=scale_type_p2c, c2l_scale_type=scale_type_c2l, l2g_scale_type=scale_type_l2g)

    l_default = 'active'
    if (present(default)) then
       l_default = default
    end if
    if (trim(l_default) == 'inactive') then
       return
    else
       call masterlist_make_active (name=trim(fname), tape_index=1)
    end if

  end subroutine hist_addfld1d

  !-----------------------------------------------------------------------
  subroutine hist_addfld2d (fname, type2d, units, avgflag, long_name, type1d_out, &
                        ptr_gcell, ptr_lunit, ptr_col, ptr_patch, ptr_lnd, ptr_atm, &
                        p2c_scale_type, c2l_scale_type, l2g_scale_type, &
                        set_lake, set_nolake, set_urb, set_nourb, set_spec, &
                        no_snow_behavior, default)
    !
    ! !DESCRIPTION:
    ! Initialize a single level history field. The pointer, ptrhist,
    ! is a pointer to the data type array that the history buffer will use.
    ! The value of type1d passed to masterlist\_add\_fld determines which of the
    ! 1d type of the output and the beginning and ending indices the history
    ! buffer field). Default history contents for given field on all tapes
    ! are set by calling [masterlist\_make\_active] for the appropriatae tape.
    ! After the masterlist is built, routine [htapes\_build] is called for an
    ! initial or branch run to initialize the actual history tapes.
    !
    ! !USES:
<<<<<<< HEAD
    use clm_varpar      , only : nlevgrnd, nlevsno, nlevlak, numrad, nlevdecomp_full, nlevcan
    use clm_varpar      , only : natpft_size, cft_size, maxpatch_glcmec, mxpft
=======
    use clm_varpar      , only : nlevgrnd, nlevsno, nlevlak, numrad, nlevdecomp_full, nlevcan, nvegwcs
    use clm_varpar      , only : natpft_size, cft_size, maxpatch_glcmec
>>>>>>> a09e26c6
    use landunit_varcon , only : max_lunit
    !
    ! !ARGUMENTS:
    character(len=*), intent(in) :: fname                      ! field name
    character(len=*), intent(in) :: type2d                     ! 2d output type
    character(len=*), intent(in) :: units                      ! units of field
    character(len=*), intent(in) :: avgflag                    ! time averaging flag
    character(len=*), intent(in) :: long_name                  ! long name of field
    character(len=*), optional, intent(in) :: type1d_out       ! output type (from data type)
    real(r8)        , optional, pointer    :: ptr_atm(:,:)     ! pointer to atm array
    real(r8)        , optional, pointer    :: ptr_lnd(:,:)     ! pointer to lnd array
    real(r8)        , optional, pointer    :: ptr_gcell(:,:)   ! pointer to gridcell array
    real(r8)        , optional, pointer    :: ptr_lunit(:,:)   ! pointer to landunit array
    real(r8)        , optional, pointer    :: ptr_col(:,:)     ! pointer to column array
    real(r8)        , optional, pointer    :: ptr_patch(:,:)     ! pointer to patch array
    real(r8)        , optional, intent(in) :: set_lake         ! value to set lakes to
    real(r8)        , optional, intent(in) :: set_nolake       ! value to set non-lakes to
    real(r8)        , optional, intent(in) :: set_urb          ! value to set urban to
    real(r8)        , optional, intent(in) :: set_nourb        ! value to set non-urban to
    real(r8)        , optional, intent(in) :: set_spec         ! value to set special to
    integer         , optional, intent(in) :: no_snow_behavior ! if a multi-layer snow field, behavior to use for absent snow layers (should be one of the public no_snow_* parameters defined above)
    character(len=*), optional, intent(in) :: p2c_scale_type   ! scale type for subgrid averaging of pfts to column
    character(len=*), optional, intent(in) :: c2l_scale_type   ! scale type for subgrid averaging of columns to landunits
    character(len=*), optional, intent(in) :: l2g_scale_type   ! scale type for subgrid averaging of landunits to gridcells
    character(len=*), optional, intent(in) :: default          ! if set to 'inactive, field will not appear on primary tape
    !
    ! !LOCAL VARIABLES:
    integer :: p,c,l,g                 ! indices
    integer :: num2d                   ! size of second dimension (e.g. number of vertical levels)
    integer :: hpindex                 ! history buffer index
    character(len=8) :: l_type1d         ! 1d data type
    character(len=8) :: l_type1d_out     ! 1d output type
    character(len=scale_type_strlen) :: scale_type_p2c ! scale type for subgrid averaging of pfts to column
    character(len=scale_type_strlen) :: scale_type_c2l ! scale type for subgrid averaging of columns to landunits
    character(len=scale_type_strlen) :: scale_type_l2g ! scale type for subgrid averaging of landunits to gridcells
    type(bounds_type):: bounds          
    character(len=16):: l_default      ! local version of 'default'
    character(len=*),parameter :: subname = 'hist_addfld2d'
!------------------------------------------------------------------------

    call get_proc_bounds(bounds)
    
    ! Error-check no_snow_behavior optional argument: It should be present if and only if
    ! type2d is 'levsno', and its value should be one of the public no_snow_* parameters
    ! defined above.
    if (present(no_snow_behavior)) then
       if (type2d /= 'levsno') then
          write(iulog,*) trim(subname), &
               ' ERROR: Only specify no_snow_behavior for fields with dimension levsno'
          call endrun()
       end if

       if (no_snow_behavior < no_snow_MIN .or. no_snow_behavior > no_snow_MAX) then
          write(iulog,*) trim(subname), &
               ' ERROR: Invalid value for no_snow_behavior: ', no_snow_behavior
          call endrun()
       end if

    else  ! no_snow_behavior is absent
       if (type2d == 'levsno') then
          write(iulog,*) trim(subname), &
               ' ERROR: must specify no_snow_behavior for fields with dimension levsno'
          call endrun()
       end if
    end if

    ! Determine second dimension size

    select case (type2d)
    case ('levgrnd')
       num2d = nlevgrnd
    case ('levlak')
       num2d = nlevlak
    case ('numrad')
       num2d = numrad
    case ('levdcmp')
       num2d = nlevdecomp_full
    case ('levscls')
       num2d = nlevsclass_ed
    case ('levscpf')
       num2d = nlevsclass_ed*mxpft
    case('ltype')
       num2d = max_lunit
    case('natpft')
       num2d = natpft_size
    case('cft')
       if (cft_size > 0) then
          num2d = cft_size
       else
          write(iulog,*) trim(subname),' ERROR: 2d type =', trim(type2d), &
               ' only valid for cft_size > 0'
          call endrun()
       end if
    case ('glc_nec')
       if (maxpatch_glcmec > 0) then
          num2d = maxpatch_glcmec
       else
          write(iulog,*) trim(subname),' ERROR: 2d type =', trim(type2d), &
               ' only valid for maxpatch_glcmec > 0'
          call endrun(msg=errMsg(__FILE__, __LINE__))
       end if
    case ('elevclas')
       if (maxpatch_glcmec > 0) then
          ! add one because indexing starts at 0 (elevclas, unlike glc_nec, includes the
          ! bare ground "elevation class")
          num2d = maxpatch_glcmec + 1
       else
          write(iulog,*) trim(subname),' ERROR: 2d type =', trim(type2d), &
               ' only valid for maxpatch_glcmec > 0'
          call endrun(msg=errMsg(__FILE__, __LINE__))
       end if
    case ('levsno')
       num2d = nlevsno
    case ('nlevcan')
        num2d = nlevcan 
    case ('nvegwcs')
        num2d = nvegwcs
    case default
       write(iulog,*) trim(subname),' ERROR: unsupported 2d type ',type2d, &
          ' currently supported types for multi level fields are: ', &
          '[levgrnd,levlak,numrad,levdcmp,levtrc,ltype,natpft,cft,glc_nec,elevclas,levsno,nvegwcs]'
       call endrun(msg=errMsg(__FILE__, __LINE__))
    end select

    ! History buffer pointer

    hpindex = pointer_index()

    if (present(ptr_lnd)) then
       l_type1d = grlnd
       l_type1d_out = grlnd
       clmptr_ra(hpindex)%ptr => ptr_lnd

    else if (present(ptr_gcell)) then
       l_type1d = nameg
       l_type1d_out = nameg
       clmptr_ra(hpindex)%ptr => ptr_gcell

    else if (present(ptr_lunit)) then
       l_type1d = namel
       l_type1d_out = namel
       clmptr_ra(hpindex)%ptr => ptr_lunit
       if (present(set_lake)) then
          do l = bounds%begl,bounds%endl
             if (lun%lakpoi(l)) ptr_lunit(l,:) = set_lake
          end do
       end if
       if (present(set_nolake)) then
          do l = bounds%begl,bounds%endl
             if (.not.(lun%lakpoi(l))) ptr_lunit(l,:) = set_nolake
          end do
       end if
       if (present(set_urb)) then
          do l = bounds%begl,bounds%endl
             if (lun%urbpoi(l)) ptr_lunit(l,:) = set_urb
          end do
       end if
       if (present(set_nourb)) then
          do l = bounds%begl,bounds%endl
             if (.not.(lun%urbpoi(l))) ptr_lunit(l,:) = set_nourb
          end do
       end if
       if (present(set_spec)) then
          do l = bounds%begl,bounds%endl
             if (lun%ifspecial(l)) ptr_lunit(l,:) = set_spec
          end do
       end if

    else if (present(ptr_col)) then
       l_type1d = namec
       l_type1d_out = namec
       clmptr_ra(hpindex)%ptr => ptr_col
       if (present(set_lake)) then
          do c = bounds%begc,bounds%endc
             l =col%landunit(c)
             if (lun%lakpoi(l)) ptr_col(c,:) = set_lake
          end do
       end if
       if (present(set_nolake)) then
          do c = bounds%begc,bounds%endc
             l =col%landunit(c)
             if (.not.(lun%lakpoi(l))) ptr_col(c,:) = set_nolake
          end do
       end if
       if (present(set_urb)) then
          do c = bounds%begc,bounds%endc
             l =col%landunit(c)
             if (lun%urbpoi(l)) ptr_col(c,:) = set_urb
          end do
       end if
       if (present(set_nourb)) then
          do c = bounds%begc,bounds%endc
             l =col%landunit(c)
             if (.not.(lun%urbpoi(l))) ptr_col(c,:) = set_nourb
          end do
       end if
       if (present(set_spec)) then
          do c = bounds%begc,bounds%endc
             l =col%landunit(c)
             if (lun%ifspecial(l)) ptr_col(c,:) = set_spec
          end do
       end if

    else if (present(ptr_patch)) then
       l_type1d = namep
       l_type1d_out = namep
       clmptr_ra(hpindex)%ptr => ptr_patch
       if (present(set_lake)) then
          do p = bounds%begp,bounds%endp
             l =patch%landunit(p)
             if (lun%lakpoi(l)) ptr_patch(p,:) = set_lake
          end do
       end if
       if (present(set_nolake)) then
          do p = bounds%begp,bounds%endp
             l =patch%landunit(p)
             if (.not.(lun%lakpoi(l))) ptr_patch(p,:) = set_nolake
          end do
       end if
       if (present(set_urb)) then
          do p = bounds%begp,bounds%endp
             l =patch%landunit(p)
             if (lun%urbpoi(l)) ptr_patch(p,:) = set_urb
          end do
       end if
       if (present(set_nourb)) then
          do p = bounds%begp,bounds%endp
             l =patch%landunit(p)
             if (.not.(lun%urbpoi(l))) ptr_patch(p,:) = set_nourb
          end do
       end if
       if (present(set_spec)) then
          do p = bounds%begp,bounds%endp
             l =patch%landunit(p)
             if (lun%ifspecial(l)) ptr_patch(p,:) = set_spec
          end do
       end if

    else
       write(iulog,*) trim(subname),' ERROR: must specify a valid pointer index,', &
          ' choices are ptr_atm, ptr_lnd, ptr_gcell, ptr_lunit, ptr_col, ptr_patch'
       call endrun(msg=errMsg(__FILE__, __LINE__))

    end if

    ! Set scaling factor

    scale_type_p2c = 'unity'
    scale_type_c2l = 'unity'
    scale_type_l2g = 'unity'

    if (present(p2c_scale_type)) scale_type_p2c = p2c_scale_type
    if (present(c2l_scale_type)) scale_type_c2l = c2l_scale_type
    if (present(l2g_scale_type)) scale_type_l2g = l2g_scale_type
    if (present(type1d_out)) l_type1d_out = type1d_out

    ! Add field to masterlist

    call masterlist_addfld (fname=trim(fname), type1d=l_type1d, type1d_out=l_type1d_out, &
         type2d=type2d, num2d=num2d, &
         units=units, avgflag=avgflag, long_name=long_name, hpindex=hpindex, &
         p2c_scale_type=scale_type_p2c, c2l_scale_type=scale_type_c2l, l2g_scale_type=scale_type_l2g, &
         no_snow_behavior=no_snow_behavior)

    l_default = 'active'
    if (present(default)) then
       l_default = default
    end if
    if (trim(l_default) == 'inactive') then
       return
    else
       call masterlist_make_active (name=trim(fname), tape_index=1)
    end if

  end subroutine hist_addfld2d

  !-----------------------------------------------------------------------
  subroutine hist_addfld_decomp (fname, type2d, units, avgflag, long_name, ptr_col, &
       ptr_patch, l2g_scale_type, default)

    !
    ! !USES:
    use clm_varpar  , only : nlevdecomp_full
    use clm_varctl  , only : iulog
    use abortutils  , only : endrun
    use shr_log_mod , only : errMsg => shr_log_errMsg
    !
    ! !ARGUMENTS:
    character(len=*), intent(in) :: fname                    ! field name
    character(len=*), intent(in) :: type2d                   ! 2d output type
    character(len=*), intent(in) :: units                    ! units of field
    character(len=*), intent(in) :: avgflag                  ! time averaging flag
    character(len=*), intent(in) :: long_name                ! long name of field
    real(r8)        , optional, pointer    :: ptr_col(:,:)   ! pointer to column array
    real(r8)        , optional, pointer    :: ptr_patch(:,:)   ! pointer to patch array
    character(len=*), optional, intent(in) :: l2g_scale_type ! scale type for subgrid averaging of landunits to gridcells
    character(len=*), optional, intent(in) :: default        ! if set to 'inactive, field will not appear on primary tape
    !
    ! !LOCAL VARIABLES:
    real(r8), pointer  :: ptr_1d(:)
    !-----------------------------------------------------------------------

    if (present(ptr_col)) then

       ! column-level data
       if (present(default)) then
          if ( nlevdecomp_full > 1 ) then
             call hist_addfld2d (fname=trim(fname), units=units, type2d=type2d, &
                  avgflag=avgflag, long_name=long_name, &
                  ptr_col=ptr_col, l2g_scale_type=l2g_scale_type, default=default)
          else
             ptr_1d => ptr_col(:,1)
             call hist_addfld1d (fname=trim(fname), units=units, &
                  avgflag=avgflag, long_name=long_name, &
                  ptr_col=ptr_1d, l2g_scale_type=l2g_scale_type, default=default)
          endif
       else
          if ( nlevdecomp_full > 1 ) then
             call hist_addfld2d (fname=trim(fname), units=units, type2d=type2d, &
                  avgflag=avgflag, long_name=long_name, &
                  ptr_col=ptr_col, l2g_scale_type=l2g_scale_type)
          else
             ptr_1d => ptr_col(:,1)
             call hist_addfld1d (fname=trim(fname), units=units, &
                  avgflag=avgflag, long_name=long_name, &
                  ptr_col=ptr_1d, l2g_scale_type=l2g_scale_type)
          endif
       endif

    else if (present(ptr_patch)) then

       ! patch-level data
       if (present(default)) then
          if ( nlevdecomp_full > 1 ) then
             call hist_addfld2d (fname=trim(fname), units=units, type2d=type2d, &
                  avgflag=avgflag, long_name=long_name, &
                  ptr_patch=ptr_patch, l2g_scale_type=l2g_scale_type, default=default)
          else
             ptr_1d => ptr_patch(:,1)
             call hist_addfld1d (fname=trim(fname), units=units, &
                  avgflag=avgflag, long_name=long_name, &
                  ptr_patch=ptr_1d, l2g_scale_type=l2g_scale_type, default=default)
          endif
       else
          if ( nlevdecomp_full > 1 ) then
             call hist_addfld2d (fname=trim(fname), units=units, type2d=type2d, &
                  avgflag=avgflag, long_name=long_name, &
                  ptr_patch=ptr_patch, l2g_scale_type=l2g_scale_type)
          else
             ptr_1d => ptr_patch(:,1)
             call hist_addfld1d (fname=trim(fname), units=units, &
                  avgflag=avgflag, long_name=long_name, &
                  ptr_patch=ptr_1d, l2g_scale_type=l2g_scale_type)
          endif
       endif

    else
       write(iulog, *) ' error: hist_addfld_decomp needs either patch or column level pointer'
       write(iulog, *) fname
       call endrun(msg=errMsg(__FILE__, __LINE__))
    endif

  end subroutine hist_addfld_decomp

  !-----------------------------------------------------------------------
  integer function pointer_index ()
    !
    ! !DESCRIPTION:
    ! Set the current pointer index and increment the value of the index.
    !
    ! !ARGUMENTS:
    !
    integer, save :: lastindex = 1
    character(len=*),parameter :: subname = 'pointer_index'
    !-----------------------------------------------------------------------

    pointer_index = lastindex
    lastindex = lastindex + 1
    if (lastindex > max_mapflds) then
       write(iulog,*) trim(subname),' ERROR: ',&
            ' lastindex = ',lastindex,' greater than max_mapflds= ',max_mapflds
       call endrun(msg=errMsg(__FILE__, __LINE__))
    endif

  end function pointer_index

  !-----------------------------------------------------------------------
  subroutine hist_add_subscript(name, dim)
    !
    ! !DESCRIPTION:
    ! Add a history variable to the output history tape.
    !
    ! !ARGUMENTS:
    character(len=*), intent(in) :: name ! name of subscript
    integer         , intent(in) :: dim  ! dimension of subscript
    !
    ! !LOCAL VARIABLES:
    character(len=*),parameter :: subname = 'hist_add_subscript'
    !-----------------------------------------------------------------------

    num_subs = num_subs + 1
    if (num_subs > max_subs) then
       write(iulog,*) trim(subname),' ERROR: ',&
            ' num_subs = ',num_subs,' greater than max_subs= ',max_subs
       call endrun(msg=errMsg(__FILE__, __LINE__))
    endif
    subs_name(num_subs) = name
    subs_dim(num_subs) =  dim

  end subroutine hist_add_subscript

  !-----------------------------------------------------------------------

  subroutine strip_null(str)
    character(len=*), intent(inout) :: str
    integer :: i	
    do i=1,len(str)
       if(ichar(str(i:i))==0) str(i:i)=' '
    end do
  end subroutine strip_null
  
  !------------------------------------------------------------------------
  subroutine hist_do_disp (ntapes, hist_ntimes, hist_mfilt, if_stop, if_disphist, rstwr, nlend)
    !
    ! !DESCRIPTION:
    ! Determine logic for closeing and/or disposing history file
    ! Sets values for if_disphist, if_stop (arguments)
    ! Remove history files unless this is end of run or
    ! history file is not full.
    !
    ! !USES:
    use clm_time_manager, only : is_last_step
    !
    ! !ARGUMENTS:
    integer, intent(in)  :: ntapes              !actual number of history tapes
    integer, intent(in)  :: hist_ntimes(ntapes) !current numbers of time samples on history tape
    integer, intent(in)  :: hist_mfilt(ntapes)  !maximum number of time samples per tape
    logical, intent(out) :: if_stop             !true => last time step of run
    logical, intent(out) :: if_disphist(ntapes) !true => save and dispose history file
    logical, intent(in)  :: rstwr
    logical, intent(in)  :: nlend	
    !
    ! !LOCAL VARIABLES:
    integer :: t                   ! history tape index
    logical :: rest_now            ! temporary
    logical :: stop_now            ! temporary
    !------------------------------------------------------------------------

    rest_now = .false.
    stop_now = .false.
    
    if (nlend) stop_now = .true.
    if (rstwr) rest_now = .true.
    
    if_stop = stop_now
    
    if (stop_now) then
       ! End of run -  dispose all history files
       
       if_disphist(1:ntapes) = .true.
       
    else if (rest_now) then
       ! Restart - dispose all history files
       
       do t = 1,ntapes
          if_disphist(t) = .true.
       end do
    else
       ! Dispose
       
       if_disphist(1:ntapes) = .false.
       do t = 1,ntapes
          if (hist_ntimes(t) ==  hist_mfilt(t)) then
             if_disphist(t) = .true.
          endif
       end do
    endif
    
  end subroutine hist_do_disp

  !-----------------------------------------------------------------------
  function avgflag_valid(avgflag, blank_valid) result(valid)
    !
    ! !DESCRIPTION:
    ! Returns true if the given avgflag is a valid option, false if not
    !
    ! !USES:
    !
    ! !ARGUMENTS:
    logical :: valid  ! function result
    character(len=*), intent(in) :: avgflag
    logical, intent(in) :: blank_valid  ! whether ' ' is a valid avgflag in this context
    !
    ! !LOCAL VARIABLES:

    character(len=*), parameter :: subname = 'avgflag_valid'
    !-----------------------------------------------------------------------

    ! This initial check is mainly here to catch the possibility that someone has added a
    ! new "valid" avgflag option that exceeds avgflag_strlen
    if (len_trim(avgflag) > avgflag_strlen) then
       valid = .false.

    else if (avgflag == ' ' .and. blank_valid) then
       valid = .true.
    else if (avgflag == 'A' .or. avgflag == 'I' .or. &
         avgflag == 'X' .or. avgflag == 'M' .or. &
         avgflag == 'SUM') then
       valid = .true.
    else
       valid = .false.
    end if

  end function avgflag_valid


end module histFileMod
<|MERGE_RESOLUTION|>--- conflicted
+++ resolved
@@ -1677,12 +1677,9 @@
     ! wrapper calls to define the history file contents.
     !
     ! !USES:
-<<<<<<< HEAD
-    use clm_varpar      , only : nlevgrnd, nlevsno, nlevlak, nlevurb, numrad, nlevcan, mxpft
-=======
     use clm_varpar      , only : nlevgrnd, nlevsno, nlevlak, nlevurb, numrad, nlevcan, nvegwcs
->>>>>>> a09e26c6
     use clm_varpar      , only : natpft_size, cft_size, maxpatch_glcmec, nlevdecomp_full
+    use clm_varpar      , only : mxpft
     use landunit_varcon , only : max_lunit
     use clm_varctl      , only : caseid, ctitle, fsurdat, finidat, paramfile
     use clm_varctl      , only : version, hostname, username, conventions, source
@@ -4360,13 +4357,8 @@
     ! initial or branch run to initialize the actual history tapes.
     !
     ! !USES:
-<<<<<<< HEAD
-    use clm_varpar      , only : nlevgrnd, nlevsno, nlevlak, numrad, nlevdecomp_full, nlevcan
+    use clm_varpar      , only : nlevgrnd, nlevsno, nlevlak, numrad, nlevdecomp_full, nlevcan, nvegwcs
     use clm_varpar      , only : natpft_size, cft_size, maxpatch_glcmec, mxpft
-=======
-    use clm_varpar      , only : nlevgrnd, nlevsno, nlevlak, numrad, nlevdecomp_full, nlevcan, nvegwcs
-    use clm_varpar      , only : natpft_size, cft_size, maxpatch_glcmec
->>>>>>> a09e26c6
     use landunit_varcon , only : max_lunit
     !
     ! !ARGUMENTS:
