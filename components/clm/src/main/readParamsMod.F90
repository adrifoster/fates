module readParamsMod

  !-----------------------------------------------------------------------
  !
  ! Read parameters
  ! module used to read parameters for individual modules and/or for some 
  ! well defined functionality (eg. ED).
  !
  ! ! USES:
  use clm_varctl , only : paramfile, iulog, use_ed, use_cn
  use spmdMod    , only : masterproc
  use fileutils  , only : getfil
  use ncdio_pio  , only : ncd_pio_closefile, ncd_pio_openfile
  use ncdio_pio  , only : file_desc_t , ncd_inqdid, ncd_inqdlen

  implicit none
  private
  !
  public :: readParameters
  !-----------------------------------------------------------------------

contains

  !-----------------------------------------------------------------------
  subroutine readParameters (nutrient_competition_method, photosyns_inst)
    !
    ! ! USES:
    use EDSharedParamsMod                 , only : EDParamsReadShared
    use EDParamsMod                       , only : EDParamsRead 
    use SFParamsMod                       , only : SFParamsRead
    use CNSharedParamsMod                 , only : CNParamsReadShared
    use CNGapMortalityMod                 , only : readCNGapMortParams                    => readParams
    use CNMRespMod                        , only : readCNMRespParams                      => readParams
    use CNFUNMod                          , only : readCNFUNParams                        => readParams
    use CNPhenologyMod                    , only : readCNPhenolParams                     => readParams
    use SoilBiogeochemCompetitionMod      , only : readSoilBiogeochemCompetitionParams    => readParams
    use SoilBiogeochemNLeachingMod        , only : readSoilBiogeochemNLeachingParams      => readParams
    use SoilBiogeochemNitrifDenitrifMod   , only : readSoilBiogeochemNitrifDenitrifParams => readParams
    use SoilBiogeochemLittVertTranspMod   , only : readSoilBiogeochemLittVertTranspParams => readParams
    use SoilBiogeochemPotentialMod        , only : readSoilBiogeochemPotentialParams      => readParams
    use SoilBiogeochemDecompMod           , only : readSoilBiogeochemDecompParams         => readParams
    use SoilBiogeochemDecompCascadeBGCMod , only : readSoilBiogeochemDecompBgcParams      => readParams
    use SoilBiogeochemDecompCascadeCNMod  , only : readSoilBiogeochemDecompCnParams       => readParams
    use ch4Mod                            , only : readCH4Params                          => readParams
    use NutrientCompetitionMethodMod      , only : nutrient_competition_method_type
    use clm_varctl,                         only : NLFilename_in
    use PhotosynthesisMod                 , only : photosyns_type
    !
    ! !ARGUMENTS:
    type(photosyns_type)                   , intent(in) :: photosyns_inst
    class(nutrient_competition_method_type), intent(in) :: nutrient_competition_method
    !
    ! !LOCAL VARIABLES:
    character(len=256) :: locfn ! local file name
    type(file_desc_t)  :: ncid  ! pio netCDF file id
    integer            :: dimid ! netCDF dimension id
    integer            :: npft  ! number of pfts on pft-physiology file
    character(len=32)  :: subname = 'readParameters'
    !-----------------------------------------------------------------------

    if (masterproc) then
       write(iulog,*) 'paramMod.F90::'//trim(subname)//' :: reading CLM '//' parameters '
    end if

    call getfil (paramfile, locfn, 0)
    call ncd_pio_openfile (ncid, trim(locfn), 0)
    call ncd_inqdid(ncid,'pft',dimid) 
    call ncd_inqdlen(ncid,dimid,npft) 

    !
    ! Ecosystem Dynamics model
    !
    if (use_ed) then
       call EDParamsReadShared(ncid)
       call EDParamsRead(ncid)
       call SFParamsRead(ncid)
    end if

<<<<<<< HEAD
    if (use_ed .or. use_cn) then
       call CNParamsReadShared(ncid, NLFilename_in)  ! this is called CN params but really is for the soil biogeochem parameters
    end if

=======
    !
    ! Above ground biogeochemistry...
    !
>>>>>>> 0c01a08b
    if (use_cn) then
       call nutrient_competition_method%readParams(ncid)
       call readCNGapMortParams(ncid)
       call readCNMRespParams(ncid)
       call readCNFUNParams(ncid)
       call readCNPhenolParams(ncid)
    end if

    !
    ! Soil biogeochemistry...
    !
    if (use_cn) then
       call readSoilBiogeochemCompetitionParams(ncid)
       call readSoilBiogeochemDecompBgcParams(ncid)
       call readSoilBiogeochemDecompCnParams(ncid)
       call readSoilBiogeochemDecompParams(ncid)
       call readSoilBiogeochemLittVertTranspParams(ncid)
       call readSoilBiogeochemNitrifDenitrifParams(ncid)
       call readSoilBiogeochemNLeachingParams(ncid)
       call readSoilBiogeochemPotentialParams(ncid)

       call readCH4Params (ncid)
    end if

    !
    ! Biogeophysics
    !
    call photosyns_inst%ReadParams( ncid )


    !
    call ncd_pio_closefile(ncid)

  end subroutine readParameters

end module readParamsMod<|MERGE_RESOLUTION|>--- conflicted
+++ resolved
@@ -76,16 +76,9 @@
        call SFParamsRead(ncid)
     end if
 
-<<<<<<< HEAD
-    if (use_ed .or. use_cn) then
-       call CNParamsReadShared(ncid, NLFilename_in)  ! this is called CN params but really is for the soil biogeochem parameters
-    end if
-
-=======
     !
     ! Above ground biogeochemistry...
     !
->>>>>>> 0c01a08b
     if (use_cn) then
        call nutrient_competition_method%readParams(ncid)
        call readCNGapMortParams(ncid)
@@ -97,7 +90,7 @@
     !
     ! Soil biogeochemistry...
     !
-    if (use_cn) then
+    if (use_cn .or. use_ed) then
        call readSoilBiogeochemCompetitionParams(ncid)
        call readSoilBiogeochemDecompBgcParams(ncid)
        call readSoilBiogeochemDecompCnParams(ncid)
@@ -106,6 +99,7 @@
        call readSoilBiogeochemNitrifDenitrifParams(ncid)
        call readSoilBiogeochemNLeachingParams(ncid)
        call readSoilBiogeochemPotentialParams(ncid)
+       call CNParamsReadShared(ncid, NLFilename_in)  ! this is called CN params but really is for the soil biogeochem parameters
 
        call readCH4Params (ncid)
     end if
