--- conflicted
+++ resolved
@@ -72,14 +72,10 @@
     end if
 
     if (use_ed .or. use_cn) then
-       call CNParamsReadShared(ncid)  ! this is called CN params but really is for the soil biogeochem parameters
+       call CNParamsReadShared(ncid, NLFilename_in)  ! this is called CN params but really is for the soil biogeochem parameters
     end if
 
     if (use_cn) then
-<<<<<<< HEAD
-       call CNParamsReadShared(ncid, NLFilename_in)
-=======
->>>>>>> c23cf02e
        call nutrient_competition_method%readParams(ncid)
        call readCNGapMortParams(ncid)
        call readCNMRespParams(ncid)
