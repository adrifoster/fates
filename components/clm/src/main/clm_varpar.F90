module clm_varpar

  !-----------------------------------------------------------------------
  ! !DESCRIPTION:
  ! Module containing CLM parameters
  !
  ! !USES:
  use shr_kind_mod , only: r8 => shr_kind_r8
  use spmdMod      , only: masterproc
  use clm_varctl   , only: use_extralakelayers, use_vertsoilc
  use clm_varctl   , only: use_century_decomp, use_c13, use_c14
<<<<<<< HEAD
  use clm_varctl   , only: iulog, use_crop, create_crop_landunit, irrigate
  use clm_varctl   , only: use_vichydro, soil_layerstruct
=======
  use clm_varctl   , only: iulog, create_crop_landunit, irrigate
  use clm_varctl   , only: use_vichydro
  use clm_varctl   , only: use_ed
>>>>>>> c23cf02e
  !
  ! !PUBLIC TYPES:
  implicit none
  save

  ! Note - model resolution is read in from the surface dataset

  integer, parameter :: nlev_equalspace   = 15
  integer, parameter :: toplev_equalspace =  6
  integer            :: nlevsoi               ! number of hydrologically active soil layers
  integer            :: nlevsoifl             ! number of soil layers on input file
  integer            :: nlevgrnd              ! number of ground layers 
                                              ! (includes lower layers that are hydrologically inactive)
  integer            :: nlevurb               ! number of urban layers
  integer            :: nlevlak               ! number of lake layers
  integer            :: nlevdecomp            ! number of biogeochemically active soil layers
  integer            :: nlevdecomp_full       ! number of biogeochemical layers 
                                              ! (includes lower layers that are biogeochemically inactive)
  integer            :: nlevsno     =  -1     ! maximum number of snow layers
  integer, parameter :: ngases      =   3     ! CH4, O2, & CO2
  integer, parameter :: nlevcan     =   1     ! number of leaf layers in canopy layer
  !ED variables
  integer, parameter :: nlevcan_ed  =   40    ! number of leaf layers in canopy layer
  integer, parameter :: nclmax      =   2     ! max number of canopy layers
  integer, parameter :: numwat      =   5     ! number of water types (soil, ice, 2 lakes, wetland)
  integer, parameter :: numrad      =   2     ! number of solar radiation bands: vis, nir
  integer, parameter :: ivis        =   1     ! index for visible band
  integer, parameter :: inir        =   2     ! index for near-infrared band
  integer, parameter :: numsolar    =   2     ! number of solar type bands: direct, diffuse
  integer, parameter :: ndst        =   4     ! number of dust size classes (BGC only)
  integer, parameter :: dst_src_nbr =   3     ! number of size distns in src soil (BGC only)
  integer, parameter :: sz_nbr      = 200     ! number of sub-grid bins in large bin of dust size distribution (BGC only)
  integer, parameter :: mxpft       =  78     ! maximum number of PFT's for any mode;
  ! FIX(RF,032414) might we set some of these automatically from reading pft-physiology?
  integer, parameter :: numveg      =  16     ! number of veg types (without specific crop)
  integer, parameter :: nlayer      =   3     ! number of VIC soil layer --Added by AWang
  integer            :: nlayert               ! number of VIC soil layer + 3 lower thermal layers

  integer :: numpft      = mxpft   ! actual # of pfts (without bare)
  integer :: numcft      =  64     ! actual # of crops (includes unused CFTs that are merged into other CFTs)
  integer :: maxpatch_urb= 5       ! max number of urban patches (columns) in urban landunit

  integer :: maxpatch_pft        ! max number of plant functional types in naturally vegetated landunit (namelist setting)

  ! constants for decomposition cascade

  integer :: i_met_lit 
  integer :: i_cel_lit 
  integer :: i_lig_lit 
  integer :: i_cwd 

  integer :: ndecomp_pools
  integer :: ndecomp_cascade_transitions

  ! Indices used in surface file read and set in clm_varpar_init

  integer :: natpft_lb          ! In PATCH arrays, lower bound of Patches on the natural veg landunit (i.e., bare ground index)
  integer :: natpft_ub          ! In PATCH arrays, upper bound of Patches on the natural veg landunit
  integer :: natpft_size        ! Number of Patches on natural veg landunit (including bare ground)

  ! The following variables pertain to arrays of all PFTs - e.g., those dimensioned (g,
  ! pft_index). These include unused CFTs that are merged into other CFTs. Thus, these
  ! variables do NOT give the actual number of CFTs on the crop landunit - that number
  ! will generally be less because CLM does not simulate all crop types (some crop types
  ! are merged into other types).
  integer :: cft_lb             ! In arrays of PFTs, lower bound of PFTs on the crop landunit
  integer :: cft_ub             ! In arrays of PFTs, upper bound of PFTs on the crop landunit
  integer :: cft_size           ! Number of PFTs on crop landunit in arrays of PFTs

  integer :: maxpatch_glcmec    ! max number of elevation classes
  integer :: max_patch_per_col
  !
  ! !PUBLIC MEMBER FUNCTIONS:
  public clm_varpar_init          ! set parameters
  !
  !-----------------------------------------------------------------------

contains

  !------------------------------------------------------------------------------
  subroutine clm_varpar_init()
    !
    ! !DESCRIPTION:
    ! Initialize module variables 
    !
    ! !ARGUMENTS:
    implicit none
    !
    ! !LOCAL VARIABLES:
    !
    character(len=32) :: subname = 'clm_varpar_init'  ! subroutine name
    !------------------------------------------------------------------------------

    ! Crop settings and consistency checks

    if (use_crop) then
       numpft      = mxpft   ! actual # of patches (without bare)
       numcft      =  64     ! actual # of crops
    else
       numpft      = numveg  ! actual # of patches (without bare)
       numcft      =   2     ! actual # of crops
    end if

    ! For arrays containing all Patches (natural veg & crop), determine lower and upper bounds
    ! for (1) Patches on the natural vegetation landunit (includes bare ground, and includes
    ! crops if create_crop_landunit=false), and (2) CFTs on the crop landunit (no elements
    ! if create_crop_landunit=false)

    if (create_crop_landunit) then
       natpft_size = (numpft + 1) - numcft    ! note that numpft doesn't include bare ground -- thus we add 1
       cft_size    = numcft
    else
       natpft_size = numpft + 1               ! note that numpft doesn't include bare ground -- thus we add 1
       cft_size    = 0
    end if

    natpft_lb = 0
    natpft_ub = natpft_lb + natpft_size - 1
    cft_lb = natpft_ub + 1
    cft_ub = cft_lb + cft_size - 1

    ! TODO(wjs, 2015-10-04, bugz 2227) Using numcft in this 'max' gives a significant
    ! overestimate of max_patch_per_col when use_crop is true. This should be reworked -
    ! or, better, removed from the code entirely (because it is a maintenance problem, and
    ! I can't imagine that looping idioms that use it help performance that much, and
    ! likely they hurt performance.)
    max_patch_per_col= max(numpft+1, numcft, maxpatch_urb)

    nlevsoifl   =  10
    nlevurb     =  5
    if ( masterproc ) write(iulog, *) 'soil_layerstruct varpar ',soil_layerstruct
    if ( soil_layerstruct == '10SL_3.5m' ) then
       nlevsoi     =  nlevsoifl
       nlevgrnd    =  15
    else if ( soil_layerstruct == '23SL_3.5m' ) then 
       nlevsoi     =  8  + nlev_equalspace
       nlevgrnd    =  15 + nlev_equalspace
    else if ( soil_layerstruct == '49SL_10m' ) then
      nlevsoi     =  49 ! 10x10 + 9x100 + 30x300 = 1e4mm = 10m
!       nlevsoi     =  29 ! 10x10 + 9x100 + 10x300 = 4e3mm = 4m
       nlevgrnd    =  nlevsoi+5
    else if ( soil_layerstruct == '20SL_8.5m' ) then
      nlevsoi     =  20 
      nlevgrnd    =  nlevsoi+5
    endif
    if ( masterproc ) write(iulog, *) 'soil_layerstruct varpar ',soil_layerstruct,nlevsoi,nlevgrnd

    if (use_vichydro) then
       nlayert     =  nlayer + (nlevgrnd -nlevsoi)
    endif

    ! here is a switch to set the number of soil levels for the biogeochemistry calculations.
    ! currently it works on either a single level or on nlevsoi and nlevgrnd levels
    if (use_vertsoilc) then
       nlevdecomp      = nlevsoi
       nlevdecomp_full = nlevgrnd
    else
       nlevdecomp      = 1
       nlevdecomp_full = 1
    end if

    if (.not. use_extralakelayers) then
       nlevlak     =  10     ! number of lake layers
    else
       nlevlak     =  25     ! number of lake layers (Yields better results for site simulations)
    end if

<<<<<<< HEAD
    if ( masterproc )then
       write(iulog, *) 'CLM varpar subsurface discretization levels '
       write(iulog, '(a, i3)') '    nlevsoi = ', nlevsoi
       write(iulog, '(a, i3)') '    nlevgrnd = ', nlevgrnd
       write(iulog, '(a, i3)') '    nlevdecomp = ', nlevdecomp
       write(iulog, '(a, i3)') '    nlevdecomp_full = ', nlevdecomp_full
       write(iulog, '(a, i3)') '    nlevlak = ', nlevlak
       write(iulog, *)
    end if

    if (use_century_decomp) then
       ndecomp_pools = 7
       ndecomp_cascade_transitions = 10
       i_met_lit = 1
       i_cel_lit = 2
       i_lig_lit = 3
       i_cwd = 4
=======
    if ( use_ed ) then
       if (use_century_decomp) then
          ndecomp_pools = 6
          ndecomp_cascade_transitions = 8
          i_met_lit = 1
          i_cel_lit = 2
          i_lig_lit = 3
          i_cwd = 0
       else
          ndecomp_pools = 7
          ndecomp_cascade_transitions = 7
          i_met_lit = 1
          i_cel_lit = 2
          i_lig_lit = 3
          i_cwd = 0
       end if
>>>>>>> c23cf02e
    else
       if (use_century_decomp) then
          ndecomp_pools = 7
          ndecomp_cascade_transitions = 10
          i_met_lit = 1
          i_cel_lit = 2
          i_lig_lit = 3
          i_cwd = 4
       else
          ndecomp_pools = 8
          ndecomp_cascade_transitions = 9
          i_met_lit = 1
          i_cel_lit = 2
          i_lig_lit = 3
          i_cwd = 4
       end if
    endif

  end subroutine clm_varpar_init

end module clm_varpar<|MERGE_RESOLUTION|>--- conflicted
+++ resolved
@@ -9,14 +9,10 @@
   use spmdMod      , only: masterproc
   use clm_varctl   , only: use_extralakelayers, use_vertsoilc
   use clm_varctl   , only: use_century_decomp, use_c13, use_c14
-<<<<<<< HEAD
   use clm_varctl   , only: iulog, use_crop, create_crop_landunit, irrigate
   use clm_varctl   , only: use_vichydro, soil_layerstruct
-=======
-  use clm_varctl   , only: iulog, create_crop_landunit, irrigate
-  use clm_varctl   , only: use_vichydro
   use clm_varctl   , only: use_ed
->>>>>>> c23cf02e
+
   !
   ! !PUBLIC TYPES:
   implicit none
@@ -184,7 +180,6 @@
        nlevlak     =  25     ! number of lake layers (Yields better results for site simulations)
     end if
 
-<<<<<<< HEAD
     if ( masterproc )then
        write(iulog, *) 'CLM varpar subsurface discretization levels '
        write(iulog, '(a, i3)') '    nlevsoi = ', nlevsoi
@@ -195,14 +190,6 @@
        write(iulog, *)
     end if
 
-    if (use_century_decomp) then
-       ndecomp_pools = 7
-       ndecomp_cascade_transitions = 10
-       i_met_lit = 1
-       i_cel_lit = 2
-       i_lig_lit = 3
-       i_cwd = 4
-=======
     if ( use_ed ) then
        if (use_century_decomp) then
           ndecomp_pools = 6
@@ -219,7 +206,6 @@
           i_lig_lit = 3
           i_cwd = 0
        end if
->>>>>>> c23cf02e
     else
        if (use_century_decomp) then
           ndecomp_pools = 7
