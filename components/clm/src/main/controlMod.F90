--- conflicted
+++ resolved
@@ -359,12 +359,6 @@
        end if
 
        ! ----------------------------------------------------------------------
-<<<<<<< HEAD
-       ! ABORT if use_cn AND use_ed are both true
-       if (use_ed .and. use_cn) then
-          call endrun(msg=' ERROR: use_cn and use_ed cannot both be set to true.'//&
-               errMsg(sourcefile, __LINE__))
-=======
        !TURN OFF MEGAN VOCs if crop prognostic is on
        ! This is a temporary place holder and should be removed once MEGAN VOCs and
        ! crop ar compatible
@@ -412,8 +406,6 @@
              call endrun(msg=' ERROR: ozone is not compatible with FATES.'//&
                   errMsg(sourcefile, __LINE__))
           end if
-
->>>>>>> 42062ee9
        end if
 
        ! If nfix_timeconst is equal to the junk default value, then it was not specified
