module clm_driver

  !-----------------------------------------------------------------------
  ! !DESCRIPTION:
  ! This module provides the main CLM driver physics calling sequence.  Most
  ! computations occurs over ``clumps'' of gridcells (and associated subgrid
  ! scale entities) assigned to each MPI process. Computation is further
  ! parallelized by looping over clumps on each process using shared memory OpenMP.
  !
  ! !USES:
  use shr_kind_mod           , only : r8 => shr_kind_r8
  use clm_varctl             , only : wrtdia, iulog, create_glacier_mec_landunit, use_ed
  use clm_varctl             , only : use_cn, use_lch4, use_voc, use_noio, use_c13, use_c14
  use clm_varctl             , only : use_crop
  use clm_time_manager       , only : get_nstep, is_beg_curr_day
  use clm_time_manager       , only : get_prev_date
  use clm_varpar             , only : nlevsno, nlevgrnd
  use spmdMod                , only : masterproc, mpicom
  use decompMod              , only : get_proc_clumps, get_clump_bounds, get_proc_bounds, bounds_type
  use filterMod              , only : filter, filter_inactive_and_active
  use filterMod              , only : setExposedvegpFilter
  use histFileMod            , only : hist_update_hbuf, hist_htapes_wrapup
  use restFileMod            , only : restFile_write, restFile_filename
  use abortutils             , only : endrun
  !
  use dynSubgridDriverMod    , only : dynSubgrid_driver
  use BalanceCheckMod        , only : BeginWaterBalance, BalanceCheck
  !
  use CanopyTemperatureMod   , only : CanopyTemperature ! (formerly Biogeophysics1Mod)
  use SoilTemperatureMod     , only : SoilTemperature
  use LakeTemperatureMod     , only : LakeTemperature
  !
  use BareGroundFluxesMod    , only : BareGroundFluxes
  use CanopyFluxesMod        , only : CanopyFluxes
  use SoilFluxesMod          , only : SoilFluxes ! (formerly Biogeophysics2Mod)
  use UrbanFluxesMod         , only : UrbanFluxes 
  use LakeFluxesMod          , only : LakeFluxes
  !
  use HydrologyNoDrainageMod , only : HydrologyNoDrainage ! (formerly Hydrology2Mod)
  use HydrologyDrainageMod   , only : HydrologyDrainage   ! (formerly Hydrology2Mod)
  use CanopyHydrologyMod     , only : CanopyHydrology     ! (formerly Hydrology1Mod)
  use LakeHydrologyMod       , only : LakeHydrology
  !
  use AerosolMod             , only : AerosolMasses  
  use SnowSnicarMod          , only : SnowAge_grain
  use SurfaceAlbedoMod       , only : SurfaceAlbedo
  use UrbanAlbedoMod         , only : UrbanAlbedo
  !
  use SurfaceRadiationMod    , only : SurfaceRadiation, CanopySunShadeFracs
  use UrbanRadiationMod      , only : UrbanRadiation
  !
  use SoilBiogeochemVerticalProfileMod   , only : SoilBiogeochemVerticalProfile
  use SatellitePhenologyMod  , only : SatellitePhenology, interpMonthlyVeg
  use ndepStreamMod          , only : ndep_interp
  use ActiveLayerMod         , only : alt_calc
  use ch4Mod                 , only : ch4, ch4_init_balance_check
  use DUSTMod                , only : DustDryDep, DustEmission
  use VOCEmissionMod         , only : VOCEmission
  use clm_instMod            , only : clm_fates

  !
  use filterMod              , only : setFilters
  !
  use atm2lndMod             , only : downscale_forcings
  use lnd2atmMod             , only : lnd2atm
  use lnd2glcMod             , only : lnd2glc_type
  !
  use seq_drydep_mod         , only : n_drydep, drydep_method, DD_XLND
  use DryDepVelocity         , only : depvel_compute
  !
  use DaylengthMod           , only : UpdateDaylength
  use perf_mod
  !
  use clm_initializeMod      , only : nutrient_competition_method
  use GridcellType           , only : grc                
  use LandunitType           , only : lun                
  use ColumnType             , only : col                
  use PatchType              , only : patch                
  use clm_instMod
  use clm_initializeMod      , only : soil_water_retention_curve
  use EDBGCDynMod            , only : EDBGCDyn, EDBGCDynSummary
  !
  ! !PUBLIC TYPES:
  implicit none
  !
  ! !PUBLIC MEMBER FUNCTIONS:
  public :: clm_drv            ! Main clm driver 
  !
  ! !PRIVATE MEMBER FUNCTIONS:
  private :: clm_drv_patch2col
  private :: clm_drv_init      ! Initialization of variables needed from previous timestep
  private :: write_diagnostic  ! Write diagnostic information to log file
  !-----------------------------------------------------------------------

contains

  !-----------------------------------------------------------------------
  subroutine clm_drv(doalb, nextsw_cday, declinp1, declin, rstwr, nlend, rdate)
    !
    ! !DESCRIPTION:
    !
    ! First phase of the clm driver calling the clm physics. An outline of
    ! the calling tree is given in the description of this module.
    !
    ! !USES:
    use clm_time_manager, only : get_curr_date    
    !
    ! !ARGUMENTS:
    implicit none
    logical ,        intent(in) :: doalb       ! true if time for surface albedo calc
    real(r8),        intent(in) :: nextsw_cday ! calendar day for nstep+1
    real(r8),        intent(in) :: declinp1    ! declination angle for next time step
    real(r8),        intent(in) :: declin      ! declination angle for current time step
    logical,         intent(in) :: rstwr       ! true => write restart file this step
    logical,         intent(in) :: nlend       ! true => end of run on this step
    character(len=*),intent(in) :: rdate       ! restart file time stamp for name
    !
    ! !LOCAL VARIABLES:
    integer              :: nstep                   ! time step number
    integer              :: nc, c, p, l, g          ! indices
    integer              :: nclumps                 ! number of clumps on this processor
    integer              :: yr                      ! year (0, ...)
    integer              :: mon                     ! month (1, ..., 12)
    integer              :: day                     ! day of month (1, ..., 31)
    integer              :: sec                     ! seconds of the day
    integer              :: yr_prev                 ! year (0, ...) at start of timestep
    integer              :: mon_prev                ! month (1, ..., 12) at start of timestep
    integer              :: day_prev                ! day of month (1, ..., 31) at start of timestep
    integer              :: sec_prev                ! seconds of the day at start of timestep
    character(len=256)   :: filer                   ! restart file name
    integer              :: ier                     ! error code
    type(bounds_type)    :: bounds_clump    
    type(bounds_type)    :: bounds_proc     

    ! COMPILER_BUG(wjs, 2016-02-24, pgi 15.10) These temporary allocatable arrays are
    ! needed to work around pgi compiler bugs, as noted below
    real(r8), allocatable :: downreg_patch(:)
    real(r8), allocatable :: leafn_patch(:)
    real(r8), allocatable :: agnpp_patch(:)
    real(r8), allocatable :: bgnpp_patch(:)
    real(r8), allocatable :: annsum_npp_patch(:)
    real(r8), allocatable :: rr_patch(:)
    real(r8), allocatable :: net_carbon_exchange_grc(:)

    ! COMPILER_BUG(wjs, 2014-11-29, pgi 14.7) Workaround for internal compiler error with
    ! pgi 14.7 ('normalize_forall_array: non-conformable'), which appears in the call to
    ! CalcIrrigationNeeded. Simply declaring this variable makes the ICE go away.
    real(r8), allocatable :: dummy1_to_make_pgi_happy(:)
    !-----------------------------------------------------------------------

    ! Determine processor bounds and clumps for this processor

    call get_proc_bounds(bounds_proc)
    nclumps = get_proc_clumps()

    ! Update time-related info

    call crop_inst%CropRestIncYear()

    ! ============================================================================
    ! Specified phenology
    ! ============================================================================

    if (use_cn) then 
       ! For dry-deposition need to call CLMSP so that mlaidiff is obtained
       if ( n_drydep > 0 .and. drydep_method == DD_XLND ) then
          call t_startf('interpMonthlyVeg')
          call interpMonthlyVeg(bounds_proc, canopystate_inst)
          call t_stopf('interpMonthlyVeg')
       endif

    else
       ! Determine weights for time interpolation of monthly vegetation data.
       ! This also determines whether it is time to read new monthly vegetation and
       ! obtain updated leaf area index [mlai1,mlai2], stem area index [msai1,msai2],
       ! vegetation top [mhvt1,mhvt2] and vegetation bottom [mhvb1,mhvb2]. The
       ! weights obtained here are used in subroutine SatellitePhenology to obtain time
       ! interpolated values.
       if (doalb .or. ( n_drydep > 0 .and. drydep_method == DD_XLND )) then
          call t_startf('interpMonthlyVeg')
          call interpMonthlyVeg(bounds_proc, canopystate_inst)
          call t_stopf('interpMonthlyVeg')
       end if

    end if

    ! ==================================================================================
    ! Determine decomp vertical profiles
    !
    ! These routines (alt_calc & decomp_vertprofiles) need to be called before
    ! pftdyn_cnbal, and it appears that they need to be called before pftdyn_interp and
    ! the associated filter updates, too (otherwise we get a carbon balance error)
    ! ==================================================================================

    !$OMP PARALLEL DO PRIVATE (nc,bounds_clump)
    do nc = 1,nclumps
       call get_clump_bounds(nc, bounds_clump)

       ! BUG(wjs, 2014-12-15, bugz 2107) Because of the placement of the following
       ! routines (alt_calc and SoilBiogeochemVerticalProfile) in the driver sequence -
       ! they are called very early in each timestep, before weights are adjusted and
       ! filters are updated - it may be necessary for these routines to compute values
       ! over inactive as well as active points (since some inactive points may soon
       ! become active) - so that's what is done now. Currently, it seems to be okay to do
       ! this, because the variables computed here seem to only depend on quantities that
       ! are valid over inactive as well as active points.

       call t_startf("decomp_vert")
       call alt_calc(filter_inactive_and_active(nc)%num_soilc, filter_inactive_and_active(nc)%soilc, &
            temperature_inst, canopystate_inst) 

       if (use_cn) then
          call SoilBiogeochemVerticalProfile(bounds_clump                                       , &
               filter_inactive_and_active(nc)%num_soilc, filter_inactive_and_active(nc)%soilc   , &
               filter_inactive_and_active(nc)%num_soilp, filter_inactive_and_active(nc)%soilp   , &
               canopystate_inst, soilstate_inst, soilbiogeochem_state_inst)
       end if

       call t_stopf("decomp_vert")
    end do
    !$OMP END PARALLEL DO

    ! ============================================================================
    ! Initialize the mass balance checks for carbon and nitrogen, and zero fluxes for
    ! transient land cover
    ! ============================================================================

    if (use_cn) then
       !$OMP PARALLEL DO PRIVATE (nc,bounds_clump)
       do nc = 1,nclumps
          call get_clump_bounds(nc, bounds_clump)

          call t_startf('begcnbal')

          call bgc_vegetation_inst%InitEachTimeStep(bounds_clump, &
               filter(nc)%num_soilc, filter(nc)%soilc)

          call ch4_init_balance_check(bounds_clump, &
               filter(nc)%num_soilc, filter(nc)%soilc, &
               filter(nc)%num_lakec, filter(nc)%lakec, &
               ch4_inst)

          call soilbiogeochem_carbonflux_inst%ZeroDWT(bounds_clump)
          if (use_c13) then
             call c13_soilbiogeochem_carbonflux_inst%ZeroDWT(bounds_clump)
          end if
          if (use_c14) then
             call c14_soilbiogeochem_carbonflux_inst%ZeroDWT(bounds_clump)
          end if

          call t_stopf('begcnbal')
       end do
       !$OMP END PARALLEL DO
    end if

    ! ============================================================================
    ! Update subgrid weights with dynamic landcover (prescribed transient patches,
    ! CNDV, and or dynamic landunits), and do related adjustments. Note that this
    ! call needs to happen outside loops over nclumps.
    ! ============================================================================

    call t_startf('dyn_subgrid')
    call dynSubgrid_driver(bounds_proc,                                               &
         urbanparams_inst, soilstate_inst, soilhydrology_inst, lakestate_inst,        &
         waterstate_inst, waterflux_inst, temperature_inst, energyflux_inst,          &
         canopystate_inst, photosyns_inst, glc2lnd_inst, bgc_vegetation_inst,         &
         soilbiogeochem_state_inst, soilbiogeochem_carbonstate_inst,                  &
         c13_soilbiogeochem_carbonstate_inst, c14_soilbiogeochem_carbonstate_inst,    &
         soilbiogeochem_nitrogenstate_inst, soilbiogeochem_carbonflux_inst, ch4_inst, &
         glc_behavior)
    call t_stopf('dyn_subgrid')

    ! ============================================================================
    ! Initialize the mass balance checks for water.
    !
    ! Currently, I believe this needs to be done after weights are updated for
    ! prescribed transient patches or CNDV, because column-level water is not
    ! generally conserved when weights change (instead the difference is put in
    ! the grid cell-level terms, qflx_liq_dynbal, etc.). In the future, we may
    ! want to change the balance checks to ensure that the grid cell-level water
    ! is conserved, considering qflx_liq_dynbal; in this case, the call to
    ! BeginWaterBalance should be moved to before the weight updates.
    ! ============================================================================

    !$OMP PARALLEL DO PRIVATE (nc,bounds_clump)
    do nc = 1,nclumps
       call get_clump_bounds(nc, bounds_clump)

       call t_startf('begwbal')
       call BeginWaterBalance(bounds_clump,                   &
            filter(nc)%num_nolakec, filter(nc)%nolakec,       &
            filter(nc)%num_lakec, filter(nc)%lakec,           &
            filter(nc)%num_hydrologyc, filter(nc)%hydrologyc, &
            soilhydrology_inst, waterstate_inst)
       call t_stopf('begwbal')
    end do
    !$OMP END PARALLEL DO

    ! ============================================================================
    ! Update dynamic N deposition field, on albedo timestep
    ! currently being done outside clumps loop, but no reason why it couldn't be
    ! re-written to go inside.
    ! ============================================================================

    if (use_cn) then
       call t_startf('ndep_interp')
       call ndep_interp(bounds_proc, atm2lnd_inst)
       call bgc_vegetation_inst%InterpFileInputs(bounds_proc)
       call t_stopf('ndep_interp')
    end if

    ! ============================================================================
    ! Initialize variables from previous time step, downscale atm forcings, and
    ! Determine canopy interception and precipitation onto ground surface.
    ! Determine the fraction of foliage covered by water and the fraction
    ! of foliage that is dry and transpiring. Initialize snow layer if the
    ! snow accumulation exceeds 10 mm.
    ! ============================================================================

    ! Get time as of beginning of time step
    call get_prev_date(yr_prev, mon_prev, day_prev, sec_prev)

    !$OMP PARALLEL DO PRIVATE (nc,l,c, bounds_clump, downreg_patch, leafn_patch, agnpp_patch, bgnpp_patch, annsum_npp_patch, rr_patch)
    do nc = 1,nclumps
       call get_clump_bounds(nc, bounds_clump)

       call t_startf('drvinit')

       call UpdateDaylength(bounds_clump, declin)

       ! Initialze variables needed for new driver time step 
       call clm_drv_init(bounds_clump, &
            filter(nc)%num_nolakec, filter(nc)%nolakec, &
            filter(nc)%num_nolakep, filter(nc)%nolakep, &
            filter(nc)%num_soilp  , filter(nc)%soilp,   &
            canopystate_inst, waterstate_inst, waterflux_inst, energyflux_inst)

       call topo_inst%UpdateTopo(bounds_clump, &
            filter(nc)%num_icemecc, filter(nc)%icemecc, &
            glc2lnd_inst, glc_behavior, &
            atm_topo = atm2lnd_inst%forc_topo_grc(bounds_clump%begg:bounds_clump%endg))

       call downscale_forcings(bounds_clump, &
            topo_inst, atm2lnd_inst, &
            eflx_sh_precip_conversion = energyflux_inst%eflx_sh_precip_conversion_col(bounds_clump%begc:bounds_clump%endc))

       call t_stopf('drvinit')

       ! Update filters that depend on variables set in clm_drv_init
       
       call t_startf('irrigation')
       call setExposedvegpFilter(bounds_clump, &
            canopystate_inst%frac_veg_nosno_patch(bounds_clump%begp:bounds_clump%endp))

       ! Irrigation flux

       call irrigation_inst%ApplyIrrigation(bounds_clump, &
            volr = atm2lnd_inst%volr_grc(bounds_clump%begg:bounds_clump%endg))
       call t_stopf('irrigation')

       ! ============================================================================
       ! Canopy Hydrology
       ! (1) water storage of intercepted precipitation
       ! (2) direct throughfall and canopy drainage of precipitation
       ! (3) fraction of foliage covered by water and the fraction is dry and transpiring
       ! (4) snow layer initialization if the snow accumulation exceeds 10 mm.
       ! ============================================================================

       call t_startf('canhydro')
       call CanopyHydrology(bounds_clump, &
            filter(nc)%num_nolakec, filter(nc)%nolakec, &
            filter(nc)%num_nolakep, filter(nc)%nolakep, &
            atm2lnd_inst, canopystate_inst, temperature_inst, &
            aerosol_inst, waterstate_inst, waterflux_inst, &
            irrigation_inst)
       call t_stopf('canhydro')

       ! ============================================================================
       ! Surface Radiation
       ! ============================================================================

       call t_startf('surfrad')

       ! Surface Radiation primarily for non-urban columns 

       ! Most of the surface radiation calculations are agnostic to the forest-model
       ! but the calculations of the fractions of sunlit and shaded canopies 
       ! are specific, calculate them first.
       ! The nourbanp filter is set in dySubgrid_driver (earlier in this call)
       ! over the patch index range defined by bounds_clump%begp:bounds_proc%endp

       if(use_ed) then
          ! INTERF-TODO: FATES(NC) SHOULD ONLY BE VISIBLE TO THE INTERFACE
          ! AND ONLY FATES API DEFINED TYPES SHOULD BE PASSED TO IT
          call clm_fates%fates(nc)%canopy_sunshade_fracs(filter(nc)%nourbanp,      &
               filter(nc)%num_nourbanp,                                            &
               atm2lnd_inst, canopystate_inst)
          
       else
          call CanopySunShadeFracs(filter(nc)%nourbanp,filter(nc)%num_nourbanp,     &
                                   atm2lnd_inst, surfalb_inst, canopystate_inst,    &
                                   solarabs_inst)
       end if
       


       call SurfaceRadiation(bounds_clump,                                 &
            filter(nc)%num_nourbanp, filter(nc)%nourbanp,                  &
            filter(nc)%num_urbanp, filter(nc)%urbanp,                      &
            filter(nc)%num_urbanc, filter(nc)%urbanc,                      &
            atm2lnd_inst, waterstate_inst, canopystate_inst, surfalb_inst, &
            solarabs_inst, surfrad_inst)

       ! Surface Radiation for only urban columns

       call UrbanRadiation(bounds_clump,                                       &
            filter(nc)%num_nourbanl, filter(nc)%nourbanl,                      &
            filter(nc)%num_urbanl, filter(nc)%urbanl,                          &
            filter(nc)%num_urbanc, filter(nc)%urbanc,                          &
            filter(nc)%num_urbanp, filter(nc)%urbanp,                          &
            atm2lnd_inst, waterstate_inst, temperature_inst, urbanparams_inst, &
            solarabs_inst, surfalb_inst, energyflux_inst)

       call t_stopf('surfrad')

       ! ============================================================================
       ! Determine leaf temperature and surface fluxes based on ground
       ! temperature from previous time step.
       ! ============================================================================

       call t_startf('bgp1')
       call CanopyTemperature(bounds_clump,                                   &
            filter(nc)%num_nolakec, filter(nc)%nolakec,                       &
            filter(nc)%num_nolakep, filter(nc)%nolakep,                       &
            atm2lnd_inst, canopystate_inst, soilstate_inst, frictionvel_inst, &
            waterstate_inst, waterflux_inst, energyflux_inst, temperature_inst)
       call t_stopf('bgp1')

       ! ============================================================================
       ! Determine fluxes
       ! ============================================================================

       call t_startf('bgflux')

       ! Bareground fluxes for all patches except lakes and urban landunits

       call BareGroundFluxes(bounds_clump,                                 &
            filter(nc)%num_noexposedvegp, filter(nc)%noexposedvegp,          &
            atm2lnd_inst, soilstate_inst,                &
            frictionvel_inst, ch4_inst, energyflux_inst, temperature_inst, &
            waterflux_inst, waterstate_inst, photosyns_inst, humanindex_inst)
       call t_stopf('bgflux')

       ! non-bareground fluxes for all patches except lakes and urban landunits
       ! Calculate canopy temperature, latent and sensible fluxes from the canopy,
       ! and leaf water change by evapotranspiration

       call t_startf('canflux')

       ! COMPILER_BUG(wjs, 2016-02-24, pgi 15.10) In principle, we should be able to make
       ! these function calls inline in the CanopyFluxes argument list. However, with pgi
       ! 15.10, that results in the dummy arguments having the wrong size (I suspect size
       ! 0, based on similar pgi compiler bugs that we have run into before). Also note
       ! that I don't have explicit bounds on the left-hand-side of these assignments:
       ! excluding these explicit bounds seemed to be needed to get around other compiler
       ! bugs.
       allocate(downreg_patch(bounds_clump%begp:bounds_clump%endp))
       allocate(leafn_patch(bounds_clump%begp:bounds_clump%endp))
       downreg_patch = bgc_vegetation_inst%get_downreg_patch(bounds_clump)
       leafn_patch = bgc_vegetation_inst%get_leafn_patch(bounds_clump)


       ! INTERF-TODO: FATES(NC) SHOULD ONLY BE VISIBLE TO THE INTERFACE
       ! AND ONLY FATES API DEFINED TYPES SHOULD BE PASSED TO IT
       ! NEEDS A WRAPPER
       call CanopyFluxes(bounds_clump,                                                   &
            filter(nc)%num_exposedvegp, filter(nc)%exposedvegp,                             &
            clm_fates%fates(nc)%sites(bounds_clump%begg:bounds_clump%endg),            &
            atm2lnd_inst, canopystate_inst,                                                 &
            energyflux_inst, frictionvel_inst, soilstate_inst, solarabs_inst, surfalb_inst, &
            temperature_inst, waterflux_inst, waterstate_inst, ch4_inst, ozone_inst, photosyns_inst, &
            humanindex_inst, soil_water_retention_curve, &
            downreg_patch = downreg_patch(bounds_clump%begp:bounds_clump%endp), &
            leafn_patch = leafn_patch(bounds_clump%begp:bounds_clump%endp))
       deallocate(downreg_patch, leafn_patch)
       call t_stopf('canflux')

       if (use_ed) then
          ! if ED enabled, summarize productivity fluxes onto CLM history file structure
          call t_startf('edclmsumprodfluxes')
          call clm_fates%fates2hlm%SummarizeProductivityFluxes( bounds_clump, &
                clm_fates%fates(nc)%sites(bounds_clump%begg:bounds_clump%endg))
          call t_stopf('edclmsumprodfluxes')
       endif
       
       ! Fluxes for all urban landunits

       call t_startf('uflux')
       call UrbanFluxes(bounds_clump,                                         &
            filter(nc)%num_nourbanl, filter(nc)%nourbanl,                     &
            filter(nc)%num_urbanl, filter(nc)%urbanl,                         &
            filter(nc)%num_urbanc, filter(nc)%urbanc,                         &
            filter(nc)%num_urbanp, filter(nc)%urbanp,                         &
            atm2lnd_inst, urbanparams_inst, soilstate_inst, temperature_inst,   &
            waterstate_inst, frictionvel_inst, energyflux_inst, waterflux_inst, &
            humanindex_inst)
       call t_stopf('uflux')

       ! Fluxes for all lake landunits

       call t_startf('bgplake')
       call LakeFluxes(bounds_clump,                                         &
            filter(nc)%num_lakec, filter(nc)%lakec,                          &
            filter(nc)%num_lakep, filter(nc)%lakep,                          &
            atm2lnd_inst, solarabs_inst, frictionvel_inst, temperature_inst, &
            energyflux_inst, waterstate_inst, waterflux_inst, lakestate_inst,&  
            humanindex_inst) 
       call t_stopf('bgplake')

       ! ============================================================================
       ! Determine irrigation needed for future time steps
       ! ============================================================================

       ! This needs to be called after btran is computed

       call t_startf('irrigationneeded')
       call irrigation_inst%CalcIrrigationNeeded( &
            bounds             = bounds_clump, &
            num_exposedvegp    = filter(nc)%num_exposedvegp, &
            filter_exposedvegp = filter(nc)%exposedvegp, &
            time_prev          = sec_prev, &
            elai               = canopystate_inst%elai_patch(bounds_clump%begp:bounds_clump%endp), &
            btran              = energyflux_inst%btran_patch(bounds_clump%begp:bounds_clump%endp), &
            rootfr             = soilstate_inst%rootfr_patch(bounds_clump%begp:bounds_clump%endp    , 1:nlevgrnd), &
            t_soisno           = temperature_inst%t_soisno_col(bounds_clump%begc:bounds_clump%endc  , 1:nlevgrnd), &
            eff_porosity       = soilstate_inst%eff_porosity_col(bounds_clump%begc:bounds_clump%endc, 1:nlevgrnd), &
            h2osoi_liq         = waterstate_inst%h2osoi_liq_col(bounds_clump%begc:bounds_clump%endc , 1:nlevgrnd))
       call t_stopf('irrigationneeded')

       ! ============================================================================
       ! DUST and VOC emissions
       ! ============================================================================

       call t_startf('bgc')

       ! Dust mobilization (C. Zender's modified codes)
       call DustEmission(bounds_clump,                                       &
            filter(nc)%num_nolakep, filter(nc)%nolakep,                      &
            atm2lnd_inst, soilstate_inst, canopystate_inst, waterstate_inst, &
            frictionvel_inst, dust_inst)

       ! Dust dry deposition (C. Zender's modified codes)
       call DustDryDep(bounds_clump, &
            atm2lnd_inst, frictionvel_inst, dust_inst)

       ! VOC emission (A. Guenther's MEGAN (2006) model)
       if (use_voc) then
          call VOCEmission(bounds_clump,                                         &
               filter(nc)%num_soilp, filter(nc)%soilp,                           &
               atm2lnd_inst, canopystate_inst, photosyns_inst, temperature_inst, &
               vocemis_inst)
       end if

       call t_stopf('bgc')

       ! ============================================================================
       ! Determine temperatures
       ! ============================================================================

       ! Set lake temperature 

       call t_startf('lakeTemp')
       call LakeTemperature(bounds_clump,                                             &
            filter(nc)%num_lakec, filter(nc)%lakec,                                   &
            filter(nc)%num_lakep, filter(nc)%lakep,                                   & 
            solarabs_inst, soilstate_inst, waterstate_inst, waterflux_inst, ch4_inst, &
            energyflux_inst, temperature_inst, lakestate_inst)
       call t_stopf('lakeTemp')

       ! Set soil/snow temperatures including ground temperature

       call t_startf('soiltemperature')
       call SoilTemperature(bounds_clump,                                                      &
            filter(nc)%num_urbanl  , filter(nc)%urbanl,                                        &
            filter(nc)%num_nolakec , filter(nc)%nolakec,                                       &
            atm2lnd_inst, urbanparams_inst, canopystate_inst, waterstate_inst, waterflux_inst, &
            solarabs_inst, soilstate_inst, energyflux_inst,  temperature_inst)
       call t_stopf('soiltemperature')

       ! ============================================================================
       ! update surface fluxes for new ground temperature.
       ! ============================================================================

       call t_startf('bgp2')
       call SoilFluxes(bounds_clump,                                                          &
            filter(nc)%num_urbanl,  filter(nc)%urbanl,                                        &
            filter(nc)%num_nolakec, filter(nc)%nolakec,                                       &
            filter(nc)%num_nolakep, filter(nc)%nolakep,                                       &
            atm2lnd_inst, solarabs_inst, temperature_inst, canopystate_inst, waterstate_inst, &
            energyflux_inst, waterflux_inst)            
       call t_stopf('bgp2')

       ! ============================================================================
       ! Perform averaging from patch level to column level
       ! ============================================================================

       call t_startf('patch2col')
       call clm_drv_patch2col(bounds_clump, &
            filter(nc)%num_allc, filter(nc)%allc, filter(nc)%num_nolakec, filter(nc)%nolakec, &
            waterstate_inst, energyflux_inst, waterflux_inst)
       call t_stopf('patch2col')

       ! ============================================================================
       ! Vertical (column) soil and surface hydrology
       ! ============================================================================

       ! Note that filter_snowc and filter_nosnowc are returned by
       ! LakeHydrology after the new snow filter is built

       call t_startf('hydro without drainage')

       call HydrologyNoDrainage(bounds_clump,                                &
            filter(nc)%num_nolakec, filter(nc)%nolakec,                      &
            filter(nc)%num_hydrologyc, filter(nc)%hydrologyc,                &
            filter(nc)%num_urbanc, filter(nc)%urbanc,                        &
            filter(nc)%num_snowc, filter(nc)%snowc,                          &
            filter(nc)%num_nosnowc, filter(nc)%nosnowc,                      &
            atm2lnd_inst, soilstate_inst, energyflux_inst, temperature_inst,   &
            waterflux_inst, waterstate_inst, soilhydrology_inst, aerosol_inst, &
            soil_water_retention_curve)

       !  Calculate column-integrated aerosol masses, and
       !  mass concentrations for radiative calculations and output
       !  (based on new snow level state, after SnowFilter is rebuilt.
       !  NEEDS TO BE AFTER SnowFiler is rebuilt, otherwise there 
       !  can be zero snow layers but an active column in filter)
      
       call AerosolMasses( bounds_clump,                                   &
            num_on=filter(nc)%num_snowc, filter_on=filter(nc)%snowc,       &
            num_off=filter(nc)%num_nosnowc, filter_off=filter(nc)%nosnowc, &
            waterflux_inst=waterflux_inst,                                 &
            waterstate_inst=waterstate_inst,                               &
            aerosol_inst=aerosol_inst)                      

       call t_stopf('hydro without drainage')

       ! ============================================================================
       ! Lake hydrology
       ! ============================================================================

       ! Note that filter_lakesnowc and filter_lakenosnowc are returned by
       ! LakeHydrology after the new snow filter is built

       call t_startf('hylake')
       call LakeHydrology(bounds_clump,                                                      &
            filter(nc)%num_lakec, filter(nc)%lakec,                                          &
            filter(nc)%num_lakep, filter(nc)%lakep,                                          &
            filter(nc)%num_lakesnowc, filter(nc)%lakesnowc,                                  &
            filter(nc)%num_lakenosnowc, filter(nc)%lakenosnowc,                              &
            atm2lnd_inst, temperature_inst, soilstate_inst, waterstate_inst, waterflux_inst, &
            energyflux_inst, aerosol_inst, lakestate_inst)
       
       !  Calculate column-integrated aerosol masses, and
       !  mass concentrations for radiative calculations and output
       !  (based on new snow level state, after SnowFilter is rebuilt.
       !  NEEDS TO BE AFTER SnowFiler is rebuilt, otherwise there 
       !  can be zero snow layers but an active column in filter)

       call AerosolMasses(bounds_clump,                                            &
            num_on=filter(nc)%num_lakesnowc, filter_on=filter(nc)%lakesnowc,       &
            num_off=filter(nc)%num_lakenosnowc, filter_off=filter(nc)%lakenosnowc, &
            waterflux_inst=waterflux_inst,                                         &
            waterstate_inst=waterstate_inst,                                       &
            aerosol_inst=aerosol_inst)                      

       ! Must be done here because must use a snow filter for lake columns

       call SnowAge_grain(bounds_clump,                         &
            filter(nc)%num_lakesnowc, filter(nc)%lakesnowc,     &
            filter(nc)%num_lakenosnowc, filter(nc)%lakenosnowc, &
            waterflux_inst, waterstate_inst, temperature_inst)

       call t_stopf('hylake')

       ! ============================================================================
       ! ! Fraction of soil covered by snow (Z.-L. Yang U. Texas)
       ! ============================================================================

       do c = bounds_clump%begc,bounds_clump%endc
          l = col%landunit(c)
          if (lun%urbpoi(l)) then
             ! Urban landunit use Bonan 1996 (LSM Technical Note)
             waterstate_inst%frac_sno_col(c) = min( waterstate_inst%snow_depth_col(c)/0.05_r8, 1._r8)
          end if
       end do

       ! ============================================================================
       ! Snow aging routine based on Flanner and Zender (2006), Linking snowpack 
       ! microphysics and albedo evolution, JGR, and Brun (1989), Investigation of 
       ! wet-snow metamorphism in respect of liquid-water content, Ann. Glaciol.
       ! ============================================================================
       ! Note the snow filters here do not include lakes
       ! TODO: move this up

       call t_startf('snow_init')
       call SnowAge_grain(bounds_clump,                 &
            filter(nc)%num_snowc, filter(nc)%snowc,     &
            filter(nc)%num_nosnowc, filter(nc)%nosnowc, &
            waterflux_inst, waterstate_inst, temperature_inst)
       call t_stopf('snow_init')

       ! ============================================================================
       ! Ecosystem dynamics: Uses CN, CNDV, or static parameterizations
       ! ============================================================================

       ! FIX(SPM,032414)  push these checks into the routines below and/or make this consistent.

             ! fully prognostic canopy structure and C-N biogeochemistry
             ! - CNDV defined: prognostic biogeography; else prescribed
       ! - crop model:  crop algorithms called from within CNDriver
             
       if (use_cn) then 
          call t_startf('ecosysdyn')
          call bgc_vegetation_inst%EcosystemDynamicsPreDrainage(bounds_clump,            &
                  filter(nc)%num_soilc, filter(nc)%soilc,                       &
                  filter(nc)%num_soilp, filter(nc)%soilp,                       &
                  filter(nc)%num_pcropp, filter(nc)%pcropp, doalb,              &
               clm_fates%fates2hlm, &
               soilbiogeochem_carbonflux_inst, soilbiogeochem_carbonstate_inst,         &
               c13_soilbiogeochem_carbonflux_inst, c13_soilbiogeochem_carbonstate_inst, &
               c14_soilbiogeochem_carbonflux_inst, c14_soilbiogeochem_carbonstate_inst, &
               soilbiogeochem_state_inst,                                               &
               soilbiogeochem_nitrogenflux_inst, soilbiogeochem_nitrogenstate_inst,     &
               atm2lnd_inst, waterstate_inst, waterflux_inst,                           &
               canopystate_inst, soilstate_inst, temperature_inst, crop_inst, ch4_inst, &
               photosyns_inst, soilhydrology_inst, energyflux_inst,          &
               nutrient_competition_method, fireemis_inst)

          call t_stopf('ecosysdyn')

       end if

                ! Prescribed biogeography - prescribed canopy structure, some prognostic carbon fluxes

       if ((.not. use_cn) .and. (.not. use_ed) .and. (doalb)) then 
          call t_startf('SatellitePhenology')
          call SatellitePhenology(bounds_clump, filter(nc)%num_nolakep, filter(nc)%nolakep, &
               waterstate_inst, canopystate_inst)
          call t_stopf('SatellitePhenology')
       end if

       ! Zero some of the FATES->CLM communicators
       if (use_ed) then
          call clm_fates%fates2hlm%SetValues(bounds_clump,0._r8)
       end if

       ! Dry Deposition of chemical tracers (Wesely (1998) parameterizaion)
          
       call t_startf('depvel')
       call depvel_compute(bounds_clump, &
            atm2lnd_inst, canopystate_inst, waterstate_inst, frictionvel_inst, &
            photosyns_inst, drydepvel_inst)
       call t_stopf('depvel')

       ! ============================================================================
       ! Calculate soil/snow hydrology with drainage (subsurface runoff)
       ! ============================================================================

       call t_startf('hydro2 drainage')

       call HydrologyDrainage(bounds_clump,                   &
            filter(nc)%num_nolakec, filter(nc)%nolakec,       &
            filter(nc)%num_hydrologyc, filter(nc)%hydrologyc, &
            filter(nc)%num_urbanc, filter(nc)%urbanc,         &                 
            filter(nc)%num_do_smb_c, filter(nc)%do_smb_c,     &                
            atm2lnd_inst, glc2lnd_inst, temperature_inst,     &
            soilhydrology_inst, soilstate_inst, waterstate_inst, waterflux_inst, &
            irrigation_inst)

       call t_stopf('hydro2 drainage')     

       if (use_cn) then

          call t_startf('EcosysDynPostDrainage')     
          call bgc_vegetation_inst%EcosystemDynamicsPostDrainage(bounds_clump, &
               filter(nc)%num_allc, filter(nc)%allc, &
               filter(nc)%num_soilc, filter(nc)%soilc, &
               filter(nc)%num_soilp, filter(nc)%soilp, &
               doalb, crop_inst, &
               waterstate_inst, waterflux_inst, frictionvel_inst, canopystate_inst, &
               soilbiogeochem_carbonflux_inst, soilbiogeochem_carbonstate_inst, &
               c13_soilbiogeochem_carbonflux_inst, c13_soilbiogeochem_carbonstate_inst, &
               c14_soilbiogeochem_carbonflux_inst, c14_soilbiogeochem_carbonstate_inst, &
               soilbiogeochem_nitrogenflux_inst, soilbiogeochem_nitrogenstate_inst)
          call t_stopf('EcosysDynPostDrainage')     

       end if

       if ( use_ed  .and. is_beg_curr_day() ) then ! run ED at the start of each day
          
          if ( masterproc ) then
             write(iulog,*)  'clm: calling ED model ', get_nstep()
          end if

          ! INTERF-TODO: FATES(NC) SHOULD ONLY BE VISIBLE TO THE INTERFACE
          ! AND ONLY FATES API DEFINED TYPES SHOULD BE PASSED TO IT
          ! NEEDS A WRAPPER
          call clm_fates%dynamics_driv( nc, bounds_clump,                        &
               atm2lnd_inst, soilstate_inst, temperature_inst,                   &
               waterstate_inst, canopystate_inst)
          
          ! TODO(wjs, 2016-04-01) I think this setFilters call should be replaced by a
          ! call to reweight_wrapup, if it's needed at all.
          call setFilters( bounds_clump, glc_behavior )
          
       end if ! use_ed branch
       
       
       if ( use_ed ) then
          
          call EDBGCDyn(bounds_clump,                                                              &
               filter(nc)%num_soilc, filter(nc)%soilc,                                             &
               filter(nc)%num_soilp, filter(nc)%soilp,                                             &
               filter(nc)%num_pcropp, filter(nc)%pcropp, doalb,                                    &
               bgc_vegetation_inst%cnveg_carbonflux_inst, &
               bgc_vegetation_inst%cnveg_carbonstate_inst, &
                clm_fates%fates2hlm, &
               soilbiogeochem_carbonflux_inst, soilbiogeochem_carbonstate_inst,                    &
               soilbiogeochem_state_inst,                                                          &
               soilbiogeochem_nitrogenflux_inst, soilbiogeochem_nitrogenstate_inst,                &
               c13_soilbiogeochem_carbonstate_inst, c13_soilbiogeochem_carbonflux_inst,            &
               c14_soilbiogeochem_carbonstate_inst, c14_soilbiogeochem_carbonflux_inst,            &
               atm2lnd_inst, waterstate_inst, waterflux_inst,                                      &
               canopystate_inst, soilstate_inst, temperature_inst, crop_inst, ch4_inst)

          call EDBGCDynSummary(bounds_clump,                                             &
                filter(nc)%num_soilc, filter(nc)%soilc,                                  &
                filter(nc)%num_soilp, filter(nc)%soilp,                                  &
                soilbiogeochem_carbonflux_inst, soilbiogeochem_carbonstate_inst,         &
                c13_soilbiogeochem_carbonflux_inst, c13_soilbiogeochem_carbonstate_inst, &
                c14_soilbiogeochem_carbonflux_inst, c14_soilbiogeochem_carbonstate_inst, &
                soilbiogeochem_nitrogenflux_inst, soilbiogeochem_nitrogenstate_inst,     &
                clm_fates%fates2hlm,                                            &
                clm_fates%fates(nc)%sites(bounds_clump%begg:bounds_clump%endg))
       end if



       ! ============================================================================
       ! Check the energy and water balance and also carbon and nitrogen balance
       ! ============================================================================

       call t_startf('balchk')
       call BalanceCheck(bounds_clump, &
            filter(nc)%num_do_smb_c, filter(nc)%do_smb_c, &
            atm2lnd_inst, glc2lnd_inst, solarabs_inst, waterflux_inst, &
            waterstate_inst, irrigation_inst, energyflux_inst, canopystate_inst)
       call t_stopf('balchk')

       ! ============================================================================
       ! Check the carbon and nitrogen balance
       ! ============================================================================

       if (use_cn) then
          call t_startf('cnbalchk')
          call bgc_vegetation_inst%BalanceCheck( &
               bounds_clump, filter(nc)%num_soilc, filter(nc)%soilc, &
               soilbiogeochem_carbonflux_inst, soilbiogeochem_nitrogenflux_inst)
          call t_stopf('cnbalchk')
       end if

       ! Calculation of methane fluxes

       if (use_lch4) then
          call t_startf('ch4')
          ! COMPILER_BUG(wjs, 2016-02-24, pgi 15.10) In principle, we should be able to
          ! make these function calls inline in the CanopyFluxes argument list. However,
          ! with pgi 15.10, that results in the dummy arguments having the wrong size (I
          ! suspect size 0, based on similar pgi compiler bugs that we have run into
          ! before). Also note that I don't have explicit bounds on the left-hand-side of
          ! these assignments: excluding these explicit bounds seemed to be needed to get
          ! around other compiler bugs.
          allocate(agnpp_patch(bounds_clump%begp:bounds_clump%endp))
          allocate(bgnpp_patch(bounds_clump%begp:bounds_clump%endp))
          allocate(annsum_npp_patch(bounds_clump%begp:bounds_clump%endp))
          allocate(rr_patch(bounds_clump%begp:bounds_clump%endp))
          agnpp_patch = bgc_vegetation_inst%get_agnpp_patch(bounds_clump)
          bgnpp_patch = bgc_vegetation_inst%get_bgnpp_patch(bounds_clump)
          annsum_npp_patch = bgc_vegetation_inst%get_annsum_npp_patch(bounds_clump)
          rr_patch = bgc_vegetation_inst%get_root_respiration_patch(bounds_clump)

          call ch4 (bounds_clump,                                                                  &
               filter(nc)%num_soilc, filter(nc)%soilc,                                             &
               filter(nc)%num_lakec, filter(nc)%lakec,                                             &
               filter(nc)%num_nolakec, filter(nc)%nolakec,                                         &
               filter(nc)%num_soilp, filter(nc)%soilp,                                             &
               atm2lnd_inst, lakestate_inst, canopystate_inst, soilstate_inst, soilhydrology_inst, &
               temperature_inst, energyflux_inst, waterstate_inst, waterflux_inst,                 &
               soilbiogeochem_carbonflux_inst,                          &
               soilbiogeochem_nitrogenflux_inst, ch4_inst, lnd2atm_inst, &
               agnpp = agnpp_patch(bounds_clump%begp:bounds_clump%endp), &
               bgnpp = bgnpp_patch(bounds_clump%begp:bounds_clump%endp), &
               annsum_npp = annsum_npp_patch(bounds_clump%begp:bounds_clump%endp), &
               rr = rr_patch(bounds_clump%begp:bounds_clump%endp))
          deallocate(agnpp_patch, bgnpp_patch, annsum_npp_patch, rr_patch)
          call t_stopf('ch4')
       end if

       ! ============================================================================
       ! Determine albedos for next time step
       ! ============================================================================

       if (doalb) then

          ! Albedos for non-urban columns
          call t_startf('surfalb')
          call SurfaceAlbedo(bounds_clump,                      &
               filter_inactive_and_active(nc)%num_nourbanc,     &
               filter_inactive_and_active(nc)%nourbanc,         &
               filter_inactive_and_active(nc)%num_nourbanp,     &
               filter_inactive_and_active(nc)%nourbanp,         &
               filter_inactive_and_active(nc)%num_urbanc,       &
               filter_inactive_and_active(nc)%urbanc,           &
               filter_inactive_and_active(nc)%num_urbanp,       &
               filter_inactive_and_active(nc)%urbanp,           &
               nextsw_cday, declinp1,                           &
               clm_fates%fates(nc)%sites(bounds_clump%begg:bounds_clump%endg), &
               aerosol_inst, canopystate_inst, waterstate_inst, &
               lakestate_inst, temperature_inst, surfalb_inst)
          call t_stopf('surfalb')

          ! Albedos for urban columns
          if (filter_inactive_and_active(nc)%num_urbanl > 0) then
             call t_startf('urbsurfalb')
             call UrbanAlbedo(bounds_clump,                  &
                  filter_inactive_and_active(nc)%num_urbanl, &
                  filter_inactive_and_active(nc)%urbanl,     &
                  filter_inactive_and_active(nc)%num_urbanc, &
                  filter_inactive_and_active(nc)%urbanc,     &
                  filter_inactive_and_active(nc)%num_urbanp, &
                  filter_inactive_and_active(nc)%urbanp,     &
                  waterstate_inst, urbanparams_inst,         &
                  solarabs_inst, surfalb_inst)
             call t_stopf('urbsurfalb')
          end if

       end if

    end do
    !$OMP END PARALLEL DO

    ! ============================================================================
    ! Determine gridcell averaged properties to send to atm
    ! ============================================================================

    call t_startf('lnd2atm')
    ! COMPILER_BUG(wjs, 2016-02-24, pgi 15.10) In principle, we should be able to make
    ! this function call inline in the CanopyFluxes argument list. However, with pgi
    ! 15.10, that results in the dummy argument having the wrong size (I suspect size 0,
    ! based on similar pgi compiler bugs that we have run into before). Also note that I
    ! don't have explicit bounds on the left-hand-side of this assignment: excluding these
    ! explicit bounds seemed to be needed to get around other compiler bugs.
    allocate(net_carbon_exchange_grc(bounds_proc%begg:bounds_proc%endg))
    net_carbon_exchange_grc = bgc_vegetation_inst%get_net_carbon_exchange_grc(bounds_proc)

    call lnd2atm(bounds_proc,                                            &
         atm2lnd_inst, surfalb_inst, temperature_inst, frictionvel_inst, &
         waterstate_inst, waterflux_inst, irrigation_inst, energyflux_inst, &
         solarabs_inst, drydepvel_inst,       &
         vocemis_inst, fireemis_inst, dust_inst, ch4_inst, lnd2atm_inst, &
         net_carbon_exchange_grc = net_carbon_exchange_grc(bounds_proc%begg:bounds_proc%endg))
    deallocate(net_carbon_exchange_grc)
    call t_stopf('lnd2atm')

    ! ============================================================================
    ! Determine gridcell averaged properties to send to glc
    ! ============================================================================

    if (create_glacier_mec_landunit) then
       call t_startf('lnd2glc')
       !$OMP PARALLEL DO PRIVATE (nc, bounds_clump)
       do nc = 1,nclumps
          call get_clump_bounds(nc, bounds_clump)
          call lnd2glc_inst%update_lnd2glc(bounds_clump,       &
               filter(nc)%num_do_smb_c, filter(nc)%do_smb_c,   &
               temperature_inst, waterflux_inst, topo_inst,    &
               init=.false.)           
       end do
       !$OMP END PARALLEL DO
       call t_stopf('lnd2glc')
    end if

    ! ============================================================================
    ! Write global average diagnostics to standard output
    ! ============================================================================

    nstep = get_nstep()
    if (wrtdia) call mpi_barrier(mpicom,ier)
    call t_startf('wrtdiag')
    call write_diagnostic(bounds_proc, wrtdia, nstep, lnd2atm_inst)
    call t_stopf('wrtdiag')

    ! ============================================================================
    ! Update accumulators
    ! ============================================================================

    ! FIX(SPM,032414) double check why this isn't called for ED
    ! FIX(SPM, 082814) - in the ED branch RF and I commented out the if(.not.
    ! use_ed) then statement ... double check if this is required and why

    if (nstep > 0) then
       call t_startf('accum')

       call atm2lnd_inst%UpdateAccVars(bounds_proc)

       call temperature_inst%UpdateAccVars(bounds_proc)

       call canopystate_inst%UpdateAccVars(bounds_proc)

<<<<<<< HEAD
       call waterflux_inst%UpdateAccVars(bounds_proc)

       if (use_ed) then       
          call get_curr_date(yr, mon, day, sec)	
          call clm_fates%phen_inst%accumulateAndExtract(bounds_proc, &
                temperature_inst%t_ref2m_patch(bounds_proc%begp:bounds_proc%endp), &
                patch%gridcell(bounds_proc%begp:bounds_proc%endp), &
                grc%latdeg(bounds_proc%begg:bounds_proc%endg), &
                mon, day, sec)
       endif

       ! COMPILER_BUG(wjs, 2014-11-30, pgi 14.7) For pgi 14.7 to be happy when
       ! compiling this threaded, I needed to change the dummy arguments to be
       ! pointers, and get rid of the explicit bounds in the subroutine call.
       ! call bgc_vegetation_inst%UpdateAccVars(bounds_proc, &
       !      t_a10_patch=temperature_inst%t_a10_patch(bounds_proc%begp:bounds_proc%endp), &
       !      t_ref2m_patch=temperature_inst%t_ref2m_patch(bounds_proc%begp:bounds_proc%endp))
       call bgc_vegetation_inst%UpdateAccVars(bounds_proc, &
            t_a10_patch=temperature_inst%t_a10_patch, &
            t_ref2m_patch=temperature_inst%t_ref2m_patch)

       if (use_crop) then
=======
       if (use_cndv) then
          ! COMPILER_BUG(wjs, 2014-11-30, pgi 14.7) For pgi 14.7 to be happy when
          ! compiling this threaded, I needed to change the dummy arguments to be
          ! pointers, and get rid of the explicit bounds in the subroutine call.
          ! call dgvs_inst%UpdateAccVars(bounds_proc, &
          !      t_a10_patch=temperature_inst%t_a10_patch(bounds_proc%begp:bounds_proc%endp), &
          !      t_ref2m_patch=temperature_inst%t_ref2m_patch(bounds_proc%begp:bounds_proc%endp))
          call dgvs_inst%UpdateAccVars(bounds_proc, &
                t_a10_patch=temperature_inst%t_a10_patch, &
                  t_ref2m_patch=temperature_inst%t_ref2m_patch)
       end if

       if (crop_prog) then
>>>>>>> 57c533c4
          call crop_inst%CropUpdateAccVars(bounds_proc, &
               temperature_inst%t_ref2m_patch, temperature_inst%t_soisno_col)
       end if

       call t_stopf('accum')
    end if

    ! ============================================================================
    ! Update history buffer
    ! ============================================================================


    call t_startf('hbuf')
    call hist_update_hbuf(bounds_proc)
    call t_stopf('hbuf')

    ! ============================================================================
    ! Call dv (dynamic vegetation)
    ! ============================================================================

    if (use_cn) then
       call t_startf('endTSdynveg')
       nclumps = get_proc_clumps()
       !$OMP PARALLEL DO PRIVATE (nc,bounds_clump)
       do nc = 1,nclumps
          call get_clump_bounds(nc, bounds_clump)
          call bgc_vegetation_inst%EndOfTimeStepVegDynamics(bounds_clump, &
               filter(nc)%num_natvegp, filter(nc)%natvegp, &
               atm2lnd_inst)
       end do
       !$OMP END PARALLEL DO
       call t_stopf('endTSdynveg')
    end if

    ! ============================================================================
    ! History/Restart output
    ! ============================================================================

    if (.not. use_noio) then

       call t_startf('clm_drv_io')

       ! Create history and write history tapes if appropriate
       call t_startf('clm_drv_io_htapes')

       call hist_htapes_wrapup( rstwr, nlend, bounds_proc,                    &
            soilstate_inst%watsat_col(bounds_proc%begc:bounds_proc%endc, 1:), &
            soilstate_inst%sucsat_col(bounds_proc%begc:bounds_proc%endc, 1:), &
            soilstate_inst%bsw_col(bounds_proc%begc:bounds_proc%endc, 1:),    &
            soilstate_inst%hksat_col(bounds_proc%begc:bounds_proc%endc, 1:))

       call t_stopf('clm_drv_io_htapes')

       if (use_cn) then
          call bgc_vegetation_inst%WriteHistory(bounds_proc)
       end if

       ! Write restart/initial files if appropriate
       if (rstwr) then
          call t_startf('clm_drv_io_wrest')
          filer = restFile_filename(rdate=rdate)

          call restFile_write( bounds_proc, filer, rdate=rdate )

          call t_stopf('clm_drv_io_wrest')
       end if
       call t_stopf('clm_drv_io')

    end if

  end subroutine clm_drv

  !-----------------------------------------------------------------------
  subroutine clm_drv_init(bounds, &
       num_nolakec, filter_nolakec, &
       num_nolakep, filter_nolakep, &
       num_soilp  , filter_soilp, &
       canopystate_inst, waterstate_inst, waterflux_inst, energyflux_inst)
    !
    ! !DESCRIPTION:
    ! Initialization of clm driver variables needed from previous timestep
    !
    ! !USES:
    use shr_kind_mod       , only : r8 => shr_kind_r8
    use shr_infnan_mod     , only : nan => shr_infnan_nan, assignment(=)
    use clm_varpar         , only : nlevsno
    use clm_varcon         , only : h2osno_max
    use landunit_varcon    , only : istice_mec
    use CanopyStateType    , only : canopystate_type
    use WaterStateType     , only : waterstate_type
    use WaterFluxType      , only : waterflux_type
    use EnergyFluxType     , only : energyflux_type
    !
    ! !ARGUMENTS:
    type(bounds_type)     , intent(in)    :: bounds  
    integer               , intent(in)    :: num_nolakec       ! number of non-lake points in column filter
    integer               , intent(in)    :: filter_nolakec(:) ! column filter for non-lake points
    integer               , intent(in)    :: num_nolakep       ! number of non-lake points in patch filter
    integer               , intent(in)    :: filter_nolakep(:) ! patch filter for non-lake points
    integer               , intent(in)    :: num_soilp         ! number of soil points in patch filter
    integer               , intent(in)    :: filter_soilp(:)   ! patch filter for soil points
    type(canopystate_type), intent(inout) :: canopystate_inst
    type(waterstate_type) , intent(inout) :: waterstate_inst
    type(waterflux_type)  , intent(inout) :: waterflux_inst
    type(energyflux_type) , intent(inout) :: energyflux_inst
    !
    ! !LOCAL VARIABLES:
    integer :: l, c, p, f, j         ! indices
    integer :: fp, fc                  ! filter indices
    !-----------------------------------------------------------------------

    associate(                                                             & 
         snl                => col%snl                                   , & ! Input:  [integer  (:)   ]  number of snow layers                    
        
         h2osno             => waterstate_inst%h2osno_col                , & ! Input:  [real(r8) (:)   ]  snow water (mm H2O)                     
         h2osoi_ice         => waterstate_inst%h2osoi_ice_col            , & ! Input:  [real(r8) (:,:) ]  ice lens (kg/m2)                      
         h2osoi_liq         => waterstate_inst%h2osoi_liq_col            , & ! Input:  [real(r8) (:,:) ]  liquid water (kg/m2)                  
         h2osno_old         => waterstate_inst%h2osno_old_col            , & ! Output: [real(r8) (:)   ]  snow water (mm H2O) at previous time step
         frac_iceold        => waterstate_inst%frac_iceold_col           , & ! Output: [real(r8) (:,:) ]  fraction of ice relative to the tot water

         elai               => canopystate_inst%elai_patch               , & ! Input:  [real(r8) (:)   ]  one-sided leaf area index with burying by snow    
         esai               => canopystate_inst%esai_patch               , & ! Input:  [real(r8) (:)   ]  one-sided stem area index with burying by snow    
         frac_veg_nosno     => canopystate_inst%frac_veg_nosno_patch     , & ! Output: [integer  (:)   ]  fraction of vegetation not covered by snow (0 OR 1) [-]
         frac_veg_nosno_alb => canopystate_inst%frac_veg_nosno_alb_patch , & ! Output: [integer  (:)   ]  fraction of vegetation not covered by snow (0 OR 1) [-]

         qflx_glcice        => waterflux_inst%qflx_glcice_col            , & ! Output: [real(r8) (:)   ]  flux of new glacier ice (mm H2O/s) [+ = ice grows]

         eflx_bot           => energyflux_inst%eflx_bot_col              , & ! Output: [real(r8) (:)   ]  heat flux from beneath soil/ice column (W/m**2)

         cisun_z            => photosyns_inst%cisun_z_patch              , & ! Output: [real(r8) (:)   ]  intracellular sunlit leaf CO2 (Pa)
         cisha_z            => photosyns_inst%cisha_z_patch                & ! Output: [real(r8) (:)   ]  intracellular shaded leaf CO2 (Pa)
         )

      ! Initialize intracellular CO2 (Pa) parameters each timestep for use in VOCEmission
      do p = bounds%begp,bounds%endp
         cisun_z(p,:) = -999._r8
         cisha_z(p,:) = -999._r8
      end do

      do c = bounds%begc,bounds%endc
         l = col%landunit(c)

         ! Save snow mass at previous time step
         h2osno_old(c) = h2osno(c)

         ! Reset flux from beneath soil/ice column 
         eflx_bot(c)  = 0._r8

         ! Initialize qflx_glcice everywhere, to zero.
         qflx_glcice(c) = 0._r8     

      end do

      ! Initialize fraction of vegetation not covered by snow 

      do p = bounds%begp,bounds%endp
         if (patch%active(p)) then
            frac_veg_nosno(p) = frac_veg_nosno_alb(p)
         else
            frac_veg_nosno(p) = 0._r8
         end if
      end do

      ! Initialize set of previous time-step variables
      ! Ice fraction of snow at previous time step
      
      do j = -nlevsno+1,0
         do f = 1, num_nolakec
            c = filter_nolakec(f)
            if (j >= snl(c) + 1) then
               frac_iceold(c,j) = h2osoi_ice(c,j)/(h2osoi_liq(c,j)+h2osoi_ice(c,j))
            end if
         end do
      end do

    end associate

  end subroutine clm_drv_init
  
  !-----------------------------------------------------------------------
  subroutine clm_drv_patch2col (bounds, &
       num_allc, filter_allc, num_nolakec, filter_nolakec, &
       waterstate_inst, energyflux_inst, waterflux_inst)
    !
    ! !DESCRIPTION:
    ! Averages over all patchs for variables defined over both soil and lake
    ! to provide the column-level averages of state and flux variables
    ! defined at the patch level.
    !
    ! !USES:
    use WaterStateType , only : waterstate_type
    use WaterFluxType  , only : waterflux_type
    use EnergyFluxType , only : energyflux_type
    use subgridAveMod  , only : p2c
    use shr_infnan_mod , only : nan => shr_infnan_nan, assignment(=)
    !
    ! !ARGUMENTS:
    type(bounds_type)     , intent(in)    :: bounds  
    integer               , intent(in)    :: num_allc          ! number of column points in allc filter
    integer               , intent(in)    :: filter_allc(:)    ! column filter for all active points
    integer               , intent(in)    :: num_nolakec       ! number of column non-lake points in column filter
    integer               , intent(in)    :: filter_nolakec(:) ! column filter for non-lake points
    type(waterstate_type) , intent(inout) :: waterstate_inst
    type(waterflux_type)  , intent(inout) :: waterflux_inst
    type(energyflux_type) , intent(inout) :: energyflux_inst
    !
    ! !LOCAL VARIABLES:
    integer :: c,fc              ! indices
    ! -----------------------------------------------------------------

    ! Note: lake points are excluded from many of the following
    ! averages. For some fields, this is because the field doesn't
    ! apply over lakes. However, for many others, this is because the
    ! field is computed in LakeHydrologyMod, which is called after
    ! this routine; thus, for lakes, the column-level values of these
    ! fields are explicitly set in LakeHydrologyMod. (The fields that
    ! are included here for lakes are computed elsewhere, e.g., in
    ! LakeFluxesMod.)

    ! Averaging for patch water state variables

    call p2c (bounds, num_nolakec, filter_nolakec, &
         waterstate_inst%h2ocan_patch(bounds%begp:bounds%endp), &
         waterstate_inst%h2ocan_col(bounds%begc:bounds%endc))

    ! Averaging for patch evaporative flux variables

    call p2c (bounds, num_nolakec, filter_nolakec, &
         waterflux_inst%qflx_ev_snow_patch(bounds%begp:bounds%endp), &
         waterflux_inst%qflx_ev_snow_col(bounds%begc:bounds%endc))

    call p2c (bounds, num_nolakec, filter_nolakec, &
         waterflux_inst%qflx_ev_soil_patch(bounds%begp:bounds%endp), &
         waterflux_inst%qflx_ev_soil_col(bounds%begc:bounds%endc))

    call p2c (bounds, num_nolakec, filter_nolakec, &
         waterflux_inst%qflx_ev_h2osfc_patch(bounds%begp:bounds%endp), &
         waterflux_inst%qflx_ev_h2osfc_col(bounds%begc:bounds%endc))

    ! Averaging for patch water flux variables

    call p2c (bounds, num_nolakec, filter_nolakec, &
         waterflux_inst%qflx_evap_soi_patch(bounds%begp:bounds%endp), &
         waterflux_inst%qflx_evap_soi_col(bounds%begc:bounds%endc))

    call p2c (bounds, num_nolakec, filter_nolakec, &
         waterflux_inst%qflx_evap_tot_patch(bounds%begp:bounds%endp), &
         waterflux_inst%qflx_evap_tot_col(bounds%begc:bounds%endc))

    call p2c (bounds, num_nolakec, filter_nolakec, &
         waterflux_inst%qflx_rain_grnd_patch(bounds%begp:bounds%endp), &
         waterflux_inst%qflx_rain_grnd_col(bounds%begc:bounds%endc))
    
    call p2c (bounds, num_nolakec, filter_nolakec, &
         waterflux_inst%qflx_snow_grnd_patch(bounds%begp:bounds%endp), &
         waterflux_inst%qflx_snow_grnd_col(bounds%begc:bounds%endc))
    
    call p2c (bounds, num_nolakec, filter_nolakec, &
         waterflux_inst%qflx_tran_veg_patch(bounds%begp:bounds%endp), &
         waterflux_inst%qflx_tran_veg_col(bounds%begc:bounds%endc))

    call p2c (bounds, num_nolakec, filter_nolakec, &
         waterflux_inst%qflx_evap_grnd_patch(bounds%begp:bounds%endp), &
         waterflux_inst%qflx_evap_grnd_col(bounds%begc:bounds%endc))

    call p2c (bounds, num_allc, filter_allc, &
         waterflux_inst%qflx_evap_soi_patch(bounds%begp:bounds%endp), &
         waterflux_inst%qflx_evap_soi_col(bounds%begc:bounds%endc))

    call p2c (bounds, num_nolakec, filter_nolakec, &
         waterflux_inst%qflx_prec_grnd_patch(bounds%begp:bounds%endp), &
         waterflux_inst%qflx_prec_grnd_col(bounds%begc:bounds%endc))

    call p2c (bounds, num_nolakec, filter_nolakec, &
         waterflux_inst%qflx_dew_grnd_patch(bounds%begp:bounds%endp), &
         waterflux_inst%qflx_dew_grnd_col(bounds%begc:bounds%endc))

    call p2c (bounds, num_nolakec, filter_nolakec, &
         waterflux_inst%qflx_sub_snow_patch(bounds%begp:bounds%endp), &
         waterflux_inst%qflx_sub_snow_col(bounds%begc:bounds%endc))

    call p2c (bounds, num_nolakec, filter_nolakec, &
         waterflux_inst%qflx_dew_snow_patch(bounds%begp:bounds%endp), &
         waterflux_inst%qflx_dew_snow_col(bounds%begc:bounds%endc))

  end subroutine clm_drv_patch2col

  !------------------------------------------------------------------------
  subroutine write_diagnostic (bounds, wrtdia, nstep, lnd2atm_inst)
    !
    ! !DESCRIPTION:
    ! Write diagnostic surface temperature output each timestep.  Written to
    ! be fast but not bit-for-bit because order of summations can change each
    ! timestep.
    !
    ! !USES:
    use decompMod  , only : get_proc_global
    use spmdMod    , only : masterproc, npes, MPI_REAL8
    use spmdMod    , only : MPI_STATUS_SIZE, mpicom, MPI_SUM
    use shr_sys_mod, only : shr_sys_flush
    use abortutils , only : endrun
    use shr_log_mod, only : errMsg => shr_log_errMsg
    use lnd2atmType, only : lnd2atm_type
    !
    ! !ARGUMENTS:
    type(bounds_type)  , intent(in) :: bounds        
    logical            , intent(in) :: wrtdia     !true => write diagnostic
    integer            , intent(in) :: nstep      !model time step
    type(lnd2atm_type) , intent(in) :: lnd2atm_inst
    !
    ! !REVISION HISTORY:
    ! Created by Mariana Vertenstein
    !
    ! !LOCAL VARIABLES:
    integer :: p                       ! loop index
    integer :: numg                    ! total number of gridcells across all processors
    integer :: ier                     ! error status
    real(r8):: psum                    ! partial sum of ts
    real(r8):: tsum                    ! sum of ts
    real(r8):: tsxyav                  ! average ts for diagnostic output
    integer :: status(MPI_STATUS_SIZE) ! mpi status
    !------------------------------------------------------------------------

    call get_proc_global(ng=numg)

    if (wrtdia) then

       call t_barrierf('sync_write_diag', mpicom)
       psum = sum(lnd2atm_inst%t_rad_grc(bounds%begg:bounds%endg))
       call mpi_reduce(psum, tsum, 1, MPI_REAL8, MPI_SUM, 0, mpicom, ier)
       if (ier/=0) then
          write(iulog,*) 'write_diagnostic: Error in mpi_reduce()'
          call endrun(msg=errMsg(__FILE__, __LINE__))
       end if
       if (masterproc) then
          tsxyav = tsum / numg
          write(iulog,1000) nstep, tsxyav
          call shr_sys_flush(iulog)
       end if

    else

       if (masterproc) then
          write(iulog,*)'clm: completed timestep ',nstep
          call shr_sys_flush(iulog)
       end if

    endif

1000 format (1x,'nstep = ',i10,'   TS = ',f21.15)

  end subroutine write_diagnostic

end module clm_driver<|MERGE_RESOLUTION|>--- conflicted
+++ resolved
@@ -1017,17 +1017,7 @@
 
        call canopystate_inst%UpdateAccVars(bounds_proc)
 
-<<<<<<< HEAD
        call waterflux_inst%UpdateAccVars(bounds_proc)
-
-       if (use_ed) then       
-          call get_curr_date(yr, mon, day, sec)	
-          call clm_fates%phen_inst%accumulateAndExtract(bounds_proc, &
-                temperature_inst%t_ref2m_patch(bounds_proc%begp:bounds_proc%endp), &
-                patch%gridcell(bounds_proc%begp:bounds_proc%endp), &
-                grc%latdeg(bounds_proc%begg:bounds_proc%endg), &
-                mon, day, sec)
-       endif
 
        ! COMPILER_BUG(wjs, 2014-11-30, pgi 14.7) For pgi 14.7 to be happy when
        ! compiling this threaded, I needed to change the dummy arguments to be
@@ -1040,21 +1030,6 @@
             t_ref2m_patch=temperature_inst%t_ref2m_patch)
 
        if (use_crop) then
-=======
-       if (use_cndv) then
-          ! COMPILER_BUG(wjs, 2014-11-30, pgi 14.7) For pgi 14.7 to be happy when
-          ! compiling this threaded, I needed to change the dummy arguments to be
-          ! pointers, and get rid of the explicit bounds in the subroutine call.
-          ! call dgvs_inst%UpdateAccVars(bounds_proc, &
-          !      t_a10_patch=temperature_inst%t_a10_patch(bounds_proc%begp:bounds_proc%endp), &
-          !      t_ref2m_patch=temperature_inst%t_ref2m_patch(bounds_proc%begp:bounds_proc%endp))
-          call dgvs_inst%UpdateAccVars(bounds_proc, &
-                t_a10_patch=temperature_inst%t_a10_patch, &
-                  t_ref2m_patch=temperature_inst%t_ref2m_patch)
-       end if
-
-       if (crop_prog) then
->>>>>>> 57c533c4
           call crop_inst%CropUpdateAccVars(bounds_proc, &
                temperature_inst%t_ref2m_patch, temperature_inst%t_soisno_col)
        end if
