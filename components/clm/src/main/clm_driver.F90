module clm_driver

  !-----------------------------------------------------------------------
  ! !DESCRIPTION:
  ! This module provides the main CLM driver physics calling sequence.  Most
  ! computations occurs over ``clumps'' of gridcells (and associated subgrid
  ! scale entities) assigned to each MPI process. Computation is further
  ! parallelized by looping over clumps on each process using shared memory OpenMP.
  !
  ! !USES:
  use shr_kind_mod           , only : r8 => shr_kind_r8
  use clm_varctl             , only : wrtdia, iulog, create_glacier_mec_landunit, use_ed
  use clm_varctl             , only : use_cn, use_lch4, use_voc, use_noio, use_c13, use_c14
  use clm_time_manager       , only : get_nstep, is_beg_curr_day
  use clm_time_manager       , only : get_prev_date
  use clm_varpar             , only : nlevsno, nlevgrnd, crop_prog
  use spmdMod                , only : masterproc, mpicom
  use decompMod              , only : get_proc_clumps, get_clump_bounds, get_proc_bounds, bounds_type
  use filterMod              , only : filter, filter_inactive_and_active
  use filterMod              , only : setExposedvegpFilter
  use histFileMod            , only : hist_update_hbuf, hist_htapes_wrapup
  use restFileMod            , only : restFile_write, restFile_filename
  use abortutils             , only : endrun
  !
  use dynSubgridDriverMod    , only : dynSubgrid_driver
  use BalanceCheckMod        , only : BeginWaterBalance, BalanceCheck
  !
  use CanopyTemperatureMod   , only : CanopyTemperature ! (formerly Biogeophysics1Mod)
  use SoilTemperatureMod     , only : SoilTemperature
  use LakeTemperatureMod     , only : LakeTemperature
  !
  use BareGroundFluxesMod    , only : BareGroundFluxes
  use CanopyFluxesMod        , only : CanopyFluxes
  use SoilFluxesMod          , only : SoilFluxes ! (formerly Biogeophysics2Mod)
  use UrbanFluxesMod         , only : UrbanFluxes 
  use LakeFluxesMod          , only : LakeFluxes
  !
  use HydrologyNoDrainageMod , only : HydrologyNoDrainage ! (formerly Hydrology2Mod)
  use HydrologyDrainageMod   , only : HydrologyDrainage   ! (formerly Hydrology2Mod)
  use CanopyHydrologyMod     , only : CanopyHydrology     ! (formerly Hydrology1Mod)
  use LakeHydrologyMod       , only : LakeHydrology
  !
  use AerosolMod             , only : AerosolMasses  
  use SnowSnicarMod          , only : SnowAge_grain
  use SurfaceAlbedoMod       , only : SurfaceAlbedo
  use UrbanAlbedoMod         , only : UrbanAlbedo
  !
  use SurfaceRadiationMod    , only : SurfaceRadiation
  use UrbanRadiationMod      , only : UrbanRadiation
  !
  use SoilBiogeochemVerticalProfileMod   , only : SoilBiogeochemVerticalProfile
  use SatellitePhenologyMod  , only : SatellitePhenology, interpMonthlyVeg
  use ndepStreamMod          , only : ndep_interp
  use ActiveLayerMod         , only : alt_calc
  use ch4Mod                 , only : ch4
  use DUSTMod                , only : DustDryDep, DustEmission
  use VOCEmissionMod         , only : VOCEmission
  use EDMainMod              , only : ed_driver
  !
  use filterMod              , only : setFilters
  !
  use atm2lndMod             , only : downscale_forcings
  use lnd2atmMod             , only : lnd2atm
  use lnd2glcMod             , only : lnd2glc_type
  !
  use seq_drydep_mod         , only : n_drydep, drydep_method, DD_XLND
  use DryDepVelocity         , only : depvel_compute
  !
  use DaylengthMod           , only : UpdateDaylength
  use perf_mod
  !
  use clm_initializeMod      , only : nutrient_competition_method
  use GridcellType           , only : grc                
  use LandunitType           , only : lun                
  use ColumnType             , only : col                
  use PatchType              , only : patch                
  use clm_instMod
  use clm_initializeMod      , only : soil_water_retention_curve
  !
  ! !PUBLIC TYPES:
  implicit none
  !
  ! !PUBLIC MEMBER FUNCTIONS:
  public :: clm_drv            ! Main clm driver 
  !
  ! !PRIVATE MEMBER FUNCTIONS:
  private :: clm_drv_patch2col
  private :: clm_drv_init      ! Initialization of variables needed from previous timestep
  private :: write_diagnostic  ! Write diagnostic information to log file
  !-----------------------------------------------------------------------

contains

  !-----------------------------------------------------------------------
  subroutine clm_drv(doalb, nextsw_cday, declinp1, declin, rstwr, nlend, rdate)
    !
    ! !DESCRIPTION:
    !
    ! First phase of the clm driver calling the clm physics. An outline of
    ! the calling tree is given in the description of this module.
    !
    ! !USES:
    !
    ! !ARGUMENTS:
    implicit none
    logical ,        intent(in) :: doalb       ! true if time for surface albedo calc
    real(r8),        intent(in) :: nextsw_cday ! calendar day for nstep+1
    real(r8),        intent(in) :: declinp1    ! declination angle for next time step
    real(r8),        intent(in) :: declin      ! declination angle for current time step
    logical,         intent(in) :: rstwr       ! true => write restart file this step
    logical,         intent(in) :: nlend       ! true => end of run on this step
    character(len=*),intent(in) :: rdate       ! restart file time stamp for name
    !
    ! !LOCAL VARIABLES:
    integer              :: nstep                   ! time step number
    integer              :: nc, c, p, l, g          ! indices
    integer              :: nclumps                 ! number of clumps on this processor
    integer              :: yr                      ! year (0, ...)
    integer              :: mon                     ! month (1, ..., 12)
    integer              :: day                     ! day of month (1, ..., 31)
    integer              :: sec                     ! seconds of the day
    integer              :: yr_prev                 ! year (0, ...) at start of timestep
    integer              :: mon_prev                ! month (1, ..., 12) at start of timestep
    integer              :: day_prev                ! day of month (1, ..., 31) at start of timestep
    integer              :: sec_prev                ! seconds of the day at start of timestep
    character(len=256)   :: filer                   ! restart file name
    integer              :: ier                     ! error code
    type(bounds_type)    :: bounds_clump    
    type(bounds_type)    :: bounds_proc     

    ! COMPILER_BUG(wjs, 2016-02-24, pgi 15.10) These temporary allocatable arrays are
    ! needed to work around pgi compiler bugs, as noted below
    real(r8), allocatable :: downreg_patch(:)
    real(r8), allocatable :: leafn_patch(:)
    real(r8), allocatable :: agnpp_patch(:)
    real(r8), allocatable :: bgnpp_patch(:)
    real(r8), allocatable :: annsum_npp_patch(:)
    real(r8), allocatable :: rr_patch(:)
    real(r8), allocatable :: net_carbon_exchange_col(:)

    ! COMPILER_BUG(wjs, 2014-11-29, pgi 14.7) Workaround for internal compiler error with
    ! pgi 14.7 ('normalize_forall_array: non-conformable'), which appears in the call to
    ! CalcIrrigationNeeded. Simply declaring this variable makes the ICE go away.
    real(r8), allocatable :: dummy1_to_make_pgi_happy(:)
    !-----------------------------------------------------------------------

    ! Determine processor bounds and clumps for this processor

    call get_proc_bounds(bounds_proc)
    nclumps = get_proc_clumps()

    ! Update time-related info

    call crop_inst%CropRestIncYear()

    ! ============================================================================
    ! Specified phenology
    ! ============================================================================

    if (use_cn) then 
       ! For dry-deposition need to call CLMSP so that mlaidiff is obtained
       if ( n_drydep > 0 .and. drydep_method == DD_XLND ) then
          call t_startf('interpMonthlyVeg')
          call interpMonthlyVeg(bounds_proc, canopystate_inst)
          call t_stopf('interpMonthlyVeg')
       endif

    else
       ! Determine weights for time interpolation of monthly vegetation data.
       ! This also determines whether it is time to read new monthly vegetation and
       ! obtain updated leaf area index [mlai1,mlai2], stem area index [msai1,msai2],
       ! vegetation top [mhvt1,mhvt2] and vegetation bottom [mhvb1,mhvb2]. The
       ! weights obtained here are used in subroutine SatellitePhenology to obtain time
       ! interpolated values.
       if (doalb .or. ( n_drydep > 0 .and. drydep_method == DD_XLND )) then
          call t_startf('interpMonthlyVeg')
          call interpMonthlyVeg(bounds_proc, canopystate_inst)
          call t_stopf('interpMonthlyVeg')
       end if

    end if

    ! ==================================================================================
    ! Determine decomp vertical profiles
    !
    ! These routines (alt_calc & decomp_vertprofiles) need to be called before
    ! pftdyn_cnbal, and it appears that they need to be called before pftdyn_interp and
    ! the associated filter updates, too (otherwise we get a carbon balance error)
    ! ==================================================================================

    !$OMP PARALLEL DO PRIVATE (nc,bounds_clump)
    do nc = 1,nclumps
       call get_clump_bounds(nc, bounds_clump)

       ! BUG(wjs, 2014-12-15, bugz 2107) Because of the placement of the following
       ! routines (alt_calc and SoilBiogeochemVerticalProfile) in the driver sequence -
       ! they are called very early in each timestep, before weights are adjusted and
       ! filters are updated - it may be necessary for these routines to compute values
       ! over inactive as well as active points (since some inactive points may soon
       ! become active) - so that's what is done now. Currently, it seems to be okay to do
       ! this, because the variables computed here seem to only depend on quantities that
       ! are valid over inactive as well as active points.

       call t_startf("decomp_vert")
       call alt_calc(filter_inactive_and_active(nc)%num_soilc, filter_inactive_and_active(nc)%soilc, &
            temperature_inst, canopystate_inst) 

       if (use_cn) then
          call SoilBiogeochemVerticalProfile(bounds_clump                                       , &
               filter_inactive_and_active(nc)%num_soilc, filter_inactive_and_active(nc)%soilc   , &
               filter_inactive_and_active(nc)%num_soilp, filter_inactive_and_active(nc)%soilp   , &
               canopystate_inst, soilstate_inst, soilbiogeochem_state_inst)
       end if

       call t_stopf("decomp_vert")
    end do
    !$OMP END PARALLEL DO

    ! ============================================================================
    ! Initialize the mass balance checks for carbon and nitrogen, and zero fluxes for
    ! transient land cover
    ! ============================================================================

    if (use_cn) then
       !$OMP PARALLEL DO PRIVATE (nc,bounds_clump)
       do nc = 1,nclumps
          call get_clump_bounds(nc, bounds_clump)

          call t_startf('begcnbal')

          call bgc_vegetation_inst%InitEachTimeStep(bounds_clump, &
               filter(nc)%num_soilc, filter(nc)%soilc)

          call soilbiogeochem_carbonflux_inst%ZeroDWT(bounds_clump)
          if (use_c13) then
             call c13_soilbiogeochem_carbonflux_inst%ZeroDWT(bounds_clump)
          end if
          if (use_c14) then
             call c14_soilbiogeochem_carbonflux_inst%ZeroDWT(bounds_clump)
          end if

          call t_stopf('begcnbal')
       end do
       !$OMP END PARALLEL DO
    end if

    ! ============================================================================
    ! Update subgrid weights with dynamic landcover (prescribed transient patches,
    ! CNDV, and or dynamic landunits), and do related adjustments. Note that this
    ! call needs to happen outside loops over nclumps.
    ! ============================================================================

    call t_startf('dyn_subgrid')
    call dynSubgrid_driver(bounds_proc,                                      &
         urbanparams_inst, soilstate_inst, soilhydrology_inst, lakestate_inst,           &
         waterstate_inst, waterflux_inst, temperature_inst, energyflux_inst,             &
         canopystate_inst, photosyns_inst, glc2lnd_inst, bgc_vegetation_inst,          &
         soilbiogeochem_state_inst, soilbiogeochem_carbonflux_inst, glc_behavior)
    call t_stopf('dyn_subgrid')

    ! ============================================================================
    ! Initialize the mass balance checks for water.
    !
    ! Currently, I believe this needs to be done after weights are updated for
    ! prescribed transient patches or CNDV, because column-level water is not
    ! generally conserved when weights change (instead the difference is put in
    ! the grid cell-level terms, qflx_liq_dynbal, etc.). In the future, we may
    ! want to change the balance checks to ensure that the grid cell-level water
    ! is conserved, considering qflx_liq_dynbal; in this case, the call to
    ! BeginWaterBalance should be moved to before the weight updates.
    ! ============================================================================

    !$OMP PARALLEL DO PRIVATE (nc,bounds_clump)
    do nc = 1,nclumps
       call get_clump_bounds(nc, bounds_clump)

       call t_startf('begwbal')
       call BeginWaterBalance(bounds_clump,                   &
            filter(nc)%num_nolakec, filter(nc)%nolakec,       &
            filter(nc)%num_lakec, filter(nc)%lakec,           &
            filter(nc)%num_hydrologyc, filter(nc)%hydrologyc, &
            soilhydrology_inst, waterstate_inst)
       call t_stopf('begwbal')
    end do
    !$OMP END PARALLEL DO

    ! ============================================================================
    ! Update dynamic N deposition field, on albedo timestep
    ! currently being done outside clumps loop, but no reason why it couldn't be
    ! re-written to go inside.
    ! ============================================================================

    if (use_cn) then
       call t_startf('ndep_interp')
       call ndep_interp(bounds_proc, atm2lnd_inst)
       call bgc_vegetation_inst%InterpFileInputs(bounds_proc)
       call t_stopf('ndep_interp')
    end if

    ! ============================================================================
    ! Initialize variables from previous time step, downscale atm forcings, and
    ! Determine canopy interception and precipitation onto ground surface.
    ! Determine the fraction of foliage covered by water and the fraction
    ! of foliage that is dry and transpiring. Initialize snow layer if the
    ! snow accumulation exceeds 10 mm.
    ! ============================================================================

    ! Get time as of beginning of time step
    call get_prev_date(yr_prev, mon_prev, day_prev, sec_prev)

    !$OMP PARALLEL DO PRIVATE (nc,l,c, bounds_clump, downreg_patch, leafn_patch, agnpp_patch, bgnpp_patch, annsum_npp_patch, rr_patch)
    do nc = 1,nclumps
       call get_clump_bounds(nc, bounds_clump)

       call t_startf('drvinit')

       call UpdateDaylength(bounds_clump, declin)

       ! Initialze variables needed for new driver time step 
       call clm_drv_init(bounds_clump, &
            filter(nc)%num_nolakec, filter(nc)%nolakec, &
            filter(nc)%num_nolakep, filter(nc)%nolakep, &
            filter(nc)%num_soilp  , filter(nc)%soilp,   &
            canopystate_inst, waterstate_inst, waterflux_inst, energyflux_inst)

       call topo_inst%UpdateTopo(bounds_clump, &
            filter(nc)%num_icemecc, filter(nc)%icemecc, &
            glc2lnd_inst, glc_behavior, &
            atm_topo = atm2lnd_inst%forc_topo_grc(bounds_clump%begg:bounds_clump%endg))

       call downscale_forcings(bounds_clump, &
            topo_inst, atm2lnd_inst, &
            eflx_sh_precip_conversion = energyflux_inst%eflx_sh_precip_conversion_col(bounds_clump%begc:bounds_clump%endc))

       call t_stopf('drvinit')

       ! Update filters that depend on variables set in clm_drv_init
       
       call t_startf('irrigation')
       call setExposedvegpFilter(bounds_clump, &
            canopystate_inst%frac_veg_nosno_patch(bounds_clump%begp:bounds_clump%endp))

       ! Irrigation flux

       call irrigation_inst%ApplyIrrigation(bounds_clump, &
            volr = atm2lnd_inst%volr_grc(bounds_clump%begg:bounds_clump%endg))
       call t_stopf('irrigation')

       ! ============================================================================
       ! Canopy Hydrology
       ! (1) water storage of intercepted precipitation
       ! (2) direct throughfall and canopy drainage of precipitation
       ! (3) fraction of foliage covered by water and the fraction is dry and transpiring
       ! (4) snow layer initialization if the snow accumulation exceeds 10 mm.
       ! ============================================================================

       call t_startf('canhydro')
       call CanopyHydrology(bounds_clump, &
            filter(nc)%num_nolakec, filter(nc)%nolakec, &
            filter(nc)%num_nolakep, filter(nc)%nolakep, &
            atm2lnd_inst, canopystate_inst, temperature_inst, &
            aerosol_inst, waterstate_inst, waterflux_inst, &
            irrigation_inst)
       call t_stopf('canhydro')

       ! ============================================================================
       ! Surface Radiation
       ! ============================================================================

       call t_startf('surfrad')

       ! Surface Radiation primarily for non-urban columns 

       call SurfaceRadiation(bounds_clump,                                 &
            filter(nc)%num_nourbanp, filter(nc)%nourbanp,                  &
            filter(nc)%num_urbanp, filter(nc)%urbanp,                &
            filter(nc)%num_urbanc, filter(nc)%urbanc,                      &
            ed_allsites_inst(bounds_clump%begg:bounds_clump%endg), atm2lnd_inst, &
            waterstate_inst, canopystate_inst, surfalb_inst, solarabs_inst, surfrad_inst)

       ! Surface Radiation for only urban columns

       call UrbanRadiation(bounds_clump,                                       &
            filter(nc)%num_nourbanl, filter(nc)%nourbanl,                      &
            filter(nc)%num_urbanl, filter(nc)%urbanl,                          &
            filter(nc)%num_urbanc, filter(nc)%urbanc,                          &
            filter(nc)%num_urbanp, filter(nc)%urbanp,                          &
            atm2lnd_inst, waterstate_inst, temperature_inst, urbanparams_inst, &
            solarabs_inst, surfalb_inst, energyflux_inst)

       call t_stopf('surfrad')

       ! ============================================================================
       ! Determine leaf temperature and surface fluxes based on ground
       ! temperature from previous time step.
       ! ============================================================================

       call t_startf('bgp1')
       call CanopyTemperature(bounds_clump,                                   &
            filter(nc)%num_nolakec, filter(nc)%nolakec,                       &
            filter(nc)%num_nolakep, filter(nc)%nolakep,                       &
            atm2lnd_inst, canopystate_inst, soilstate_inst, frictionvel_inst, &
            waterstate_inst, waterflux_inst, energyflux_inst, temperature_inst)
       call t_stopf('bgp1')

       ! ============================================================================
       ! Determine fluxes
       ! ============================================================================

       call t_startf('bgflux')

       ! Bareground fluxes for all patches except lakes and urban landunits

       call BareGroundFluxes(bounds_clump,                                 &
            filter(nc)%num_noexposedvegp, filter(nc)%noexposedvegp,          &
            atm2lnd_inst, soilstate_inst,                &
            frictionvel_inst, ch4_inst, energyflux_inst, temperature_inst, &
            waterflux_inst, waterstate_inst, photosyns_inst, humanindex_inst)
       call t_stopf('bgflux')

       ! non-bareground fluxes for all patches except lakes and urban landunits
       ! Calculate canopy temperature, latent and sensible fluxes from the canopy,
       ! and leaf water change by evapotranspiration

       call t_startf('canflux')
       ! COMPILER_BUG(wjs, 2016-02-24, pgi 15.10) In principle, we should be able to make
       ! these function calls inline in the CanopyFluxes argument list. However, with pgi
       ! 15.10, that results in the dummy arguments having the wrong size (I suspect size
       ! 0, based on similar pgi compiler bugs that we have run into before). Also note
       ! that I don't have explicit bounds on the left-hand-side of these assignments:
       ! excluding these explicit bounds seemed to be needed to get around other compiler
       ! bugs.
       allocate(downreg_patch(bounds_clump%begp:bounds_clump%endp))
       allocate(leafn_patch(bounds_clump%begp:bounds_clump%endp))
       downreg_patch = bgc_vegetation_inst%get_downreg_patch(bounds_clump)
       leafn_patch = bgc_vegetation_inst%get_leafn_patch(bounds_clump)
       call CanopyFluxes(bounds_clump,                                                   &
            filter(nc)%num_exposedvegp, filter(nc)%exposedvegp,                             &
            ed_allsites_inst(bounds_clump%begg:bounds_clump%endg),                          &
            atm2lnd_inst, canopystate_inst,                                                 &
            energyflux_inst, frictionvel_inst, soilstate_inst, solarabs_inst, surfalb_inst, &
            temperature_inst, waterflux_inst, waterstate_inst, ch4_inst, ozone_inst, photosyns_inst, &
            humanindex_inst, soil_water_retention_curve, &
            downreg_patch = downreg_patch(bounds_clump%begp:bounds_clump%endp), &
            leafn_patch = leafn_patch(bounds_clump%begp:bounds_clump%endp))
       deallocate(downreg_patch, leafn_patch)
       call t_stopf('canflux')

       ! Fluxes for all urban landunits

       call t_startf('uflux')
       call UrbanFluxes(bounds_clump,                                         &
            filter(nc)%num_nourbanl, filter(nc)%nourbanl,                     &
            filter(nc)%num_urbanl, filter(nc)%urbanl,                         &
            filter(nc)%num_urbanc, filter(nc)%urbanc,                         &
            filter(nc)%num_urbanp, filter(nc)%urbanp,                         &
            atm2lnd_inst, urbanparams_inst, soilstate_inst, temperature_inst,   &
            waterstate_inst, frictionvel_inst, energyflux_inst, waterflux_inst, &
            humanindex_inst)
       call t_stopf('uflux')

       ! Fluxes for all lake landunits

       call t_startf('bgplake')
       call LakeFluxes(bounds_clump,                                         &
            filter(nc)%num_lakec, filter(nc)%lakec,                          &
            filter(nc)%num_lakep, filter(nc)%lakep,                          &
            atm2lnd_inst, solarabs_inst, frictionvel_inst, temperature_inst, &
            energyflux_inst, waterstate_inst, waterflux_inst, lakestate_inst,&  
            humanindex_inst) 
       call t_stopf('bgplake')

       ! ============================================================================
       ! Determine irrigation needed for future time steps
       ! ============================================================================

       ! This needs to be called after btran is computed

       call t_startf('irrigationneeded')
       call irrigation_inst%CalcIrrigationNeeded( &
            bounds             = bounds_clump, &
            num_exposedvegp    = filter(nc)%num_exposedvegp, &
            filter_exposedvegp = filter(nc)%exposedvegp, &
            time_prev          = sec_prev, &
            elai               = canopystate_inst%elai_patch(bounds_clump%begp:bounds_clump%endp), &
            btran              = energyflux_inst%btran_patch(bounds_clump%begp:bounds_clump%endp), &
            rootfr             = soilstate_inst%rootfr_patch(bounds_clump%begp:bounds_clump%endp    , 1:nlevgrnd), &
            t_soisno           = temperature_inst%t_soisno_col(bounds_clump%begc:bounds_clump%endc  , 1:nlevgrnd), &
            eff_porosity       = soilstate_inst%eff_porosity_col(bounds_clump%begc:bounds_clump%endc, 1:nlevgrnd), &
            h2osoi_liq         = waterstate_inst%h2osoi_liq_col(bounds_clump%begc:bounds_clump%endc , 1:nlevgrnd))
       call t_stopf('irrigationneeded')

       ! ============================================================================
       ! DUST and VOC emissions
       ! ============================================================================

       call t_startf('bgc')

       ! Dust mobilization (C. Zender's modified codes)
       call DustEmission(bounds_clump,                                       &
            filter(nc)%num_nolakep, filter(nc)%nolakep,                      &
            atm2lnd_inst, soilstate_inst, canopystate_inst, waterstate_inst, &
            frictionvel_inst, dust_inst)

       ! Dust dry deposition (C. Zender's modified codes)
       call DustDryDep(bounds_clump, &
            atm2lnd_inst, frictionvel_inst, dust_inst)

       ! VOC emission (A. Guenther's MEGAN (2006) model)
       if (use_voc) then
          call VOCEmission(bounds_clump,                                         &
               filter(nc)%num_soilp, filter(nc)%soilp,                           &
               atm2lnd_inst, canopystate_inst, photosyns_inst, temperature_inst, &
               vocemis_inst)
       end if

       call t_stopf('bgc')

       ! ============================================================================
       ! Determine temperatures
       ! ============================================================================

       ! Set lake temperature 

       call t_startf('lakeTemp')
       call LakeTemperature(bounds_clump,                                             &
            filter(nc)%num_lakec, filter(nc)%lakec,                                   &
            filter(nc)%num_lakep, filter(nc)%lakep,                                   & 
            solarabs_inst, soilstate_inst, waterstate_inst, waterflux_inst, ch4_inst, &
            energyflux_inst, temperature_inst, lakestate_inst)
       call t_stopf('lakeTemp')

       ! Set soil/snow temperatures including ground temperature

       call t_startf('soiltemperature')
       call SoilTemperature(bounds_clump,                                                      &
            filter(nc)%num_urbanl  , filter(nc)%urbanl,                                        &
            filter(nc)%num_nolakec , filter(nc)%nolakec,                                       &
            atm2lnd_inst, urbanparams_inst, canopystate_inst, waterstate_inst, waterflux_inst, &
            solarabs_inst, soilstate_inst, energyflux_inst,  temperature_inst)
       call t_stopf('soiltemperature')

       ! ============================================================================
       ! update surface fluxes for new ground temperature.
       ! ============================================================================

       call t_startf('bgp2')
       call SoilFluxes(bounds_clump,                                                          &
            filter(nc)%num_urbanl,  filter(nc)%urbanl,                                        &
            filter(nc)%num_nolakec, filter(nc)%nolakec,                                       &
            filter(nc)%num_nolakep, filter(nc)%nolakep,                                       &
            atm2lnd_inst, solarabs_inst, temperature_inst, canopystate_inst, waterstate_inst, &
            energyflux_inst, waterflux_inst)            
       call t_stopf('bgp2')

       ! ============================================================================
       ! Perform averaging from patch level to column level
       ! ============================================================================

       call t_startf('patch2col')
       call clm_drv_patch2col(bounds_clump, filter(nc)%num_nolakec, filter(nc)%nolakec, &
            waterstate_inst, energyflux_inst, waterflux_inst)
       call t_stopf('patch2col')

       ! ============================================================================
       ! Vertical (column) soil and surface hydrology
       ! ============================================================================

       ! Note that filter_snowc and filter_nosnowc are returned by
       ! LakeHydrology after the new snow filter is built

       call t_startf('hydro without drainage')

       call HydrologyNoDrainage(bounds_clump,                                &
            filter(nc)%num_nolakec, filter(nc)%nolakec,                      &
            filter(nc)%num_hydrologyc, filter(nc)%hydrologyc,                &
            filter(nc)%num_urbanc, filter(nc)%urbanc,                        &
            filter(nc)%num_snowc, filter(nc)%snowc,                          &
            filter(nc)%num_nosnowc, filter(nc)%nosnowc,                      &
            atm2lnd_inst, soilstate_inst, energyflux_inst, temperature_inst,   &
            waterflux_inst, waterstate_inst, soilhydrology_inst, aerosol_inst, &
            soil_water_retention_curve)

       !  Calculate column-integrated aerosol masses, and
       !  mass concentrations for radiative calculations and output
       !  (based on new snow level state, after SnowFilter is rebuilt.
       !  NEEDS TO BE AFTER SnowFiler is rebuilt, otherwise there 
       !  can be zero snow layers but an active column in filter)
      
       call AerosolMasses( bounds_clump,                                   &
            num_on=filter(nc)%num_snowc, filter_on=filter(nc)%snowc,       &
            num_off=filter(nc)%num_nosnowc, filter_off=filter(nc)%nosnowc, &
            waterflux_inst=waterflux_inst,                                 &
            waterstate_inst=waterstate_inst,                               &
            aerosol_inst=aerosol_inst)                      

       call t_stopf('hydro without drainage')

       ! ============================================================================
       ! Lake hydrology
       ! ============================================================================

       ! Note that filter_lakesnowc and filter_lakenosnowc are returned by
       ! LakeHydrology after the new snow filter is built

       call t_startf('hylake')
       call LakeHydrology(bounds_clump,                                                      &
            filter(nc)%num_lakec, filter(nc)%lakec,                                          &
            filter(nc)%num_lakep, filter(nc)%lakep,                                          &
            filter(nc)%num_lakesnowc, filter(nc)%lakesnowc,                                  &
            filter(nc)%num_lakenosnowc, filter(nc)%lakenosnowc,                              &
            atm2lnd_inst, temperature_inst, soilstate_inst, waterstate_inst, waterflux_inst, &
            energyflux_inst, aerosol_inst, lakestate_inst)
       
       !  Calculate column-integrated aerosol masses, and
       !  mass concentrations for radiative calculations and output
       !  (based on new snow level state, after SnowFilter is rebuilt.
       !  NEEDS TO BE AFTER SnowFiler is rebuilt, otherwise there 
       !  can be zero snow layers but an active column in filter)

       call AerosolMasses(bounds_clump,                                            &
            num_on=filter(nc)%num_lakesnowc, filter_on=filter(nc)%lakesnowc,       &
            num_off=filter(nc)%num_lakenosnowc, filter_off=filter(nc)%lakenosnowc, &
            waterflux_inst=waterflux_inst,                                         &
            waterstate_inst=waterstate_inst,                                       &
            aerosol_inst=aerosol_inst)                      

       ! Must be done here because must use a snow filter for lake columns

       call SnowAge_grain(bounds_clump,                         &
            filter(nc)%num_lakesnowc, filter(nc)%lakesnowc,     &
            filter(nc)%num_lakenosnowc, filter(nc)%lakenosnowc, &
            waterflux_inst, waterstate_inst, temperature_inst)

       call t_stopf('hylake')

       ! ============================================================================
       ! ! Fraction of soil covered by snow (Z.-L. Yang U. Texas)
       ! ============================================================================

       do c = bounds_clump%begc,bounds_clump%endc
          l = col%landunit(c)
          if (lun%urbpoi(l)) then
             ! Urban landunit use Bonan 1996 (LSM Technical Note)
             waterstate_inst%frac_sno_col(c) = min( waterstate_inst%snow_depth_col(c)/0.05_r8, 1._r8)
          end if
       end do

       ! ============================================================================
       ! Snow aging routine based on Flanner and Zender (2006), Linking snowpack 
       ! microphysics and albedo evolution, JGR, and Brun (1989), Investigation of 
       ! wet-snow metamorphism in respect of liquid-water content, Ann. Glaciol.
       ! ============================================================================
       ! Note the snow filters here do not include lakes
       ! TODO: move this up

       call t_startf('snow_init')
       call SnowAge_grain(bounds_clump,                 &
            filter(nc)%num_snowc, filter(nc)%snowc,     &
            filter(nc)%num_nosnowc, filter(nc)%nosnowc, &
            waterflux_inst, waterstate_inst, temperature_inst)
       call t_stopf('snow_init')

       ! ============================================================================
       ! Ecosystem dynamics: Uses CN, CNDV, or static parameterizations
       ! ============================================================================

       ! FIX(SPM,032414)  push these checks into the routines below and/or make this consistent.

             ! fully prognostic canopy structure and C-N biogeochemistry
             ! - CNDV defined: prognostic biogeography; else prescribed
       ! - crop model:  crop algorithms called from within CNDriver
             
       if (use_cn) then 
          call t_startf('ecosysdyn')
          call bgc_vegetation_inst%EcosystemDynamicsPreDrainage(bounds_clump,            &
                  filter(nc)%num_soilc, filter(nc)%soilc,                       &
                  filter(nc)%num_soilp, filter(nc)%soilp,                       &
                  filter(nc)%num_pcropp, filter(nc)%pcropp, doalb,              &
               soilbiogeochem_carbonflux_inst, soilbiogeochem_carbonstate_inst,         &
               c13_soilbiogeochem_carbonflux_inst, c13_soilbiogeochem_carbonstate_inst, &
               c14_soilbiogeochem_carbonflux_inst, c14_soilbiogeochem_carbonstate_inst, &
               soilbiogeochem_state_inst,                                               &
               soilbiogeochem_nitrogenflux_inst, soilbiogeochem_nitrogenstate_inst,     &
               atm2lnd_inst, waterstate_inst, waterflux_inst,                           &
               canopystate_inst, soilstate_inst, temperature_inst, crop_inst, ch4_inst, &
               photosyns_inst, soilhydrology_inst, energyflux_inst,          &
               nutrient_competition_method, fireemis_inst)

          call t_stopf('ecosysdyn')

       end if

                ! Prescribed biogeography - prescribed canopy structure, some prognostic carbon fluxes

       if ((.not. use_cn) .and. (.not. use_ed) .and. (doalb)) then 
          call t_startf('SatellitePhenology')
          call SatellitePhenology(bounds_clump, filter(nc)%num_nolakep, filter(nc)%nolakep, &
               waterstate_inst, canopystate_inst)
          call t_stopf('SatellitePhenology')
       end if

       ! Ecosystem demography

       if (use_ed) then
          call ed_clm_inst%SetValues( bounds_clump, 0._r8 )
       end if

       ! Dry Deposition of chemical tracers (Wesely (1998) parameterizaion)
          
       call t_startf('depvel')
       call depvel_compute(bounds_clump, &
            atm2lnd_inst, canopystate_inst, waterstate_inst, frictionvel_inst, &
            photosyns_inst, drydepvel_inst)
       call t_stopf('depvel')

       ! ============================================================================
       ! Calculate soil/snow hydrology with drainage (subsurface runoff)
       ! ============================================================================

       call t_startf('hydro2 drainage')

       call HydrologyDrainage(bounds_clump,                   &
            filter(nc)%num_nolakec, filter(nc)%nolakec,       &
            filter(nc)%num_hydrologyc, filter(nc)%hydrologyc, &
            filter(nc)%num_urbanc, filter(nc)%urbanc,         &                 
            filter(nc)%num_do_smb_c, filter(nc)%do_smb_c,     &                
            atm2lnd_inst, glc2lnd_inst, temperature_inst,     &
            soilhydrology_inst, soilstate_inst, waterstate_inst, waterflux_inst, &
            irrigation_inst)

       call t_stopf('hydro2 drainage')     

       if (use_cn) then

          call t_startf('EcosysDynPostDrainage')     
          call bgc_vegetation_inst%EcosystemDynamicsPostDrainage(bounds_clump, &
               filter(nc)%num_soilc, filter(nc)%soilc, &
               filter(nc)%num_soilp, filter(nc)%soilp, &
               doalb, crop_inst, &
               waterstate_inst, waterflux_inst, frictionvel_inst, canopystate_inst, &
               soilbiogeochem_carbonflux_inst, soilbiogeochem_carbonstate_inst, &
               c13_soilbiogeochem_carbonflux_inst, c13_soilbiogeochem_carbonstate_inst, &
               c14_soilbiogeochem_carbonflux_inst, c14_soilbiogeochem_carbonstate_inst, &
               soilbiogeochem_nitrogenflux_inst, soilbiogeochem_nitrogenstate_inst)
          call t_stopf('EcosysDynPostDrainage')     

       end if

       ! ============================================================================
       ! Check the energy and water balance and also carbon and nitrogen balance
       ! ============================================================================

       call t_startf('balchk')
       call BalanceCheck(bounds_clump, &
            filter(nc)%num_do_smb_c, filter(nc)%do_smb_c, &
            atm2lnd_inst, glc2lnd_inst, solarabs_inst, waterflux_inst, &
            waterstate_inst, irrigation_inst, energyflux_inst, canopystate_inst)
       call t_stopf('balchk')

       ! ============================================================================
       ! Check the carbon and nitrogen balance
       ! ============================================================================

       if (use_cn) then
          call t_startf('cnbalchk')
          call bgc_vegetation_inst%BalanceCheck( &
               bounds_clump, filter(nc)%num_soilc, filter(nc)%soilc, &
               soilbiogeochem_carbonflux_inst, soilbiogeochem_nitrogenflux_inst)
          call t_stopf('cnbalchk')
       end if

       ! Calculation of methane fluxes

       if (use_lch4) then
          call t_startf('ch4')
          ! COMPILER_BUG(wjs, 2016-02-24, pgi 15.10) In principle, we should be able to
          ! make these function calls inline in the CanopyFluxes argument list. However,
          ! with pgi 15.10, that results in the dummy arguments having the wrong size (I
          ! suspect size 0, based on similar pgi compiler bugs that we have run into
          ! before). Also note that I don't have explicit bounds on the left-hand-side of
          ! these assignments: excluding these explicit bounds seemed to be needed to get
          ! around other compiler bugs.
          allocate(agnpp_patch(bounds_clump%begp:bounds_clump%endp))
          allocate(bgnpp_patch(bounds_clump%begp:bounds_clump%endp))
          allocate(annsum_npp_patch(bounds_clump%begp:bounds_clump%endp))
          allocate(rr_patch(bounds_clump%begp:bounds_clump%endp))
          agnpp_patch = bgc_vegetation_inst%get_agnpp_patch(bounds_clump)
          bgnpp_patch = bgc_vegetation_inst%get_bgnpp_patch(bounds_clump)
          annsum_npp_patch = bgc_vegetation_inst%get_annsum_npp_patch(bounds_clump)
          rr_patch = bgc_vegetation_inst%get_root_respiration_patch(bounds_clump)

          call ch4 (bounds_clump,                                                                  &
               filter(nc)%num_soilc, filter(nc)%soilc,                                             &
               filter(nc)%num_lakec, filter(nc)%lakec,                                             &
               filter(nc)%num_soilp, filter(nc)%soilp,                                             &
               atm2lnd_inst, lakestate_inst, canopystate_inst, soilstate_inst, soilhydrology_inst, &
               temperature_inst, energyflux_inst, waterstate_inst, waterflux_inst,                 &
               soilbiogeochem_carbonflux_inst,                          &
               soilbiogeochem_nitrogenflux_inst, ch4_inst, lnd2atm_inst, &
               agnpp = agnpp_patch(bounds_clump%begp:bounds_clump%endp), &
               bgnpp = bgnpp_patch(bounds_clump%begp:bounds_clump%endp), &
               annsum_npp = annsum_npp_patch(bounds_clump%begp:bounds_clump%endp), &
               rr = rr_patch(bounds_clump%begp:bounds_clump%endp))
          deallocate(agnpp_patch, bgnpp_patch, annsum_npp_patch, rr_patch)
          call t_stopf('ch4')
       end if

       ! ============================================================================
       ! Determine albedos for next time step
       ! ============================================================================

       if (doalb) then

          ! Albedos for non-urban columns
          call t_startf('surfalb')
          call SurfaceAlbedo(bounds_clump,                      &
               filter_inactive_and_active(nc)%num_nourbanc,     &
               filter_inactive_and_active(nc)%nourbanc,         &
               filter_inactive_and_active(nc)%num_nourbanp,     &
               filter_inactive_and_active(nc)%nourbanp,         &
               filter_inactive_and_active(nc)%num_urbanc,       &
               filter_inactive_and_active(nc)%urbanc,           &
               filter_inactive_and_active(nc)%num_urbanp,       &
               filter_inactive_and_active(nc)%urbanp,           &
               nextsw_cday, declinp1,                           &
               ed_allsites_inst(bounds_clump%begg:bounds_clump%endg), &
               aerosol_inst, canopystate_inst, waterstate_inst, &
               lakestate_inst, temperature_inst, surfalb_inst)
          call t_stopf('surfalb')

          ! Albedos for urban columns
          if (filter_inactive_and_active(nc)%num_urbanl > 0) then
             call t_startf('urbsurfalb')
             call UrbanAlbedo(bounds_clump,                  &
                  filter_inactive_and_active(nc)%num_urbanl, &
                  filter_inactive_and_active(nc)%urbanl,     &
                  filter_inactive_and_active(nc)%num_urbanc, &
                  filter_inactive_and_active(nc)%urbanc,     &
                  filter_inactive_and_active(nc)%num_urbanp, &
                  filter_inactive_and_active(nc)%urbanp,     &
                  waterstate_inst, urbanparams_inst,         &
                  solarabs_inst, surfalb_inst)
             call t_stopf('urbsurfalb')
          end if

       end if

    end do
    !$OMP END PARALLEL DO

    ! ============================================================================
    ! Determine gridcell averaged properties to send to atm
    ! ============================================================================

    call t_startf('lnd2atm')
    ! COMPILER_BUG(wjs, 2016-02-24, pgi 15.10) In principle, we should be able to make
    ! this function call inline in the CanopyFluxes argument list. However, with pgi
    ! 15.10, that results in the dummy argument having the wrong size (I suspect size 0,
    ! based on similar pgi compiler bugs that we have run into before). Also note that I
    ! don't have explicit bounds on the left-hand-side of this assignment: excluding these
    ! explicit bounds seemed to be needed to get around other compiler bugs.
    allocate(net_carbon_exchange_col(bounds_proc%begc:bounds_proc%endc))
    net_carbon_exchange_col = bgc_vegetation_inst%get_net_carbon_exchange_col(bounds_proc)

    call lnd2atm(bounds_proc,                                            &
         atm2lnd_inst, surfalb_inst, temperature_inst, frictionvel_inst, &
         waterstate_inst, waterflux_inst, irrigation_inst, energyflux_inst, &
         solarabs_inst, drydepvel_inst,       &
         vocemis_inst, fireemis_inst, dust_inst, ch4_inst, lnd2atm_inst, &
         net_carbon_exchange_col = net_carbon_exchange_col(bounds_proc%begc:bounds_proc%endc))
    deallocate(net_carbon_exchange_col)
    call t_stopf('lnd2atm')

    ! ============================================================================
    ! Determine gridcell averaged properties to send to glc
    ! ============================================================================

    if (create_glacier_mec_landunit) then
       call t_startf('lnd2glc')
       !$OMP PARALLEL DO PRIVATE (nc, bounds_clump)
       do nc = 1,nclumps
          call get_clump_bounds(nc, bounds_clump)
          call lnd2glc_inst%update_lnd2glc(bounds_clump,       &
               filter(nc)%num_do_smb_c, filter(nc)%do_smb_c,   &
               temperature_inst, waterflux_inst, topo_inst,    &
               init=.false.)           
       end do
       !$OMP END PARALLEL DO
       call t_stopf('lnd2glc')
    end if

    ! ============================================================================
    ! Write global average diagnostics to standard output
    ! ============================================================================

    nstep = get_nstep()
    if (wrtdia) call mpi_barrier(mpicom,ier)
    call t_startf('wrtdiag')
    call write_diagnostic(bounds_proc, wrtdia, nstep, lnd2atm_inst)
    call t_stopf('wrtdiag')

    ! ============================================================================
    ! Update accumulators
    ! ============================================================================

    ! FIX(SPM,032414) double check why this isn't called for ED
    ! FIX(SPM, 082814) - in the ED branch RF and I commented out the if(.not.
    ! use_ed) then statement ... double check if this is required and why

    if (nstep > 0) then
       call t_startf('accum')

       call atm2lnd_inst%UpdateAccVars(bounds_proc)

       call temperature_inst%UpdateAccVars(bounds_proc)

       call canopystate_inst%UpdateAccVars(bounds_proc)

       call waterflux_inst%UpdateAccVars(bounds_proc)

       if (use_ed) then
          call ed_phenology_inst%accumulateAndExtract(bounds_proc, &
               temperature_inst%t_ref2m_patch(bounds_proc%begp:bounds_proc%endp), &
               patch%gridcell(bounds_proc%begp:bounds_proc%endp), &
               grc%latdeg(bounds_proc%begg:bounds_proc%endg), &
               mon, day, sec)
       endif

       ! COMPILER_BUG(wjs, 2014-11-30, pgi 14.7) For pgi 14.7 to be happy when
       ! compiling this threaded, I needed to change the dummy arguments to be
       ! pointers, and get rid of the explicit bounds in the subroutine call.
       ! call bgc_vegetation_inst%UpdateAccVars(bounds_proc, &
       !      t_a10_patch=temperature_inst%t_a10_patch(bounds_proc%begp:bounds_proc%endp), &
       !      t_ref2m_patch=temperature_inst%t_ref2m_patch(bounds_proc%begp:bounds_proc%endp))
       call bgc_vegetation_inst%UpdateAccVars(bounds_proc, &
            t_a10_patch=temperature_inst%t_a10_patch, &
            t_ref2m_patch=temperature_inst%t_ref2m_patch)

       if (crop_prog) then
          call crop_inst%CropUpdateAccVars(bounds_proc, &
               temperature_inst%t_ref2m_patch, temperature_inst%t_soisno_col)
       end if

       call t_stopf('accum')
    end if

    ! ============================================================================
    ! Update history buffer
    ! ============================================================================


    !
    ! TODO(SPM,012715) - XIX Note to CSEG.  I had to put this logical block around
    ! this call as it was updating the history buffer prematurely when ED was
    ! running and happened to be restarted on the same timestep as a history
    ! write
    !
    if (.not. use_ed) then
      call t_startf('hbuf')
      call hist_update_hbuf(bounds_proc)
      call t_stopf('hbuf')
    end if

    ! ============================================================================
    ! Call dv (dynamic vegetation)
    ! ============================================================================

    if (use_cn) then
       call t_startf('endTSdynveg')
       nclumps = get_proc_clumps()
       !$OMP PARALLEL DO PRIVATE (nc,bounds_clump)
       do nc = 1,nclumps
          call get_clump_bounds(nc, bounds_clump)
          call bgc_vegetation_inst%EndOfTimeStepVegDynamics(bounds_clump, &
               filter(nc)%num_natvegp, filter(nc)%natvegp, &
               atm2lnd_inst)
       end do
       !$OMP END PARALLEL DO
       call t_stopf('endTSdynveg')
    end if

    ! ============================================================================
    ! Call ED model on daily timestep
    ! ============================================================================
    
    if ( use_ed  .and. is_beg_curr_day() ) then ! run ED at the start of each day

       call t_startf('ED')
       if ( masterproc ) then
          write(iulog,*)  'clm: calling ED model ', get_nstep()
       end if

       !$OMP PARALLEL DO PRIVATE (nc, bounds_clump)
       do nc = 1, nclumps

          call get_clump_bounds(nc, bounds_clump)

          call ed_driver( bounds_clump,                               &
               ed_allsites_inst(bounds_clump%begg:bounds_clump%endg), &
               ed_clm_inst, ed_phenology_inst,                        &
               atm2lnd_inst, soilstate_inst, temperature_inst,        &
               waterstate_inst, canopystate_inst)

<<<<<<< HEAD
          ! 
          ! TODO(SPM, 012715) - see note XIX above regarding hbuf updates 
          !
          call t_startf('hbuf')
          call hist_update_hbuf(bounds_proc)
          call t_stopf('hbuf')

          call setFilters( bounds_clump, glc2lnd_inst%icemask_grc )
=======
          ! TODO(wjs, 2016-04-01) I think this setFilters call should be replaced by a
          ! call to reweight_wrapup, if it's needed at all.
          call setFilters( bounds_clump, glc_behavior )
>>>>>>> 5ffeb4ac

          !reset surface albedo fluxes in case there is a mismatch between elai and canopy absorbtion. 
          call SurfaceAlbedo(bounds_clump,                            &
               filter_inactive_and_active(nc)%num_nourbanc,           &
               filter_inactive_and_active(nc)%nourbanc,               &
               filter_inactive_and_active(nc)%num_nourbanp,           &
               filter_inactive_and_active(nc)%nourbanp,               &
               filter_inactive_and_active(nc)%num_urbanc,             &
               filter_inactive_and_active(nc)%urbanc,                 &
               filter_inactive_and_active(nc)%num_urbanp,             & 
               filter_inactive_and_active(nc)%urbanp,                 &
               nextsw_cday, declinp1,                                 &
               ed_allsites_inst(bounds_clump%begg:bounds_clump%endg), &
               aerosol_inst, canopystate_inst, waterstate_inst,       &
               lakestate_inst, temperature_inst, surfalb_inst)

       end do
       !$OMP END PARALLEL DO

       call t_stopf('ED')
    end if ! use_ed branch

    ! ============================================================================
    ! History/Restart output
    ! ============================================================================

    if (.not. use_noio) then

       call t_startf('clm_drv_io')

       ! Create history and write history tapes if appropriate
       call t_startf('clm_drv_io_htapes')

       call hist_htapes_wrapup( rstwr, nlend, bounds_proc,                    &
            soilstate_inst%watsat_col(bounds_proc%begc:bounds_proc%endc, 1:), &
            soilstate_inst%sucsat_col(bounds_proc%begc:bounds_proc%endc, 1:), &
            soilstate_inst%bsw_col(bounds_proc%begc:bounds_proc%endc, 1:),    &
            soilstate_inst%hksat_col(bounds_proc%begc:bounds_proc%endc, 1:))

       call t_stopf('clm_drv_io_htapes')

       if (use_cn) then
          call bgc_vegetation_inst%WriteHistory(bounds_proc)
       end if

       ! Write restart/initial files if appropriate
       if (rstwr) then
          call t_startf('clm_drv_io_wrest')
          filer = restFile_filename(rdate=rdate)

          call restFile_write( bounds_proc, filer, rdate=rdate )

          call t_stopf('clm_drv_io_wrest')
       end if
       call t_stopf('clm_drv_io')

    end if

  end subroutine clm_drv

  !-----------------------------------------------------------------------
  subroutine clm_drv_init(bounds, &
       num_nolakec, filter_nolakec, &
       num_nolakep, filter_nolakep, &
       num_soilp  , filter_soilp, &
       canopystate_inst, waterstate_inst, waterflux_inst, energyflux_inst)
    !
    ! !DESCRIPTION:
    ! Initialization of clm driver variables needed from previous timestep
    !
    ! !USES:
    use shr_kind_mod       , only : r8 => shr_kind_r8
    use shr_infnan_mod     , only : nan => shr_infnan_nan, assignment(=)
    use clm_varpar         , only : nlevsno
    use clm_varcon         , only : h2osno_max
    use landunit_varcon    , only : istice_mec
    use CanopyStateType    , only : canopystate_type
    use WaterStateType     , only : waterstate_type
    use WaterFluxType      , only : waterflux_type
    use EnergyFluxType     , only : energyflux_type
    !
    ! !ARGUMENTS:
    type(bounds_type)     , intent(in)    :: bounds  
    integer               , intent(in)    :: num_nolakec       ! number of non-lake points in column filter
    integer               , intent(in)    :: filter_nolakec(:) ! column filter for non-lake points
    integer               , intent(in)    :: num_nolakep       ! number of non-lake points in patch filter
    integer               , intent(in)    :: filter_nolakep(:) ! patch filter for non-lake points
    integer               , intent(in)    :: num_soilp         ! number of soil points in patch filter
    integer               , intent(in)    :: filter_soilp(:)   ! patch filter for soil points
    type(canopystate_type), intent(inout) :: canopystate_inst
    type(waterstate_type) , intent(inout) :: waterstate_inst
    type(waterflux_type)  , intent(inout) :: waterflux_inst
    type(energyflux_type) , intent(inout) :: energyflux_inst
    !
    ! !LOCAL VARIABLES:
    integer :: l, c, p, f, j         ! indices
    integer :: fp, fc                  ! filter indices
    !-----------------------------------------------------------------------

    associate(                                                             & 
         snl                => col%snl                                   , & ! Input:  [integer  (:)   ]  number of snow layers                    
        
         h2osno             => waterstate_inst%h2osno_col                , & ! Input:  [real(r8) (:)   ]  snow water (mm H2O)                     
         h2osoi_ice         => waterstate_inst%h2osoi_ice_col            , & ! Input:  [real(r8) (:,:) ]  ice lens (kg/m2)                      
         h2osoi_liq         => waterstate_inst%h2osoi_liq_col            , & ! Input:  [real(r8) (:,:) ]  liquid water (kg/m2)                  
         h2osno_old         => waterstate_inst%h2osno_old_col            , & ! Output: [real(r8) (:)   ]  snow water (mm H2O) at previous time step
         frac_iceold        => waterstate_inst%frac_iceold_col           , & ! Output: [real(r8) (:,:) ]  fraction of ice relative to the tot water

         elai               => canopystate_inst%elai_patch               , & ! Input:  [real(r8) (:)   ]  one-sided leaf area index with burying by snow    
         esai               => canopystate_inst%esai_patch               , & ! Input:  [real(r8) (:)   ]  one-sided stem area index with burying by snow    
         frac_veg_nosno     => canopystate_inst%frac_veg_nosno_patch     , & ! Output: [integer  (:)   ]  fraction of vegetation not covered by snow (0 OR 1) [-]
         frac_veg_nosno_alb => canopystate_inst%frac_veg_nosno_alb_patch , & ! Output: [integer  (:)   ]  fraction of vegetation not covered by snow (0 OR 1) [-]

         qflx_glcice        => waterflux_inst%qflx_glcice_col            , & ! Output: [real(r8) (:)   ]  flux of new glacier ice (mm H2O/s) [+ = ice grows]

         eflx_bot           => energyflux_inst%eflx_bot_col              , & ! Output: [real(r8) (:)   ]  heat flux from beneath soil/ice column (W/m**2)

         cisun_z            => photosyns_inst%cisun_z_patch              , & ! Output: [real(r8) (:)   ]  intracellular sunlit leaf CO2 (Pa)
         cisha_z            => photosyns_inst%cisha_z_patch                & ! Output: [real(r8) (:)   ]  intracellular shaded leaf CO2 (Pa)
         )

      ! Initialize intracellular CO2 (Pa) parameters each timestep for use in VOCEmission
      do p = bounds%begp,bounds%endp
         cisun_z(p,:) = -999._r8
         cisha_z(p,:) = -999._r8
      end do

      do c = bounds%begc,bounds%endc
         l = col%landunit(c)

         ! Save snow mass at previous time step
         h2osno_old(c) = h2osno(c)

         ! Reset flux from beneath soil/ice column 
         eflx_bot(c)  = 0._r8

         ! Initialize qflx_glcice everywhere, to zero.
         qflx_glcice(c) = 0._r8     

      end do

      ! Initialize fraction of vegetation not covered by snow 

      do p = bounds%begp,bounds%endp
         if (patch%active(p)) then
            frac_veg_nosno(p) = frac_veg_nosno_alb(p)
         else
            frac_veg_nosno(p) = 0._r8
         end if
      end do

      ! Initialize set of previous time-step variables
      ! Ice fraction of snow at previous time step
      
      do j = -nlevsno+1,0
         do f = 1, num_nolakec
            c = filter_nolakec(f)
            if (j >= snl(c) + 1) then
               frac_iceold(c,j) = h2osoi_ice(c,j)/(h2osoi_liq(c,j)+h2osoi_ice(c,j))
            end if
         end do
      end do

    end associate

  end subroutine clm_drv_init
  
  !-----------------------------------------------------------------------
  subroutine clm_drv_patch2col (bounds, num_nolakec, filter_nolakec, &
       waterstate_inst, energyflux_inst, waterflux_inst)
    !
    ! !DESCRIPTION:
    ! Averages over all patchs for variables defined over both soil and lake
    ! to provide the column-level averages of state and flux variables
    ! defined at the patch level.
    !
    ! !USES:
    use WaterStateType , only : waterstate_type
    use WaterFluxType  , only : waterflux_type
    use EnergyFluxType , only : energyflux_type
    use subgridAveMod  , only : p2c
    use shr_infnan_mod , only : nan => shr_infnan_nan, assignment(=)
    !
    ! !ARGUMENTS:
    type(bounds_type)     , intent(in)    :: bounds  
    integer               , intent(in)    :: num_nolakec       ! number of column non-lake points in column filter
    integer               , intent(in)    :: filter_nolakec(:) ! column filter for non-lake points
    type(waterstate_type) , intent(inout) :: waterstate_inst
    type(waterflux_type)  , intent(inout) :: waterflux_inst
    type(energyflux_type) , intent(inout) :: energyflux_inst
    !
    ! !LOCAL VARIABLES:
    integer :: c,fc              ! indices
    integer :: num_allc          ! number of active column points
    integer :: filter_allc(bounds%endp-bounds%begp+1)    ! filter for all active column points
    ! -----------------------------------------------------------------

    ! Set up a filter for all active column points

    fc = 0
    do c = bounds%begc,bounds%endc
       if (col%active(c)) then
          fc = fc + 1
          filter_allc(fc) = c
       end if
    end do
    num_allc = fc

    ! Note: lake points are excluded from many of the following
    ! averages. For some fields, this is because the field doesn't
    ! apply over lakes. However, for many others, this is because the
    ! field is computed in LakeHydrologyMod, which is called after
    ! this routine; thus, for lakes, the column-level values of these
    ! fields are explicitly set in LakeHydrologyMod. (The fields that
    ! are included here for lakes are computed elsewhere, e.g., in
    ! LakeFluxesMod.)

    ! Averaging for patch water state variables

    call p2c (bounds, num_nolakec, filter_nolakec, &
         waterstate_inst%h2ocan_patch(bounds%begp:bounds%endp), &
         waterstate_inst%h2ocan_col(bounds%begc:bounds%endc))

    ! Averaging for patch evaporative flux variables

    call p2c (bounds, num_nolakec, filter_nolakec, &
         waterflux_inst%qflx_ev_snow_patch(bounds%begp:bounds%endp), &
         waterflux_inst%qflx_ev_snow_col(bounds%begc:bounds%endc))

    call p2c (bounds, num_nolakec, filter_nolakec, &
         waterflux_inst%qflx_ev_soil_patch(bounds%begp:bounds%endp), &
         waterflux_inst%qflx_ev_soil_col(bounds%begc:bounds%endc))

    call p2c (bounds, num_nolakec, filter_nolakec, &
         waterflux_inst%qflx_ev_h2osfc_patch(bounds%begp:bounds%endp), &
         waterflux_inst%qflx_ev_h2osfc_col(bounds%begc:bounds%endc))

    ! Averaging for patch water flux variables

    call p2c (bounds, num_nolakec, filter_nolakec, &
         waterflux_inst%qflx_evap_soi_patch(bounds%begp:bounds%endp), &
         waterflux_inst%qflx_evap_soi_col(bounds%begc:bounds%endc))

    call p2c (bounds, num_nolakec, filter_nolakec, &
         waterflux_inst%qflx_evap_tot_patch(bounds%begp:bounds%endp), &
         waterflux_inst%qflx_evap_tot_col(bounds%begc:bounds%endc))

    call p2c (bounds, num_nolakec, filter_nolakec, &
         waterflux_inst%qflx_rain_grnd_patch(bounds%begp:bounds%endp), &
         waterflux_inst%qflx_rain_grnd_col(bounds%begc:bounds%endc))
    
    call p2c (bounds, num_nolakec, filter_nolakec, &
         waterflux_inst%qflx_snow_grnd_patch(bounds%begp:bounds%endp), &
         waterflux_inst%qflx_snow_grnd_col(bounds%begc:bounds%endc))
    
    call p2c (bounds, num_nolakec, filter_nolakec, &
         waterflux_inst%qflx_tran_veg_patch(bounds%begp:bounds%endp), &
         waterflux_inst%qflx_tran_veg_col(bounds%begc:bounds%endc))

    call p2c (bounds, num_nolakec, filter_nolakec, &
         waterflux_inst%qflx_evap_grnd_patch(bounds%begp:bounds%endp), &
         waterflux_inst%qflx_evap_grnd_col(bounds%begc:bounds%endc))

    call p2c (bounds, num_allc, filter_allc, &
         waterflux_inst%qflx_evap_soi_patch(bounds%begp:bounds%endp), &
         waterflux_inst%qflx_evap_soi_col(bounds%begc:bounds%endc))

    call p2c (bounds, num_nolakec, filter_nolakec, &
         waterflux_inst%qflx_prec_grnd_patch(bounds%begp:bounds%endp), &
         waterflux_inst%qflx_prec_grnd_col(bounds%begc:bounds%endc))

    call p2c (bounds, num_nolakec, filter_nolakec, &
         waterflux_inst%qflx_dew_grnd_patch(bounds%begp:bounds%endp), &
         waterflux_inst%qflx_dew_grnd_col(bounds%begc:bounds%endc))

    call p2c (bounds, num_nolakec, filter_nolakec, &
         waterflux_inst%qflx_sub_snow_patch(bounds%begp:bounds%endp), &
         waterflux_inst%qflx_sub_snow_col(bounds%begc:bounds%endc))

    call p2c (bounds, num_nolakec, filter_nolakec, &
         waterflux_inst%qflx_dew_snow_patch(bounds%begp:bounds%endp), &
         waterflux_inst%qflx_dew_snow_col(bounds%begc:bounds%endc))

  end subroutine clm_drv_patch2col

  !------------------------------------------------------------------------
  subroutine write_diagnostic (bounds, wrtdia, nstep, lnd2atm_inst)
    !
    ! !DESCRIPTION:
    ! Write diagnostic surface temperature output each timestep.  Written to
    ! be fast but not bit-for-bit because order of summations can change each
    ! timestep.
    !
    ! !USES:
    use decompMod  , only : get_proc_global
    use spmdMod    , only : masterproc, npes, MPI_REAL8
    use spmdMod    , only : MPI_STATUS_SIZE, mpicom, MPI_SUM
    use shr_sys_mod, only : shr_sys_flush
    use abortutils , only : endrun
    use shr_log_mod, only : errMsg => shr_log_errMsg
    use lnd2atmType, only : lnd2atm_type
    !
    ! !ARGUMENTS:
    type(bounds_type)  , intent(in) :: bounds        
    logical            , intent(in) :: wrtdia     !true => write diagnostic
    integer            , intent(in) :: nstep      !model time step
    type(lnd2atm_type) , intent(in) :: lnd2atm_inst
    !
    ! !REVISION HISTORY:
    ! Created by Mariana Vertenstein
    !
    ! !LOCAL VARIABLES:
    integer :: p                       ! loop index
    integer :: numg                    ! total number of gridcells across all processors
    integer :: ier                     ! error status
    real(r8):: psum                    ! partial sum of ts
    real(r8):: tsum                    ! sum of ts
    real(r8):: tsxyav                  ! average ts for diagnostic output
    integer :: status(MPI_STATUS_SIZE) ! mpi status
    !------------------------------------------------------------------------

    call get_proc_global(ng=numg)

    if (wrtdia) then

       call t_barrierf('sync_write_diag', mpicom)
       psum = sum(lnd2atm_inst%t_rad_grc(bounds%begg:bounds%endg))
       call mpi_reduce(psum, tsum, 1, MPI_REAL8, MPI_SUM, 0, mpicom, ier)
       if (ier/=0) then
          write(iulog,*) 'write_diagnostic: Error in mpi_reduce()'
          call endrun(msg=errMsg(__FILE__, __LINE__))
       end if
       if (masterproc) then
          tsxyav = tsum / numg
          write(iulog,1000) nstep, tsxyav
          call shr_sys_flush(iulog)
       end if

    else

       if (masterproc) then
          write(iulog,*)'clm: completed timestep ',nstep
          call shr_sys_flush(iulog)
       end if

    endif

1000 format (1x,'nstep = ',i10,'   TS = ',f21.15)

  end subroutine write_diagnostic

end module clm_driver<|MERGE_RESOLUTION|>--- conflicted
+++ resolved
@@ -1002,7 +1002,6 @@
                atm2lnd_inst, soilstate_inst, temperature_inst,        &
                waterstate_inst, canopystate_inst)
 
-<<<<<<< HEAD
           ! 
           ! TODO(SPM, 012715) - see note XIX above regarding hbuf updates 
           !
@@ -1010,12 +1009,9 @@
           call hist_update_hbuf(bounds_proc)
           call t_stopf('hbuf')
 
-          call setFilters( bounds_clump, glc2lnd_inst%icemask_grc )
-=======
           ! TODO(wjs, 2016-04-01) I think this setFilters call should be replaced by a
           ! call to reweight_wrapup, if it's needed at all.
           call setFilters( bounds_clump, glc_behavior )
->>>>>>> 5ffeb4ac
 
           !reset surface albedo fluxes in case there is a mismatch between elai and canopy absorbtion. 
           call SurfaceAlbedo(bounds_clump,                            &
