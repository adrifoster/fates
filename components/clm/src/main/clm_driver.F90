module clm_driver

  !-----------------------------------------------------------------------
  ! !DESCRIPTION:
  ! This module provides the main CLM driver physics calling sequence.  Most
  ! computations occurs over ``clumps'' of gridcells (and associated subgrid
  ! scale entities) assigned to each MPI process. Computation is further
  ! parallelized by looping over clumps on each process using shared memory OpenMP.
  !
  ! !USES:
  use shr_kind_mod           , only : r8 => shr_kind_r8
  use clm_varctl             , only : wrtdia, iulog, create_glacier_mec_landunit, use_ed
  use clm_varctl             , only : use_cn, use_cndv, use_lch4, use_voc, use_noio, use_c13, use_c14
  use clm_time_manager       , only : get_step_size, get_curr_date, get_ref_date, get_nstep, is_beg_curr_day
  use clm_time_manager       , only : get_prev_date
  use clm_varpar             , only : nlevsno, nlevgrnd, crop_prog
  use spmdMod                , only : masterproc, mpicom
  use decompMod              , only : get_proc_clumps, get_clump_bounds, get_proc_bounds, bounds_type
  use filterMod              , only : filter, filter_inactive_and_active
  use filterMod              , only : setExposedvegpFilter
  use histFileMod            , only : hist_update_hbuf, hist_htapes_wrapup
  use restFileMod            , only : restFile_write, restFile_filename
  use abortutils             , only : endrun
  !
  use dynSubgridDriverMod    , only : dynSubgrid_driver
  use BalanceCheckMod        , only : BeginWaterBalance, BalanceCheck
  !
  use CanopyTemperatureMod   , only : CanopyTemperature ! (formerly Biogeophysics1Mod)
  use SoilTemperatureMod     , only : SoilTemperature
  use LakeTemperatureMod     , only : LakeTemperature
  !
  use BareGroundFluxesMod    , only : BareGroundFluxes
  use CanopyFluxesMod        , only : CanopyFluxes
  use SoilFluxesMod          , only : SoilFluxes ! (formerly Biogeophysics2Mod)
  use UrbanFluxesMod         , only : UrbanFluxes 
  use LakeFluxesMod          , only : LakeFluxes
  !
  use HydrologyNoDrainageMod , only : HydrologyNoDrainage ! (formerly Hydrology2Mod)
  use HydrologyDrainageMod   , only : HydrologyDrainage   ! (formerly Hydrology2Mod)
  use CanopyHydrologyMod     , only : CanopyHydrology     ! (formerly Hydrology1Mod)
  use LakeHydrologyMod       , only : LakeHydrology
  !
  use AerosolMod             , only : AerosolMasses  
  use SnowSnicarMod          , only : SnowAge_grain
  use SurfaceAlbedoMod       , only : SurfaceAlbedo
  use UrbanAlbedoMod         , only : UrbanAlbedo
  !
  use SurfaceRadiationMod    , only : SurfaceRadiation
  use UrbanRadiationMod      , only : UrbanRadiation
  !
  use CNDriverMod            , only : CNDriverNoLeaching, CNDriverLeaching, CNDriverSummary
  use CNVegStructUpdateMod   , only : CNVegStructUpdate 
  use CNAnnualUpdateMod      , only : CNAnnualUpdate
  use SoilBiogeochemVerticalProfileMod   , only : SoilBiogeochemVerticalProfile
  use CNFireMod              , only : CNFireInterp
  use CNDVDriverMod          , only : CNDVDriver, CNDVHIST
  use SatellitePhenologyMod  , only : SatellitePhenology, interpMonthlyVeg
  use ndepStreamMod          , only : ndep_interp
  use ActiveLayerMod         , only : alt_calc
  use ch4Mod                 , only : ch4
  use DUSTMod                , only : DustDryDep, DustEmission
  use VOCEmissionMod         , only : VOCEmission
  use EDMainMod              , only : ed_driver
  !
  use filterMod              , only : setFilters
  !
  use atm2lndMod             , only : downscale_forcings
  use lnd2atmMod             , only : lnd2atm
  use lnd2glcMod             , only : lnd2glc_type
  !
  use seq_drydep_mod         , only : n_drydep, drydep_method, DD_XLND
  use DryDepVelocity         , only : depvel_compute
  !
  use DaylengthMod           , only : UpdateDaylength
  use perf_mod
  !
  use clm_initializeMod      , only : nutrient_competition_method
  use GridcellType           , only : grc                
  use LandunitType           , only : lun                
  use ColumnType             , only : col                
  use PatchType              , only : patch                
  use clm_instMod
  use clm_initializeMod      , only : soil_water_retention_curve
  use EDBGCDynMod            , only : EDBGCDyn, EDBGCDynSummary
  !
  ! !PUBLIC TYPES:
  implicit none
  !
  ! !PUBLIC MEMBER FUNCTIONS:
  public :: clm_drv            ! Main clm driver 
  !
  ! !PRIVATE MEMBER FUNCTIONS:
  private :: clm_drv_patch2col
  private :: clm_drv_init      ! Initialization of variables needed from previous timestep
  private :: write_diagnostic  ! Write diagnostic information to log file
  !-----------------------------------------------------------------------

contains

  !-----------------------------------------------------------------------
  subroutine clm_drv(doalb, nextsw_cday, declinp1, declin, rstwr, nlend, rdate)
    !
    ! !DESCRIPTION:
    !
    ! First phase of the clm driver calling the clm physics. An outline of
    ! the calling tree is given in the description of this module.
    !
    ! !USES:
    !
    ! !ARGUMENTS:
    implicit none
    logical ,        intent(in) :: doalb       ! true if time for surface albedo calc
    real(r8),        intent(in) :: nextsw_cday ! calendar day for nstep+1
    real(r8),        intent(in) :: declinp1    ! declination angle for next time step
    real(r8),        intent(in) :: declin      ! declination angle for current time step
    logical,         intent(in) :: rstwr       ! true => write restart file this step
    logical,         intent(in) :: nlend       ! true => end of run on this step
    character(len=*),intent(in) :: rdate       ! restart file time stamp for name
    !
    ! !LOCAL VARIABLES:
    integer              :: nstep                   ! time step number
    real(r8)             :: dtime                   ! land model time step (sec)
    integer              :: nc, c, p, l, g          ! indices
    integer              :: nclumps                 ! number of clumps on this processor
    integer              :: yrp1                    ! year (0, ...) for nstep+1
    integer              :: monp1                   ! month (1, ..., 12) for nstep+1
    integer              :: dayp1                   ! day of month (1, ..., 31) for nstep+1
    integer              :: secp1                   ! seconds into current date for nstep+1
    integer              :: yr                      ! year (0, ...)
    integer              :: mon                     ! month (1, ..., 12)
    integer              :: day                     ! day of month (1, ..., 31)
    integer              :: sec                     ! seconds of the day
    integer              :: yr_prev                 ! year (0, ...) at start of timestep
    integer              :: mon_prev                ! month (1, ..., 12) at start of timestep
    integer              :: day_prev                ! day of month (1, ..., 31) at start of timestep
    integer              :: sec_prev                ! seconds of the day at start of timestep
    integer              :: ncdate                  ! current date
    integer              :: nbdate                  ! base date (reference date)
    integer              :: kyr                     ! thousand years, equals 2 at end of first year
    character(len=256)   :: filer                   ! restart file name
    integer              :: ier                     ! error code
    type(bounds_type)    :: bounds_clump    
    type(bounds_type)    :: bounds_proc     

    ! COMPILER_BUG(wjs, 2014-11-29, pgi 14.7) Workaround for internal compiler error with
    ! pgi 14.7 ('normalize_forall_array: non-conformable'), which appears in the call to
    ! CalcIrrigationNeeded. Simply declaring this variable makes the ICE go away.
    real(r8), allocatable :: dummy1_to_make_pgi_happy(:)
    !-----------------------------------------------------------------------

    ! Determine processor bounds and clumps for this processor

    call get_proc_bounds(bounds_proc)
    nclumps = get_proc_clumps()

    ! Update time-related info

    call cnveg_state_inst%CropRestIncYear()

    ! ============================================================================
    ! Specified phenology
    ! ============================================================================

    if (use_cn) then 
       ! For dry-deposition need to call CLMSP so that mlaidiff is obtained
       if ( n_drydep > 0 .and. drydep_method == DD_XLND ) then
          call t_startf('interpMonthlyVeg')
          call interpMonthlyVeg(bounds_proc, canopystate_inst)
          call t_stopf('interpMonthlyVeg')
       endif

    else
       ! Determine weights for time interpolation of monthly vegetation data.
       ! This also determines whether it is time to read new monthly vegetation and
       ! obtain updated leaf area index [mlai1,mlai2], stem area index [msai1,msai2],
       ! vegetation top [mhvt1,mhvt2] and vegetation bottom [mhvb1,mhvb2]. The
       ! weights obtained here are used in subroutine SatellitePhenology to obtain time
       ! interpolated values.
       if (doalb .or. ( n_drydep > 0 .and. drydep_method == DD_XLND )) then
          call t_startf('interpMonthlyVeg')
          call interpMonthlyVeg(bounds_proc, canopystate_inst)
          call t_stopf('interpMonthlyVeg')
       end if

    end if

    ! ==================================================================================
    ! Determine decomp vertical profiles
    !
    ! These routines (alt_calc & decomp_vertprofiles) need to be called before
    ! pftdyn_cnbal, and it appears that they need to be called before pftdyn_interp and
    ! the associated filter updates, too (otherwise we get a carbon balance error)
    ! ==================================================================================

    !$OMP PARALLEL DO PRIVATE (nc,bounds_clump)
    do nc = 1,nclumps
       call get_clump_bounds(nc, bounds_clump)

       ! BUG(wjs, 2014-12-15, bugz 2107) Because of the placement of the following
       ! routines (alt_calc and SoilBiogeochemVerticalProfile) in the driver sequence -
       ! they are called very early in each timestep, before weights are adjusted and
       ! filters are updated - it may be necessary for these routines to compute values
       ! over inactive as well as active points (since some inactive points may soon
       ! become active) - so that's what is done now. Currently, it seems to be okay to do
       ! this, because the variables computed here seem to only depend on quantities that
       ! are valid over inactive as well as active points.

       call t_startf("decomp_vert")
       call alt_calc(filter_inactive_and_active(nc)%num_soilc, filter_inactive_and_active(nc)%soilc, &
            temperature_inst, canopystate_inst) 

       if (use_cn) then
          call SoilBiogeochemVerticalProfile(bounds_clump                                       , &
               filter_inactive_and_active(nc)%num_soilc, filter_inactive_and_active(nc)%soilc   , &
               filter_inactive_and_active(nc)%num_soilp, filter_inactive_and_active(nc)%soilp   , &
               canopystate_inst, soilstate_inst, soilbiogeochem_state_inst)
       end if

       call t_stopf("decomp_vert")
    end do
    !$OMP END PARALLEL DO

    ! ============================================================================
    ! Initialize the mass balance checks for carbon and nitrogen, and zero fluxes for
    ! transient land cover
    ! ============================================================================

    if (use_cn) then
    !$OMP PARALLEL DO PRIVATE (nc,bounds_clump)
    do nc = 1,nclumps
       call get_clump_bounds(nc, bounds_clump)

          call t_startf('begcnbal')

          call cn_balance_inst%BeginCNBalance( &
               bounds_clump, filter(nc)%num_soilc, filter(nc)%soilc, &
               cnveg_carbonstate_inst, cnveg_nitrogenstate_inst)

          call cnveg_carbonflux_inst%ZeroDWT(bounds_clump)
          if (use_c13) then
             call c13_cnveg_carbonflux_inst%ZeroDWT(bounds_clump)
          end if
          if (use_c14) then
             call c14_cnveg_carbonflux_inst%ZeroDWT(bounds_clump)
          end if
          call cnveg_nitrogenflux_inst%ZeroDWT(bounds_clump)
          call cnveg_carbonstate_inst%ZeroDWT(bounds_clump)
          call cnveg_nitrogenstate_inst%ZeroDWT(bounds_clump)

          call soilbiogeochem_carbonflux_inst%ZeroDWT(bounds_clump)
          if (use_c13) then
             call c13_soilbiogeochem_carbonflux_inst%ZeroDWT(bounds_clump)
          end if
          if (use_c14) then
             call c14_soilbiogeochem_carbonflux_inst%ZeroDWT(bounds_clump)
          end if

          call t_stopf('begcnbal')
    end do
    !$OMP END PARALLEL DO
    end if

    ! ============================================================================
    ! Update subgrid weights with dynamic landcover (prescribed transient patches,
    ! CNDV, and or dynamic landunits), and do related adjustments. Note that this
    ! call needs to happen outside loops over nclumps.
    ! ============================================================================

    call t_startf('dyn_subgrid')
    call dynSubgrid_driver(bounds_proc,                                      &
         urbanparams_inst, soilstate_inst, soilhydrology_inst, lakestate_inst,           &
         waterstate_inst, waterflux_inst, temperature_inst, energyflux_inst,             &
         canopystate_inst, photosyns_inst, dgvs_inst, glc2lnd_inst, cnveg_state_inst,    &
         cnveg_carbonstate_inst, c13_cnveg_carbonstate_inst, c14_cnveg_carbonstate_inst, &
         cnveg_carbonflux_inst, c13_cnveg_carbonflux_inst, c14_cnveg_carbonflux_inst,    &
         cnveg_nitrogenstate_inst, cnveg_nitrogenflux_inst,                              &
         soilbiogeochem_state_inst, soilbiogeochem_carbonflux_inst)
    call t_stopf('dyn_subgrid')

    ! ============================================================================
    ! Initialize the mass balance checks for water.
    !
    ! Currently, I believe this needs to be done after weights are updated for
    ! prescribed transient patches or CNDV, because column-level water is not
    ! generally conserved when weights change (instead the difference is put in
    ! the grid cell-level terms, qflx_liq_dynbal, etc.). In the future, we may
    ! want to change the balance checks to ensure that the grid cell-level water
    ! is conserved, considering qflx_liq_dynbal; in this case, the call to
    ! BeginWaterBalance should be moved to before the weight updates.
    ! ============================================================================

    !$OMP PARALLEL DO PRIVATE (nc,bounds_clump)
    do nc = 1,nclumps
       call get_clump_bounds(nc, bounds_clump)

       call t_startf('begwbal')
       call BeginWaterBalance(bounds_clump,                   &
            filter(nc)%num_nolakec, filter(nc)%nolakec,       &
            filter(nc)%num_lakec, filter(nc)%lakec,           &
            filter(nc)%num_hydrologyc, filter(nc)%hydrologyc, &
            soilhydrology_inst, waterstate_inst)
       call t_stopf('begwbal')
    end do
    !$OMP END PARALLEL DO

    ! ============================================================================
    ! Update dynamic N deposition field, on albedo timestep
    ! currently being done outside clumps loop, but no reason why it couldn't be
    ! re-written to go inside.
    ! ============================================================================

    if (use_cn) then
       call t_startf('ndep_interp')
       call ndep_interp(bounds_proc, atm2lnd_inst)
       call CNFireInterp(bounds_proc)
       call t_stopf('ndep_interp')
    end if

    ! ============================================================================
    ! Initialize variables from previous time step, downscale atm forcings, and
    ! Determine canopy interception and precipitation onto ground surface.
    ! Determine the fraction of foliage covered by water and the fraction
    ! of foliage that is dry and transpiring. Initialize snow layer if the
    ! snow accumulation exceeds 10 mm.
    ! ============================================================================

    ! Get time as of beginning of time step
    call get_prev_date(yr_prev, mon_prev, day_prev, sec_prev)

    !$OMP PARALLEL DO PRIVATE (nc,l,c, bounds_clump)
    do nc = 1,nclumps
       call get_clump_bounds(nc, bounds_clump)

       call t_startf('drvinit')

       call UpdateDaylength(bounds_clump, declin)

       ! Initialze variables needed for new driver time step 
       call clm_drv_init(bounds_clump, &
            filter(nc)%num_nolakec, filter(nc)%nolakec, &
            filter(nc)%num_nolakep, filter(nc)%nolakep, &
            filter(nc)%num_soilp  , filter(nc)%soilp,   &
            canopystate_inst, waterstate_inst, waterflux_inst, energyflux_inst)

       call downscale_forcings(bounds_clump, &
            filter(nc)%num_do_smb_c, filter(nc)%do_smb_c, &
            atm2lnd_inst, &
            eflx_sh_precip_conversion = energyflux_inst%eflx_sh_precip_conversion_col(bounds_clump%begc:bounds_clump%endc))

       call t_stopf('drvinit')

       ! Update filters that depend on variables set in clm_drv_init
       
       call setExposedvegpFilter(bounds_clump, &
            canopystate_inst%frac_veg_nosno_patch(bounds_clump%begp:bounds_clump%endp))

       ! Irrigation flux

       call irrigation_inst%ApplyIrrigation(bounds_clump)

       ! ============================================================================
       ! Canopy Hydrology
       ! (1) water storage of intercepted precipitation
       ! (2) direct throughfall and canopy drainage of precipitation
       ! (3) fraction of foliage covered by water and the fraction is dry and transpiring
       ! (4) snow layer initialization if the snow accumulation exceeds 10 mm.
       ! ============================================================================

       call t_startf('canhydro')
       call CanopyHydrology(bounds_clump, &
            filter(nc)%num_nolakec, filter(nc)%nolakec, &
            filter(nc)%num_nolakep, filter(nc)%nolakep, &
            atm2lnd_inst, canopystate_inst, temperature_inst, &
            aerosol_inst, waterstate_inst, waterflux_inst, &
            irrigation_inst)
       call t_stopf('canhydro')

       ! ============================================================================
       ! Surface Radiation
       ! ============================================================================

       call t_startf('surfrad')

       ! Surface Radiation primarily for non-urban columns 

       call SurfaceRadiation(bounds_clump,                                 &
            filter(nc)%num_nourbanp, filter(nc)%nourbanp,                  &
            filter(nc)%num_urbanp, filter(nc)%urbanp,                &
            filter(nc)%num_urbanc, filter(nc)%urbanc,                      &
            ed_allsites_inst(bounds_clump%begg:bounds_clump%endg), atm2lnd_inst, &
            waterstate_inst, canopystate_inst, surfalb_inst, solarabs_inst, surfrad_inst)

       ! Surface Radiation for only urban columns

       call UrbanRadiation(bounds_clump,                                       &
            filter(nc)%num_nourbanl, filter(nc)%nourbanl,                      &
            filter(nc)%num_urbanl, filter(nc)%urbanl,                          &
            filter(nc)%num_urbanc, filter(nc)%urbanc,                          &
            filter(nc)%num_urbanp, filter(nc)%urbanp,                          &
            atm2lnd_inst, waterstate_inst, temperature_inst, urbanparams_inst, &
            solarabs_inst, surfalb_inst, energyflux_inst)

       call t_stopf('surfrad')

       ! ============================================================================
       ! Determine leaf temperature and surface fluxes based on ground
       ! temperature from previous time step.
       ! ============================================================================

       call t_startf('bgp1')
       call CanopyTemperature(bounds_clump,                                   &
            filter(nc)%num_nolakec, filter(nc)%nolakec,                       &
            filter(nc)%num_nolakep, filter(nc)%nolakep,                       &
            atm2lnd_inst, canopystate_inst, soilstate_inst, frictionvel_inst, &
            waterstate_inst, waterflux_inst, energyflux_inst, temperature_inst)
       call t_stopf('bgp1')

       ! ============================================================================
       ! Determine fluxes
       ! ============================================================================

       call t_startf('bgflux')

       ! Bareground fluxes for all patches except lakes and urban landunits

       call BareGroundFluxes(bounds_clump,                                 &
            filter(nc)%num_noexposedvegp, filter(nc)%noexposedvegp,          &
            atm2lnd_inst, soilstate_inst,                &
            frictionvel_inst, ch4_inst, energyflux_inst, temperature_inst, &
            waterflux_inst, waterstate_inst, photosyns_inst, humanindex_inst)
       call t_stopf('bgflux')

       ! non-bareground fluxes for all patches except lakes and urban landunits
       ! Calculate canopy temperature, latent and sensible fluxes from the canopy,
       ! and leaf water change by evapotranspiration

       call t_startf('canflux')
       call CanopyFluxes(bounds_clump,                                                   &
            filter(nc)%num_exposedvegp, filter(nc)%exposedvegp,                             &
            ed_allsites_inst(bounds_clump%begg:bounds_clump%endg),                          &
            atm2lnd_inst, canopystate_inst, cnveg_state_inst,                               &
            energyflux_inst, frictionvel_inst, soilstate_inst, solarabs_inst, surfalb_inst, &
            temperature_inst, waterflux_inst, waterstate_inst, ch4_inst, ozone_inst, photosyns_inst, &
            humanindex_inst, soil_water_retention_curve, cnveg_nitrogenstate_inst) 
       call t_stopf('canflux')

       ! Fluxes for all urban landunits

       call t_startf('uflux')
       call UrbanFluxes(bounds_clump,                                         &
            filter(nc)%num_nourbanl, filter(nc)%nourbanl,                     &
            filter(nc)%num_urbanl, filter(nc)%urbanl,                         &
            filter(nc)%num_urbanc, filter(nc)%urbanc,                         &
            filter(nc)%num_urbanp, filter(nc)%urbanp,                         &
            atm2lnd_inst, urbanparams_inst, soilstate_inst, temperature_inst,   &
            waterstate_inst, frictionvel_inst, energyflux_inst, waterflux_inst, &
            humanindex_inst)
       call t_stopf('uflux')

       ! Fluxes for all lake landunits

       call t_startf('bgplake')
       call LakeFluxes(bounds_clump,                                         &
            filter(nc)%num_lakec, filter(nc)%lakec,                          &
            filter(nc)%num_lakep, filter(nc)%lakep,                          &
            atm2lnd_inst, solarabs_inst, frictionvel_inst, temperature_inst, &
            energyflux_inst, waterstate_inst, waterflux_inst, lakestate_inst,&  
            humanindex_inst) 

       ! ============================================================================
       ! Determine irrigation needed for future time steps
       ! ============================================================================

       ! This needs to be called after btran is computed

       call irrigation_inst%CalcIrrigationNeeded( &
            bounds             = bounds_clump, &
            num_exposedvegp    = filter(nc)%num_exposedvegp, &
            filter_exposedvegp = filter(nc)%exposedvegp, &
            time_prev          = sec_prev, &
            elai               = canopystate_inst%elai_patch(bounds_clump%begp:bounds_clump%endp), &
            btran              = energyflux_inst%btran_patch(bounds_clump%begp:bounds_clump%endp), &
            rootfr             = soilstate_inst%rootfr_patch(bounds_clump%begp:bounds_clump%endp    , 1:nlevgrnd), &
            t_soisno           = temperature_inst%t_soisno_col(bounds_clump%begc:bounds_clump%endc  , 1:nlevgrnd), &
            eff_porosity       = soilstate_inst%eff_porosity_col(bounds_clump%begc:bounds_clump%endc, 1:nlevgrnd), &
            h2osoi_liq         = waterstate_inst%h2osoi_liq_col(bounds_clump%begc:bounds_clump%endc , 1:nlevgrnd))

       ! ============================================================================
       ! DUST and VOC emissions
       ! ============================================================================

       call t_startf('bgc')

       ! Dust mobilization (C. Zender's modified codes)
       call DustEmission(bounds_clump,                                       &
            filter(nc)%num_nolakep, filter(nc)%nolakep,                      &
            atm2lnd_inst, soilstate_inst, canopystate_inst, waterstate_inst, &
            frictionvel_inst, dust_inst)

       ! Dust dry deposition (C. Zender's modified codes)
       call DustDryDep(bounds_clump, &
            atm2lnd_inst, frictionvel_inst, dust_inst)

       ! VOC emission (A. Guenther's MEGAN (2006) model)
       if (use_voc) then
          call VOCEmission(bounds_clump,                                         &
               filter(nc)%num_soilp, filter(nc)%soilp,                           &
               atm2lnd_inst, canopystate_inst, photosyns_inst, temperature_inst, &
               vocemis_inst)
       end if

       call t_stopf('bgc')

       ! ============================================================================
       ! Determine temperatures
       ! ============================================================================

       ! Set lake temperature 

       call LakeTemperature(bounds_clump,                                             &
            filter(nc)%num_lakec, filter(nc)%lakec,                                   &
            filter(nc)%num_lakep, filter(nc)%lakep,                                   & 
            solarabs_inst, soilstate_inst, waterstate_inst, waterflux_inst, ch4_inst, &
            energyflux_inst, temperature_inst, lakestate_inst)
       call t_stopf('bgplake')

       ! Set soil/snow temperatures including ground temperature

       call t_startf('soiltemperature')
       call SoilTemperature(bounds_clump,                                                      &
            filter(nc)%num_urbanl  , filter(nc)%urbanl,                                        &
            filter(nc)%num_nolakec , filter(nc)%nolakec,                                       &
            atm2lnd_inst, urbanparams_inst, canopystate_inst, waterstate_inst, waterflux_inst, &
            solarabs_inst, soilstate_inst, energyflux_inst,  temperature_inst)
       call t_stopf('soiltemperature')

       ! ============================================================================
       ! update surface fluxes for new ground temperature.
       ! ============================================================================

       call t_startf('bgp2')
       call SoilFluxes(bounds_clump,                                                          &
            filter(nc)%num_urbanl,  filter(nc)%urbanl,                                        &
            filter(nc)%num_nolakec, filter(nc)%nolakec,                                       &
            filter(nc)%num_nolakep, filter(nc)%nolakep,                                       &
            atm2lnd_inst, solarabs_inst, temperature_inst, canopystate_inst, waterstate_inst, &
            energyflux_inst, waterflux_inst)            
       call t_stopf('bgp2')

       ! ============================================================================
       ! Perform averaging from patch level to column level
       ! ============================================================================

       call t_startf('patch2col')
       call clm_drv_patch2col(bounds_clump, filter(nc)%num_nolakec, filter(nc)%nolakec, &
            waterstate_inst, energyflux_inst, waterflux_inst)
       call t_stopf('patch2col')

       ! ============================================================================
       ! Vertical (column) soil and surface hydrology
       ! ============================================================================

       ! Note that filter_snowc and filter_nosnowc are returned by
       ! LakeHydrology after the new snow filter is built

       call t_startf('hydro without drainage')

       call HydrologyNoDrainage(bounds_clump,                                &
            filter(nc)%num_nolakec, filter(nc)%nolakec,                      &
            filter(nc)%num_hydrologyc, filter(nc)%hydrologyc,                &
            filter(nc)%num_urbanc, filter(nc)%urbanc,                        &
            filter(nc)%num_snowc, filter(nc)%snowc,                          &
            filter(nc)%num_nosnowc, filter(nc)%nosnowc,                      &
            atm2lnd_inst, soilstate_inst, energyflux_inst, temperature_inst,   &
            waterflux_inst, waterstate_inst, soilhydrology_inst, aerosol_inst, &
            soil_water_retention_curve)

       !  Calculate column-integrated aerosol masses, and
       !  mass concentrations for radiative calculations and output
       !  (based on new snow level state, after SnowFilter is rebuilt.
       !  NEEDS TO BE AFTER SnowFiler is rebuilt, otherwise there 
       !  can be zero snow layers but an active column in filter)
      
       call AerosolMasses( bounds_clump,                                   &
            num_on=filter(nc)%num_snowc, filter_on=filter(nc)%snowc,       &
            num_off=filter(nc)%num_nosnowc, filter_off=filter(nc)%nosnowc, &
            waterflux_inst=waterflux_inst,                                 &
            waterstate_inst=waterstate_inst,                               &
            aerosol_inst=aerosol_inst)                      

       call t_stopf('hydro without drainage')

       ! ============================================================================
       ! Lake hydrology
       ! ============================================================================

       ! Note that filter_lakesnowc and filter_lakenosnowc are returned by
       ! LakeHydrology after the new snow filter is built

       call t_startf('hylake')
       call LakeHydrology(bounds_clump,                                                      &
            filter(nc)%num_lakec, filter(nc)%lakec,                                          &
            filter(nc)%num_lakep, filter(nc)%lakep,                                          &
            filter(nc)%num_lakesnowc, filter(nc)%lakesnowc,                                  &
            filter(nc)%num_lakenosnowc, filter(nc)%lakenosnowc,                              &
            atm2lnd_inst, temperature_inst, soilstate_inst, waterstate_inst, waterflux_inst, &
            energyflux_inst, aerosol_inst, lakestate_inst)
       
       !  Calculate column-integrated aerosol masses, and
       !  mass concentrations for radiative calculations and output
       !  (based on new snow level state, after SnowFilter is rebuilt.
       !  NEEDS TO BE AFTER SnowFiler is rebuilt, otherwise there 
       !  can be zero snow layers but an active column in filter)

       call AerosolMasses(bounds_clump,                                            &
            num_on=filter(nc)%num_lakesnowc, filter_on=filter(nc)%lakesnowc,       &
            num_off=filter(nc)%num_lakenosnowc, filter_off=filter(nc)%lakenosnowc, &
            waterflux_inst=waterflux_inst,                                         &
            waterstate_inst=waterstate_inst,                                       &
            aerosol_inst=aerosol_inst)                      

       ! Must be done here because must use a snow filter for lake columns

       call SnowAge_grain(bounds_clump,                         &
            filter(nc)%num_lakesnowc, filter(nc)%lakesnowc,     &
            filter(nc)%num_lakenosnowc, filter(nc)%lakenosnowc, &
            waterflux_inst, waterstate_inst, temperature_inst)

       call t_stopf('hylake')

       ! ============================================================================
       ! ! Fraction of soil covered by snow (Z.-L. Yang U. Texas)
       ! ============================================================================

       do c = bounds_clump%begc,bounds_clump%endc
          l = col%landunit(c)
          if (lun%urbpoi(l)) then
             ! Urban landunit use Bonan 1996 (LSM Technical Note)
             waterstate_inst%frac_sno_col(c) = min( waterstate_inst%snow_depth_col(c)/0.05_r8, 1._r8)
          end if
       end do

       ! ============================================================================
       ! Snow aging routine based on Flanner and Zender (2006), Linking snowpack 
       ! microphysics and albedo evolution, JGR, and Brun (1989), Investigation of 
       ! wet-snow metamorphism in respect of liquid-water content, Ann. Glaciol.
       ! ============================================================================
       ! Note the snow filters here do not include lakes
       ! TODO: move this up

       call t_startf('snow_init')
       call SnowAge_grain(bounds_clump,                 &
            filter(nc)%num_snowc, filter(nc)%snowc,     &
            filter(nc)%num_nosnowc, filter(nc)%nosnowc, &
            waterflux_inst, waterstate_inst, temperature_inst)
       call t_stopf('snow_init')

       ! ============================================================================
       ! Ecosystem dynamics: Uses CN, CNDV, or static parameterizations
       ! ============================================================================

       ! FIX(SPM,032414)  push these checks into the routines below and/or make this consistent.

             ! fully prognostic canopy structure and C-N biogeochemistry
             ! - CNDV defined: prognostic biogeography; else prescribed
       ! - crop model:  crop algorithms called from within CNDriver
             
       if (use_cn) then 
          call t_startf('ecosysdyn')
          call CNDriverNoLeaching(bounds_clump,                                         &
                  filter(nc)%num_soilc, filter(nc)%soilc,                       &
                  filter(nc)%num_soilp, filter(nc)%soilp,                       &
                  filter(nc)%num_pcropp, filter(nc)%pcropp, doalb,              &
               cnveg_state_inst,                                                        &
               cnveg_carbonflux_inst, cnveg_carbonstate_inst,                           &
               c13_cnveg_carbonflux_inst, c13_cnveg_carbonstate_inst,                   &
               c14_cnveg_carbonflux_inst, c14_cnveg_carbonstate_inst,                   &
               cnveg_nitrogenflux_inst, cnveg_nitrogenstate_inst,                       &
               ed_clm_inst,                                                             &
               soilbiogeochem_carbonflux_inst, soilbiogeochem_carbonstate_inst,         &
               c13_soilbiogeochem_carbonflux_inst, c13_soilbiogeochem_carbonstate_inst, &
               c14_soilbiogeochem_carbonflux_inst, c14_soilbiogeochem_carbonstate_inst, &
               soilbiogeochem_state_inst,                                               &
               soilbiogeochem_nitrogenflux_inst, soilbiogeochem_nitrogenstate_inst,     &
               atm2lnd_inst, waterstate_inst, waterflux_inst,                           &
               canopystate_inst, soilstate_inst, temperature_inst, crop_inst, ch4_inst, &
               dgvs_inst, photosyns_inst, soilhydrology_inst, energyflux_inst,          &
               nutrient_competition_method)

             call CNAnnualUpdate(bounds_clump,            &
                  filter(nc)%num_soilc, filter(nc)%soilc, &
                  filter(nc)%num_soilp, filter(nc)%soilp, &
               cnveg_state_inst, cnveg_carbonflux_inst)
          call t_stopf('ecosysdyn')

       elseif (use_ed) then

          ! call EDBGCDyn(bounds_clump, &
          !      filter(nc)%num_soilc, filter(nc)%soilc, &
          !      ed_clm_inst, &
          !      soilbiogeochem_carbonflux_inst, soilbiogeochem_carbonstate_inst,         &
          !      c13_soilbiogeochem_carbonflux_inst, c13_soilbiogeochem_carbonstate_inst, &
          !      c14_soilbiogeochem_carbonflux_inst, c14_soilbiogeochem_carbonstate_inst, &
          !      soilbiogeochem_state_inst,                                               &
          !      soilbiogeochem_nitrogenflux_inst, soilbiogeochem_nitrogenstate_inst)
 
          call EDBGCDyn(bounds_clump,                                                              &
               filter(nc)%num_soilc, filter(nc)%soilc,                                             &
               filter(nc)%num_soilp, filter(nc)%soilp,                                             &
               filter(nc)%num_pcropp, filter(nc)%pcropp, doalb,                                    &
               cnveg_state_inst,                                                                   &
               cnveg_carbonflux_inst, cnveg_carbonstate_inst,                                      &
               ed_clm_inst,                                                                        &
               soilbiogeochem_carbonflux_inst, soilbiogeochem_carbonstate_inst,                    &
               soilbiogeochem_state_inst,                                                          &
               soilbiogeochem_nitrogenflux_inst, soilbiogeochem_nitrogenstate_inst,                &
               c13_soilbiogeochem_carbonstate_inst, c13_soilbiogeochem_carbonflux_inst,            &
               c14_soilbiogeochem_carbonstate_inst, c14_soilbiogeochem_carbonflux_inst,            &
               atm2lnd_inst, waterstate_inst, waterflux_inst,                                      &
               canopystate_inst, soilstate_inst, temperature_inst, crop_inst, ch4_inst)

       end if

                ! Prescribed biogeography - prescribed canopy structure, some prognostic carbon fluxes

       if ((.not. use_cn) .and. (.not. use_ed) .and. (doalb)) then 
          call SatellitePhenology(bounds_clump, filter(nc)%num_nolakep, filter(nc)%nolakep, &
               waterstate_inst, canopystate_inst)
             end if

       ! Ecosystem demography

       if (use_ed) then
          call ed_clm_inst%SetValues( bounds_clump, 0._r8 )
       end if

       ! Dry Deposition of chemical tracers (Wesely (1998) parameterizaion)
          
       call t_startf('depvel')
       call depvel_compute(bounds_clump, &
            atm2lnd_inst, canopystate_inst, waterstate_inst, frictionvel_inst, &
            photosyns_inst, drydepvel_inst)
       call t_stopf('depvel')

       ! Calculation of methane fluxes

       if (use_lch4) then
          call t_startf('ch4')
          call ch4 (bounds_clump,                                                                  &
               filter(nc)%num_soilc, filter(nc)%soilc,                                             &
               filter(nc)%num_lakec, filter(nc)%lakec,                                             &
               filter(nc)%num_soilp, filter(nc)%soilp,                                             &
               atm2lnd_inst, lakestate_inst, canopystate_inst, soilstate_inst, soilhydrology_inst, &
               temperature_inst, energyflux_inst, waterstate_inst, waterflux_inst,                 &
               cnveg_carbonflux_inst, soilbiogeochem_carbonflux_inst,                          &
               soilbiogeochem_nitrogenflux_inst, ch4_inst, lnd2atm_inst)
          call t_stopf('ch4')
       end if

       ! ============================================================================
       ! Calculate soil/snow hydrology with drainage (subsurface runoff)
       ! ============================================================================

       call t_startf('hydro2 drainage')

       call HydrologyDrainage(bounds_clump,                   &
            filter(nc)%num_nolakec, filter(nc)%nolakec,       &
            filter(nc)%num_hydrologyc, filter(nc)%hydrologyc, &
            filter(nc)%num_urbanc, filter(nc)%urbanc,         &                 
            filter(nc)%num_do_smb_c, filter(nc)%do_smb_c,     &                
            atm2lnd_inst, glc2lnd_inst, temperature_inst,     &
            soilhydrology_inst, soilstate_inst, waterstate_inst, waterflux_inst, &
            irrigation_inst)

       call t_stopf('hydro2 drainage')     

       ! ============================================================================
       ! - Update the nitrogen leaching rate as a function of soluble mineral N 
       !   and total soil water outflow.
       ! - Call to all CN summary routines
       ! - On the radiation time step, use C state variables to diagnose
       !   vegetation structure (LAI, SAI, height)
       ! ============================================================================

          if (use_cn) then

          ! Update the nitrogen leaching rate as a function of soluble mineral N 
          ! and total soil water outflow.

          call CNDriverLeaching(bounds_clump,                     &
               filter(nc)%num_soilc, filter(nc)%soilc,            &
               filter(nc)%num_soilp, filter(nc)%soilp,            &
               waterstate_inst, waterflux_inst,                   &
               cnveg_nitrogenflux_inst, cnveg_nitrogenstate_inst, &
               SoilBiogeochem_nitrogenflux_inst, SoilBiogeochem_nitrogenstate_inst)

          ! Call to all CN summary routines
          
          call  CNDriverSummary(bounds_clump,                                           &
                  filter(nc)%num_soilc, filter(nc)%soilc,               &
                  filter(nc)%num_soilp, filter(nc)%soilp,               &
               cnveg_state_inst, cnveg_carbonflux_inst, cnveg_carbonstate_inst, &
               c13_cnveg_carbonflux_inst, c13_cnveg_carbonstate_inst, &
               c14_cnveg_carbonflux_inst, c14_cnveg_carbonstate_inst, &
               cnveg_nitrogenflux_inst, cnveg_nitrogenstate_inst, &
               soilbiogeochem_carbonflux_inst, soilbiogeochem_carbonstate_inst, &
               c13_soilbiogeochem_carbonflux_inst, c13_soilbiogeochem_carbonstate_inst, &
               c14_soilbiogeochem_carbonflux_inst, c14_soilbiogeochem_carbonstate_inst, &
               soilbiogeochem_nitrogenflux_inst, soilbiogeochem_nitrogenstate_inst)

          ! On the radiation time step, use C state variables to calculate
          ! vegetation structure (LAI, SAI, height)

             if (doalb) then   
                call CNVegStructUpdate(filter(nc)%num_soilp, filter(nc)%soilp, &
                  waterstate_inst, frictionvel_inst, dgvs_inst, cnveg_state_inst, &
                  cnveg_carbonstate_inst, canopystate_inst)
             end if

          end if

<<<<<<< HEAD
    if ( use_ed  .and. is_beg_curr_day() ) then ! run ED at the start of each day

       if ( masterproc ) then
          write(iulog,*)  'clm: calling ED model ', get_nstep()
       end if

       call ed_driver( bounds_clump,                               &
            ed_allsites_inst(bounds_clump%begg:bounds_clump%endg), &
            ed_clm_inst, ed_phenology_inst,                        &
            atm2lnd_inst, soilstate_inst, temperature_inst,        &
            waterstate_inst, canopystate_inst)

       call setFilters( bounds_clump, glc2lnd_inst%icemask_grc )

    end if ! use_ed branch


=======
       if ( use_ed ) then
         call EDBGCDynSummary(bounds_clump,                                             &
               filter(nc)%num_soilc, filter(nc)%soilc,                                  &
               filter(nc)%num_soilp, filter(nc)%soilp,                                  &
               soilbiogeochem_carbonflux_inst, soilbiogeochem_carbonstate_inst,         &
               c13_soilbiogeochem_carbonflux_inst, c13_soilbiogeochem_carbonstate_inst, &
               c14_soilbiogeochem_carbonflux_inst, c14_soilbiogeochem_carbonstate_inst, &
               soilbiogeochem_nitrogenflux_inst, soilbiogeochem_nitrogenstate_inst,     &
               ed_clm_inst, ed_allsites_inst(bounds_clump%begg:bounds_clump%endg))
       end if

>>>>>>> 5d120663
       ! ============================================================================
       ! Check the energy and water balance and also carbon and nitrogen balance
       ! ============================================================================

       call t_startf('balchk')
       call BalanceCheck(bounds_clump, &
            filter(nc)%num_do_smb_c, filter(nc)%do_smb_c, &
            atm2lnd_inst, glc2lnd_inst, solarabs_inst, waterflux_inst, &
            waterstate_inst, irrigation_inst, energyflux_inst, canopystate_inst)
       call t_stopf('balchk')

       ! ============================================================================
       ! Check the carbon and nitrogen balance
       ! ============================================================================

          if (use_cn) then
             nstep = get_nstep()
             if (nstep < 2 )then
                if (masterproc) then
                   write(iulog,*) '--WARNING-- skipping CN balance check for first timestep'
                end if
             else
                call t_startf('cnbalchk')

             call cn_balance_inst%CBalanceCheck( &
                  bounds_clump, filter(nc)%num_soilc, filter(nc)%soilc, &
                  soilbiogeochem_carbonflux_inst, cnveg_carbonflux_inst, cnveg_carbonstate_inst)

             call cn_balance_inst%NBalanceCheck( &
                  bounds_clump, filter(nc)%num_soilc, filter(nc)%soilc, &
                  soilbiogeochem_nitrogenflux_inst, cnveg_nitrogenflux_inst, cnveg_nitrogenstate_inst)

                call t_stopf('cnbalchk')
             end if
          end if

       ! ============================================================================
       ! Determine albedos for next time step
       ! ============================================================================

       if (doalb) then

          ! Albedos for non-urban columns
          call t_startf('surfalb')
          call SurfaceAlbedo(bounds_clump,                      &
               filter_inactive_and_active(nc)%num_nourbanc,     &
               filter_inactive_and_active(nc)%nourbanc,         &
               filter_inactive_and_active(nc)%num_nourbanp,     &
               filter_inactive_and_active(nc)%nourbanp,         &
               filter_inactive_and_active(nc)%num_urbanc,       &
               filter_inactive_and_active(nc)%urbanc,           &
               filter_inactive_and_active(nc)%num_urbanp,       &
               filter_inactive_and_active(nc)%urbanp,           &
               nextsw_cday, declinp1,                           &
               ed_allsites_inst(bounds_clump%begg:bounds_clump%endg), &
               aerosol_inst, canopystate_inst, waterstate_inst, &
               lakestate_inst, temperature_inst, surfalb_inst)
          call t_stopf('surfalb')

          ! Albedos for urban columns
          if (filter_inactive_and_active(nc)%num_urbanl > 0) then
             call t_startf('urbsurfalb')
             call UrbanAlbedo(bounds_clump,                  &
                  filter_inactive_and_active(nc)%num_urbanl, &
                  filter_inactive_and_active(nc)%urbanl,     &
                  filter_inactive_and_active(nc)%num_urbanc, &
                  filter_inactive_and_active(nc)%urbanc,     &
                  filter_inactive_and_active(nc)%num_urbanp, &
                  filter_inactive_and_active(nc)%urbanp,     &
                  waterstate_inst, urbanparams_inst,         &
                  solarabs_inst, surfalb_inst)
             call t_stopf('urbsurfalb')
          end if

       end if

    end do
    !$OMP END PARALLEL DO

    ! ============================================================================
    ! Determine gridcell averaged properties to send to atm
    ! ============================================================================

    call t_startf('lnd2atm')
    call lnd2atm(bounds_proc,                                            &
         atm2lnd_inst, surfalb_inst, temperature_inst, frictionvel_inst, &
         waterstate_inst, waterflux_inst, energyflux_inst,               &
         solarabs_inst, cnveg_carbonflux_inst, drydepvel_inst,       &
         vocemis_inst, dust_inst, ch4_inst, lnd2atm_inst) 
    call t_stopf('lnd2atm')

    ! ============================================================================
    ! Determine gridcell averaged properties to send to glc
    ! ============================================================================

    if (create_glacier_mec_landunit) then
       call t_startf('lnd2glc')
       !$OMP PARALLEL DO PRIVATE (nc, bounds_clump)
       do nc = 1,nclumps
          call get_clump_bounds(nc, bounds_clump)
          call lnd2glc_inst%update_lnd2glc(bounds_clump,       &
               filter(nc)%num_do_smb_c, filter(nc)%do_smb_c,   &
               temperature_inst, waterflux_inst,               &
               init=.false.)           
       end do
       !$OMP END PARALLEL DO
       call t_stopf('lnd2glc')
    end if

    ! ============================================================================
    ! Write global average diagnostics to standard output
    ! ============================================================================

    nstep = get_nstep()
    if (wrtdia) call mpi_barrier(mpicom,ier)
    call t_startf('wrtdiag')
    call write_diagnostic(bounds_proc, wrtdia, nstep, lnd2atm_inst)
    call t_stopf('wrtdiag')

    ! ============================================================================
    ! Update accumulators
    ! ============================================================================

    ! FIX(SPM,032414) double check why this isn't called for ED
    ! FIX(SPM, 082814) - in the ED branch RF and I commented out the if(.not.
    ! use_ed) then statement ... double check if this is required and why

    if (nstep > 0) then
          call t_startf('accum')

       call atm2lnd_inst%UpdateAccVars(bounds_proc)

       call temperature_inst%UpdateAccVars(bounds_proc)

       call canopystate_inst%UpdateAccVars(bounds_proc)

       if (use_ed) then
          call ed_phenology_inst%accumulateAndExtract(bounds_proc, &
               temperature_inst%t_ref2m_patch(bounds_proc%begp:bounds_proc%endp), &
               patch%gridcell(bounds_proc%begp:bounds_proc%endp), &
               grc%latdeg(bounds_proc%begg:bounds_proc%endg), &
               mon, day, sec)
       endif

          if (use_cndv) then
             ! COMPILER_BUG(wjs, 2014-11-30, pgi 14.7) For pgi 14.7 to be happy when
             ! compiling this threaded, I needed to change the dummy arguments to be
             ! pointers, and get rid of the explicit bounds in the subroutine call.
             ! call dgvs_inst%UpdateAccVars(bounds_proc, &
             !      t_a10_patch=temperature_inst%t_a10_patch(bounds_proc%begp:bounds_proc%endp), &
             !      t_ref2m_patch=temperature_inst%t_ref2m_patch(bounds_proc%begp:bounds_proc%endp))
             call dgvs_inst%UpdateAccVars(bounds_proc, &
                  t_a10_patch=temperature_inst%t_a10_patch, &
                  t_ref2m_patch=temperature_inst%t_ref2m_patch)
          end if

          if (crop_prog) then
          call crop_inst%CropUpdateAccVars(bounds_proc, &
               temperature_inst%t_ref2m_patch, temperature_inst%t_soisno_col, cnveg_state_inst)
          end if

          call t_stopf('accum')
    end if

    ! ============================================================================
    ! Update history buffer
    ! ============================================================================


    call t_startf('hbuf')
    call hist_update_hbuf(bounds_proc)
    call t_stopf('hbuf')

    ! ============================================================================
    ! Call dv (dynamic vegetation) at last time step of year
    ! NOTE: monp1, dayp1, and secp1 correspond to nstep+1
    ! ============================================================================

    if (use_cndv) then
       call t_startf('d2dgvm')
       dtime = get_step_size()
       call get_curr_date(yrp1, monp1, dayp1, secp1, offset=int(dtime))
       if (monp1==1 .and. dayp1==1 .and. secp1==dtime .and. nstep>0)  then

          ! Get date info.  kyr is used in lpj().  At end of first year, kyr = 2.
          call get_curr_date(yr, mon, day, sec)
          ncdate = yr*10000 + mon*100 + day
          call get_ref_date(yr, mon, day, sec)
          nbdate = yr*10000 + mon*100 + day
          kyr = ncdate/10000 - nbdate/10000 + 1

          if (masterproc) write(iulog,*) 'End of year. CNDV called now: ncdate=', &
               ncdate,' nbdate=',nbdate,' kyr=',kyr,' nstep=', nstep

          nclumps = get_proc_clumps()

          !$OMP PARALLEL DO PRIVATE (nc,bounds_clump)
          do nc = 1,nclumps
             call get_clump_bounds(nc, bounds_clump)
             call CNDVDriver(bounds_clump,                                           &
                  filter(nc)%num_natvegp, filter(nc)%natvegp, kyr,                   &
                  atm2lnd_inst, cnveg_carbonflux_inst, cnveg_carbonstate_inst, dgvs_inst)
          end do
          !$OMP END PARALLEL DO
       end if
       call t_stopf('d2dgvm')
    end if

    ! ============================================================================
    ! Call ED model on daily timestep
    ! ============================================================================
    
    ! ============================================================================
    ! History/Restart output
    ! ============================================================================

    if (.not. use_noio) then

       call t_startf('clm_drv_io')

       ! Create history and write history tapes if appropriate
       call t_startf('clm_drv_io_htapes')

       call hist_htapes_wrapup( rstwr, nlend, bounds_proc,                    &
            soilstate_inst%watsat_col(bounds_proc%begc:bounds_proc%endc, 1:), &
            soilstate_inst%sucsat_col(bounds_proc%begc:bounds_proc%endc, 1:), &
            soilstate_inst%bsw_col(bounds_proc%begc:bounds_proc%endc, 1:),    &
            soilstate_inst%hksat_col(bounds_proc%begc:bounds_proc%endc, 1:))

       call t_stopf('clm_drv_io_htapes')

       ! Write to CNDV history buffer if appropriate
       if (use_cndv) then
          if (monp1==1 .and. dayp1==1 .and. secp1==dtime .and. nstep>0)  then
             call t_startf('clm_drv_io_hdgvm')
             call CNDVHist( bounds_proc, dgvs_inst )
             if (masterproc) write(iulog,*) 'Annual CNDV calculations are complete'
             call t_stopf('clm_drv_io_hdgvm')
          end if
       end if

       ! Write restart/initial files if appropriate
       if (rstwr) then
          call t_startf('clm_drv_io_wrest')
          filer = restFile_filename(rdate=rdate)

          call restFile_write( bounds_proc, filer, rdate=rdate )

          call t_stopf('clm_drv_io_wrest')
       end if
       call t_stopf('clm_drv_io')

    end if

  end subroutine clm_drv

  !-----------------------------------------------------------------------
  subroutine clm_drv_init(bounds, &
       num_nolakec, filter_nolakec, &
       num_nolakep, filter_nolakep, &
       num_soilp  , filter_soilp, &
       canopystate_inst, waterstate_inst, waterflux_inst, energyflux_inst)
    !
    ! !DESCRIPTION:
    ! Initialization of clm driver variables needed from previous timestep
    !
    ! !USES:
    use shr_kind_mod       , only : r8 => shr_kind_r8
    use shr_infnan_mod     , only : nan => shr_infnan_nan, assignment(=)
    use clm_varpar         , only : nlevsno
    use clm_varcon         , only : h2osno_max
    use landunit_varcon    , only : istice_mec
    use CanopyStateType    , only : canopystate_type
    use WaterStateType     , only : waterstate_type
    use WaterFluxType      , only : waterflux_type
    use EnergyFluxType     , only : energyflux_type
    !
    ! !ARGUMENTS:
    type(bounds_type)     , intent(in)    :: bounds  
    integer               , intent(in)    :: num_nolakec       ! number of non-lake points in column filter
    integer               , intent(in)    :: filter_nolakec(:) ! column filter for non-lake points
    integer               , intent(in)    :: num_nolakep       ! number of non-lake points in patch filter
    integer               , intent(in)    :: filter_nolakep(:) ! patch filter for non-lake points
    integer               , intent(in)    :: num_soilp         ! number of soil points in patch filter
    integer               , intent(in)    :: filter_soilp(:)   ! patch filter for soil points
    type(canopystate_type), intent(inout) :: canopystate_inst
    type(waterstate_type) , intent(inout) :: waterstate_inst
    type(waterflux_type)  , intent(inout) :: waterflux_inst
    type(energyflux_type) , intent(inout) :: energyflux_inst
    !
    ! !LOCAL VARIABLES:
    integer :: l, c, p, f, j         ! indices
    integer :: fp, fc                  ! filter indices
    !-----------------------------------------------------------------------

    associate(                                                             & 
         snl                => col%snl                                   , & ! Input:  [integer  (:)   ]  number of snow layers                    
        
         h2osno             => waterstate_inst%h2osno_col                , & ! Input:  [real(r8) (:)   ]  snow water (mm H2O)                     
         h2osoi_ice         => waterstate_inst%h2osoi_ice_col            , & ! Input:  [real(r8) (:,:) ]  ice lens (kg/m2)                      
         h2osoi_liq         => waterstate_inst%h2osoi_liq_col            , & ! Input:  [real(r8) (:,:) ]  liquid water (kg/m2)                  
         do_capsnow         => waterstate_inst%do_capsnow_col            , & ! Output: [logical  (:)   ]  true => do snow capping                  
         h2osno_old         => waterstate_inst%h2osno_old_col            , & ! Output: [real(r8) (:)   ]  snow water (mm H2O) at previous time step
         frac_iceold        => waterstate_inst%frac_iceold_col           , & ! Output: [real(r8) (:,:) ]  fraction of ice relative to the tot water

         elai               => canopystate_inst%elai_patch               , & ! Input:  [real(r8) (:)   ]  one-sided leaf area index with burying by snow    
         esai               => canopystate_inst%esai_patch               , & ! Input:  [real(r8) (:)   ]  one-sided stem area index with burying by snow    
         frac_veg_nosno     => canopystate_inst%frac_veg_nosno_patch     , & ! Output: [integer  (:)   ]  fraction of vegetation not covered by snow (0 OR 1) [-]
         frac_veg_nosno_alb => canopystate_inst%frac_veg_nosno_alb_patch , & ! Output: [integer  (:)   ]  fraction of vegetation not covered by snow (0 OR 1) [-]

         qflx_glcice        => waterflux_inst%qflx_glcice_col            , & ! Output: [real(r8) (:)   ]  flux of new glacier ice (mm H2O/s) [+ = ice grows]

         eflx_bot           => energyflux_inst%eflx_bot_col              , & ! Output: [real(r8) (:)   ]  heat flux from beneath soil/ice column (W/m**2)

         cisun_z            => photosyns_inst%cisun_z_patch              , & ! Output: [real(r8) (:)   ]  intracellular sunlit leaf CO2 (Pa)
         cisha_z            => photosyns_inst%cisha_z_patch                & ! Output: [real(r8) (:)   ]  intracellular shaded leaf CO2 (Pa)
         )

      ! Initialize intracellular CO2 (Pa) parameters each timestep for use in VOCEmission
      do p = bounds%begp,bounds%endp
         cisun_z(p,:) = -999._r8
         cisha_z(p,:) = -999._r8
      end do

      do c = bounds%begc,bounds%endc
         l = col%landunit(c)

         ! Save snow mass at previous time step
         h2osno_old(c) = h2osno(c)

         ! Decide whether to cap snow
         if (h2osno(c) > h2osno_max) then
            do_capsnow(c) = .true.
         else
            do_capsnow(c) = .false.
         end if

         ! Reset flux from beneath soil/ice column 
         eflx_bot(c)  = 0._r8

         ! Initialize qflx_glcice everywhere, to zero.
         qflx_glcice(c) = 0._r8     

      end do

      ! Initialize fraction of vegetation not covered by snow 

      do p = bounds%begp,bounds%endp
         if (patch%active(p)) then
            frac_veg_nosno(p) = frac_veg_nosno_alb(p)
         else
            frac_veg_nosno(p) = 0._r8
         end if
      end do

      ! Initialize set of previous time-step variables
      ! Ice fraction of snow at previous time step
      
      do j = -nlevsno+1,0
         do f = 1, num_nolakec
            c = filter_nolakec(f)
            if (j >= snl(c) + 1) then
               frac_iceold(c,j) = h2osoi_ice(c,j)/(h2osoi_liq(c,j)+h2osoi_ice(c,j))
            end if
         end do
      end do

    end associate

  end subroutine clm_drv_init
  
  !-----------------------------------------------------------------------
  subroutine clm_drv_patch2col (bounds, num_nolakec, filter_nolakec, &
       waterstate_inst, energyflux_inst, waterflux_inst)
    !
    ! !DESCRIPTION:
    ! Averages over all patchs for variables defined over both soil and lake
    ! to provide the column-level averages of state and flux variables
    ! defined at the patch level.
    !
    ! !USES:
    use WaterStateType , only : waterstate_type
    use WaterFluxType  , only : waterflux_type
    use EnergyFluxType , only : energyflux_type
    use subgridAveMod  , only : p2c
    !
    ! !ARGUMENTS:
    type(bounds_type)     , intent(in)    :: bounds  
    integer               , intent(in)    :: num_nolakec       ! number of column non-lake points in column filter
    integer               , intent(in)    :: filter_nolakec(:) ! column filter for non-lake points
    type(waterstate_type) , intent(inout) :: waterstate_inst
    type(waterflux_type)  , intent(inout) :: waterflux_inst
    type(energyflux_type) , intent(inout) :: energyflux_inst
    !
    ! !LOCAL VARIABLES:
    integer :: c,fc              ! indices
    integer :: num_allc          ! number of active column points
    integer :: filter_allc(bounds%endp-bounds%begp+1)    ! filter for all active column points
    ! -----------------------------------------------------------------

    ! Set up a filter for all active column points

    fc = 0
    do c = bounds%begc,bounds%endc
       if (col%active(c)) then
          fc = fc + 1
          filter_allc(fc) = c
       end if
    end do
    num_allc = fc

    ! Note: lake points are excluded from many of the following
    ! averages. For some fields, this is because the field doesn't
    ! apply over lakes. However, for many others, this is because the
    ! field is computed in LakeHydrologyMod, which is called after
    ! this routine; thus, for lakes, the column-level values of these
    ! fields are explicitly set in LakeHydrologyMod. (The fields that
    ! are included here for lakes are computed elsewhere, e.g., in
    ! LakeFluxesMod.)

    ! Averaging for patch water state variables

    call p2c (bounds, num_nolakec, filter_nolakec, &
         waterstate_inst%h2ocan_patch(bounds%begp:bounds%endp), &
         waterstate_inst%h2ocan_col(bounds%begc:bounds%endc))

    ! Averaging for patch evaporative flux variables

    call p2c (bounds, num_nolakec, filter_nolakec, &
         waterflux_inst%qflx_ev_snow_patch(bounds%begp:bounds%endp), &
         waterflux_inst%qflx_ev_snow_col(bounds%begc:bounds%endc))

    call p2c (bounds, num_nolakec, filter_nolakec, &
         waterflux_inst%qflx_ev_soil_patch(bounds%begp:bounds%endp), &
         waterflux_inst%qflx_ev_soil_col(bounds%begc:bounds%endc))

    call p2c (bounds, num_nolakec, filter_nolakec, &
         waterflux_inst%qflx_ev_h2osfc_patch(bounds%begp:bounds%endp), &
         waterflux_inst%qflx_ev_h2osfc_col(bounds%begc:bounds%endc))

    ! Averaging for patch water flux variables

    call p2c (bounds, num_nolakec, filter_nolakec, &
         waterflux_inst%qflx_evap_soi_patch(bounds%begp:bounds%endp), &
         waterflux_inst%qflx_evap_soi_col(bounds%begc:bounds%endc))

    call p2c (bounds, num_nolakec, filter_nolakec, &
         waterflux_inst%qflx_evap_tot_patch(bounds%begp:bounds%endp), &
         waterflux_inst%qflx_evap_tot_col(bounds%begc:bounds%endc))

    call p2c (bounds, num_nolakec, filter_nolakec, &
         waterflux_inst%qflx_rain_grnd_patch(bounds%begp:bounds%endp), &
         waterflux_inst%qflx_rain_grnd_col(bounds%begc:bounds%endc))
    
    call p2c (bounds, num_nolakec, filter_nolakec, &
         waterflux_inst%qflx_snow_grnd_patch(bounds%begp:bounds%endp), &
         waterflux_inst%qflx_snow_grnd_col(bounds%begc:bounds%endc))
    
    call p2c (bounds, num_allc, filter_allc, &
         waterflux_inst%qflx_snwcp_liq_patch(bounds%begp:bounds%endp), &
         waterflux_inst%qflx_snwcp_liq_col(bounds%begc:bounds%endc))
    !TODO - WJS has suggested that at this point qflx_snwcp_liq_patch should
    ! now be set to nan in order to ensure that this variable is not used
    ! for the remainder of the timestep - other variables where this should
    ! occur in this routine should be examined as well

    ! For lakes, this field is initially set in LakeFluxesMod (which
    ! is called before this routine; hence it is appropriate to
    ! include lake columns in this p2c call.  However, it is later
    ! overwritten in LakeHydrologyMod, both on the patch and the column
    ! level.

    call p2c (bounds, num_allc, filter_allc, &
         waterflux_inst%qflx_snwcp_ice_patch(bounds%begp:bounds%endp), &
         waterflux_inst%qflx_snwcp_ice_col(bounds%begc:bounds%endc))

    call p2c (bounds, num_nolakec, filter_nolakec, &
         waterflux_inst%qflx_tran_veg_patch(bounds%begp:bounds%endp), &
         waterflux_inst%qflx_tran_veg_col(bounds%begc:bounds%endc))

    call p2c (bounds, num_nolakec, filter_nolakec, &
         waterflux_inst%qflx_evap_grnd_patch(bounds%begp:bounds%endp), &
         waterflux_inst%qflx_evap_grnd_col(bounds%begc:bounds%endc))

    call p2c (bounds, num_allc, filter_allc, &
         waterflux_inst%qflx_evap_soi_patch(bounds%begp:bounds%endp), &
         waterflux_inst%qflx_evap_soi_col(bounds%begc:bounds%endc))

    call p2c (bounds, num_nolakec, filter_nolakec, &
         waterflux_inst%qflx_prec_grnd_patch(bounds%begp:bounds%endp), &
         waterflux_inst%qflx_prec_grnd_col(bounds%begc:bounds%endc))

    call p2c (bounds, num_nolakec, filter_nolakec, &
         waterflux_inst%qflx_dew_grnd_patch(bounds%begp:bounds%endp), &
         waterflux_inst%qflx_dew_grnd_col(bounds%begc:bounds%endc))

    call p2c (bounds, num_nolakec, filter_nolakec, &
         waterflux_inst%qflx_sub_snow_patch(bounds%begp:bounds%endp), &
         waterflux_inst%qflx_sub_snow_col(bounds%begc:bounds%endc))

    call p2c (bounds, num_nolakec, filter_nolakec, &
         waterflux_inst%qflx_dew_snow_patch(bounds%begp:bounds%endp), &
         waterflux_inst%qflx_dew_snow_col(bounds%begc:bounds%endc))

  end subroutine clm_drv_patch2col

  !------------------------------------------------------------------------
  subroutine write_diagnostic (bounds, wrtdia, nstep, lnd2atm_inst)
    !
    ! !DESCRIPTION:
    ! Write diagnostic surface temperature output each timestep.  Written to
    ! be fast but not bit-for-bit because order of summations can change each
    ! timestep.
    !
    ! !USES:
    use decompMod  , only : get_proc_global
    use spmdMod    , only : masterproc, npes, MPI_REAL8
    use spmdMod    , only : MPI_STATUS_SIZE, mpicom, MPI_SUM
    use shr_sys_mod, only : shr_sys_flush
    use abortutils , only : endrun
    use shr_log_mod, only : errMsg => shr_log_errMsg
    use lnd2atmType, only : lnd2atm_type
    !
    ! !ARGUMENTS:
    type(bounds_type)  , intent(in) :: bounds        
    logical            , intent(in) :: wrtdia     !true => write diagnostic
    integer            , intent(in) :: nstep      !model time step
    type(lnd2atm_type) , intent(in) :: lnd2atm_inst
    !
    ! !REVISION HISTORY:
    ! Created by Mariana Vertenstein
    !
    ! !LOCAL VARIABLES:
    integer :: p                       ! loop index
    integer :: numg                    ! total number of gridcells across all processors
    integer :: ier                     ! error status
    real(r8):: psum                    ! partial sum of ts
    real(r8):: tsum                    ! sum of ts
    real(r8):: tsxyav                  ! average ts for diagnostic output
    integer :: status(MPI_STATUS_SIZE) ! mpi status
    !------------------------------------------------------------------------

    call get_proc_global(ng=numg)

    if (wrtdia) then

       call t_barrierf('sync_write_diag', mpicom)
       psum = sum(lnd2atm_inst%t_rad_grc(bounds%begg:bounds%endg))
       call mpi_reduce(psum, tsum, 1, MPI_REAL8, MPI_SUM, 0, mpicom, ier)
       if (ier/=0) then
          write(iulog,*) 'write_diagnostic: Error in mpi_reduce()'
          call endrun(msg=errMsg(__FILE__, __LINE__))
       end if
       if (masterproc) then
          tsxyav = tsum / numg
          write(iulog,1000) nstep, tsxyav
          call shr_sys_flush(iulog)
       end if

    else

       if (masterproc) then
          write(iulog,*)'clm: completed timestep ',nstep
          call shr_sys_flush(iulog)
       end if

    endif

1000 format (1x,'nstep = ',i10,'   TS = ',f21.15)

  end subroutine write_diagnostic

end module clm_driver<|MERGE_RESOLUTION|>--- conflicted
+++ resolved
@@ -819,37 +819,34 @@
 
           end if
 
-<<<<<<< HEAD
-    if ( use_ed  .and. is_beg_curr_day() ) then ! run ED at the start of each day
-
-       if ( masterproc ) then
-          write(iulog,*)  'clm: calling ED model ', get_nstep()
-       end if
-
-       call ed_driver( bounds_clump,                               &
-            ed_allsites_inst(bounds_clump%begg:bounds_clump%endg), &
-            ed_clm_inst, ed_phenology_inst,                        &
-            atm2lnd_inst, soilstate_inst, temperature_inst,        &
-            waterstate_inst, canopystate_inst)
-
-       call setFilters( bounds_clump, glc2lnd_inst%icemask_grc )
-
-    end if ! use_ed branch
-
-
-=======
-       if ( use_ed ) then
-         call EDBGCDynSummary(bounds_clump,                                             &
-               filter(nc)%num_soilc, filter(nc)%soilc,                                  &
-               filter(nc)%num_soilp, filter(nc)%soilp,                                  &
-               soilbiogeochem_carbonflux_inst, soilbiogeochem_carbonstate_inst,         &
-               c13_soilbiogeochem_carbonflux_inst, c13_soilbiogeochem_carbonstate_inst, &
-               c14_soilbiogeochem_carbonflux_inst, c14_soilbiogeochem_carbonstate_inst, &
-               soilbiogeochem_nitrogenflux_inst, soilbiogeochem_nitrogenstate_inst,     &
-               ed_clm_inst, ed_allsites_inst(bounds_clump%begg:bounds_clump%endg))
-       end if
-
->>>>>>> 5d120663
+
+          if ( use_ed ) then
+             call EDBGCDynSummary(bounds_clump,                                             &
+                   filter(nc)%num_soilc, filter(nc)%soilc,                                  &
+                   filter(nc)%num_soilp, filter(nc)%soilp,                                  &
+                   soilbiogeochem_carbonflux_inst, soilbiogeochem_carbonstate_inst,         &
+                   c13_soilbiogeochem_carbonflux_inst, c13_soilbiogeochem_carbonstate_inst, &
+                   c14_soilbiogeochem_carbonflux_inst, c14_soilbiogeochem_carbonstate_inst, &
+                   soilbiogeochem_nitrogenflux_inst, soilbiogeochem_nitrogenstate_inst,     &
+                   ed_clm_inst, ed_allsites_inst(bounds_clump%begg:bounds_clump%endg))
+          end if
+
+          if ( use_ed  .and. is_beg_curr_day() ) then ! run ED at the start of each day
+             
+             if ( masterproc ) then
+                write(iulog,*)  'clm: calling ED model ', get_nstep()
+             end if
+             
+             call ed_driver( bounds_clump,                               &
+                   ed_allsites_inst(bounds_clump%begg:bounds_clump%endg), &
+                   ed_clm_inst, ed_phenology_inst,                        &
+                   atm2lnd_inst, soilstate_inst, temperature_inst,        &
+                   waterstate_inst, canopystate_inst)
+             
+             call setFilters( bounds_clump, glc2lnd_inst%icemask_grc )
+             
+          end if ! use_ed branch
+
        ! ============================================================================
        ! Check the energy and water balance and also carbon and nitrogen balance
        ! ============================================================================
