--- conflicted
+++ resolved
@@ -688,15 +688,7 @@
                   filter(nc)%num_soilc, filter(nc)%soilc,                       &
                   filter(nc)%num_soilp, filter(nc)%soilp,                       &
                   filter(nc)%num_pcropp, filter(nc)%pcropp, doalb,              &
-<<<<<<< HEAD
-=======
-               cnveg_state_inst,                                                        &
-               cnveg_carbonflux_inst, cnveg_carbonstate_inst,                           &
-               c13_cnveg_carbonflux_inst, c13_cnveg_carbonstate_inst,                   &
-               c14_cnveg_carbonflux_inst, c14_cnveg_carbonstate_inst,                   &
-               cnveg_nitrogenflux_inst, cnveg_nitrogenstate_inst,                       &
-               ed_clm_inst,                                                             &
->>>>>>> c23cf02e
+                  ed_clm_inst, &
                soilbiogeochem_carbonflux_inst, soilbiogeochem_carbonstate_inst,         &
                c13_soilbiogeochem_carbonflux_inst, c13_soilbiogeochem_carbonstate_inst, &
                c14_soilbiogeochem_carbonflux_inst, c14_soilbiogeochem_carbonstate_inst, &
@@ -724,8 +716,8 @@
                filter(nc)%num_soilc, filter(nc)%soilc,                                             &
                filter(nc)%num_soilp, filter(nc)%soilp,                                             &
                filter(nc)%num_pcropp, filter(nc)%pcropp, doalb,                                    &
-               cnveg_state_inst,                                                                   &
-               cnveg_carbonflux_inst, cnveg_carbonstate_inst,                                      &
+               bgc_vegetation_inst%cnveg_carbonflux_inst, &
+               bgc_vegetation_inst%cnveg_carbonstate_inst, &
                ed_clm_inst,                                                                        &
                soilbiogeochem_carbonflux_inst, soilbiogeochem_carbonstate_inst,                    &
                soilbiogeochem_state_inst,                                                          &
