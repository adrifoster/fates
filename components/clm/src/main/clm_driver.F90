--- conflicted
+++ resolved
@@ -924,8 +924,6 @@
                clm_fates%f2hmap(nc)%fcolumn, clm_fates%f2hmap(nc)%hsites, &
                aerosol_inst, canopystate_inst, waterstate_inst, &
                lakestate_inst, temperature_inst, surfalb_inst)
-<<<<<<< HEAD
-
 
           ! INTERF-TOD: THIS ACTUALLY WON'T BE TO HARD TO PULL OUT
           ! ED_Norman_Radiation() is the last thing called
@@ -937,12 +935,8 @@
           
           !call clm_fates%radiation()
 
-
           call t_stopf('surfalb')
-=======
->>>>>>> 0c01a08b
-
-          call t_stopf('surfalb')
+
           ! Albedos for urban columns
           if (filter_inactive_and_active(nc)%num_urbanl > 0) then
              call t_startf('urbalb')
