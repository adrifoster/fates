module clm_driver

  !-----------------------------------------------------------------------
  ! !DESCRIPTION:
  ! This module provides the main CLM driver physics calling sequence.  Most
  ! computations occurs over ``clumps'' of gridcells (and associated subgrid
  ! scale entities) assigned to each MPI process. Computation is further
  ! parallelized by looping over clumps on each process using shared memory OpenMP.
  !
  ! !USES:
  use shr_kind_mod           , only : r8 => shr_kind_r8
  use clm_varctl             , only : wrtdia, iulog, create_glacier_mec_landunit, use_ed
  use clm_varctl             , only : use_cn, use_lch4, use_voc, use_noio, use_c13, use_c14
  use clm_varctl             , only : use_crop
  use clm_time_manager       , only : get_nstep, is_beg_curr_day
  use clm_time_manager       , only : get_prev_date
  use clm_varpar             , only : nlevsno, nlevgrnd
  use spmdMod                , only : masterproc, mpicom
  use decompMod              , only : get_proc_clumps, get_clump_bounds, get_proc_bounds, bounds_type
  use filterMod              , only : filter, filter_inactive_and_active
  use filterMod              , only : setExposedvegpFilter
  use histFileMod            , only : hist_update_hbuf, hist_htapes_wrapup
  use restFileMod            , only : restFile_write, restFile_filename
  use abortutils             , only : endrun
  !
  use dynSubgridDriverMod    , only : dynSubgrid_driver
  use BalanceCheckMod        , only : BeginWaterBalance, BalanceCheck
  !
  use CanopyTemperatureMod   , only : CanopyTemperature ! (formerly Biogeophysics1Mod)
  use SoilTemperatureMod     , only : SoilTemperature
  use LakeTemperatureMod     , only : LakeTemperature
  !
  use BareGroundFluxesMod    , only : BareGroundFluxes
  use CanopyFluxesMod        , only : CanopyFluxes
  use SoilFluxesMod          , only : SoilFluxes ! (formerly Biogeophysics2Mod)
  use UrbanFluxesMod         , only : UrbanFluxes 
  use LakeFluxesMod          , only : LakeFluxes
  !
  use HydrologyNoDrainageMod , only : HydrologyNoDrainage ! (formerly Hydrology2Mod)
  use HydrologyDrainageMod   , only : HydrologyDrainage   ! (formerly Hydrology2Mod)
  use CanopyHydrologyMod     , only : CanopyHydrology     ! (formerly Hydrology1Mod)
  use LakeHydrologyMod       , only : LakeHydrology
  !
  use AerosolMod             , only : AerosolMasses  
  use SnowSnicarMod          , only : SnowAge_grain
  use SurfaceAlbedoMod       , only : SurfaceAlbedo
  use UrbanAlbedoMod         , only : UrbanAlbedo
  !
  use SurfaceRadiationMod    , only : SurfaceRadiation, CanopySunShadeFracs
  use UrbanRadiationMod      , only : UrbanRadiation
  !
  use SoilBiogeochemVerticalProfileMod   , only : SoilBiogeochemVerticalProfile
  use SatellitePhenologyMod  , only : SatellitePhenology, interpMonthlyVeg
  use ndepStreamMod          , only : ndep_interp
  use ActiveLayerMod         , only : alt_calc
  use ch4Mod                 , only : ch4, ch4_init_balance_check
  use DUSTMod                , only : DustDryDep, DustEmission
  use VOCEmissionMod         , only : VOCEmission
  use clm_instMod            , only : clm_fates

  !
  use filterMod              , only : setFilters
  !
  use atm2lndMod             , only : downscale_forcings
  use lnd2atmMod             , only : lnd2atm
  use lnd2glcMod             , only : lnd2glc_type
  !
  use seq_drydep_mod         , only : n_drydep, drydep_method, DD_XLND
  use DryDepVelocity         , only : depvel_compute
  !
  use DaylengthMod           , only : UpdateDaylength
  use perf_mod
  !
  use clm_initializeMod      , only : nutrient_competition_method
  use GridcellType           , only : grc                
  use LandunitType           , only : lun                
  use ColumnType             , only : col                
  use PatchType              , only : patch                
  use clm_instMod
  use clm_initializeMod      , only : soil_water_retention_curve
  use EDBGCDynMod            , only : EDBGCDyn, EDBGCDynSummary
  !
  ! !PUBLIC TYPES:
  implicit none
  !
  ! !PUBLIC MEMBER FUNCTIONS:
  public :: clm_drv            ! Main clm driver 
  !
  ! !PRIVATE MEMBER FUNCTIONS:
  private :: clm_drv_patch2col
  private :: clm_drv_init      ! Initialization of variables needed from previous timestep
  private :: write_diagnostic  ! Write diagnostic information to log file
  !-----------------------------------------------------------------------

contains

  !-----------------------------------------------------------------------
  subroutine clm_drv(doalb, nextsw_cday, declinp1, declin, rstwr, nlend, rdate)
    !
    ! !DESCRIPTION:
    !
    ! First phase of the clm driver calling the clm physics. An outline of
    ! the calling tree is given in the description of this module.
    !
    ! !USES:
    use clm_time_manager, only : get_curr_date    
    !
    ! !ARGUMENTS:
    implicit none
    logical ,        intent(in) :: doalb       ! true if time for surface albedo calc
    real(r8),        intent(in) :: nextsw_cday ! calendar day for nstep+1
    real(r8),        intent(in) :: declinp1    ! declination angle for next time step
    real(r8),        intent(in) :: declin      ! declination angle for current time step
    logical,         intent(in) :: rstwr       ! true => write restart file this step
    logical,         intent(in) :: nlend       ! true => end of run on this step
    character(len=*),intent(in) :: rdate       ! restart file time stamp for name
    !
    ! !LOCAL VARIABLES:
    integer              :: nstep                   ! time step number
    integer              :: nc, c, p, l, g          ! indices
    integer              :: nclumps                 ! number of clumps on this processor
    integer              :: yr                      ! year (0, ...)
    integer              :: mon                     ! month (1, ..., 12)
    integer              :: day                     ! day of month (1, ..., 31)
    integer              :: sec                     ! seconds of the day
    integer              :: yr_prev                 ! year (0, ...) at start of timestep
    integer              :: mon_prev                ! month (1, ..., 12) at start of timestep
    integer              :: day_prev                ! day of month (1, ..., 31) at start of timestep
    integer              :: sec_prev                ! seconds of the day at start of timestep
    character(len=256)   :: filer                   ! restart file name
    integer              :: ier                     ! error code
    type(bounds_type)    :: bounds_clump    
    type(bounds_type)    :: bounds_proc     

    ! COMPILER_BUG(wjs, 2016-02-24, pgi 15.10) These temporary allocatable arrays are
    ! needed to work around pgi compiler bugs, as noted below
    real(r8), allocatable :: downreg_patch(:)
    real(r8), allocatable :: leafn_patch(:)
    real(r8), allocatable :: agnpp_patch(:)
    real(r8), allocatable :: bgnpp_patch(:)
    real(r8), allocatable :: annsum_npp_patch(:)
    real(r8), allocatable :: rr_patch(:)
    real(r8), allocatable :: net_carbon_exchange_grc(:)

    ! COMPILER_BUG(wjs, 2014-11-29, pgi 14.7) Workaround for internal compiler error with
    ! pgi 14.7 ('normalize_forall_array: non-conformable'), which appears in the call to
    ! CalcIrrigationNeeded. Simply declaring this variable makes the ICE go away.
    real(r8), allocatable :: dummy1_to_make_pgi_happy(:)
    !-----------------------------------------------------------------------

    ! Determine processor bounds and clumps for this processor

    call get_proc_bounds(bounds_proc)
    nclumps = get_proc_clumps()

    ! Update time-related info

    call crop_inst%CropRestIncYear()

    ! ============================================================================
    ! Specified phenology
    ! ============================================================================

    if (use_cn) then 
       ! For dry-deposition need to call CLMSP so that mlaidiff is obtained
       if ( n_drydep > 0 .and. drydep_method == DD_XLND ) then
          call t_startf('interpMonthlyVeg')
          call interpMonthlyVeg(bounds_proc, canopystate_inst)
          call t_stopf('interpMonthlyVeg')
       endif

    else
       ! Determine weights for time interpolation of monthly vegetation data.
       ! This also determines whether it is time to read new monthly vegetation and
       ! obtain updated leaf area index [mlai1,mlai2], stem area index [msai1,msai2],
       ! vegetation top [mhvt1,mhvt2] and vegetation bottom [mhvb1,mhvb2]. The
       ! weights obtained here are used in subroutine SatellitePhenology to obtain time
       ! interpolated values.
       if (doalb .or. ( n_drydep > 0 .and. drydep_method == DD_XLND )) then
          call t_startf('interpMonthlyVeg')
          call interpMonthlyVeg(bounds_proc, canopystate_inst)
          call t_stopf('interpMonthlyVeg')
       end if

    end if

    ! ==================================================================================
    ! Determine decomp vertical profiles
    !
    ! These routines (alt_calc & decomp_vertprofiles) need to be called before
    ! pftdyn_cnbal, and it appears that they need to be called before pftdyn_interp and
    ! the associated filter updates, too (otherwise we get a carbon balance error)
    ! ==================================================================================

    !$OMP PARALLEL DO PRIVATE (nc,bounds_clump)
    do nc = 1,nclumps
       call get_clump_bounds(nc, bounds_clump)

       ! BUG(wjs, 2014-12-15, bugz 2107) Because of the placement of the following
       ! routines (alt_calc and SoilBiogeochemVerticalProfile) in the driver sequence -
       ! they are called very early in each timestep, before weights are adjusted and
       ! filters are updated - it may be necessary for these routines to compute values
       ! over inactive as well as active points (since some inactive points may soon
       ! become active) - so that's what is done now. Currently, it seems to be okay to do
       ! this, because the variables computed here seem to only depend on quantities that
       ! are valid over inactive as well as active points.

       call t_startf("decomp_vert")
       call alt_calc(filter_inactive_and_active(nc)%num_soilc, filter_inactive_and_active(nc)%soilc, &
            temperature_inst, canopystate_inst) 

       if (use_cn) then
          call SoilBiogeochemVerticalProfile(bounds_clump                                       , &
               filter_inactive_and_active(nc)%num_soilc, filter_inactive_and_active(nc)%soilc   , &
               filter_inactive_and_active(nc)%num_soilp, filter_inactive_and_active(nc)%soilp   , &
               canopystate_inst, soilstate_inst, soilbiogeochem_state_inst)
       end if

       call t_stopf("decomp_vert")
    end do
    !$OMP END PARALLEL DO

    ! ============================================================================
    ! Initialize the mass balance checks for carbon and nitrogen, and zero fluxes for
    ! transient land cover
    ! ============================================================================

    if (use_cn) then
       !$OMP PARALLEL DO PRIVATE (nc,bounds_clump)
       do nc = 1,nclumps
          call get_clump_bounds(nc, bounds_clump)

          call t_startf('begcnbal')

          call bgc_vegetation_inst%InitEachTimeStep(bounds_clump, &
               filter(nc)%num_soilc, filter(nc)%soilc)

          call ch4_init_balance_check(bounds_clump, &
               filter(nc)%num_soilc, filter(nc)%soilc, &
               filter(nc)%num_lakec, filter(nc)%lakec, &
               ch4_inst)

          call soilbiogeochem_carbonflux_inst%ZeroDWT(bounds_clump)
          if (use_c13) then
             call c13_soilbiogeochem_carbonflux_inst%ZeroDWT(bounds_clump)
          end if
          if (use_c14) then
             call c14_soilbiogeochem_carbonflux_inst%ZeroDWT(bounds_clump)
          end if

          call t_stopf('begcnbal')
       end do
       !$OMP END PARALLEL DO
    end if

    ! ============================================================================
    ! Update subgrid weights with dynamic landcover (prescribed transient patches,
    ! CNDV, and or dynamic landunits), and do related adjustments. Note that this
    ! call needs to happen outside loops over nclumps.
    ! ============================================================================

    call t_startf('dyn_subgrid')
    call dynSubgrid_driver(bounds_proc,                                               &
         urbanparams_inst, soilstate_inst, soilhydrology_inst, lakestate_inst,        &
         waterstate_inst, waterflux_inst, temperature_inst, energyflux_inst,          &
         canopystate_inst, photosyns_inst, glc2lnd_inst, bgc_vegetation_inst,         &
         soilbiogeochem_state_inst, soilbiogeochem_carbonstate_inst,                  &
         c13_soilbiogeochem_carbonstate_inst, c14_soilbiogeochem_carbonstate_inst,    &
         soilbiogeochem_nitrogenstate_inst, soilbiogeochem_carbonflux_inst, ch4_inst, &
         glc_behavior)
    call t_stopf('dyn_subgrid')

    ! ============================================================================
    ! Initialize the mass balance checks for water.
    !
    ! Currently, I believe this needs to be done after weights are updated for
    ! prescribed transient patches or CNDV, because column-level water is not
    ! generally conserved when weights change (instead the difference is put in
    ! the grid cell-level terms, qflx_liq_dynbal, etc.). In the future, we may
    ! want to change the balance checks to ensure that the grid cell-level water
    ! is conserved, considering qflx_liq_dynbal; in this case, the call to
    ! BeginWaterBalance should be moved to before the weight updates.
    ! ============================================================================

    !$OMP PARALLEL DO PRIVATE (nc,bounds_clump)
    do nc = 1,nclumps
       call get_clump_bounds(nc, bounds_clump)

       call t_startf('begwbal')
       call BeginWaterBalance(bounds_clump,                   &
            filter(nc)%num_nolakec, filter(nc)%nolakec,       &
            filter(nc)%num_lakec, filter(nc)%lakec,           &
            filter(nc)%num_hydrologyc, filter(nc)%hydrologyc, &
            soilhydrology_inst, waterstate_inst)
       call t_stopf('begwbal')
    end do
    !$OMP END PARALLEL DO

    ! ============================================================================
    ! Update dynamic N deposition field, on albedo timestep
    ! currently being done outside clumps loop, but no reason why it couldn't be
    ! re-written to go inside.
    ! ============================================================================

    if (use_cn) then
       call t_startf('ndep_interp')
       call ndep_interp(bounds_proc, atm2lnd_inst)
       call bgc_vegetation_inst%InterpFileInputs(bounds_proc)
       call t_stopf('ndep_interp')
    end if

    ! ============================================================================
    ! Initialize variables from previous time step, downscale atm forcings, and
    ! Determine canopy interception and precipitation onto ground surface.
    ! Determine the fraction of foliage covered by water and the fraction
    ! of foliage that is dry and transpiring. Initialize snow layer if the
    ! snow accumulation exceeds 10 mm.
    ! ============================================================================

    ! Get time as of beginning of time step
    call get_prev_date(yr_prev, mon_prev, day_prev, sec_prev)

    !$OMP PARALLEL DO PRIVATE (nc,l,c, bounds_clump, downreg_patch, leafn_patch, agnpp_patch, bgnpp_patch, annsum_npp_patch, rr_patch)
    do nc = 1,nclumps
       call get_clump_bounds(nc, bounds_clump)

       call t_startf('drvinit')

       call UpdateDaylength(bounds_clump, declin)

       ! Initialze variables needed for new driver time step 
       call clm_drv_init(bounds_clump, &
            filter(nc)%num_nolakec, filter(nc)%nolakec, &
            filter(nc)%num_nolakep, filter(nc)%nolakep, &
            filter(nc)%num_soilp  , filter(nc)%soilp,   &
            canopystate_inst, waterstate_inst, waterflux_inst, energyflux_inst)

       call topo_inst%UpdateTopo(bounds_clump, &
            filter(nc)%num_icemecc, filter(nc)%icemecc, &
            glc2lnd_inst, glc_behavior, &
            atm_topo = atm2lnd_inst%forc_topo_grc(bounds_clump%begg:bounds_clump%endg))

       call downscale_forcings(bounds_clump, &
            topo_inst, atm2lnd_inst, &
            eflx_sh_precip_conversion = energyflux_inst%eflx_sh_precip_conversion_col(bounds_clump%begc:bounds_clump%endc))

       call t_stopf('drvinit')

       ! Update filters that depend on variables set in clm_drv_init
       
       call t_startf('irrigation')
       call setExposedvegpFilter(bounds_clump, &
            canopystate_inst%frac_veg_nosno_patch(bounds_clump%begp:bounds_clump%endp))

       ! Irrigation flux

       call irrigation_inst%ApplyIrrigation(bounds_clump, &
            volr = atm2lnd_inst%volr_grc(bounds_clump%begg:bounds_clump%endg))
       call t_stopf('irrigation')

       ! ============================================================================
       ! Canopy Hydrology
       ! (1) water storage of intercepted precipitation
       ! (2) direct throughfall and canopy drainage of precipitation
       ! (3) fraction of foliage covered by water and the fraction is dry and transpiring
       ! (4) snow layer initialization if the snow accumulation exceeds 10 mm.
       ! ============================================================================

       call t_startf('canhydro')
       call CanopyHydrology(bounds_clump, &
            filter(nc)%num_nolakec, filter(nc)%nolakec, &
            filter(nc)%num_nolakep, filter(nc)%nolakep, &
            atm2lnd_inst, canopystate_inst, temperature_inst, &
            aerosol_inst, waterstate_inst, waterflux_inst, &
            irrigation_inst)
       call t_stopf('canhydro')

       ! ============================================================================
       ! Surface Radiation
       ! ============================================================================

       call t_startf('surfrad')

       ! Surface Radiation primarily for non-urban columns 

       ! Most of the surface radiation calculations are agnostic to the forest-model
       ! but the calculations of the fractions of sunlit and shaded canopies 
       ! are specific, calculate them first.
       ! The nourbanp filter is set in dySubgrid_driver (earlier in this call)
       ! over the patch index range defined by bounds_clump%begp:bounds_proc%endp

       if(use_ed) then
          ! INTERF-TODO: FATES(NC) SHOULD ONLY BE VISIBLE TO THE INTERFACE
          ! AND ONLY FATES API DEFINED TYPES SHOULD BE PASSED TO IT
          call clm_fates%fates(nc)%canopy_sunshade_fracs(filter(nc)%nourbanp,      &
               filter(nc)%num_nourbanp,                                            &
               atm2lnd_inst, canopystate_inst)
          
       else
          call CanopySunShadeFracs(filter(nc)%nourbanp,filter(nc)%num_nourbanp,     &
                                   atm2lnd_inst, surfalb_inst, canopystate_inst,    &
                                   solarabs_inst)
       end if
       


       call SurfaceRadiation(bounds_clump,                                 &
            filter(nc)%num_nourbanp, filter(nc)%nourbanp,                  &
            filter(nc)%num_urbanp, filter(nc)%urbanp,                      &
            filter(nc)%num_urbanc, filter(nc)%urbanc,                      &
            atm2lnd_inst, waterstate_inst, canopystate_inst, surfalb_inst, &
            solarabs_inst, surfrad_inst)

       ! Surface Radiation for only urban columns

       call UrbanRadiation(bounds_clump,                                       &
            filter(nc)%num_nourbanl, filter(nc)%nourbanl,                      &
            filter(nc)%num_urbanl, filter(nc)%urbanl,                          &
            filter(nc)%num_urbanc, filter(nc)%urbanc,                          &
            filter(nc)%num_urbanp, filter(nc)%urbanp,                          &
            atm2lnd_inst, waterstate_inst, temperature_inst, urbanparams_inst, &
            solarabs_inst, surfalb_inst, energyflux_inst)

       call t_stopf('surfrad')

       ! ============================================================================
       ! Determine leaf temperature and surface fluxes based on ground
       ! temperature from previous time step.
       ! ============================================================================

       call t_startf('bgp1')
       call CanopyTemperature(bounds_clump,                                   &
            filter(nc)%num_nolakec, filter(nc)%nolakec,                       &
            filter(nc)%num_nolakep, filter(nc)%nolakep,                       &
            atm2lnd_inst, canopystate_inst, soilstate_inst, frictionvel_inst, &
            waterstate_inst, waterflux_inst, energyflux_inst, temperature_inst)
       call t_stopf('bgp1')

       ! ============================================================================
       ! Determine fluxes
       ! ============================================================================

       call t_startf('bgflux')

       ! Bareground fluxes for all patches except lakes and urban landunits

       call BareGroundFluxes(bounds_clump,                                 &
            filter(nc)%num_noexposedvegp, filter(nc)%noexposedvegp,          &
            atm2lnd_inst, soilstate_inst,                &
            frictionvel_inst, ch4_inst, energyflux_inst, temperature_inst, &
            waterflux_inst, waterstate_inst, photosyns_inst, humanindex_inst)
       call t_stopf('bgflux')

       ! non-bareground fluxes for all patches except lakes and urban landunits
       ! Calculate canopy temperature, latent and sensible fluxes from the canopy,
       ! and leaf water change by evapotranspiration

       call t_startf('canflux')

       ! COMPILER_BUG(wjs, 2016-02-24, pgi 15.10) In principle, we should be able to make
       ! these function calls inline in the CanopyFluxes argument list. However, with pgi
       ! 15.10, that results in the dummy arguments having the wrong size (I suspect size
       ! 0, based on similar pgi compiler bugs that we have run into before). Also note
       ! that I don't have explicit bounds on the left-hand-side of these assignments:
       ! excluding these explicit bounds seemed to be needed to get around other compiler
       ! bugs.
       allocate(downreg_patch(bounds_clump%begp:bounds_clump%endp))
       allocate(leafn_patch(bounds_clump%begp:bounds_clump%endp))
       downreg_patch = bgc_vegetation_inst%get_downreg_patch(bounds_clump)
       leafn_patch = bgc_vegetation_inst%get_leafn_patch(bounds_clump)


       ! INTERF-TODO: FATES(NC) SHOULD ONLY BE VISIBLE TO THE INTERFACE
       ! AND ONLY FATES API DEFINED TYPES SHOULD BE PASSED TO IT
       ! NEEDS A WRAPPER
       call CanopyFluxes(bounds_clump,                                                   &
            filter(nc)%num_exposedvegp, filter(nc)%exposedvegp,                             &
            clm_fates%fates(nc)%sites(bounds_clump%begg:bounds_clump%endg),            &
            atm2lnd_inst, canopystate_inst,                                                 &
            energyflux_inst, frictionvel_inst, soilstate_inst, solarabs_inst, surfalb_inst, &
            temperature_inst, waterflux_inst, waterstate_inst, ch4_inst, ozone_inst, photosyns_inst, &
            humanindex_inst, soil_water_retention_curve, &
            downreg_patch = downreg_patch(bounds_clump%begp:bounds_clump%endp), &
            leafn_patch = leafn_patch(bounds_clump%begp:bounds_clump%endp))
       deallocate(downreg_patch, leafn_patch)
       call t_stopf('canflux')

       if (use_ed) then
          ! if ED enabled, summarize productivity fluxes onto CLM history file structure
          call t_startf('edclmsumprodfluxes')
          call clm_fates%fates2hlm%SummarizeProductivityFluxes( bounds_clump, &
                clm_fates%fates(nc)%sites(bounds_clump%begg:bounds_clump%endg))
          call t_stopf('edclmsumprodfluxes')
       endif
       
       ! Fluxes for all urban landunits

       call t_startf('uflux')
       call UrbanFluxes(bounds_clump,                                         &
            filter(nc)%num_nourbanl, filter(nc)%nourbanl,                     &
            filter(nc)%num_urbanl, filter(nc)%urbanl,                         &
            filter(nc)%num_urbanc, filter(nc)%urbanc,                         &
            filter(nc)%num_urbanp, filter(nc)%urbanp,                         &
            atm2lnd_inst, urbanparams_inst, soilstate_inst, temperature_inst,   &
            waterstate_inst, frictionvel_inst, energyflux_inst, waterflux_inst, &
            humanindex_inst)
       call t_stopf('uflux')

       ! Fluxes for all lake landunits

       call t_startf('bgplake')
       call LakeFluxes(bounds_clump,                                         &
            filter(nc)%num_lakec, filter(nc)%lakec,                          &
            filter(nc)%num_lakep, filter(nc)%lakep,                          &
            atm2lnd_inst, solarabs_inst, frictionvel_inst, temperature_inst, &
            energyflux_inst, waterstate_inst, waterflux_inst, lakestate_inst,&  
            humanindex_inst) 
       call t_stopf('bgplake')

       ! ============================================================================
       ! Determine irrigation needed for future time steps
       ! ============================================================================

       ! This needs to be called after btran is computed

       call t_startf('irrigationneeded')
       call irrigation_inst%CalcIrrigationNeeded( &
            bounds             = bounds_clump, &
            num_exposedvegp    = filter(nc)%num_exposedvegp, &
            filter_exposedvegp = filter(nc)%exposedvegp, &
            time_prev          = sec_prev, &
            elai               = canopystate_inst%elai_patch(bounds_clump%begp:bounds_clump%endp), &
            btran              = energyflux_inst%btran_patch(bounds_clump%begp:bounds_clump%endp), &
            rootfr             = soilstate_inst%rootfr_patch(bounds_clump%begp:bounds_clump%endp    , 1:nlevgrnd), &
            t_soisno           = temperature_inst%t_soisno_col(bounds_clump%begc:bounds_clump%endc  , 1:nlevgrnd), &
            eff_porosity       = soilstate_inst%eff_porosity_col(bounds_clump%begc:bounds_clump%endc, 1:nlevgrnd), &
            h2osoi_liq         = waterstate_inst%h2osoi_liq_col(bounds_clump%begc:bounds_clump%endc , 1:nlevgrnd))
       call t_stopf('irrigationneeded')

       ! ============================================================================
       ! DUST and VOC emissions
       ! ============================================================================

       call t_startf('bgc')

       ! Dust mobilization (C. Zender's modified codes)
       call DustEmission(bounds_clump,                                       &
            filter(nc)%num_nolakep, filter(nc)%nolakep,                      &
            atm2lnd_inst, soilstate_inst, canopystate_inst, waterstate_inst, &
            frictionvel_inst, dust_inst)

       ! Dust dry deposition (C. Zender's modified codes)
       call DustDryDep(bounds_clump, &
            atm2lnd_inst, frictionvel_inst, dust_inst)

       ! VOC emission (A. Guenther's MEGAN (2006) model)
       if (use_voc) then
          call VOCEmission(bounds_clump,                                         &
               filter(nc)%num_soilp, filter(nc)%soilp,                           &
               atm2lnd_inst, canopystate_inst, photosyns_inst, temperature_inst, &
               vocemis_inst)
       end if

       call t_stopf('bgc')

       ! ============================================================================
       ! Determine temperatures
       ! ============================================================================

       ! Set lake temperature 

       call t_startf('lakeTemp')
       call LakeTemperature(bounds_clump,                                             &
            filter(nc)%num_lakec, filter(nc)%lakec,                                   &
            filter(nc)%num_lakep, filter(nc)%lakep,                                   & 
            solarabs_inst, soilstate_inst, waterstate_inst, waterflux_inst, ch4_inst, &
            energyflux_inst, temperature_inst, lakestate_inst)
       call t_stopf('lakeTemp')

       ! Set soil/snow temperatures including ground temperature

       call t_startf('soiltemperature')
       call SoilTemperature(bounds_clump,                                                      &
            filter(nc)%num_urbanl  , filter(nc)%urbanl,                                        &
            filter(nc)%num_nolakec , filter(nc)%nolakec,                                       &
            atm2lnd_inst, urbanparams_inst, canopystate_inst, waterstate_inst, waterflux_inst, &
            solarabs_inst, soilstate_inst, energyflux_inst,  temperature_inst)
       call t_stopf('soiltemperature')

       ! ============================================================================
       ! update surface fluxes for new ground temperature.
       ! ============================================================================

       call t_startf('bgp2')
       call SoilFluxes(bounds_clump,                                                          &
            filter(nc)%num_urbanl,  filter(nc)%urbanl,                                        &
            filter(nc)%num_nolakec, filter(nc)%nolakec,                                       &
            filter(nc)%num_nolakep, filter(nc)%nolakep,                                       &
            atm2lnd_inst, solarabs_inst, temperature_inst, canopystate_inst, waterstate_inst, &
            energyflux_inst, waterflux_inst)            
       call t_stopf('bgp2')

       ! ============================================================================
       ! Perform averaging from patch level to column level
       ! ============================================================================

       call t_startf('patch2col')
       call clm_drv_patch2col(bounds_clump, &
            filter(nc)%num_allc, filter(nc)%allc, filter(nc)%num_nolakec, filter(nc)%nolakec, &
            waterstate_inst, energyflux_inst, waterflux_inst)
       call t_stopf('patch2col')

       ! ============================================================================
       ! Vertical (column) soil and surface hydrology
       ! ============================================================================

       ! Note that filter_snowc and filter_nosnowc are returned by
       ! LakeHydrology after the new snow filter is built

       call t_startf('hydro without drainage')

       call HydrologyNoDrainage(bounds_clump,                                &
            filter(nc)%num_nolakec, filter(nc)%nolakec,                      &
            filter(nc)%num_hydrologyc, filter(nc)%hydrologyc,                &
            filter(nc)%num_urbanc, filter(nc)%urbanc,                        &
            filter(nc)%num_snowc, filter(nc)%snowc,                          &
            filter(nc)%num_nosnowc, filter(nc)%nosnowc,                      &
            atm2lnd_inst, soilstate_inst, energyflux_inst, temperature_inst,   &
            waterflux_inst, waterstate_inst, soilhydrology_inst, aerosol_inst, &
            soil_water_retention_curve)

       !  Calculate column-integrated aerosol masses, and
       !  mass concentrations for radiative calculations and output
       !  (based on new snow level state, after SnowFilter is rebuilt.
       !  NEEDS TO BE AFTER SnowFiler is rebuilt, otherwise there 
       !  can be zero snow layers but an active column in filter)
      
       call AerosolMasses( bounds_clump,                                   &
            num_on=filter(nc)%num_snowc, filter_on=filter(nc)%snowc,       &
            num_off=filter(nc)%num_nosnowc, filter_off=filter(nc)%nosnowc, &
            waterflux_inst=waterflux_inst,                                 &
            waterstate_inst=waterstate_inst,                               &
            aerosol_inst=aerosol_inst)                      

       call t_stopf('hydro without drainage')

       ! ============================================================================
       ! Lake hydrology
       ! ============================================================================

       ! Note that filter_lakesnowc and filter_lakenosnowc are returned by
       ! LakeHydrology after the new snow filter is built

       call t_startf('hylake')
       call LakeHydrology(bounds_clump,                                                      &
            filter(nc)%num_lakec, filter(nc)%lakec,                                          &
            filter(nc)%num_lakep, filter(nc)%lakep,                                          &
            filter(nc)%num_lakesnowc, filter(nc)%lakesnowc,                                  &
            filter(nc)%num_lakenosnowc, filter(nc)%lakenosnowc,                              &
            atm2lnd_inst, temperature_inst, soilstate_inst, waterstate_inst, waterflux_inst, &
            energyflux_inst, aerosol_inst, lakestate_inst)
       
       !  Calculate column-integrated aerosol masses, and
       !  mass concentrations for radiative calculations and output
       !  (based on new snow level state, after SnowFilter is rebuilt.
       !  NEEDS TO BE AFTER SnowFiler is rebuilt, otherwise there 
       !  can be zero snow layers but an active column in filter)

       call AerosolMasses(bounds_clump,                                            &
            num_on=filter(nc)%num_lakesnowc, filter_on=filter(nc)%lakesnowc,       &
            num_off=filter(nc)%num_lakenosnowc, filter_off=filter(nc)%lakenosnowc, &
            waterflux_inst=waterflux_inst,                                         &
            waterstate_inst=waterstate_inst,                                       &
            aerosol_inst=aerosol_inst)                      

       ! Must be done here because must use a snow filter for lake columns

       call SnowAge_grain(bounds_clump,                         &
            filter(nc)%num_lakesnowc, filter(nc)%lakesnowc,     &
            filter(nc)%num_lakenosnowc, filter(nc)%lakenosnowc, &
            waterflux_inst, waterstate_inst, temperature_inst)

       call t_stopf('hylake')

       ! ============================================================================
       ! ! Fraction of soil covered by snow (Z.-L. Yang U. Texas)
       ! ============================================================================

       do c = bounds_clump%begc,bounds_clump%endc
          l = col%landunit(c)
          if (lun%urbpoi(l)) then
             ! Urban landunit use Bonan 1996 (LSM Technical Note)
             waterstate_inst%frac_sno_col(c) = min( waterstate_inst%snow_depth_col(c)/0.05_r8, 1._r8)
          end if
       end do

       ! ============================================================================
       ! Snow aging routine based on Flanner and Zender (2006), Linking snowpack 
       ! microphysics and albedo evolution, JGR, and Brun (1989), Investigation of 
       ! wet-snow metamorphism in respect of liquid-water content, Ann. Glaciol.
       ! ============================================================================
       ! Note the snow filters here do not include lakes
       ! TODO: move this up

       call t_startf('snow_init')
       call SnowAge_grain(bounds_clump,                 &
            filter(nc)%num_snowc, filter(nc)%snowc,     &
            filter(nc)%num_nosnowc, filter(nc)%nosnowc, &
            waterflux_inst, waterstate_inst, temperature_inst)
       call t_stopf('snow_init')

       ! ============================================================================
       ! Ecosystem dynamics: Uses CN, CNDV, or static parameterizations
       ! ============================================================================

       ! FIX(SPM,032414)  push these checks into the routines below and/or make this consistent.

             ! fully prognostic canopy structure and C-N biogeochemistry
             ! - CNDV defined: prognostic biogeography; else prescribed
       ! - crop model:  crop algorithms called from within CNDriver
             
       if (use_cn) then 
          call t_startf('ecosysdyn')
          call bgc_vegetation_inst%EcosystemDynamicsPreDrainage(bounds_clump,            &
                  filter(nc)%num_soilc, filter(nc)%soilc,                       &
                  filter(nc)%num_soilp, filter(nc)%soilp,                       &
                  filter(nc)%num_pcropp, filter(nc)%pcropp, doalb,              &
<<<<<<< HEAD
                  clm_fates%fates2hlm_inst, &
=======
               cnveg_state_inst,                                                        &
               cnveg_carbonflux_inst, cnveg_carbonstate_inst,                           &
               c13_cnveg_carbonflux_inst, c13_cnveg_carbonstate_inst,                   &
               c14_cnveg_carbonflux_inst, c14_cnveg_carbonstate_inst,                   &
               cnveg_nitrogenflux_inst, cnveg_nitrogenstate_inst,                       &
               clm_fates%fates2hlm,                                                             &
>>>>>>> 1fc68114
               soilbiogeochem_carbonflux_inst, soilbiogeochem_carbonstate_inst,         &
               c13_soilbiogeochem_carbonflux_inst, c13_soilbiogeochem_carbonstate_inst, &
               c14_soilbiogeochem_carbonflux_inst, c14_soilbiogeochem_carbonstate_inst, &
               soilbiogeochem_state_inst,                                               &
               soilbiogeochem_nitrogenflux_inst, soilbiogeochem_nitrogenstate_inst,     &
               atm2lnd_inst, waterstate_inst, waterflux_inst,                           &
               canopystate_inst, soilstate_inst, temperature_inst, crop_inst, ch4_inst, &
               photosyns_inst, soilhydrology_inst, energyflux_inst,          &
               nutrient_competition_method, fireemis_inst)

          call t_stopf('ecosysdyn')

       end if

                ! Prescribed biogeography - prescribed canopy structure, some prognostic carbon fluxes

       if ((.not. use_cn) .and. (.not. use_ed) .and. (doalb)) then 
          call t_startf('SatellitePhenology')
          call SatellitePhenology(bounds_clump, filter(nc)%num_nolakep, filter(nc)%nolakep, &
               waterstate_inst, canopystate_inst)
          call t_stopf('SatellitePhenology')
       end if

       ! Zero some of the FATES->CLM communicators
       if (use_ed) then
          call clm_fates%fates2hlm%SetValues(bounds_clump,0._r8)
       end if

       ! Dry Deposition of chemical tracers (Wesely (1998) parameterizaion)
          
       call t_startf('depvel')
       call depvel_compute(bounds_clump, &
            atm2lnd_inst, canopystate_inst, waterstate_inst, frictionvel_inst, &
            photosyns_inst, drydepvel_inst)
       call t_stopf('depvel')

       ! ============================================================================
       ! Calculate soil/snow hydrology with drainage (subsurface runoff)
       ! ============================================================================

       call t_startf('hydro2 drainage')

       call HydrologyDrainage(bounds_clump,                   &
            filter(nc)%num_nolakec, filter(nc)%nolakec,       &
            filter(nc)%num_hydrologyc, filter(nc)%hydrologyc, &
            filter(nc)%num_urbanc, filter(nc)%urbanc,         &                 
            filter(nc)%num_do_smb_c, filter(nc)%do_smb_c,     &                
            atm2lnd_inst, glc2lnd_inst, temperature_inst,     &
            soilhydrology_inst, soilstate_inst, waterstate_inst, waterflux_inst, &
            irrigation_inst)

       call t_stopf('hydro2 drainage')     

       if (use_cn) then

          call t_startf('EcosysDynPostDrainage')     
          call bgc_vegetation_inst%EcosystemDynamicsPostDrainage(bounds_clump, &
               filter(nc)%num_allc, filter(nc)%allc, &
               filter(nc)%num_soilc, filter(nc)%soilc, &
               filter(nc)%num_soilp, filter(nc)%soilp, &
               doalb, crop_inst, &
               waterstate_inst, waterflux_inst, frictionvel_inst, canopystate_inst, &
               soilbiogeochem_carbonflux_inst, soilbiogeochem_carbonstate_inst, &
               c13_soilbiogeochem_carbonflux_inst, c13_soilbiogeochem_carbonstate_inst, &
               c14_soilbiogeochem_carbonflux_inst, c14_soilbiogeochem_carbonstate_inst, &
               soilbiogeochem_nitrogenflux_inst, soilbiogeochem_nitrogenstate_inst)
          call t_stopf('EcosysDynPostDrainage')     

       end if

       if ( use_ed  .and. is_beg_curr_day() ) then ! run ED at the start of each day
          
          if ( masterproc ) then
             write(iulog,*)  'clm: calling ED model ', get_nstep()
          end if

          ! INTERF-TODO: FATES(NC) SHOULD ONLY BE VISIBLE TO THE INTERFACE
          ! AND ONLY FATES API DEFINED TYPES SHOULD BE PASSED TO IT
          ! NEEDS A WRAPPER
          call clm_fates%dynamics_driv( nc, bounds_clump,                        &
               atm2lnd_inst, soilstate_inst, temperature_inst,                   &
               waterstate_inst, canopystate_inst)
          
          ! TODO(wjs, 2016-04-01) I think this setFilters call should be replaced by a
          ! call to reweight_wrapup, if it's needed at all.
          call setFilters( bounds_clump, glc_behavior )
          
       end if ! use_ed branch
       
       
       if ( use_ed ) then
          
          call EDBGCDyn(bounds_clump,                                                              &
<<<<<<< HEAD
               filter(nc)%num_soilc, filter(nc)%soilc,                                             &
               filter(nc)%num_soilp, filter(nc)%soilp,                                             &
               filter(nc)%num_pcropp, filter(nc)%pcropp, doalb,                                    &
               bgc_vegetation_inst%cnveg_carbonflux_inst, &
               bgc_vegetation_inst%cnveg_carbonstate_inst, &
                clm_fates%fates2hlm_inst, &
               soilbiogeochem_carbonflux_inst, soilbiogeochem_carbonstate_inst,                    &
               soilbiogeochem_state_inst,                                                          &
               soilbiogeochem_nitrogenflux_inst, soilbiogeochem_nitrogenstate_inst,                &
               c13_soilbiogeochem_carbonstate_inst, c13_soilbiogeochem_carbonflux_inst,            &
               c14_soilbiogeochem_carbonstate_inst, c14_soilbiogeochem_carbonflux_inst,            &
               atm2lnd_inst, waterstate_inst, waterflux_inst,                                      &
               canopystate_inst, soilstate_inst, temperature_inst, crop_inst, ch4_inst)

=======
                filter(nc)%num_soilc, filter(nc)%soilc,                                             &
                filter(nc)%num_soilp, filter(nc)%soilp,                                             &
                filter(nc)%num_pcropp, filter(nc)%pcropp, doalb,                                    &
                cnveg_state_inst,                                                                   &
                cnveg_carbonflux_inst, cnveg_carbonstate_inst,                                      &
                clm_fates%fates2hlm,                                                           &
                soilbiogeochem_carbonflux_inst, soilbiogeochem_carbonstate_inst,                    &
                soilbiogeochem_state_inst,                                                          &
                soilbiogeochem_nitrogenflux_inst, soilbiogeochem_nitrogenstate_inst,                &
                c13_soilbiogeochem_carbonstate_inst, c13_soilbiogeochem_carbonflux_inst,            &
                c14_soilbiogeochem_carbonstate_inst, c14_soilbiogeochem_carbonflux_inst,            &
                atm2lnd_inst, waterstate_inst, waterflux_inst,                                      &
                canopystate_inst, soilstate_inst, temperature_inst, crop_inst, ch4_inst)
          
          
>>>>>>> 1fc68114
          call EDBGCDynSummary(bounds_clump,                                             &
                filter(nc)%num_soilc, filter(nc)%soilc,                                  &
                filter(nc)%num_soilp, filter(nc)%soilp,                                  &
                soilbiogeochem_carbonflux_inst, soilbiogeochem_carbonstate_inst,         &
                c13_soilbiogeochem_carbonflux_inst, c13_soilbiogeochem_carbonstate_inst, &
                c14_soilbiogeochem_carbonflux_inst, c14_soilbiogeochem_carbonstate_inst, &
                soilbiogeochem_nitrogenflux_inst, soilbiogeochem_nitrogenstate_inst,     &
                clm_fates%fates2hlm,                                            &
                clm_fates%fates(nc)%sites(bounds_clump%begg:bounds_clump%endg))
       end if



       ! ============================================================================
       ! Check the energy and water balance and also carbon and nitrogen balance
       ! ============================================================================

       call t_startf('balchk')
       call BalanceCheck(bounds_clump, &
            filter(nc)%num_do_smb_c, filter(nc)%do_smb_c, &
            atm2lnd_inst, glc2lnd_inst, solarabs_inst, waterflux_inst, &
            waterstate_inst, irrigation_inst, energyflux_inst, canopystate_inst)
       call t_stopf('balchk')

       ! ============================================================================
       ! Check the carbon and nitrogen balance
       ! ============================================================================

       if (use_cn) then
          call t_startf('cnbalchk')
          call bgc_vegetation_inst%BalanceCheck( &
               bounds_clump, filter(nc)%num_soilc, filter(nc)%soilc, &
               soilbiogeochem_carbonflux_inst, soilbiogeochem_nitrogenflux_inst)
          call t_stopf('cnbalchk')
       end if

       ! Calculation of methane fluxes

       if (use_lch4) then
          call t_startf('ch4')
          ! COMPILER_BUG(wjs, 2016-02-24, pgi 15.10) In principle, we should be able to
          ! make these function calls inline in the CanopyFluxes argument list. However,
          ! with pgi 15.10, that results in the dummy arguments having the wrong size (I
          ! suspect size 0, based on similar pgi compiler bugs that we have run into
          ! before). Also note that I don't have explicit bounds on the left-hand-side of
          ! these assignments: excluding these explicit bounds seemed to be needed to get
          ! around other compiler bugs.
          allocate(agnpp_patch(bounds_clump%begp:bounds_clump%endp))
          allocate(bgnpp_patch(bounds_clump%begp:bounds_clump%endp))
          allocate(annsum_npp_patch(bounds_clump%begp:bounds_clump%endp))
          allocate(rr_patch(bounds_clump%begp:bounds_clump%endp))
          agnpp_patch = bgc_vegetation_inst%get_agnpp_patch(bounds_clump)
          bgnpp_patch = bgc_vegetation_inst%get_bgnpp_patch(bounds_clump)
          annsum_npp_patch = bgc_vegetation_inst%get_annsum_npp_patch(bounds_clump)
          rr_patch = bgc_vegetation_inst%get_root_respiration_patch(bounds_clump)

          call ch4 (bounds_clump,                                                                  &
               filter(nc)%num_soilc, filter(nc)%soilc,                                             &
               filter(nc)%num_lakec, filter(nc)%lakec,                                             &
               filter(nc)%num_nolakec, filter(nc)%nolakec,                                         &
               filter(nc)%num_soilp, filter(nc)%soilp,                                             &
               atm2lnd_inst, lakestate_inst, canopystate_inst, soilstate_inst, soilhydrology_inst, &
               temperature_inst, energyflux_inst, waterstate_inst, waterflux_inst,                 &
               soilbiogeochem_carbonflux_inst,                          &
               soilbiogeochem_nitrogenflux_inst, ch4_inst, lnd2atm_inst, &
               agnpp = agnpp_patch(bounds_clump%begp:bounds_clump%endp), &
               bgnpp = bgnpp_patch(bounds_clump%begp:bounds_clump%endp), &
               annsum_npp = annsum_npp_patch(bounds_clump%begp:bounds_clump%endp), &
               rr = rr_patch(bounds_clump%begp:bounds_clump%endp))
          deallocate(agnpp_patch, bgnpp_patch, annsum_npp_patch, rr_patch)
          call t_stopf('ch4')
       end if

       ! ============================================================================
       ! Determine albedos for next time step
       ! ============================================================================

       if (doalb) then

          ! Albedos for non-urban columns
          call t_startf('surfalb')
          call SurfaceAlbedo(bounds_clump,                      &
               filter_inactive_and_active(nc)%num_nourbanc,     &
               filter_inactive_and_active(nc)%nourbanc,         &
               filter_inactive_and_active(nc)%num_nourbanp,     &
               filter_inactive_and_active(nc)%nourbanp,         &
               filter_inactive_and_active(nc)%num_urbanc,       &
               filter_inactive_and_active(nc)%urbanc,           &
               filter_inactive_and_active(nc)%num_urbanp,       &
               filter_inactive_and_active(nc)%urbanp,           &
               nextsw_cday, declinp1,                           &
               clm_fates%fates(nc)%sites(bounds_clump%begg:bounds_clump%endg), &
               aerosol_inst, canopystate_inst, waterstate_inst, &
               lakestate_inst, temperature_inst, surfalb_inst)
          call t_stopf('surfalb')

          ! Albedos for urban columns
          if (filter_inactive_and_active(nc)%num_urbanl > 0) then
             call t_startf('urbsurfalb')
             call UrbanAlbedo(bounds_clump,                  &
                  filter_inactive_and_active(nc)%num_urbanl, &
                  filter_inactive_and_active(nc)%urbanl,     &
                  filter_inactive_and_active(nc)%num_urbanc, &
                  filter_inactive_and_active(nc)%urbanc,     &
                  filter_inactive_and_active(nc)%num_urbanp, &
                  filter_inactive_and_active(nc)%urbanp,     &
                  waterstate_inst, urbanparams_inst,         &
                  solarabs_inst, surfalb_inst)
             call t_stopf('urbsurfalb')
          end if

       end if

    end do
    !$OMP END PARALLEL DO

    ! ============================================================================
    ! Determine gridcell averaged properties to send to atm
    ! ============================================================================

    call t_startf('lnd2atm')
    ! COMPILER_BUG(wjs, 2016-02-24, pgi 15.10) In principle, we should be able to make
    ! this function call inline in the CanopyFluxes argument list. However, with pgi
    ! 15.10, that results in the dummy argument having the wrong size (I suspect size 0,
    ! based on similar pgi compiler bugs that we have run into before). Also note that I
    ! don't have explicit bounds on the left-hand-side of this assignment: excluding these
    ! explicit bounds seemed to be needed to get around other compiler bugs.
    allocate(net_carbon_exchange_grc(bounds_proc%begg:bounds_proc%endg))
    net_carbon_exchange_grc = bgc_vegetation_inst%get_net_carbon_exchange_grc(bounds_proc)

    call lnd2atm(bounds_proc,                                            &
         atm2lnd_inst, surfalb_inst, temperature_inst, frictionvel_inst, &
         waterstate_inst, waterflux_inst, irrigation_inst, energyflux_inst, &
         solarabs_inst, drydepvel_inst,       &
         vocemis_inst, fireemis_inst, dust_inst, ch4_inst, lnd2atm_inst, &
         net_carbon_exchange_grc = net_carbon_exchange_grc(bounds_proc%begg:bounds_proc%endg))
    deallocate(net_carbon_exchange_grc)
    call t_stopf('lnd2atm')

    ! ============================================================================
    ! Determine gridcell averaged properties to send to glc
    ! ============================================================================

    if (create_glacier_mec_landunit) then
       call t_startf('lnd2glc')
       !$OMP PARALLEL DO PRIVATE (nc, bounds_clump)
       do nc = 1,nclumps
          call get_clump_bounds(nc, bounds_clump)
          call lnd2glc_inst%update_lnd2glc(bounds_clump,       &
               filter(nc)%num_do_smb_c, filter(nc)%do_smb_c,   &
               temperature_inst, waterflux_inst, topo_inst,    &
               init=.false.)           
       end do
       !$OMP END PARALLEL DO
       call t_stopf('lnd2glc')
    end if

    ! ============================================================================
    ! Write global average diagnostics to standard output
    ! ============================================================================

    nstep = get_nstep()
    if (wrtdia) call mpi_barrier(mpicom,ier)
    call t_startf('wrtdiag')
    call write_diagnostic(bounds_proc, wrtdia, nstep, lnd2atm_inst)
    call t_stopf('wrtdiag')

    ! ============================================================================
    ! Update accumulators
    ! ============================================================================

    ! FIX(SPM,032414) double check why this isn't called for ED
    ! FIX(SPM, 082814) - in the ED branch RF and I commented out the if(.not.
    ! use_ed) then statement ... double check if this is required and why

    if (nstep > 0) then
       call t_startf('accum')

       call atm2lnd_inst%UpdateAccVars(bounds_proc)

       call temperature_inst%UpdateAccVars(bounds_proc)

       call canopystate_inst%UpdateAccVars(bounds_proc)

       call waterflux_inst%UpdateAccVars(bounds_proc)

       if (use_ed) then       
          call get_curr_date(yr, mon, day, sec)	
          call clm_fates%phen_inst%accumulateAndExtract(bounds_proc, &
                temperature_inst%t_ref2m_patch(bounds_proc%begp:bounds_proc%endp), &
                patch%gridcell(bounds_proc%begp:bounds_proc%endp), &
                grc%latdeg(bounds_proc%begg:bounds_proc%endg), &
                mon, day, sec)
       endif

       ! COMPILER_BUG(wjs, 2014-11-30, pgi 14.7) For pgi 14.7 to be happy when
       ! compiling this threaded, I needed to change the dummy arguments to be
       ! pointers, and get rid of the explicit bounds in the subroutine call.
       ! call bgc_vegetation_inst%UpdateAccVars(bounds_proc, &
       !      t_a10_patch=temperature_inst%t_a10_patch(bounds_proc%begp:bounds_proc%endp), &
       !      t_ref2m_patch=temperature_inst%t_ref2m_patch(bounds_proc%begp:bounds_proc%endp))
       call bgc_vegetation_inst%UpdateAccVars(bounds_proc, &
            t_a10_patch=temperature_inst%t_a10_patch, &
            t_ref2m_patch=temperature_inst%t_ref2m_patch)

       if (use_crop) then
          call crop_inst%CropUpdateAccVars(bounds_proc, &
               temperature_inst%t_ref2m_patch, temperature_inst%t_soisno_col)
       end if

       call t_stopf('accum')
    end if

    ! ============================================================================
    ! Update history buffer
    ! ============================================================================


    call t_startf('hbuf')
    call hist_update_hbuf(bounds_proc)
    call t_stopf('hbuf')

    ! ============================================================================
    ! Call dv (dynamic vegetation)
    ! ============================================================================

    if (use_cn) then
       call t_startf('endTSdynveg')
       nclumps = get_proc_clumps()
       !$OMP PARALLEL DO PRIVATE (nc,bounds_clump)
       do nc = 1,nclumps
          call get_clump_bounds(nc, bounds_clump)
          call bgc_vegetation_inst%EndOfTimeStepVegDynamics(bounds_clump, &
               filter(nc)%num_natvegp, filter(nc)%natvegp, &
               atm2lnd_inst)
       end do
       !$OMP END PARALLEL DO
       call t_stopf('endTSdynveg')
    end if

    ! ============================================================================
    ! History/Restart output
    ! ============================================================================

    if (.not. use_noio) then

       call t_startf('clm_drv_io')

       ! Create history and write history tapes if appropriate
       call t_startf('clm_drv_io_htapes')

       call hist_htapes_wrapup( rstwr, nlend, bounds_proc,                    &
            soilstate_inst%watsat_col(bounds_proc%begc:bounds_proc%endc, 1:), &
            soilstate_inst%sucsat_col(bounds_proc%begc:bounds_proc%endc, 1:), &
            soilstate_inst%bsw_col(bounds_proc%begc:bounds_proc%endc, 1:),    &
            soilstate_inst%hksat_col(bounds_proc%begc:bounds_proc%endc, 1:))

       call t_stopf('clm_drv_io_htapes')

       if (use_cn) then
          call bgc_vegetation_inst%WriteHistory(bounds_proc)
       end if

       ! Write restart/initial files if appropriate
       if (rstwr) then
          call t_startf('clm_drv_io_wrest')
          filer = restFile_filename(rdate=rdate)

          call restFile_write( bounds_proc, filer, rdate=rdate )

          call t_stopf('clm_drv_io_wrest')
       end if
       call t_stopf('clm_drv_io')

    end if

  end subroutine clm_drv

  !-----------------------------------------------------------------------
  subroutine clm_drv_init(bounds, &
       num_nolakec, filter_nolakec, &
       num_nolakep, filter_nolakep, &
       num_soilp  , filter_soilp, &
       canopystate_inst, waterstate_inst, waterflux_inst, energyflux_inst)
    !
    ! !DESCRIPTION:
    ! Initialization of clm driver variables needed from previous timestep
    !
    ! !USES:
    use shr_kind_mod       , only : r8 => shr_kind_r8
    use shr_infnan_mod     , only : nan => shr_infnan_nan, assignment(=)
    use clm_varpar         , only : nlevsno
    use clm_varcon         , only : h2osno_max
    use landunit_varcon    , only : istice_mec
    use CanopyStateType    , only : canopystate_type
    use WaterStateType     , only : waterstate_type
    use WaterFluxType      , only : waterflux_type
    use EnergyFluxType     , only : energyflux_type
    !
    ! !ARGUMENTS:
    type(bounds_type)     , intent(in)    :: bounds  
    integer               , intent(in)    :: num_nolakec       ! number of non-lake points in column filter
    integer               , intent(in)    :: filter_nolakec(:) ! column filter for non-lake points
    integer               , intent(in)    :: num_nolakep       ! number of non-lake points in patch filter
    integer               , intent(in)    :: filter_nolakep(:) ! patch filter for non-lake points
    integer               , intent(in)    :: num_soilp         ! number of soil points in patch filter
    integer               , intent(in)    :: filter_soilp(:)   ! patch filter for soil points
    type(canopystate_type), intent(inout) :: canopystate_inst
    type(waterstate_type) , intent(inout) :: waterstate_inst
    type(waterflux_type)  , intent(inout) :: waterflux_inst
    type(energyflux_type) , intent(inout) :: energyflux_inst
    !
    ! !LOCAL VARIABLES:
    integer :: l, c, p, f, j         ! indices
    integer :: fp, fc                  ! filter indices
    !-----------------------------------------------------------------------

    associate(                                                             & 
         snl                => col%snl                                   , & ! Input:  [integer  (:)   ]  number of snow layers                    
        
         h2osno             => waterstate_inst%h2osno_col                , & ! Input:  [real(r8) (:)   ]  snow water (mm H2O)                     
         h2osoi_ice         => waterstate_inst%h2osoi_ice_col            , & ! Input:  [real(r8) (:,:) ]  ice lens (kg/m2)                      
         h2osoi_liq         => waterstate_inst%h2osoi_liq_col            , & ! Input:  [real(r8) (:,:) ]  liquid water (kg/m2)                  
         h2osno_old         => waterstate_inst%h2osno_old_col            , & ! Output: [real(r8) (:)   ]  snow water (mm H2O) at previous time step
         frac_iceold        => waterstate_inst%frac_iceold_col           , & ! Output: [real(r8) (:,:) ]  fraction of ice relative to the tot water

         elai               => canopystate_inst%elai_patch               , & ! Input:  [real(r8) (:)   ]  one-sided leaf area index with burying by snow    
         esai               => canopystate_inst%esai_patch               , & ! Input:  [real(r8) (:)   ]  one-sided stem area index with burying by snow    
         frac_veg_nosno     => canopystate_inst%frac_veg_nosno_patch     , & ! Output: [integer  (:)   ]  fraction of vegetation not covered by snow (0 OR 1) [-]
         frac_veg_nosno_alb => canopystate_inst%frac_veg_nosno_alb_patch , & ! Output: [integer  (:)   ]  fraction of vegetation not covered by snow (0 OR 1) [-]

         qflx_glcice        => waterflux_inst%qflx_glcice_col            , & ! Output: [real(r8) (:)   ]  flux of new glacier ice (mm H2O/s) [+ = ice grows]

         eflx_bot           => energyflux_inst%eflx_bot_col              , & ! Output: [real(r8) (:)   ]  heat flux from beneath soil/ice column (W/m**2)

         cisun_z            => photosyns_inst%cisun_z_patch              , & ! Output: [real(r8) (:)   ]  intracellular sunlit leaf CO2 (Pa)
         cisha_z            => photosyns_inst%cisha_z_patch                & ! Output: [real(r8) (:)   ]  intracellular shaded leaf CO2 (Pa)
         )

      ! Initialize intracellular CO2 (Pa) parameters each timestep for use in VOCEmission
      do p = bounds%begp,bounds%endp
         cisun_z(p,:) = -999._r8
         cisha_z(p,:) = -999._r8
      end do

      do c = bounds%begc,bounds%endc
         l = col%landunit(c)

         ! Save snow mass at previous time step
         h2osno_old(c) = h2osno(c)

         ! Reset flux from beneath soil/ice column 
         eflx_bot(c)  = 0._r8

         ! Initialize qflx_glcice everywhere, to zero.
         qflx_glcice(c) = 0._r8     

      end do

      ! Initialize fraction of vegetation not covered by snow 

      do p = bounds%begp,bounds%endp
         if (patch%active(p)) then
            frac_veg_nosno(p) = frac_veg_nosno_alb(p)
         else
            frac_veg_nosno(p) = 0._r8
         end if
      end do

      ! Initialize set of previous time-step variables
      ! Ice fraction of snow at previous time step
      
      do j = -nlevsno+1,0
         do f = 1, num_nolakec
            c = filter_nolakec(f)
            if (j >= snl(c) + 1) then
               frac_iceold(c,j) = h2osoi_ice(c,j)/(h2osoi_liq(c,j)+h2osoi_ice(c,j))
            end if
         end do
      end do

    end associate

  end subroutine clm_drv_init
  
  !-----------------------------------------------------------------------
  subroutine clm_drv_patch2col (bounds, &
       num_allc, filter_allc, num_nolakec, filter_nolakec, &
       waterstate_inst, energyflux_inst, waterflux_inst)
    !
    ! !DESCRIPTION:
    ! Averages over all patchs for variables defined over both soil and lake
    ! to provide the column-level averages of state and flux variables
    ! defined at the patch level.
    !
    ! !USES:
    use WaterStateType , only : waterstate_type
    use WaterFluxType  , only : waterflux_type
    use EnergyFluxType , only : energyflux_type
    use subgridAveMod  , only : p2c
    use shr_infnan_mod , only : nan => shr_infnan_nan, assignment(=)
    !
    ! !ARGUMENTS:
    type(bounds_type)     , intent(in)    :: bounds  
    integer               , intent(in)    :: num_allc          ! number of column points in allc filter
    integer               , intent(in)    :: filter_allc(:)    ! column filter for all active points
    integer               , intent(in)    :: num_nolakec       ! number of column non-lake points in column filter
    integer               , intent(in)    :: filter_nolakec(:) ! column filter for non-lake points
    type(waterstate_type) , intent(inout) :: waterstate_inst
    type(waterflux_type)  , intent(inout) :: waterflux_inst
    type(energyflux_type) , intent(inout) :: energyflux_inst
    !
    ! !LOCAL VARIABLES:
    integer :: c,fc              ! indices
    ! -----------------------------------------------------------------

    ! Note: lake points are excluded from many of the following
    ! averages. For some fields, this is because the field doesn't
    ! apply over lakes. However, for many others, this is because the
    ! field is computed in LakeHydrologyMod, which is called after
    ! this routine; thus, for lakes, the column-level values of these
    ! fields are explicitly set in LakeHydrologyMod. (The fields that
    ! are included here for lakes are computed elsewhere, e.g., in
    ! LakeFluxesMod.)

    ! Averaging for patch water state variables

    call p2c (bounds, num_nolakec, filter_nolakec, &
         waterstate_inst%h2ocan_patch(bounds%begp:bounds%endp), &
         waterstate_inst%h2ocan_col(bounds%begc:bounds%endc))

    ! Averaging for patch evaporative flux variables

    call p2c (bounds, num_nolakec, filter_nolakec, &
         waterflux_inst%qflx_ev_snow_patch(bounds%begp:bounds%endp), &
         waterflux_inst%qflx_ev_snow_col(bounds%begc:bounds%endc))

    call p2c (bounds, num_nolakec, filter_nolakec, &
         waterflux_inst%qflx_ev_soil_patch(bounds%begp:bounds%endp), &
         waterflux_inst%qflx_ev_soil_col(bounds%begc:bounds%endc))

    call p2c (bounds, num_nolakec, filter_nolakec, &
         waterflux_inst%qflx_ev_h2osfc_patch(bounds%begp:bounds%endp), &
         waterflux_inst%qflx_ev_h2osfc_col(bounds%begc:bounds%endc))

    ! Averaging for patch water flux variables

    call p2c (bounds, num_nolakec, filter_nolakec, &
         waterflux_inst%qflx_evap_soi_patch(bounds%begp:bounds%endp), &
         waterflux_inst%qflx_evap_soi_col(bounds%begc:bounds%endc))

    call p2c (bounds, num_nolakec, filter_nolakec, &
         waterflux_inst%qflx_evap_tot_patch(bounds%begp:bounds%endp), &
         waterflux_inst%qflx_evap_tot_col(bounds%begc:bounds%endc))

    call p2c (bounds, num_nolakec, filter_nolakec, &
         waterflux_inst%qflx_rain_grnd_patch(bounds%begp:bounds%endp), &
         waterflux_inst%qflx_rain_grnd_col(bounds%begc:bounds%endc))
    
    call p2c (bounds, num_nolakec, filter_nolakec, &
         waterflux_inst%qflx_snow_grnd_patch(bounds%begp:bounds%endp), &
         waterflux_inst%qflx_snow_grnd_col(bounds%begc:bounds%endc))
    
    call p2c (bounds, num_nolakec, filter_nolakec, &
         waterflux_inst%qflx_tran_veg_patch(bounds%begp:bounds%endp), &
         waterflux_inst%qflx_tran_veg_col(bounds%begc:bounds%endc))

    call p2c (bounds, num_nolakec, filter_nolakec, &
         waterflux_inst%qflx_evap_grnd_patch(bounds%begp:bounds%endp), &
         waterflux_inst%qflx_evap_grnd_col(bounds%begc:bounds%endc))

    call p2c (bounds, num_allc, filter_allc, &
         waterflux_inst%qflx_evap_soi_patch(bounds%begp:bounds%endp), &
         waterflux_inst%qflx_evap_soi_col(bounds%begc:bounds%endc))

    call p2c (bounds, num_nolakec, filter_nolakec, &
         waterflux_inst%qflx_prec_grnd_patch(bounds%begp:bounds%endp), &
         waterflux_inst%qflx_prec_grnd_col(bounds%begc:bounds%endc))

    call p2c (bounds, num_nolakec, filter_nolakec, &
         waterflux_inst%qflx_dew_grnd_patch(bounds%begp:bounds%endp), &
         waterflux_inst%qflx_dew_grnd_col(bounds%begc:bounds%endc))

    call p2c (bounds, num_nolakec, filter_nolakec, &
         waterflux_inst%qflx_sub_snow_patch(bounds%begp:bounds%endp), &
         waterflux_inst%qflx_sub_snow_col(bounds%begc:bounds%endc))

    call p2c (bounds, num_nolakec, filter_nolakec, &
         waterflux_inst%qflx_dew_snow_patch(bounds%begp:bounds%endp), &
         waterflux_inst%qflx_dew_snow_col(bounds%begc:bounds%endc))

  end subroutine clm_drv_patch2col

  !------------------------------------------------------------------------
  subroutine write_diagnostic (bounds, wrtdia, nstep, lnd2atm_inst)
    !
    ! !DESCRIPTION:
    ! Write diagnostic surface temperature output each timestep.  Written to
    ! be fast but not bit-for-bit because order of summations can change each
    ! timestep.
    !
    ! !USES:
    use decompMod  , only : get_proc_global
    use spmdMod    , only : masterproc, npes, MPI_REAL8
    use spmdMod    , only : MPI_STATUS_SIZE, mpicom, MPI_SUM
    use shr_sys_mod, only : shr_sys_flush
    use abortutils , only : endrun
    use shr_log_mod, only : errMsg => shr_log_errMsg
    use lnd2atmType, only : lnd2atm_type
    !
    ! !ARGUMENTS:
    type(bounds_type)  , intent(in) :: bounds        
    logical            , intent(in) :: wrtdia     !true => write diagnostic
    integer            , intent(in) :: nstep      !model time step
    type(lnd2atm_type) , intent(in) :: lnd2atm_inst
    !
    ! !REVISION HISTORY:
    ! Created by Mariana Vertenstein
    !
    ! !LOCAL VARIABLES:
    integer :: p                       ! loop index
    integer :: numg                    ! total number of gridcells across all processors
    integer :: ier                     ! error status
    real(r8):: psum                    ! partial sum of ts
    real(r8):: tsum                    ! sum of ts
    real(r8):: tsxyav                  ! average ts for diagnostic output
    integer :: status(MPI_STATUS_SIZE) ! mpi status
    !------------------------------------------------------------------------

    call get_proc_global(ng=numg)

    if (wrtdia) then

       call t_barrierf('sync_write_diag', mpicom)
       psum = sum(lnd2atm_inst%t_rad_grc(bounds%begg:bounds%endg))
       call mpi_reduce(psum, tsum, 1, MPI_REAL8, MPI_SUM, 0, mpicom, ier)
       if (ier/=0) then
          write(iulog,*) 'write_diagnostic: Error in mpi_reduce()'
          call endrun(msg=errMsg(__FILE__, __LINE__))
       end if
       if (masterproc) then
          tsxyav = tsum / numg
          write(iulog,1000) nstep, tsxyav
          call shr_sys_flush(iulog)
       end if

    else

       if (masterproc) then
          write(iulog,*)'clm: completed timestep ',nstep
          call shr_sys_flush(iulog)
       end if

    endif

1000 format (1x,'nstep = ',i10,'   TS = ',f21.15)

  end subroutine write_diagnostic

end module clm_driver<|MERGE_RESOLUTION|>--- conflicted
+++ resolved
@@ -725,16 +725,7 @@
                   filter(nc)%num_soilc, filter(nc)%soilc,                       &
                   filter(nc)%num_soilp, filter(nc)%soilp,                       &
                   filter(nc)%num_pcropp, filter(nc)%pcropp, doalb,              &
-<<<<<<< HEAD
-                  clm_fates%fates2hlm_inst, &
-=======
-               cnveg_state_inst,                                                        &
-               cnveg_carbonflux_inst, cnveg_carbonstate_inst,                           &
-               c13_cnveg_carbonflux_inst, c13_cnveg_carbonstate_inst,                   &
-               c14_cnveg_carbonflux_inst, c14_cnveg_carbonstate_inst,                   &
-               cnveg_nitrogenflux_inst, cnveg_nitrogenstate_inst,                       &
-               clm_fates%fates2hlm,                                                             &
->>>>>>> 1fc68114
+               clm_fates%fates2hlm, &
                soilbiogeochem_carbonflux_inst, soilbiogeochem_carbonstate_inst,         &
                c13_soilbiogeochem_carbonflux_inst, c13_soilbiogeochem_carbonstate_inst, &
                c14_soilbiogeochem_carbonflux_inst, c14_soilbiogeochem_carbonstate_inst, &
@@ -828,13 +819,12 @@
        if ( use_ed ) then
           
           call EDBGCDyn(bounds_clump,                                                              &
-<<<<<<< HEAD
                filter(nc)%num_soilc, filter(nc)%soilc,                                             &
                filter(nc)%num_soilp, filter(nc)%soilp,                                             &
                filter(nc)%num_pcropp, filter(nc)%pcropp, doalb,                                    &
                bgc_vegetation_inst%cnveg_carbonflux_inst, &
                bgc_vegetation_inst%cnveg_carbonstate_inst, &
-                clm_fates%fates2hlm_inst, &
+                clm_fates%fates2hlm, &
                soilbiogeochem_carbonflux_inst, soilbiogeochem_carbonstate_inst,                    &
                soilbiogeochem_state_inst,                                                          &
                soilbiogeochem_nitrogenflux_inst, soilbiogeochem_nitrogenstate_inst,                &
@@ -843,23 +833,6 @@
                atm2lnd_inst, waterstate_inst, waterflux_inst,                                      &
                canopystate_inst, soilstate_inst, temperature_inst, crop_inst, ch4_inst)
 
-=======
-                filter(nc)%num_soilc, filter(nc)%soilc,                                             &
-                filter(nc)%num_soilp, filter(nc)%soilp,                                             &
-                filter(nc)%num_pcropp, filter(nc)%pcropp, doalb,                                    &
-                cnveg_state_inst,                                                                   &
-                cnveg_carbonflux_inst, cnveg_carbonstate_inst,                                      &
-                clm_fates%fates2hlm,                                                           &
-                soilbiogeochem_carbonflux_inst, soilbiogeochem_carbonstate_inst,                    &
-                soilbiogeochem_state_inst,                                                          &
-                soilbiogeochem_nitrogenflux_inst, soilbiogeochem_nitrogenstate_inst,                &
-                c13_soilbiogeochem_carbonstate_inst, c13_soilbiogeochem_carbonflux_inst,            &
-                c14_soilbiogeochem_carbonstate_inst, c14_soilbiogeochem_carbonflux_inst,            &
-                atm2lnd_inst, waterstate_inst, waterflux_inst,                                      &
-                canopystate_inst, soilstate_inst, temperature_inst, crop_inst, ch4_inst)
-          
-          
->>>>>>> 1fc68114
           call EDBGCDynSummary(bounds_clump,                                             &
                 filter(nc)%num_soilc, filter(nc)%soilc,                                  &
                 filter(nc)%num_soilp, filter(nc)%soilp,                                  &
