module clm_driver

  !-----------------------------------------------------------------------
  ! !DESCRIPTION:
  ! This module provides the main CLM driver physics calling sequence.  Most
  ! computations occurs over ``clumps'' of gridcells (and associated subgrid
  ! scale entities) assigned to each MPI process. Computation is further
  ! parallelized by looping over clumps on each process using shared memory OpenMP.
  !
  ! !USES:
  use shr_kind_mod           , only : r8 => shr_kind_r8
  use clm_varctl             , only : wrtdia, iulog, create_glacier_mec_landunit, use_ed
  use clm_varctl             , only : use_cn, use_lch4, use_voc, use_noio, use_c13, use_c14
  use clm_varctl             , only : use_crop
  use clm_time_manager       , only : get_nstep, is_beg_curr_day
  use clm_time_manager       , only : get_prev_date
  use clm_varpar             , only : nlevsno, nlevgrnd
  use spmdMod                , only : masterproc, mpicom
  use decompMod              , only : get_proc_clumps, get_clump_bounds, get_proc_bounds, bounds_type
  use filterMod              , only : filter, filter_inactive_and_active
  use filterMod              , only : setExposedvegpFilter
  use histFileMod            , only : hist_update_hbuf, hist_htapes_wrapup
  use restFileMod            , only : restFile_write, restFile_filename
  use abortutils             , only : endrun
  !
  use dynSubgridDriverMod    , only : dynSubgrid_driver
  use BalanceCheckMod        , only : BeginWaterBalance, BalanceCheck
  !
  use CanopyTemperatureMod   , only : CanopyTemperature ! (formerly Biogeophysics1Mod)
  use SoilTemperatureMod     , only : SoilTemperature
  use LakeTemperatureMod     , only : LakeTemperature
  !
  use BareGroundFluxesMod    , only : BareGroundFluxes
  use CanopyFluxesMod        , only : CanopyFluxes
  use SoilFluxesMod          , only : SoilFluxes ! (formerly Biogeophysics2Mod)
  use UrbanFluxesMod         , only : UrbanFluxes 
  use LakeFluxesMod          , only : LakeFluxes
  !
  use HydrologyNoDrainageMod , only : HydrologyNoDrainage ! (formerly Hydrology2Mod)
  use HydrologyDrainageMod   , only : HydrologyDrainage   ! (formerly Hydrology2Mod)
  use CanopyHydrologyMod     , only : CanopyHydrology     ! (formerly Hydrology1Mod)
  use LakeHydrologyMod       , only : LakeHydrology
  !
  use AerosolMod             , only : AerosolMasses  
  use SnowSnicarMod          , only : SnowAge_grain
  use SurfaceAlbedoMod       , only : SurfaceAlbedo
  use UrbanAlbedoMod         , only : UrbanAlbedo
  !
  use SurfaceRadiationMod    , only : SurfaceRadiation
  use UrbanRadiationMod      , only : UrbanRadiation
  !
  use SoilBiogeochemVerticalProfileMod   , only : SoilBiogeochemVerticalProfile
  use SatellitePhenologyMod  , only : SatellitePhenology, interpMonthlyVeg
  use ndepStreamMod          , only : ndep_interp
  use ActiveLayerMod         , only : alt_calc
  use ch4Mod                 , only : ch4, ch4_init_balance_check
  use DUSTMod                , only : DustDryDep, DustEmission
  use VOCEmissionMod         , only : VOCEmission
  use EDMainMod              , only : ed_driver
  !
  use filterMod              , only : setFilters
  !
  use atm2lndMod             , only : downscale_forcings
  use lnd2atmMod             , only : lnd2atm
  use lnd2glcMod             , only : lnd2glc_type
  !
  use seq_drydep_mod         , only : n_drydep, drydep_method, DD_XLND
  use DryDepVelocity         , only : depvel_compute
  !
  use DaylengthMod           , only : UpdateDaylength
  use perf_mod
  !
  use clm_initializeMod      , only : nutrient_competition_method
  use GridcellType           , only : grc                
  use LandunitType           , only : lun                
  use ColumnType             , only : col                
  use PatchType              , only : patch                
  use clm_instMod
  use clm_initializeMod      , only : soil_water_retention_curve
  use EDBGCDynMod            , only : EDBGCDyn, EDBGCDynSummary
  !
  ! !PUBLIC TYPES:
  implicit none
  !
  ! !PUBLIC MEMBER FUNCTIONS:
  public :: clm_drv            ! Main clm driver 
  !
  ! !PRIVATE MEMBER FUNCTIONS:
  private :: clm_drv_patch2col
  private :: clm_drv_init      ! Initialization of variables needed from previous timestep
  private :: write_diagnostic  ! Write diagnostic information to log file
  !-----------------------------------------------------------------------

contains

  !-----------------------------------------------------------------------
  subroutine clm_drv(doalb, nextsw_cday, declinp1, declin, rstwr, nlend, rdate)
    !
    ! !DESCRIPTION:
    !
    ! First phase of the clm driver calling the clm physics. An outline of
    ! the calling tree is given in the description of this module.
    !
    ! !USES:
    !
    ! !ARGUMENTS:
    implicit none
    logical ,        intent(in) :: doalb       ! true if time for surface albedo calc
    real(r8),        intent(in) :: nextsw_cday ! calendar day for nstep+1
    real(r8),        intent(in) :: declinp1    ! declination angle for next time step
    real(r8),        intent(in) :: declin      ! declination angle for current time step
    logical,         intent(in) :: rstwr       ! true => write restart file this step
    logical,         intent(in) :: nlend       ! true => end of run on this step
    character(len=*),intent(in) :: rdate       ! restart file time stamp for name
    !
    ! !LOCAL VARIABLES:
    integer              :: nstep                   ! time step number
    integer              :: nc, c, p, l, g          ! indices
    integer              :: nclumps                 ! number of clumps on this processor
    integer              :: yr                      ! year (0, ...)
    integer              :: mon                     ! month (1, ..., 12)
    integer              :: day                     ! day of month (1, ..., 31)
    integer              :: sec                     ! seconds of the day
    integer              :: yr_prev                 ! year (0, ...) at start of timestep
    integer              :: mon_prev                ! month (1, ..., 12) at start of timestep
    integer              :: day_prev                ! day of month (1, ..., 31) at start of timestep
    integer              :: sec_prev                ! seconds of the day at start of timestep
    character(len=256)   :: filer                   ! restart file name
    integer              :: ier                     ! error code
    type(bounds_type)    :: bounds_clump    
    type(bounds_type)    :: bounds_proc     

    ! COMPILER_BUG(wjs, 2016-02-24, pgi 15.10) These temporary allocatable arrays are
    ! needed to work around pgi compiler bugs, as noted below
    real(r8), allocatable :: downreg_patch(:)
    real(r8), allocatable :: leafn_patch(:)
    real(r8), allocatable :: agnpp_patch(:)
    real(r8), allocatable :: bgnpp_patch(:)
    real(r8), allocatable :: annsum_npp_patch(:)
    real(r8), allocatable :: rr_patch(:)
    real(r8), allocatable :: net_carbon_exchange_grc(:)

    ! COMPILER_BUG(wjs, 2014-11-29, pgi 14.7) Workaround for internal compiler error with
    ! pgi 14.7 ('normalize_forall_array: non-conformable'), which appears in the call to
    ! CalcIrrigationNeeded. Simply declaring this variable makes the ICE go away.
    real(r8), allocatable :: dummy1_to_make_pgi_happy(:)
    !-----------------------------------------------------------------------

    ! Determine processor bounds and clumps for this processor

    call get_proc_bounds(bounds_proc)
    nclumps = get_proc_clumps()

    ! Update time-related info

    call crop_inst%CropRestIncYear()

    ! ============================================================================
    ! Specified phenology
    ! ============================================================================

    if (use_cn) then 
       ! For dry-deposition need to call CLMSP so that mlaidiff is obtained
       if ( n_drydep > 0 .and. drydep_method == DD_XLND ) then
          call t_startf('interpMonthlyVeg')
          call interpMonthlyVeg(bounds_proc, canopystate_inst)
          call t_stopf('interpMonthlyVeg')
       endif

    else
       ! Determine weights for time interpolation of monthly vegetation data.
       ! This also determines whether it is time to read new monthly vegetation and
       ! obtain updated leaf area index [mlai1,mlai2], stem area index [msai1,msai2],
       ! vegetation top [mhvt1,mhvt2] and vegetation bottom [mhvb1,mhvb2]. The
       ! weights obtained here are used in subroutine SatellitePhenology to obtain time
       ! interpolated values.
       if (doalb .or. ( n_drydep > 0 .and. drydep_method == DD_XLND )) then
          call t_startf('interpMonthlyVeg')
          call interpMonthlyVeg(bounds_proc, canopystate_inst)
          call t_stopf('interpMonthlyVeg')
       end if

    end if

    ! ==================================================================================
    ! Determine decomp vertical profiles
    !
    ! These routines (alt_calc & decomp_vertprofiles) need to be called before
    ! pftdyn_cnbal, and it appears that they need to be called before pftdyn_interp and
    ! the associated filter updates, too (otherwise we get a carbon balance error)
    ! ==================================================================================

    !$OMP PARALLEL DO PRIVATE (nc,bounds_clump)
    do nc = 1,nclumps
       call get_clump_bounds(nc, bounds_clump)

       ! BUG(wjs, 2014-12-15, bugz 2107) Because of the placement of the following
       ! routines (alt_calc and SoilBiogeochemVerticalProfile) in the driver sequence -
       ! they are called very early in each timestep, before weights are adjusted and
       ! filters are updated - it may be necessary for these routines to compute values
       ! over inactive as well as active points (since some inactive points may soon
       ! become active) - so that's what is done now. Currently, it seems to be okay to do
       ! this, because the variables computed here seem to only depend on quantities that
       ! are valid over inactive as well as active points.

       call t_startf("decomp_vert")
       call alt_calc(filter_inactive_and_active(nc)%num_soilc, filter_inactive_and_active(nc)%soilc, &
            temperature_inst, canopystate_inst) 

       if (use_cn) then
          call SoilBiogeochemVerticalProfile(bounds_clump                                       , &
               filter_inactive_and_active(nc)%num_soilc, filter_inactive_and_active(nc)%soilc   , &
               filter_inactive_and_active(nc)%num_soilp, filter_inactive_and_active(nc)%soilp   , &
               canopystate_inst, soilstate_inst, soilbiogeochem_state_inst)
       end if

       call t_stopf("decomp_vert")
    end do
    !$OMP END PARALLEL DO

    ! ============================================================================
    ! Initialize the mass balance checks for carbon and nitrogen, and zero fluxes for
    ! transient land cover
    ! ============================================================================

    if (use_cn) then
       !$OMP PARALLEL DO PRIVATE (nc,bounds_clump)
       do nc = 1,nclumps
          call get_clump_bounds(nc, bounds_clump)

          call t_startf('begcnbal')

          call bgc_vegetation_inst%InitEachTimeStep(bounds_clump, &
               filter(nc)%num_soilc, filter(nc)%soilc)

          call ch4_init_balance_check(bounds_clump, &
               filter(nc)%num_soilc, filter(nc)%soilc, &
               filter(nc)%num_lakec, filter(nc)%lakec, &
               ch4_inst)

          call soilbiogeochem_carbonflux_inst%ZeroDWT(bounds_clump)
          if (use_c13) then
             call c13_soilbiogeochem_carbonflux_inst%ZeroDWT(bounds_clump)
          end if
          if (use_c14) then
             call c14_soilbiogeochem_carbonflux_inst%ZeroDWT(bounds_clump)
          end if

          call t_stopf('begcnbal')
       end do
       !$OMP END PARALLEL DO
    end if

    ! ============================================================================
    ! Update subgrid weights with dynamic landcover (prescribed transient patches,
    ! CNDV, and or dynamic landunits), and do related adjustments. Note that this
    ! call needs to happen outside loops over nclumps.
    ! ============================================================================

    call t_startf('dyn_subgrid')
    call dynSubgrid_driver(bounds_proc,                                               &
         urbanparams_inst, soilstate_inst, soilhydrology_inst, lakestate_inst,        &
         waterstate_inst, waterflux_inst, temperature_inst, energyflux_inst,          &
         canopystate_inst, photosyns_inst, glc2lnd_inst, bgc_vegetation_inst,         &
         soilbiogeochem_state_inst, soilbiogeochem_carbonstate_inst,                  &
         c13_soilbiogeochem_carbonstate_inst, c14_soilbiogeochem_carbonstate_inst,    &
         soilbiogeochem_nitrogenstate_inst, soilbiogeochem_carbonflux_inst, ch4_inst, &
         glc_behavior)
    call t_stopf('dyn_subgrid')

    ! ============================================================================
    ! Initialize the mass balance checks for water.
    !
    ! Currently, I believe this needs to be done after weights are updated for
    ! prescribed transient patches or CNDV, because column-level water is not
    ! generally conserved when weights change (instead the difference is put in
    ! the grid cell-level terms, qflx_liq_dynbal, etc.). In the future, we may
    ! want to change the balance checks to ensure that the grid cell-level water
    ! is conserved, considering qflx_liq_dynbal; in this case, the call to
    ! BeginWaterBalance should be moved to before the weight updates.
    ! ============================================================================

    !$OMP PARALLEL DO PRIVATE (nc,bounds_clump)
    do nc = 1,nclumps
       call get_clump_bounds(nc, bounds_clump)

       call t_startf('begwbal')
       call BeginWaterBalance(bounds_clump,                   &
            filter(nc)%num_nolakec, filter(nc)%nolakec,       &
            filter(nc)%num_lakec, filter(nc)%lakec,           &
            filter(nc)%num_hydrologyc, filter(nc)%hydrologyc, &
            soilhydrology_inst, waterstate_inst)
       call t_stopf('begwbal')
    end do
    !$OMP END PARALLEL DO

    ! ============================================================================
    ! Update dynamic N deposition field, on albedo timestep
    ! currently being done outside clumps loop, but no reason why it couldn't be
    ! re-written to go inside.
    ! ============================================================================

    if (use_cn) then
       call t_startf('ndep_interp')
       call ndep_interp(bounds_proc, atm2lnd_inst)
       call bgc_vegetation_inst%InterpFileInputs(bounds_proc)
       call t_stopf('ndep_interp')
    end if

    ! ============================================================================
    ! Initialize variables from previous time step, downscale atm forcings, and
    ! Determine canopy interception and precipitation onto ground surface.
    ! Determine the fraction of foliage covered by water and the fraction
    ! of foliage that is dry and transpiring. Initialize snow layer if the
    ! snow accumulation exceeds 10 mm.
    ! ============================================================================

    ! Get time as of beginning of time step
    call get_prev_date(yr_prev, mon_prev, day_prev, sec_prev)

    !$OMP PARALLEL DO PRIVATE (nc,l,c, bounds_clump, downreg_patch, leafn_patch, agnpp_patch, bgnpp_patch, annsum_npp_patch, rr_patch)
    do nc = 1,nclumps
       call get_clump_bounds(nc, bounds_clump)

       call t_startf('drvinit')

       call UpdateDaylength(bounds_clump, declin)

       ! Initialze variables needed for new driver time step 
       call clm_drv_init(bounds_clump, &
            filter(nc)%num_nolakec, filter(nc)%nolakec, &
            filter(nc)%num_nolakep, filter(nc)%nolakep, &
            filter(nc)%num_soilp  , filter(nc)%soilp,   &
            canopystate_inst, waterstate_inst, waterflux_inst, energyflux_inst)

       call topo_inst%UpdateTopo(bounds_clump, &
            filter(nc)%num_icemecc, filter(nc)%icemecc, &
            glc2lnd_inst, glc_behavior, &
            atm_topo = atm2lnd_inst%forc_topo_grc(bounds_clump%begg:bounds_clump%endg))

       call downscale_forcings(bounds_clump, &
            topo_inst, atm2lnd_inst, &
            eflx_sh_precip_conversion = energyflux_inst%eflx_sh_precip_conversion_col(bounds_clump%begc:bounds_clump%endc))

       call t_stopf('drvinit')

       ! Update filters that depend on variables set in clm_drv_init
       
       call t_startf('irrigation')
       call setExposedvegpFilter(bounds_clump, &
            canopystate_inst%frac_veg_nosno_patch(bounds_clump%begp:bounds_clump%endp))

       ! Irrigation flux

       call irrigation_inst%ApplyIrrigation(bounds_clump, &
            volr = atm2lnd_inst%volr_grc(bounds_clump%begg:bounds_clump%endg))
       call t_stopf('irrigation')

       ! ============================================================================
       ! Canopy Hydrology
       ! (1) water storage of intercepted precipitation
       ! (2) direct throughfall and canopy drainage of precipitation
       ! (3) fraction of foliage covered by water and the fraction is dry and transpiring
       ! (4) snow layer initialization if the snow accumulation exceeds 10 mm.
       ! ============================================================================

       call t_startf('canhydro')
       call CanopyHydrology(bounds_clump, &
            filter(nc)%num_nolakec, filter(nc)%nolakec, &
            filter(nc)%num_nolakep, filter(nc)%nolakep, &
            atm2lnd_inst, canopystate_inst, temperature_inst, &
            aerosol_inst, waterstate_inst, waterflux_inst, &
            irrigation_inst)
       call t_stopf('canhydro')

       ! ============================================================================
       ! Surface Radiation
       ! ============================================================================

       call t_startf('surfrad')

       ! Surface Radiation primarily for non-urban columns 

       call SurfaceRadiation(bounds_clump,                                 &
            filter(nc)%num_nourbanp, filter(nc)%nourbanp,                  &
            filter(nc)%num_urbanp, filter(nc)%urbanp,                &
            filter(nc)%num_urbanc, filter(nc)%urbanc,                      &
            ed_allsites_inst(bounds_clump%begg:bounds_clump%endg), atm2lnd_inst, &
            waterstate_inst, canopystate_inst, surfalb_inst, solarabs_inst, surfrad_inst)

       ! Surface Radiation for only urban columns

       call UrbanRadiation(bounds_clump,                                       &
            filter(nc)%num_nourbanl, filter(nc)%nourbanl,                      &
            filter(nc)%num_urbanl, filter(nc)%urbanl,                          &
            filter(nc)%num_urbanc, filter(nc)%urbanc,                          &
            filter(nc)%num_urbanp, filter(nc)%urbanp,                          &
            atm2lnd_inst, waterstate_inst, temperature_inst, urbanparams_inst, &
            solarabs_inst, surfalb_inst, energyflux_inst)

       call t_stopf('surfrad')

       ! ============================================================================
       ! Determine leaf temperature and surface fluxes based on ground
       ! temperature from previous time step.
       ! ============================================================================

       call t_startf('bgp1')
       call CanopyTemperature(bounds_clump,                                   &
            filter(nc)%num_nolakec, filter(nc)%nolakec,                       &
            filter(nc)%num_nolakep, filter(nc)%nolakep,                       &
            atm2lnd_inst, canopystate_inst, soilstate_inst, frictionvel_inst, &
            waterstate_inst, waterflux_inst, energyflux_inst, temperature_inst)
       call t_stopf('bgp1')

       ! ============================================================================
       ! Determine fluxes
       ! ============================================================================

       call t_startf('bgflux')

       ! Bareground fluxes for all patches except lakes and urban landunits

       call BareGroundFluxes(bounds_clump,                                 &
            filter(nc)%num_noexposedvegp, filter(nc)%noexposedvegp,          &
            atm2lnd_inst, soilstate_inst,                &
            frictionvel_inst, ch4_inst, energyflux_inst, temperature_inst, &
            waterflux_inst, waterstate_inst, photosyns_inst, humanindex_inst)
       call t_stopf('bgflux')

       ! non-bareground fluxes for all patches except lakes and urban landunits
       ! Calculate canopy temperature, latent and sensible fluxes from the canopy,
       ! and leaf water change by evapotranspiration

       call t_startf('canflux')
       ! COMPILER_BUG(wjs, 2016-02-24, pgi 15.10) In principle, we should be able to make
       ! these function calls inline in the CanopyFluxes argument list. However, with pgi
       ! 15.10, that results in the dummy arguments having the wrong size (I suspect size
       ! 0, based on similar pgi compiler bugs that we have run into before). Also note
       ! that I don't have explicit bounds on the left-hand-side of these assignments:
       ! excluding these explicit bounds seemed to be needed to get around other compiler
       ! bugs.
       allocate(downreg_patch(bounds_clump%begp:bounds_clump%endp))
       allocate(leafn_patch(bounds_clump%begp:bounds_clump%endp))
       downreg_patch = bgc_vegetation_inst%get_downreg_patch(bounds_clump)
       leafn_patch = bgc_vegetation_inst%get_leafn_patch(bounds_clump)
       call CanopyFluxes(bounds_clump,                                                   &
            filter(nc)%num_exposedvegp, filter(nc)%exposedvegp,                             &
            ed_allsites_inst(bounds_clump%begg:bounds_clump%endg),                          &
            atm2lnd_inst, canopystate_inst,                                                 &
            energyflux_inst, frictionvel_inst, soilstate_inst, solarabs_inst, surfalb_inst, &
            temperature_inst, waterflux_inst, waterstate_inst, ch4_inst, ozone_inst, photosyns_inst, &
            humanindex_inst, soil_water_retention_curve, &
            downreg_patch = downreg_patch(bounds_clump%begp:bounds_clump%endp), &
            leafn_patch = leafn_patch(bounds_clump%begp:bounds_clump%endp))
       deallocate(downreg_patch, leafn_patch)
       call t_stopf('canflux')

       ! Fluxes for all urban landunits

       call t_startf('uflux')
       call UrbanFluxes(bounds_clump,                                         &
            filter(nc)%num_nourbanl, filter(nc)%nourbanl,                     &
            filter(nc)%num_urbanl, filter(nc)%urbanl,                         &
            filter(nc)%num_urbanc, filter(nc)%urbanc,                         &
            filter(nc)%num_urbanp, filter(nc)%urbanp,                         &
            atm2lnd_inst, urbanparams_inst, soilstate_inst, temperature_inst,   &
            waterstate_inst, frictionvel_inst, energyflux_inst, waterflux_inst, &
            humanindex_inst)
       call t_stopf('uflux')

       ! Fluxes for all lake landunits

       call t_startf('bgplake')
       call LakeFluxes(bounds_clump,                                         &
            filter(nc)%num_lakec, filter(nc)%lakec,                          &
            filter(nc)%num_lakep, filter(nc)%lakep,                          &
            atm2lnd_inst, solarabs_inst, frictionvel_inst, temperature_inst, &
            energyflux_inst, waterstate_inst, waterflux_inst, lakestate_inst,&  
            humanindex_inst) 
       call t_stopf('bgplake')

       ! ============================================================================
       ! Determine irrigation needed for future time steps
       ! ============================================================================

       ! This needs to be called after btran is computed

       call t_startf('irrigationneeded')
       call irrigation_inst%CalcIrrigationNeeded( &
            bounds             = bounds_clump, &
            num_exposedvegp    = filter(nc)%num_exposedvegp, &
            filter_exposedvegp = filter(nc)%exposedvegp, &
            time_prev          = sec_prev, &
            elai               = canopystate_inst%elai_patch(bounds_clump%begp:bounds_clump%endp), &
            btran              = energyflux_inst%btran_patch(bounds_clump%begp:bounds_clump%endp), &
            rootfr             = soilstate_inst%rootfr_patch(bounds_clump%begp:bounds_clump%endp    , 1:nlevgrnd), &
            t_soisno           = temperature_inst%t_soisno_col(bounds_clump%begc:bounds_clump%endc  , 1:nlevgrnd), &
            eff_porosity       = soilstate_inst%eff_porosity_col(bounds_clump%begc:bounds_clump%endc, 1:nlevgrnd), &
            h2osoi_liq         = waterstate_inst%h2osoi_liq_col(bounds_clump%begc:bounds_clump%endc , 1:nlevgrnd))
       call t_stopf('irrigationneeded')

       ! ============================================================================
       ! DUST and VOC emissions
       ! ============================================================================

       call t_startf('bgc')

       ! Dust mobilization (C. Zender's modified codes)
       call DustEmission(bounds_clump,                                       &
            filter(nc)%num_nolakep, filter(nc)%nolakep,                      &
            atm2lnd_inst, soilstate_inst, canopystate_inst, waterstate_inst, &
            frictionvel_inst, dust_inst)

       ! Dust dry deposition (C. Zender's modified codes)
       call DustDryDep(bounds_clump, &
            atm2lnd_inst, frictionvel_inst, dust_inst)

       ! VOC emission (A. Guenther's MEGAN (2006) model)
       if (use_voc) then
          call VOCEmission(bounds_clump,                                         &
               filter(nc)%num_soilp, filter(nc)%soilp,                           &
               atm2lnd_inst, canopystate_inst, photosyns_inst, temperature_inst, &
               vocemis_inst)
       end if

       call t_stopf('bgc')

       ! ============================================================================
       ! Determine temperatures
       ! ============================================================================

       ! Set lake temperature 

       call t_startf('lakeTemp')
       call LakeTemperature(bounds_clump,                                             &
            filter(nc)%num_lakec, filter(nc)%lakec,                                   &
            filter(nc)%num_lakep, filter(nc)%lakep,                                   & 
            solarabs_inst, soilstate_inst, waterstate_inst, waterflux_inst, ch4_inst, &
            energyflux_inst, temperature_inst, lakestate_inst)
       call t_stopf('lakeTemp')

       ! Set soil/snow temperatures including ground temperature

       call t_startf('soiltemperature')
       call SoilTemperature(bounds_clump,                                                      &
            filter(nc)%num_urbanl  , filter(nc)%urbanl,                                        &
            filter(nc)%num_nolakec , filter(nc)%nolakec,                                       &
            atm2lnd_inst, urbanparams_inst, canopystate_inst, waterstate_inst, waterflux_inst, &
            solarabs_inst, soilstate_inst, energyflux_inst,  temperature_inst)
       call t_stopf('soiltemperature')

       ! ============================================================================
       ! update surface fluxes for new ground temperature.
       ! ============================================================================

       call t_startf('bgp2')
       call SoilFluxes(bounds_clump,                                                          &
            filter(nc)%num_urbanl,  filter(nc)%urbanl,                                        &
            filter(nc)%num_nolakec, filter(nc)%nolakec,                                       &
            filter(nc)%num_nolakep, filter(nc)%nolakep,                                       &
            atm2lnd_inst, solarabs_inst, temperature_inst, canopystate_inst, waterstate_inst, &
            energyflux_inst, waterflux_inst)            
       call t_stopf('bgp2')

       ! ============================================================================
       ! Perform averaging from patch level to column level
       ! ============================================================================

       call t_startf('patch2col')
       call clm_drv_patch2col(bounds_clump, &
            filter(nc)%num_allc, filter(nc)%allc, filter(nc)%num_nolakec, filter(nc)%nolakec, &
            waterstate_inst, energyflux_inst, waterflux_inst)
       call t_stopf('patch2col')

       ! ============================================================================
       ! Vertical (column) soil and surface hydrology
       ! ============================================================================

       ! Note that filter_snowc and filter_nosnowc are returned by
       ! LakeHydrology after the new snow filter is built

       call t_startf('hydro without drainage')

       call HydrologyNoDrainage(bounds_clump,                                &
            filter(nc)%num_nolakec, filter(nc)%nolakec,                      &
            filter(nc)%num_hydrologyc, filter(nc)%hydrologyc,                &
            filter(nc)%num_urbanc, filter(nc)%urbanc,                        &
            filter(nc)%num_snowc, filter(nc)%snowc,                          &
            filter(nc)%num_nosnowc, filter(nc)%nosnowc,                      &
            atm2lnd_inst, soilstate_inst, energyflux_inst, temperature_inst,   &
            waterflux_inst, waterstate_inst, soilhydrology_inst, aerosol_inst, &
            soil_water_retention_curve)

       !  Calculate column-integrated aerosol masses, and
       !  mass concentrations for radiative calculations and output
       !  (based on new snow level state, after SnowFilter is rebuilt.
       !  NEEDS TO BE AFTER SnowFiler is rebuilt, otherwise there 
       !  can be zero snow layers but an active column in filter)
      
       call AerosolMasses( bounds_clump,                                   &
            num_on=filter(nc)%num_snowc, filter_on=filter(nc)%snowc,       &
            num_off=filter(nc)%num_nosnowc, filter_off=filter(nc)%nosnowc, &
            waterflux_inst=waterflux_inst,                                 &
            waterstate_inst=waterstate_inst,                               &
            aerosol_inst=aerosol_inst)                      

       call t_stopf('hydro without drainage')

       ! ============================================================================
       ! Lake hydrology
       ! ============================================================================

       ! Note that filter_lakesnowc and filter_lakenosnowc are returned by
       ! LakeHydrology after the new snow filter is built

       call t_startf('hylake')
       call LakeHydrology(bounds_clump,                                                      &
            filter(nc)%num_lakec, filter(nc)%lakec,                                          &
            filter(nc)%num_lakep, filter(nc)%lakep,                                          &
            filter(nc)%num_lakesnowc, filter(nc)%lakesnowc,                                  &
            filter(nc)%num_lakenosnowc, filter(nc)%lakenosnowc,                              &
            atm2lnd_inst, temperature_inst, soilstate_inst, waterstate_inst, waterflux_inst, &
            energyflux_inst, aerosol_inst, lakestate_inst)
       
       !  Calculate column-integrated aerosol masses, and
       !  mass concentrations for radiative calculations and output
       !  (based on new snow level state, after SnowFilter is rebuilt.
       !  NEEDS TO BE AFTER SnowFiler is rebuilt, otherwise there 
       !  can be zero snow layers but an active column in filter)

       call AerosolMasses(bounds_clump,                                            &
            num_on=filter(nc)%num_lakesnowc, filter_on=filter(nc)%lakesnowc,       &
            num_off=filter(nc)%num_lakenosnowc, filter_off=filter(nc)%lakenosnowc, &
            waterflux_inst=waterflux_inst,                                         &
            waterstate_inst=waterstate_inst,                                       &
            aerosol_inst=aerosol_inst)                      

       ! Must be done here because must use a snow filter for lake columns

       call SnowAge_grain(bounds_clump,                         &
            filter(nc)%num_lakesnowc, filter(nc)%lakesnowc,     &
            filter(nc)%num_lakenosnowc, filter(nc)%lakenosnowc, &
            waterflux_inst, waterstate_inst, temperature_inst)

       call t_stopf('hylake')

       ! ============================================================================
       ! ! Fraction of soil covered by snow (Z.-L. Yang U. Texas)
       ! ============================================================================

       do c = bounds_clump%begc,bounds_clump%endc
          l = col%landunit(c)
          if (lun%urbpoi(l)) then
             ! Urban landunit use Bonan 1996 (LSM Technical Note)
             waterstate_inst%frac_sno_col(c) = min( waterstate_inst%snow_depth_col(c)/0.05_r8, 1._r8)
          end if
       end do

       ! ============================================================================
       ! Snow aging routine based on Flanner and Zender (2006), Linking snowpack 
       ! microphysics and albedo evolution, JGR, and Brun (1989), Investigation of 
       ! wet-snow metamorphism in respect of liquid-water content, Ann. Glaciol.
       ! ============================================================================
       ! Note the snow filters here do not include lakes
       ! TODO: move this up

       call t_startf('snow_init')
       call SnowAge_grain(bounds_clump,                 &
            filter(nc)%num_snowc, filter(nc)%snowc,     &
            filter(nc)%num_nosnowc, filter(nc)%nosnowc, &
            waterflux_inst, waterstate_inst, temperature_inst)
       call t_stopf('snow_init')

       ! ============================================================================
       ! Ecosystem dynamics: Uses CN, CNDV, or static parameterizations
       ! ============================================================================

       ! FIX(SPM,032414)  push these checks into the routines below and/or make this consistent.

             ! fully prognostic canopy structure and C-N biogeochemistry
             ! - CNDV defined: prognostic biogeography; else prescribed
       ! - crop model:  crop algorithms called from within CNDriver
             
       if (use_cn) then 
          call t_startf('ecosysdyn')
          call bgc_vegetation_inst%EcosystemDynamicsPreDrainage(bounds_clump,            &
                  filter(nc)%num_soilc, filter(nc)%soilc,                       &
                  filter(nc)%num_soilp, filter(nc)%soilp,                       &
                  filter(nc)%num_pcropp, filter(nc)%pcropp, doalb,              &
                  ed_clm_inst, &
               soilbiogeochem_carbonflux_inst, soilbiogeochem_carbonstate_inst,         &
               c13_soilbiogeochem_carbonflux_inst, c13_soilbiogeochem_carbonstate_inst, &
               c14_soilbiogeochem_carbonflux_inst, c14_soilbiogeochem_carbonstate_inst, &
               soilbiogeochem_state_inst,                                               &
               soilbiogeochem_nitrogenflux_inst, soilbiogeochem_nitrogenstate_inst,     &
               atm2lnd_inst, waterstate_inst, waterflux_inst,                           &
               canopystate_inst, soilstate_inst, temperature_inst, crop_inst, ch4_inst, &
               photosyns_inst, soilhydrology_inst, energyflux_inst,          &
               nutrient_competition_method, fireemis_inst)

          call t_stopf('ecosysdyn')

<<<<<<< HEAD
       elseif (use_ed) then

          ! call EDBGCDyn(bounds_clump, &
          !      filter(nc)%num_soilc, filter(nc)%soilc, &
          !      ed_clm_inst, &
          !      soilbiogeochem_carbonflux_inst, soilbiogeochem_carbonstate_inst,         &
          !      c13_soilbiogeochem_carbonflux_inst, c13_soilbiogeochem_carbonstate_inst, &
          !      c14_soilbiogeochem_carbonflux_inst, c14_soilbiogeochem_carbonstate_inst, &
          !      soilbiogeochem_state_inst,                                               &
          !      soilbiogeochem_nitrogenflux_inst, soilbiogeochem_nitrogenstate_inst)
 
          call EDBGCDyn(bounds_clump,                                                              &
               filter(nc)%num_soilc, filter(nc)%soilc,                                             &
               filter(nc)%num_soilp, filter(nc)%soilp,                                             &
               filter(nc)%num_pcropp, filter(nc)%pcropp, doalb,                                    &
               bgc_vegetation_inst%cnveg_carbonflux_inst, &
               bgc_vegetation_inst%cnveg_carbonstate_inst, &
               ed_clm_inst,                                                                        &
               soilbiogeochem_carbonflux_inst, soilbiogeochem_carbonstate_inst,                    &
               soilbiogeochem_state_inst,                                                          &
               soilbiogeochem_nitrogenflux_inst, soilbiogeochem_nitrogenstate_inst,                &
               c13_soilbiogeochem_carbonstate_inst, c13_soilbiogeochem_carbonflux_inst,            &
               c14_soilbiogeochem_carbonstate_inst, c14_soilbiogeochem_carbonflux_inst,            &
               atm2lnd_inst, waterstate_inst, waterflux_inst,                                      &
               canopystate_inst, soilstate_inst, temperature_inst, crop_inst, ch4_inst)

=======
>>>>>>> 763a7226
       end if

                ! Prescribed biogeography - prescribed canopy structure, some prognostic carbon fluxes

       if ((.not. use_cn) .and. (.not. use_ed) .and. (doalb)) then 
          call t_startf('SatellitePhenology')
          call SatellitePhenology(bounds_clump, filter(nc)%num_nolakep, filter(nc)%nolakep, &
               waterstate_inst, canopystate_inst)
          call t_stopf('SatellitePhenology')
       end if

       ! Ecosystem demography

       if (use_ed) then
          call ed_clm_inst%SetValues( bounds_clump, 0._r8 )
       end if

       ! Dry Deposition of chemical tracers (Wesely (1998) parameterizaion)
          
       call t_startf('depvel')
       call depvel_compute(bounds_clump, &
            atm2lnd_inst, canopystate_inst, waterstate_inst, frictionvel_inst, &
            photosyns_inst, drydepvel_inst)
       call t_stopf('depvel')

       ! ============================================================================
       ! Calculate soil/snow hydrology with drainage (subsurface runoff)
       ! ============================================================================

       call t_startf('hydro2 drainage')

       call HydrologyDrainage(bounds_clump,                   &
            filter(nc)%num_nolakec, filter(nc)%nolakec,       &
            filter(nc)%num_hydrologyc, filter(nc)%hydrologyc, &
            filter(nc)%num_urbanc, filter(nc)%urbanc,         &                 
            filter(nc)%num_do_smb_c, filter(nc)%do_smb_c,     &                
            atm2lnd_inst, glc2lnd_inst, temperature_inst,     &
            soilhydrology_inst, soilstate_inst, waterstate_inst, waterflux_inst, &
            irrigation_inst)

       call t_stopf('hydro2 drainage')     

<<<<<<< HEAD
       if (use_cn) then

          call t_startf('EcosysDynPostDrainage')     
          call bgc_vegetation_inst%EcosystemDynamicsPostDrainage(bounds_clump, &
               filter(nc)%num_allc, filter(nc)%allc, &
               filter(nc)%num_soilc, filter(nc)%soilc, &
               filter(nc)%num_soilp, filter(nc)%soilp, &
               doalb, crop_inst, &
               waterstate_inst, waterflux_inst, frictionvel_inst, canopystate_inst, &
               soilbiogeochem_carbonflux_inst, soilbiogeochem_carbonstate_inst, &
               c13_soilbiogeochem_carbonflux_inst, c13_soilbiogeochem_carbonstate_inst, &
               c14_soilbiogeochem_carbonflux_inst, c14_soilbiogeochem_carbonstate_inst, &
               soilbiogeochem_nitrogenflux_inst, soilbiogeochem_nitrogenstate_inst)
          call t_stopf('EcosysDynPostDrainage')     

       end if
=======
       ! ============================================================================
       ! - Update the nitrogen leaching rate as a function of soluble mineral N 
       !   and total soil water outflow.
       ! - Call to all CN summary routines
       ! - On the radiation time step, use C state variables to diagnose
       !   vegetation structure (LAI, SAI, height)
       ! ============================================================================

       if (use_cn) then

          ! Update the nitrogen leaching rate as a function of soluble mineral N 
          ! and total soil water outflow.

          call CNDriverLeaching(bounds_clump,                     &
               filter(nc)%num_soilc, filter(nc)%soilc,            &
               filter(nc)%num_soilp, filter(nc)%soilp,            &
               waterstate_inst, waterflux_inst,                   &
               cnveg_nitrogenflux_inst, cnveg_nitrogenstate_inst, &
               SoilBiogeochem_nitrogenflux_inst, SoilBiogeochem_nitrogenstate_inst)
          
          ! Call to all CN summary routines
          
          call  CNDriverSummary(bounds_clump,                                           &
                filter(nc)%num_soilc, filter(nc)%soilc,               &
                filter(nc)%num_soilp, filter(nc)%soilp,               &
                cnveg_state_inst, cnveg_carbonflux_inst, cnveg_carbonstate_inst, &
                c13_cnveg_carbonflux_inst, c13_cnveg_carbonstate_inst, &
                c14_cnveg_carbonflux_inst, c14_cnveg_carbonstate_inst, &
                cnveg_nitrogenflux_inst, cnveg_nitrogenstate_inst, &
                soilbiogeochem_carbonflux_inst, soilbiogeochem_carbonstate_inst, &
                c13_soilbiogeochem_carbonflux_inst, c13_soilbiogeochem_carbonstate_inst, &
                c14_soilbiogeochem_carbonflux_inst, c14_soilbiogeochem_carbonstate_inst, &
                soilbiogeochem_nitrogenflux_inst, soilbiogeochem_nitrogenstate_inst)

          ! On the radiation time step, use C state variables to calculate
          ! vegetation structure (LAI, SAI, height)

          if (doalb) then   
             call CNVegStructUpdate(filter(nc)%num_soilp, filter(nc)%soilp, &
                   waterstate_inst, frictionvel_inst, dgvs_inst, cnveg_state_inst, &
                   cnveg_carbonstate_inst, canopystate_inst)
          end if
>>>>>>> 763a7226

       end if

          

       if ( use_ed  .and. is_beg_curr_day() ) then ! run ED at the start of each day
          
          if ( masterproc ) then
             write(iulog,*)  'clm: calling ED model ', get_nstep()
          end if
          
          call ed_driver( bounds_clump,                               &
                ed_allsites_inst(bounds_clump%begg:bounds_clump%endg), &
                ed_clm_inst, ed_phenology_inst,                        &
                atm2lnd_inst, soilstate_inst, temperature_inst,        &
                waterstate_inst, canopystate_inst)
          
          call setFilters( bounds_clump, glc2lnd_inst%icemask_grc )
          
       end if ! use_ed branch
       
       
       if ( use_ed ) then
          
          call EDBGCDyn(bounds_clump,                                                              &
                filter(nc)%num_soilc, filter(nc)%soilc,                                             &
                filter(nc)%num_soilp, filter(nc)%soilp,                                             &
                filter(nc)%num_pcropp, filter(nc)%pcropp, doalb,                                    &
                cnveg_state_inst,                                                                   &
                cnveg_carbonflux_inst, cnveg_carbonstate_inst,                                      &
                ed_clm_inst,                                                                        &
                soilbiogeochem_carbonflux_inst, soilbiogeochem_carbonstate_inst,                    &
                soilbiogeochem_state_inst,                                                          &
                soilbiogeochem_nitrogenflux_inst, soilbiogeochem_nitrogenstate_inst,                &
                c13_soilbiogeochem_carbonstate_inst, c13_soilbiogeochem_carbonflux_inst,            &
                c14_soilbiogeochem_carbonstate_inst, c14_soilbiogeochem_carbonflux_inst,            &
                atm2lnd_inst, waterstate_inst, waterflux_inst,                                      &
                canopystate_inst, soilstate_inst, temperature_inst, crop_inst, ch4_inst)
          
          
          call EDBGCDynSummary(bounds_clump,                                             &
                filter(nc)%num_soilc, filter(nc)%soilc,                                  &
                filter(nc)%num_soilp, filter(nc)%soilp,                                  &
                soilbiogeochem_carbonflux_inst, soilbiogeochem_carbonstate_inst,         &
                c13_soilbiogeochem_carbonflux_inst, c13_soilbiogeochem_carbonstate_inst, &
                c14_soilbiogeochem_carbonflux_inst, c14_soilbiogeochem_carbonstate_inst, &
                soilbiogeochem_nitrogenflux_inst, soilbiogeochem_nitrogenstate_inst,     &
                ed_clm_inst, ed_allsites_inst(bounds_clump%begg:bounds_clump%endg))
       end if



       ! ============================================================================
       ! Check the energy and water balance and also carbon and nitrogen balance
       ! ============================================================================

       call t_startf('balchk')
       call BalanceCheck(bounds_clump, &
            filter(nc)%num_do_smb_c, filter(nc)%do_smb_c, &
            atm2lnd_inst, glc2lnd_inst, solarabs_inst, waterflux_inst, &
            waterstate_inst, irrigation_inst, energyflux_inst, canopystate_inst)
       call t_stopf('balchk')

       ! ============================================================================
       ! Check the carbon and nitrogen balance
       ! ============================================================================

       if (use_cn) then
          call t_startf('cnbalchk')
          call bgc_vegetation_inst%BalanceCheck( &
               bounds_clump, filter(nc)%num_soilc, filter(nc)%soilc, &
               soilbiogeochem_carbonflux_inst, soilbiogeochem_nitrogenflux_inst)
          call t_stopf('cnbalchk')
       end if

       ! Calculation of methane fluxes

       if (use_lch4) then
          call t_startf('ch4')
          ! COMPILER_BUG(wjs, 2016-02-24, pgi 15.10) In principle, we should be able to
          ! make these function calls inline in the CanopyFluxes argument list. However,
          ! with pgi 15.10, that results in the dummy arguments having the wrong size (I
          ! suspect size 0, based on similar pgi compiler bugs that we have run into
          ! before). Also note that I don't have explicit bounds on the left-hand-side of
          ! these assignments: excluding these explicit bounds seemed to be needed to get
          ! around other compiler bugs.
          allocate(agnpp_patch(bounds_clump%begp:bounds_clump%endp))
          allocate(bgnpp_patch(bounds_clump%begp:bounds_clump%endp))
          allocate(annsum_npp_patch(bounds_clump%begp:bounds_clump%endp))
          allocate(rr_patch(bounds_clump%begp:bounds_clump%endp))
          agnpp_patch = bgc_vegetation_inst%get_agnpp_patch(bounds_clump)
          bgnpp_patch = bgc_vegetation_inst%get_bgnpp_patch(bounds_clump)
          annsum_npp_patch = bgc_vegetation_inst%get_annsum_npp_patch(bounds_clump)
          rr_patch = bgc_vegetation_inst%get_root_respiration_patch(bounds_clump)

          call ch4 (bounds_clump,                                                                  &
               filter(nc)%num_soilc, filter(nc)%soilc,                                             &
               filter(nc)%num_lakec, filter(nc)%lakec,                                             &
               filter(nc)%num_nolakec, filter(nc)%nolakec,                                         &
               filter(nc)%num_soilp, filter(nc)%soilp,                                             &
               atm2lnd_inst, lakestate_inst, canopystate_inst, soilstate_inst, soilhydrology_inst, &
               temperature_inst, energyflux_inst, waterstate_inst, waterflux_inst,                 &
               soilbiogeochem_carbonflux_inst,                          &
               soilbiogeochem_nitrogenflux_inst, ch4_inst, lnd2atm_inst, &
               agnpp = agnpp_patch(bounds_clump%begp:bounds_clump%endp), &
               bgnpp = bgnpp_patch(bounds_clump%begp:bounds_clump%endp), &
               annsum_npp = annsum_npp_patch(bounds_clump%begp:bounds_clump%endp), &
               rr = rr_patch(bounds_clump%begp:bounds_clump%endp))
          deallocate(agnpp_patch, bgnpp_patch, annsum_npp_patch, rr_patch)
          call t_stopf('ch4')
       end if

       ! ============================================================================
       ! Determine albedos for next time step
       ! ============================================================================

       if (doalb) then

          ! Albedos for non-urban columns
          call t_startf('surfalb')
          call SurfaceAlbedo(bounds_clump,                      &
               filter_inactive_and_active(nc)%num_nourbanc,     &
               filter_inactive_and_active(nc)%nourbanc,         &
               filter_inactive_and_active(nc)%num_nourbanp,     &
               filter_inactive_and_active(nc)%nourbanp,         &
               filter_inactive_and_active(nc)%num_urbanc,       &
               filter_inactive_and_active(nc)%urbanc,           &
               filter_inactive_and_active(nc)%num_urbanp,       &
               filter_inactive_and_active(nc)%urbanp,           &
               nextsw_cday, declinp1,                           &
               ed_allsites_inst(bounds_clump%begg:bounds_clump%endg), &
               aerosol_inst, canopystate_inst, waterstate_inst, &
               lakestate_inst, temperature_inst, surfalb_inst)
          call t_stopf('surfalb')

          ! Albedos for urban columns
          if (filter_inactive_and_active(nc)%num_urbanl > 0) then
             call t_startf('urbsurfalb')
             call UrbanAlbedo(bounds_clump,                  &
                  filter_inactive_and_active(nc)%num_urbanl, &
                  filter_inactive_and_active(nc)%urbanl,     &
                  filter_inactive_and_active(nc)%num_urbanc, &
                  filter_inactive_and_active(nc)%urbanc,     &
                  filter_inactive_and_active(nc)%num_urbanp, &
                  filter_inactive_and_active(nc)%urbanp,     &
                  waterstate_inst, urbanparams_inst,         &
                  solarabs_inst, surfalb_inst)
             call t_stopf('urbsurfalb')
          end if

       end if

    end do
    !$OMP END PARALLEL DO

    ! ============================================================================
    ! Determine gridcell averaged properties to send to atm
    ! ============================================================================

    call t_startf('lnd2atm')
    ! COMPILER_BUG(wjs, 2016-02-24, pgi 15.10) In principle, we should be able to make
    ! this function call inline in the CanopyFluxes argument list. However, with pgi
    ! 15.10, that results in the dummy argument having the wrong size (I suspect size 0,
    ! based on similar pgi compiler bugs that we have run into before). Also note that I
    ! don't have explicit bounds on the left-hand-side of this assignment: excluding these
    ! explicit bounds seemed to be needed to get around other compiler bugs.
    allocate(net_carbon_exchange_grc(bounds_proc%begg:bounds_proc%endg))
    net_carbon_exchange_grc = bgc_vegetation_inst%get_net_carbon_exchange_grc(bounds_proc)

    call lnd2atm(bounds_proc,                                            &
         atm2lnd_inst, surfalb_inst, temperature_inst, frictionvel_inst, &
         waterstate_inst, waterflux_inst, irrigation_inst, energyflux_inst, &
         solarabs_inst, drydepvel_inst,       &
         vocemis_inst, fireemis_inst, dust_inst, ch4_inst, lnd2atm_inst, &
         net_carbon_exchange_grc = net_carbon_exchange_grc(bounds_proc%begg:bounds_proc%endg))
    deallocate(net_carbon_exchange_grc)
    call t_stopf('lnd2atm')

    ! ============================================================================
    ! Determine gridcell averaged properties to send to glc
    ! ============================================================================

    if (create_glacier_mec_landunit) then
       call t_startf('lnd2glc')
       !$OMP PARALLEL DO PRIVATE (nc, bounds_clump)
       do nc = 1,nclumps
          call get_clump_bounds(nc, bounds_clump)
          call lnd2glc_inst%update_lnd2glc(bounds_clump,       &
               filter(nc)%num_do_smb_c, filter(nc)%do_smb_c,   &
               temperature_inst, waterflux_inst, topo_inst,    &
               init=.false.)           
       end do
       !$OMP END PARALLEL DO
       call t_stopf('lnd2glc')
    end if

    ! ============================================================================
    ! Write global average diagnostics to standard output
    ! ============================================================================

    nstep = get_nstep()
    if (wrtdia) call mpi_barrier(mpicom,ier)
    call t_startf('wrtdiag')
    call write_diagnostic(bounds_proc, wrtdia, nstep, lnd2atm_inst)
    call t_stopf('wrtdiag')

    ! ============================================================================
    ! Update accumulators
    ! ============================================================================

    ! FIX(SPM,032414) double check why this isn't called for ED
    ! FIX(SPM, 082814) - in the ED branch RF and I commented out the if(.not.
    ! use_ed) then statement ... double check if this is required and why

    if (nstep > 0) then
       call t_startf('accum')

       call atm2lnd_inst%UpdateAccVars(bounds_proc)

       call temperature_inst%UpdateAccVars(bounds_proc)

       call canopystate_inst%UpdateAccVars(bounds_proc)

       call waterflux_inst%UpdateAccVars(bounds_proc)

       if (use_ed) then
          call ed_phenology_inst%accumulateAndExtract(bounds_proc, &
               temperature_inst%t_ref2m_patch(bounds_proc%begp:bounds_proc%endp), &
               patch%gridcell(bounds_proc%begp:bounds_proc%endp), &
               grc%latdeg(bounds_proc%begg:bounds_proc%endg), &
               mon, day, sec)
       endif

       ! COMPILER_BUG(wjs, 2014-11-30, pgi 14.7) For pgi 14.7 to be happy when
       ! compiling this threaded, I needed to change the dummy arguments to be
       ! pointers, and get rid of the explicit bounds in the subroutine call.
       ! call bgc_vegetation_inst%UpdateAccVars(bounds_proc, &
       !      t_a10_patch=temperature_inst%t_a10_patch(bounds_proc%begp:bounds_proc%endp), &
       !      t_ref2m_patch=temperature_inst%t_ref2m_patch(bounds_proc%begp:bounds_proc%endp))
       call bgc_vegetation_inst%UpdateAccVars(bounds_proc, &
            t_a10_patch=temperature_inst%t_a10_patch, &
            t_ref2m_patch=temperature_inst%t_ref2m_patch)

       if (use_crop) then
          call crop_inst%CropUpdateAccVars(bounds_proc, &
               temperature_inst%t_ref2m_patch, temperature_inst%t_soisno_col)
       end if

       call t_stopf('accum')
    end if

    ! ============================================================================
    ! Update history buffer
    ! ============================================================================


    call t_startf('hbuf')
    call hist_update_hbuf(bounds_proc)
    call t_stopf('hbuf')

    ! ============================================================================
    ! Call dv (dynamic vegetation)
    ! ============================================================================

    if (use_cn) then
       call t_startf('endTSdynveg')
       nclumps = get_proc_clumps()
       !$OMP PARALLEL DO PRIVATE (nc,bounds_clump)
       do nc = 1,nclumps
          call get_clump_bounds(nc, bounds_clump)
          call bgc_vegetation_inst%EndOfTimeStepVegDynamics(bounds_clump, &
               filter(nc)%num_natvegp, filter(nc)%natvegp, &
               atm2lnd_inst)
       end do
       !$OMP END PARALLEL DO
       call t_stopf('endTSdynveg')
    end if

    ! ============================================================================
    ! Call ED model on daily timestep
    ! ============================================================================
    
<<<<<<< HEAD
    if ( use_ed  .and. is_beg_curr_day() ) then ! run ED at the start of each day

       call t_startf('ED')
       if ( masterproc ) then
          write(iulog,*)  'clm: calling ED model ', get_nstep()
       end if

       !$OMP PARALLEL DO PRIVATE (nc, bounds_clump)
       do nc = 1, nclumps

          call get_clump_bounds(nc, bounds_clump)

          call ed_driver( bounds_clump,                               &
               ed_allsites_inst(bounds_clump%begg:bounds_clump%endg), &
               ed_clm_inst, ed_phenology_inst,                        &
               atm2lnd_inst, soilstate_inst, temperature_inst,        &
               waterstate_inst, canopystate_inst)

          ! 
          ! TODO(SPM, 012715) - see note XIX above regarding hbuf updates 
          !
          call t_startf('hbuf')
          call hist_update_hbuf(bounds_proc)
          call t_stopf('hbuf')

          ! TODO(wjs, 2016-04-01) I think this setFilters call should be replaced by a
          ! call to reweight_wrapup, if it's needed at all.
          call setFilters( bounds_clump, glc_behavior )

          !reset surface albedo fluxes in case there is a mismatch between elai and canopy absorbtion. 
          call SurfaceAlbedo(bounds_clump,                            &
               filter_inactive_and_active(nc)%num_nourbanc,           &
               filter_inactive_and_active(nc)%nourbanc,               &
               filter_inactive_and_active(nc)%num_nourbanp,           &
               filter_inactive_and_active(nc)%nourbanp,               &
               filter_inactive_and_active(nc)%num_urbanc,             &
               filter_inactive_and_active(nc)%urbanc,                 &
               filter_inactive_and_active(nc)%num_urbanp,             & 
               filter_inactive_and_active(nc)%urbanp,                 &
               nextsw_cday, declinp1,                                 &
               ed_allsites_inst(bounds_clump%begg:bounds_clump%endg), &
               aerosol_inst, canopystate_inst, waterstate_inst,       &
               lakestate_inst, temperature_inst, surfalb_inst)

       end do
       !$OMP END PARALLEL DO

       call t_stopf('ED')
    end if ! use_ed branch

=======
>>>>>>> 763a7226
    ! ============================================================================
    ! History/Restart output
    ! ============================================================================

    if (.not. use_noio) then

       call t_startf('clm_drv_io')

       ! Create history and write history tapes if appropriate
       call t_startf('clm_drv_io_htapes')

       call hist_htapes_wrapup( rstwr, nlend, bounds_proc,                    &
            soilstate_inst%watsat_col(bounds_proc%begc:bounds_proc%endc, 1:), &
            soilstate_inst%sucsat_col(bounds_proc%begc:bounds_proc%endc, 1:), &
            soilstate_inst%bsw_col(bounds_proc%begc:bounds_proc%endc, 1:),    &
            soilstate_inst%hksat_col(bounds_proc%begc:bounds_proc%endc, 1:))

       call t_stopf('clm_drv_io_htapes')

       if (use_cn) then
          call bgc_vegetation_inst%WriteHistory(bounds_proc)
       end if

       ! Write restart/initial files if appropriate
       if (rstwr) then
          call t_startf('clm_drv_io_wrest')
          filer = restFile_filename(rdate=rdate)

          call restFile_write( bounds_proc, filer, rdate=rdate )

          call t_stopf('clm_drv_io_wrest')
       end if
       call t_stopf('clm_drv_io')

    end if

  end subroutine clm_drv

  !-----------------------------------------------------------------------
  subroutine clm_drv_init(bounds, &
       num_nolakec, filter_nolakec, &
       num_nolakep, filter_nolakep, &
       num_soilp  , filter_soilp, &
       canopystate_inst, waterstate_inst, waterflux_inst, energyflux_inst)
    !
    ! !DESCRIPTION:
    ! Initialization of clm driver variables needed from previous timestep
    !
    ! !USES:
    use shr_kind_mod       , only : r8 => shr_kind_r8
    use shr_infnan_mod     , only : nan => shr_infnan_nan, assignment(=)
    use clm_varpar         , only : nlevsno
    use clm_varcon         , only : h2osno_max
    use landunit_varcon    , only : istice_mec
    use CanopyStateType    , only : canopystate_type
    use WaterStateType     , only : waterstate_type
    use WaterFluxType      , only : waterflux_type
    use EnergyFluxType     , only : energyflux_type
    !
    ! !ARGUMENTS:
    type(bounds_type)     , intent(in)    :: bounds  
    integer               , intent(in)    :: num_nolakec       ! number of non-lake points in column filter
    integer               , intent(in)    :: filter_nolakec(:) ! column filter for non-lake points
    integer               , intent(in)    :: num_nolakep       ! number of non-lake points in patch filter
    integer               , intent(in)    :: filter_nolakep(:) ! patch filter for non-lake points
    integer               , intent(in)    :: num_soilp         ! number of soil points in patch filter
    integer               , intent(in)    :: filter_soilp(:)   ! patch filter for soil points
    type(canopystate_type), intent(inout) :: canopystate_inst
    type(waterstate_type) , intent(inout) :: waterstate_inst
    type(waterflux_type)  , intent(inout) :: waterflux_inst
    type(energyflux_type) , intent(inout) :: energyflux_inst
    !
    ! !LOCAL VARIABLES:
    integer :: l, c, p, f, j         ! indices
    integer :: fp, fc                  ! filter indices
    !-----------------------------------------------------------------------

    associate(                                                             & 
         snl                => col%snl                                   , & ! Input:  [integer  (:)   ]  number of snow layers                    
        
         h2osno             => waterstate_inst%h2osno_col                , & ! Input:  [real(r8) (:)   ]  snow water (mm H2O)                     
         h2osoi_ice         => waterstate_inst%h2osoi_ice_col            , & ! Input:  [real(r8) (:,:) ]  ice lens (kg/m2)                      
         h2osoi_liq         => waterstate_inst%h2osoi_liq_col            , & ! Input:  [real(r8) (:,:) ]  liquid water (kg/m2)                  
         h2osno_old         => waterstate_inst%h2osno_old_col            , & ! Output: [real(r8) (:)   ]  snow water (mm H2O) at previous time step
         frac_iceold        => waterstate_inst%frac_iceold_col           , & ! Output: [real(r8) (:,:) ]  fraction of ice relative to the tot water

         elai               => canopystate_inst%elai_patch               , & ! Input:  [real(r8) (:)   ]  one-sided leaf area index with burying by snow    
         esai               => canopystate_inst%esai_patch               , & ! Input:  [real(r8) (:)   ]  one-sided stem area index with burying by snow    
         frac_veg_nosno     => canopystate_inst%frac_veg_nosno_patch     , & ! Output: [integer  (:)   ]  fraction of vegetation not covered by snow (0 OR 1) [-]
         frac_veg_nosno_alb => canopystate_inst%frac_veg_nosno_alb_patch , & ! Output: [integer  (:)   ]  fraction of vegetation not covered by snow (0 OR 1) [-]

         qflx_glcice        => waterflux_inst%qflx_glcice_col            , & ! Output: [real(r8) (:)   ]  flux of new glacier ice (mm H2O/s) [+ = ice grows]

         eflx_bot           => energyflux_inst%eflx_bot_col              , & ! Output: [real(r8) (:)   ]  heat flux from beneath soil/ice column (W/m**2)

         cisun_z            => photosyns_inst%cisun_z_patch              , & ! Output: [real(r8) (:)   ]  intracellular sunlit leaf CO2 (Pa)
         cisha_z            => photosyns_inst%cisha_z_patch                & ! Output: [real(r8) (:)   ]  intracellular shaded leaf CO2 (Pa)
         )

      ! Initialize intracellular CO2 (Pa) parameters each timestep for use in VOCEmission
      do p = bounds%begp,bounds%endp
         cisun_z(p,:) = -999._r8
         cisha_z(p,:) = -999._r8
      end do

      do c = bounds%begc,bounds%endc
         l = col%landunit(c)

         ! Save snow mass at previous time step
         h2osno_old(c) = h2osno(c)

         ! Reset flux from beneath soil/ice column 
         eflx_bot(c)  = 0._r8

         ! Initialize qflx_glcice everywhere, to zero.
         qflx_glcice(c) = 0._r8     

      end do

      ! Initialize fraction of vegetation not covered by snow 

      do p = bounds%begp,bounds%endp
         if (patch%active(p)) then
            frac_veg_nosno(p) = frac_veg_nosno_alb(p)
         else
            frac_veg_nosno(p) = 0._r8
         end if
      end do

      ! Initialize set of previous time-step variables
      ! Ice fraction of snow at previous time step
      
      do j = -nlevsno+1,0
         do f = 1, num_nolakec
            c = filter_nolakec(f)
            if (j >= snl(c) + 1) then
               frac_iceold(c,j) = h2osoi_ice(c,j)/(h2osoi_liq(c,j)+h2osoi_ice(c,j))
            end if
         end do
      end do

    end associate

  end subroutine clm_drv_init
  
  !-----------------------------------------------------------------------
  subroutine clm_drv_patch2col (bounds, &
       num_allc, filter_allc, num_nolakec, filter_nolakec, &
       waterstate_inst, energyflux_inst, waterflux_inst)
    !
    ! !DESCRIPTION:
    ! Averages over all patchs for variables defined over both soil and lake
    ! to provide the column-level averages of state and flux variables
    ! defined at the patch level.
    !
    ! !USES:
    use WaterStateType , only : waterstate_type
    use WaterFluxType  , only : waterflux_type
    use EnergyFluxType , only : energyflux_type
    use subgridAveMod  , only : p2c
    use shr_infnan_mod , only : nan => shr_infnan_nan, assignment(=)
    !
    ! !ARGUMENTS:
    type(bounds_type)     , intent(in)    :: bounds  
    integer               , intent(in)    :: num_allc          ! number of column points in allc filter
    integer               , intent(in)    :: filter_allc(:)    ! column filter for all active points
    integer               , intent(in)    :: num_nolakec       ! number of column non-lake points in column filter
    integer               , intent(in)    :: filter_nolakec(:) ! column filter for non-lake points
    type(waterstate_type) , intent(inout) :: waterstate_inst
    type(waterflux_type)  , intent(inout) :: waterflux_inst
    type(energyflux_type) , intent(inout) :: energyflux_inst
    !
    ! !LOCAL VARIABLES:
    integer :: c,fc              ! indices
    ! -----------------------------------------------------------------

    ! Note: lake points are excluded from many of the following
    ! averages. For some fields, this is because the field doesn't
    ! apply over lakes. However, for many others, this is because the
    ! field is computed in LakeHydrologyMod, which is called after
    ! this routine; thus, for lakes, the column-level values of these
    ! fields are explicitly set in LakeHydrologyMod. (The fields that
    ! are included here for lakes are computed elsewhere, e.g., in
    ! LakeFluxesMod.)

    ! Averaging for patch water state variables

    call p2c (bounds, num_nolakec, filter_nolakec, &
         waterstate_inst%h2ocan_patch(bounds%begp:bounds%endp), &
         waterstate_inst%h2ocan_col(bounds%begc:bounds%endc))

    ! Averaging for patch evaporative flux variables

    call p2c (bounds, num_nolakec, filter_nolakec, &
         waterflux_inst%qflx_ev_snow_patch(bounds%begp:bounds%endp), &
         waterflux_inst%qflx_ev_snow_col(bounds%begc:bounds%endc))

    call p2c (bounds, num_nolakec, filter_nolakec, &
         waterflux_inst%qflx_ev_soil_patch(bounds%begp:bounds%endp), &
         waterflux_inst%qflx_ev_soil_col(bounds%begc:bounds%endc))

    call p2c (bounds, num_nolakec, filter_nolakec, &
         waterflux_inst%qflx_ev_h2osfc_patch(bounds%begp:bounds%endp), &
         waterflux_inst%qflx_ev_h2osfc_col(bounds%begc:bounds%endc))

    ! Averaging for patch water flux variables

    call p2c (bounds, num_nolakec, filter_nolakec, &
         waterflux_inst%qflx_evap_soi_patch(bounds%begp:bounds%endp), &
         waterflux_inst%qflx_evap_soi_col(bounds%begc:bounds%endc))

    call p2c (bounds, num_nolakec, filter_nolakec, &
         waterflux_inst%qflx_evap_tot_patch(bounds%begp:bounds%endp), &
         waterflux_inst%qflx_evap_tot_col(bounds%begc:bounds%endc))

    call p2c (bounds, num_nolakec, filter_nolakec, &
         waterflux_inst%qflx_rain_grnd_patch(bounds%begp:bounds%endp), &
         waterflux_inst%qflx_rain_grnd_col(bounds%begc:bounds%endc))
    
    call p2c (bounds, num_nolakec, filter_nolakec, &
         waterflux_inst%qflx_snow_grnd_patch(bounds%begp:bounds%endp), &
         waterflux_inst%qflx_snow_grnd_col(bounds%begc:bounds%endc))
    
    call p2c (bounds, num_nolakec, filter_nolakec, &
         waterflux_inst%qflx_tran_veg_patch(bounds%begp:bounds%endp), &
         waterflux_inst%qflx_tran_veg_col(bounds%begc:bounds%endc))

    call p2c (bounds, num_nolakec, filter_nolakec, &
         waterflux_inst%qflx_evap_grnd_patch(bounds%begp:bounds%endp), &
         waterflux_inst%qflx_evap_grnd_col(bounds%begc:bounds%endc))

    call p2c (bounds, num_allc, filter_allc, &
         waterflux_inst%qflx_evap_soi_patch(bounds%begp:bounds%endp), &
         waterflux_inst%qflx_evap_soi_col(bounds%begc:bounds%endc))

    call p2c (bounds, num_nolakec, filter_nolakec, &
         waterflux_inst%qflx_prec_grnd_patch(bounds%begp:bounds%endp), &
         waterflux_inst%qflx_prec_grnd_col(bounds%begc:bounds%endc))

    call p2c (bounds, num_nolakec, filter_nolakec, &
         waterflux_inst%qflx_dew_grnd_patch(bounds%begp:bounds%endp), &
         waterflux_inst%qflx_dew_grnd_col(bounds%begc:bounds%endc))

    call p2c (bounds, num_nolakec, filter_nolakec, &
         waterflux_inst%qflx_sub_snow_patch(bounds%begp:bounds%endp), &
         waterflux_inst%qflx_sub_snow_col(bounds%begc:bounds%endc))

    call p2c (bounds, num_nolakec, filter_nolakec, &
         waterflux_inst%qflx_dew_snow_patch(bounds%begp:bounds%endp), &
         waterflux_inst%qflx_dew_snow_col(bounds%begc:bounds%endc))

  end subroutine clm_drv_patch2col

  !------------------------------------------------------------------------
  subroutine write_diagnostic (bounds, wrtdia, nstep, lnd2atm_inst)
    !
    ! !DESCRIPTION:
    ! Write diagnostic surface temperature output each timestep.  Written to
    ! be fast but not bit-for-bit because order of summations can change each
    ! timestep.
    !
    ! !USES:
    use decompMod  , only : get_proc_global
    use spmdMod    , only : masterproc, npes, MPI_REAL8
    use spmdMod    , only : MPI_STATUS_SIZE, mpicom, MPI_SUM
    use shr_sys_mod, only : shr_sys_flush
    use abortutils , only : endrun
    use shr_log_mod, only : errMsg => shr_log_errMsg
    use lnd2atmType, only : lnd2atm_type
    !
    ! !ARGUMENTS:
    type(bounds_type)  , intent(in) :: bounds        
    logical            , intent(in) :: wrtdia     !true => write diagnostic
    integer            , intent(in) :: nstep      !model time step
    type(lnd2atm_type) , intent(in) :: lnd2atm_inst
    !
    ! !REVISION HISTORY:
    ! Created by Mariana Vertenstein
    !
    ! !LOCAL VARIABLES:
    integer :: p                       ! loop index
    integer :: numg                    ! total number of gridcells across all processors
    integer :: ier                     ! error status
    real(r8):: psum                    ! partial sum of ts
    real(r8):: tsum                    ! sum of ts
    real(r8):: tsxyav                  ! average ts for diagnostic output
    integer :: status(MPI_STATUS_SIZE) ! mpi status
    !------------------------------------------------------------------------

    call get_proc_global(ng=numg)

    if (wrtdia) then

       call t_barrierf('sync_write_diag', mpicom)
       psum = sum(lnd2atm_inst%t_rad_grc(bounds%begg:bounds%endg))
       call mpi_reduce(psum, tsum, 1, MPI_REAL8, MPI_SUM, 0, mpicom, ier)
       if (ier/=0) then
          write(iulog,*) 'write_diagnostic: Error in mpi_reduce()'
          call endrun(msg=errMsg(__FILE__, __LINE__))
       end if
       if (masterproc) then
          tsxyav = tsum / numg
          write(iulog,1000) nstep, tsxyav
          call shr_sys_flush(iulog)
       end if

    else

       if (masterproc) then
          write(iulog,*)'clm: completed timestep ',nstep
          call shr_sys_flush(iulog)
       end if

    endif

1000 format (1x,'nstep = ',i10,'   TS = ',f21.15)

  end subroutine write_diagnostic

end module clm_driver<|MERGE_RESOLUTION|>--- conflicted
+++ resolved
@@ -701,18 +701,86 @@
 
           call t_stopf('ecosysdyn')
 
-<<<<<<< HEAD
-       elseif (use_ed) then
-
-          ! call EDBGCDyn(bounds_clump, &
-          !      filter(nc)%num_soilc, filter(nc)%soilc, &
-          !      ed_clm_inst, &
-          !      soilbiogeochem_carbonflux_inst, soilbiogeochem_carbonstate_inst,         &
-          !      c13_soilbiogeochem_carbonflux_inst, c13_soilbiogeochem_carbonstate_inst, &
-          !      c14_soilbiogeochem_carbonflux_inst, c14_soilbiogeochem_carbonstate_inst, &
-          !      soilbiogeochem_state_inst,                                               &
-          !      soilbiogeochem_nitrogenflux_inst, soilbiogeochem_nitrogenstate_inst)
- 
+       end if
+
+                ! Prescribed biogeography - prescribed canopy structure, some prognostic carbon fluxes
+
+       if ((.not. use_cn) .and. (.not. use_ed) .and. (doalb)) then 
+          call t_startf('SatellitePhenology')
+          call SatellitePhenology(bounds_clump, filter(nc)%num_nolakep, filter(nc)%nolakep, &
+               waterstate_inst, canopystate_inst)
+          call t_stopf('SatellitePhenology')
+       end if
+
+       ! Ecosystem demography
+
+       if (use_ed) then
+          call ed_clm_inst%SetValues( bounds_clump, 0._r8 )
+       end if
+
+       ! Dry Deposition of chemical tracers (Wesely (1998) parameterizaion)
+          
+       call t_startf('depvel')
+       call depvel_compute(bounds_clump, &
+            atm2lnd_inst, canopystate_inst, waterstate_inst, frictionvel_inst, &
+            photosyns_inst, drydepvel_inst)
+       call t_stopf('depvel')
+
+       ! ============================================================================
+       ! Calculate soil/snow hydrology with drainage (subsurface runoff)
+       ! ============================================================================
+
+       call t_startf('hydro2 drainage')
+
+       call HydrologyDrainage(bounds_clump,                   &
+            filter(nc)%num_nolakec, filter(nc)%nolakec,       &
+            filter(nc)%num_hydrologyc, filter(nc)%hydrologyc, &
+            filter(nc)%num_urbanc, filter(nc)%urbanc,         &                 
+            filter(nc)%num_do_smb_c, filter(nc)%do_smb_c,     &                
+            atm2lnd_inst, glc2lnd_inst, temperature_inst,     &
+            soilhydrology_inst, soilstate_inst, waterstate_inst, waterflux_inst, &
+            irrigation_inst)
+
+       call t_stopf('hydro2 drainage')     
+
+       if (use_cn) then
+
+          call t_startf('EcosysDynPostDrainage')     
+          call bgc_vegetation_inst%EcosystemDynamicsPostDrainage(bounds_clump, &
+               filter(nc)%num_allc, filter(nc)%allc, &
+               filter(nc)%num_soilc, filter(nc)%soilc, &
+               filter(nc)%num_soilp, filter(nc)%soilp, &
+               doalb, crop_inst, &
+               waterstate_inst, waterflux_inst, frictionvel_inst, canopystate_inst, &
+               soilbiogeochem_carbonflux_inst, soilbiogeochem_carbonstate_inst, &
+               c13_soilbiogeochem_carbonflux_inst, c13_soilbiogeochem_carbonstate_inst, &
+               c14_soilbiogeochem_carbonflux_inst, c14_soilbiogeochem_carbonstate_inst, &
+               soilbiogeochem_nitrogenflux_inst, soilbiogeochem_nitrogenstate_inst)
+          call t_stopf('EcosysDynPostDrainage')     
+
+       end if
+
+       if ( use_ed  .and. is_beg_curr_day() ) then ! run ED at the start of each day
+          
+          if ( masterproc ) then
+             write(iulog,*)  'clm: calling ED model ', get_nstep()
+          end if
+          
+          call ed_driver( bounds_clump,                               &
+                ed_allsites_inst(bounds_clump%begg:bounds_clump%endg), &
+                ed_clm_inst, ed_phenology_inst,                        &
+                atm2lnd_inst, soilstate_inst, temperature_inst,        &
+                waterstate_inst, canopystate_inst)
+          
+          ! TODO(wjs, 2016-04-01) I think this setFilters call should be replaced by a
+          ! call to reweight_wrapup, if it's needed at all.
+          call setFilters( bounds_clump, glc_behavior )
+          
+       end if ! use_ed branch
+       
+       
+       if ( use_ed ) then
+          
           call EDBGCDyn(bounds_clump,                                                              &
                filter(nc)%num_soilc, filter(nc)%soilc,                                             &
                filter(nc)%num_soilp, filter(nc)%soilp,                                             &
@@ -728,151 +796,6 @@
                atm2lnd_inst, waterstate_inst, waterflux_inst,                                      &
                canopystate_inst, soilstate_inst, temperature_inst, crop_inst, ch4_inst)
 
-=======
->>>>>>> 763a7226
-       end if
-
-                ! Prescribed biogeography - prescribed canopy structure, some prognostic carbon fluxes
-
-       if ((.not. use_cn) .and. (.not. use_ed) .and. (doalb)) then 
-          call t_startf('SatellitePhenology')
-          call SatellitePhenology(bounds_clump, filter(nc)%num_nolakep, filter(nc)%nolakep, &
-               waterstate_inst, canopystate_inst)
-          call t_stopf('SatellitePhenology')
-       end if
-
-       ! Ecosystem demography
-
-       if (use_ed) then
-          call ed_clm_inst%SetValues( bounds_clump, 0._r8 )
-       end if
-
-       ! Dry Deposition of chemical tracers (Wesely (1998) parameterizaion)
-          
-       call t_startf('depvel')
-       call depvel_compute(bounds_clump, &
-            atm2lnd_inst, canopystate_inst, waterstate_inst, frictionvel_inst, &
-            photosyns_inst, drydepvel_inst)
-       call t_stopf('depvel')
-
-       ! ============================================================================
-       ! Calculate soil/snow hydrology with drainage (subsurface runoff)
-       ! ============================================================================
-
-       call t_startf('hydro2 drainage')
-
-       call HydrologyDrainage(bounds_clump,                   &
-            filter(nc)%num_nolakec, filter(nc)%nolakec,       &
-            filter(nc)%num_hydrologyc, filter(nc)%hydrologyc, &
-            filter(nc)%num_urbanc, filter(nc)%urbanc,         &                 
-            filter(nc)%num_do_smb_c, filter(nc)%do_smb_c,     &                
-            atm2lnd_inst, glc2lnd_inst, temperature_inst,     &
-            soilhydrology_inst, soilstate_inst, waterstate_inst, waterflux_inst, &
-            irrigation_inst)
-
-       call t_stopf('hydro2 drainage')     
-
-<<<<<<< HEAD
-       if (use_cn) then
-
-          call t_startf('EcosysDynPostDrainage')     
-          call bgc_vegetation_inst%EcosystemDynamicsPostDrainage(bounds_clump, &
-               filter(nc)%num_allc, filter(nc)%allc, &
-               filter(nc)%num_soilc, filter(nc)%soilc, &
-               filter(nc)%num_soilp, filter(nc)%soilp, &
-               doalb, crop_inst, &
-               waterstate_inst, waterflux_inst, frictionvel_inst, canopystate_inst, &
-               soilbiogeochem_carbonflux_inst, soilbiogeochem_carbonstate_inst, &
-               c13_soilbiogeochem_carbonflux_inst, c13_soilbiogeochem_carbonstate_inst, &
-               c14_soilbiogeochem_carbonflux_inst, c14_soilbiogeochem_carbonstate_inst, &
-               soilbiogeochem_nitrogenflux_inst, soilbiogeochem_nitrogenstate_inst)
-          call t_stopf('EcosysDynPostDrainage')     
-
-       end if
-=======
-       ! ============================================================================
-       ! - Update the nitrogen leaching rate as a function of soluble mineral N 
-       !   and total soil water outflow.
-       ! - Call to all CN summary routines
-       ! - On the radiation time step, use C state variables to diagnose
-       !   vegetation structure (LAI, SAI, height)
-       ! ============================================================================
-
-       if (use_cn) then
-
-          ! Update the nitrogen leaching rate as a function of soluble mineral N 
-          ! and total soil water outflow.
-
-          call CNDriverLeaching(bounds_clump,                     &
-               filter(nc)%num_soilc, filter(nc)%soilc,            &
-               filter(nc)%num_soilp, filter(nc)%soilp,            &
-               waterstate_inst, waterflux_inst,                   &
-               cnveg_nitrogenflux_inst, cnveg_nitrogenstate_inst, &
-               SoilBiogeochem_nitrogenflux_inst, SoilBiogeochem_nitrogenstate_inst)
-          
-          ! Call to all CN summary routines
-          
-          call  CNDriverSummary(bounds_clump,                                           &
-                filter(nc)%num_soilc, filter(nc)%soilc,               &
-                filter(nc)%num_soilp, filter(nc)%soilp,               &
-                cnveg_state_inst, cnveg_carbonflux_inst, cnveg_carbonstate_inst, &
-                c13_cnveg_carbonflux_inst, c13_cnveg_carbonstate_inst, &
-                c14_cnveg_carbonflux_inst, c14_cnveg_carbonstate_inst, &
-                cnveg_nitrogenflux_inst, cnveg_nitrogenstate_inst, &
-                soilbiogeochem_carbonflux_inst, soilbiogeochem_carbonstate_inst, &
-                c13_soilbiogeochem_carbonflux_inst, c13_soilbiogeochem_carbonstate_inst, &
-                c14_soilbiogeochem_carbonflux_inst, c14_soilbiogeochem_carbonstate_inst, &
-                soilbiogeochem_nitrogenflux_inst, soilbiogeochem_nitrogenstate_inst)
-
-          ! On the radiation time step, use C state variables to calculate
-          ! vegetation structure (LAI, SAI, height)
-
-          if (doalb) then   
-             call CNVegStructUpdate(filter(nc)%num_soilp, filter(nc)%soilp, &
-                   waterstate_inst, frictionvel_inst, dgvs_inst, cnveg_state_inst, &
-                   cnveg_carbonstate_inst, canopystate_inst)
-          end if
->>>>>>> 763a7226
-
-       end if
-
-          
-
-       if ( use_ed  .and. is_beg_curr_day() ) then ! run ED at the start of each day
-          
-          if ( masterproc ) then
-             write(iulog,*)  'clm: calling ED model ', get_nstep()
-          end if
-          
-          call ed_driver( bounds_clump,                               &
-                ed_allsites_inst(bounds_clump%begg:bounds_clump%endg), &
-                ed_clm_inst, ed_phenology_inst,                        &
-                atm2lnd_inst, soilstate_inst, temperature_inst,        &
-                waterstate_inst, canopystate_inst)
-          
-          call setFilters( bounds_clump, glc2lnd_inst%icemask_grc )
-          
-       end if ! use_ed branch
-       
-       
-       if ( use_ed ) then
-          
-          call EDBGCDyn(bounds_clump,                                                              &
-                filter(nc)%num_soilc, filter(nc)%soilc,                                             &
-                filter(nc)%num_soilp, filter(nc)%soilp,                                             &
-                filter(nc)%num_pcropp, filter(nc)%pcropp, doalb,                                    &
-                cnveg_state_inst,                                                                   &
-                cnveg_carbonflux_inst, cnveg_carbonstate_inst,                                      &
-                ed_clm_inst,                                                                        &
-                soilbiogeochem_carbonflux_inst, soilbiogeochem_carbonstate_inst,                    &
-                soilbiogeochem_state_inst,                                                          &
-                soilbiogeochem_nitrogenflux_inst, soilbiogeochem_nitrogenstate_inst,                &
-                c13_soilbiogeochem_carbonstate_inst, c13_soilbiogeochem_carbonflux_inst,            &
-                c14_soilbiogeochem_carbonstate_inst, c14_soilbiogeochem_carbonflux_inst,            &
-                atm2lnd_inst, waterstate_inst, waterflux_inst,                                      &
-                canopystate_inst, soilstate_inst, temperature_inst, crop_inst, ch4_inst)
-          
-          
           call EDBGCDynSummary(bounds_clump,                                             &
                 filter(nc)%num_soilc, filter(nc)%soilc,                                  &
                 filter(nc)%num_soilp, filter(nc)%soilp,                                  &
@@ -1112,63 +1035,6 @@
     end if
 
     ! ============================================================================
-    ! Call ED model on daily timestep
-    ! ============================================================================
-    
-<<<<<<< HEAD
-    if ( use_ed  .and. is_beg_curr_day() ) then ! run ED at the start of each day
-
-       call t_startf('ED')
-       if ( masterproc ) then
-          write(iulog,*)  'clm: calling ED model ', get_nstep()
-       end if
-
-       !$OMP PARALLEL DO PRIVATE (nc, bounds_clump)
-       do nc = 1, nclumps
-
-          call get_clump_bounds(nc, bounds_clump)
-
-          call ed_driver( bounds_clump,                               &
-               ed_allsites_inst(bounds_clump%begg:bounds_clump%endg), &
-               ed_clm_inst, ed_phenology_inst,                        &
-               atm2lnd_inst, soilstate_inst, temperature_inst,        &
-               waterstate_inst, canopystate_inst)
-
-          ! 
-          ! TODO(SPM, 012715) - see note XIX above regarding hbuf updates 
-          !
-          call t_startf('hbuf')
-          call hist_update_hbuf(bounds_proc)
-          call t_stopf('hbuf')
-
-          ! TODO(wjs, 2016-04-01) I think this setFilters call should be replaced by a
-          ! call to reweight_wrapup, if it's needed at all.
-          call setFilters( bounds_clump, glc_behavior )
-
-          !reset surface albedo fluxes in case there is a mismatch between elai and canopy absorbtion. 
-          call SurfaceAlbedo(bounds_clump,                            &
-               filter_inactive_and_active(nc)%num_nourbanc,           &
-               filter_inactive_and_active(nc)%nourbanc,               &
-               filter_inactive_and_active(nc)%num_nourbanp,           &
-               filter_inactive_and_active(nc)%nourbanp,               &
-               filter_inactive_and_active(nc)%num_urbanc,             &
-               filter_inactive_and_active(nc)%urbanc,                 &
-               filter_inactive_and_active(nc)%num_urbanp,             & 
-               filter_inactive_and_active(nc)%urbanp,                 &
-               nextsw_cday, declinp1,                                 &
-               ed_allsites_inst(bounds_clump%begg:bounds_clump%endg), &
-               aerosol_inst, canopystate_inst, waterstate_inst,       &
-               lakestate_inst, temperature_inst, surfalb_inst)
-
-       end do
-       !$OMP END PARALLEL DO
-
-       call t_stopf('ED')
-    end if ! use_ed branch
-
-=======
->>>>>>> 763a7226
-    ! ============================================================================
     ! History/Restart output
     ! ============================================================================
 
