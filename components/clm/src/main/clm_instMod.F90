--- conflicted
+++ resolved
@@ -68,15 +68,8 @@
   use GridcellType                    , only : grc
   use LandunitType                    , only : lun                
   use ColumnType                      , only : col                
-<<<<<<< HEAD
-  use PatchType                       , only : patch
-  use EDTypesMod                      , only : ed_site_type
-  use EDPhenologyType                 , only : ed_phenology_type
-  use EDCLMLinkMod                    , only : ed_clm_type
-=======
   use PatchType                       , only : patch                
   use CLMFatesInterfaceMod            , only : hlm_fates_interface_type
->>>>>>> 0471ef9e
   use SoilWaterRetentionCurveMod      , only : soil_water_retention_curve_type
   use NutrientCompetitionMethodMod    , only : nutrient_competition_method_type
   !
@@ -440,11 +433,8 @@
 
     call temperature_inst%InitAccBuffer(bounds)
     
-<<<<<<< HEAD
     call waterflux_inst%InitAccBuffer(bounds)
 
-=======
->>>>>>> 0471ef9e
     if (use_ed) then
        call clm_fates%phen_inst%initAccBuffer(bounds)
     endif
