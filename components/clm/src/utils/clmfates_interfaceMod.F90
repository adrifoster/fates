module CLMFatesInterfaceMod
   
   ! -------------------------------------------------------------------------------------
   ! This module contains various functions and definitions to aid in the
   ! coupling of the FATES library/API with the CLM/ALM/ATS/etc model driver.  
   ! All connections between the two models should occur in this file alone.  
   ! 
   ! This is also the only location where CLM code is allowed to see FATES memory 
   ! structures.
   ! The routines here, that call FATES library routines, will not pass any types defined
   ! by the driving land model (HLM).
   ! 
   ! either native type arrays (int,real,log, etc) or packed into ED boundary condition
   ! structures.
   !
   ! Note that CLM/ALM does use Shared Memory Parallelism (SMP), where processes such as 
   ! the update of state variables are forked.  However, IO is not assumed to be 
   ! threadsafe and therefore memory spaces reserved for IO must be continuous vectors,
   ! and moreover they must be pushed/pulled from history IO for each individual 
   ! bounds_proc memory space as a unit.
   !
   ! Therefore, the state variables in the clm_fates communicator is vectorized by
   ! threadcount, and the IO communication arrays are not.
   !
   ! INTERF-TODO: NEED AN INVALID R8 SETTING FOR FATES
   !
   ! Conventions:
   ! keep line widths within 90 spaces
   ! DLM acronym = Driving Land Model
   !
   ! -------------------------------------------------------------------------------------

   !  use ed_driver_interface, only: 
   
   ! Used CLM Modules
   use PatchType         , only : patch
   use shr_kind_mod      , only : r8 => shr_kind_r8
   use decompMod         , only : bounds_type
   use WaterStateType    , only : waterstate_type
   use CanopyStateType   , only : canopystate_type
   use TemperatureType   , only : temperature_type
   use EnergyFluxType    , only : energyflux_type
   use SoilStateType     , only : soilstate_type
   use PhotosynthesisMod , only : photosyns_type
   use clm_varctl        , only : iulog, use_ed
   use clm_varcon        , only : tfrz
   use clm_varcon        , only : spval
   use clm_varpar        , only : numpft,            &
                                  numrad,            &
                                  nlevgrnd, nlevdecomp_full
   use atm2lndType       , only : atm2lnd_type
   use SurfaceAlbedoType , only : surfalb_type
   use SolarAbsorbedType , only : solarabs_type
   use SoilBiogeochemCarbonFluxType, only : soilbiogeochem_carbonflux_type
   use clm_time_manager  , only : is_restart
   use ncdio_pio         , only : file_desc_t
   use clm_time_manager  , only : get_days_per_year, &
                                  get_curr_date
   use clm_time_manager  , only : get_ref_date,      &
                                  timemgr_datediff 
   use spmdMod           , only : masterproc
   use decompMod         , only : get_proc_bounds,   &
                                  get_proc_clumps,   &
                                  get_clump_bounds
   use GridCellType      , only : grc
   use ColumnType        , only : col
   use LandunitType      , only : lun
   use landunit_varcon   , only : istsoil
   use abortutils        , only : endrun
   use shr_log_mod       , only : errMsg => shr_log_errMsg    

   ! Used FATES Modules
   use FatesInterfaceMod     , only : fates_interface_type, &
                                      set_fates_ctrlparms,  &
                                      allocate_bcin,        &
                                      allocate_bcout

   use EDCLMLinkMod          , only : ed_clm_type
   use EDTypesMod            , only : udata
   use EDTypesMod            , only : ed_patch_type
   use EDtypesMod            , only : numPatchesPerCol
   use EDMainMod             , only : ed_ecosystem_dynamics
   use EDMainMod             , only : ed_update_site
   use EDInitMod             , only : zero_site
   use EDInitMod             , only : init_patches
   use EDInitMod             , only : set_site_properties
   use EDPftVarcon           , only : EDpftvarcon_inst
   use EDEcophysConType      , only : EDecophysconInit
   use EDRestVectorMod       , only : EDRest
   use EDSurfaceRadiationMod , only : ED_SunShadeFracs, ED_Norman_Radiation
   use EDBtranMod            , only : btran_ed, &
                                      get_active_suction_layers

   use EDPhotosynthesisMod   , only : Photosynthesis_ED
   use EDAccumulateFluxesMod , only : AccumulateFluxes_ED
   use EDPhysiologyMod       , only: flux_into_litter_pools

   implicit none

   type, public :: f2hmap_type

      ! This is the associated column index of each FATES site
      integer, allocatable :: fcolumn (:) 

      ! This is the associated site index of any HLM columns
      ! This vector may be sparse, and non-sites have index 0
      integer, allocatable :: hsites  (:)

   end type f2hmap_type
   

   type, public :: hlm_fates_interface_type
      
      !      private
      

      ! See above for descriptions of the sub-types populated
      ! by thread.  This type is somewhat self-explanatory, in that it simply
      ! breaks up memory and process by thread.  Each thread will have its
      ! own list of sites, and boundary conditions for those sites

      type(fates_interface_type), allocatable :: fates (:)
      

      ! This memory structure is used to map fates sites
      ! into the host model.  Currently, the FATES site
      ! and its column number matching are its only members

      type(f2hmap_type), allocatable  :: f2hmap(:)

      ! fates2hlm (previously called "clm_ed_inst") contains types and variables
      ! that are passed back to the driving land model, ie fates-to-hlm.  
      ! usefull to a calling model.  In this case HLM means "Hosting Land Model"
      ! prev:  type(ed_clm_type)::ed_clm_inst

      type(ed_clm_type) :: fates2hlm  

   contains
      
<<<<<<< HEAD
      procedure, public :: init
      procedure, public :: init_allocate
      procedure, public :: check_hlm_active
      procedure, public :: init_restart
      procedure, public :: init_coldstart
      procedure, public :: dynamics_driv
      procedure, public :: wrap_sunfrac
      procedure, public :: wrap_btran
      procedure, public :: wrap_photosynthesis
      procedure, public :: wrap_accumulatefluxes
      procedure, public :: prep_canopyfluxes
      procedure, public :: wrap_canopy_radiation
=======
      procedure, public  :: init
      procedure, public  :: init_allocate
      procedure, public  :: check_hlm_active
      procedure, public  :: init_restart
      procedure, public  :: init_coldstart
      procedure, public  :: dynamics_driv
      procedure, public  :: wrap_sunfrac
      procedure, public  :: wrap_btran
      procedure, public  :: wrap_photosynthesis
      procedure, public  :: wrap_accumulatefluxes
      procedure, public  :: prep_canopyfluxes
      procedure, private :: wrap_litter_fluxout

>>>>>>> e6d830ec

   end type hlm_fates_interface_type


   logical :: DEBUG  = .false.

contains
   
   ! ====================================================================================

   subroutine init(this,bounds_proc, use_ed)
      
      ! ---------------------------------------------------------------------------------
      ! This initializes the dlm_fates_interface_type 
      !
      ! sites is the root of the ED state hierarchy (instantaneous info on 
      ! the state of the ecosystem).  As such, it governs the connection points between
      ! the host (which also dictates its allocation) and its patch structures.
      !
      ! sites may associate with different scales in different models. In
      ! CLM, it is being designed to relate to column scale.
      !
      ! This global may become relegated to this module. 
      !
      ! Note: CLM/ALM currently wants sites to be allocated even if ed
      ! is not turned on
      ! ---------------------------------------------------------------------------------
      
      implicit none
      
      ! Input Arguments
      class(hlm_fates_interface_type), intent(inout) :: this
      type(bounds_type),intent(in)                   :: bounds_proc
      logical,intent(in)                             :: use_ed   ! NEEDS TO BE PASSED (FOR NOW)
                                                                 ! BC THE FATES SITE VECTORS
                                                                 ! NEED TO BE GENERATED
                                                                 ! FOR NON-ED AS WELL.  SO
                                                                 ! ONLY PART OF THIS MAY BE OPERATIVE
      ! local variables
      integer                                        :: nclumps   ! Number of threads

      if (use_ed) then
         
         ! Initialize the FATES communicators with the HLM
         ! This involves to stages
         ! 1) allocate the vectors
         ! 2) add the history variables defined in clm_inst to the history machinery
         call this%fates2hlm%Init(bounds_proc)
                  
         call EDecophysconInit( EDpftvarcon_inst, numpft )

      end if
         
      if(DEBUG)then
         write(iulog,*) 'Entering clm_fates%init'
      end if


      nclumps = get_proc_clumps()
      allocate(this%fates(nclumps))
      allocate(this%f2hmap(nclumps))


      ! ---------------------------------------------------------------------------------
      ! Send dimensions and other model controling parameters to FATES.  These
      ! are obviously only those parameters that are dictated by the host
      ! ---------------------------------------------------------------------------------
      
      ! Force FATES parameters that are recieve type, to the unset value
      call set_fates_ctrlparms('flush_to_unset')
      
      ! Send parameters individually
      call set_fates_ctrlparms('num_sw_bbands',numrad)
      call set_fates_ctrlparms('num_lev_ground',nlevgrnd)
      call set_fates_ctrlparms('num_levdecomp_full',nlevdecomp_full)

      ! Check through FATES parameters to see if all have been set
      call set_fates_ctrlparms('check_allset')


      if(DEBUG)then
         write(iulog,*) 'clm_fates%init():  allocating for ',nclumps,' threads'
      end if

      return
   end subroutine init

   ! ====================================================================================
   
   subroutine init_allocate(this)
      
      implicit none
      
      ! Input Arguments
      class(hlm_fates_interface_type), intent(inout) :: this
      ! local variables
      integer                                        :: nclumps   ! Number of threads
      integer                                        :: nc        ! thread index
      integer                                        :: s         ! FATES site index
      integer                                        :: c         ! HLM column index
      integer                                        :: l         ! HLM LU index
      integer, allocatable                           :: collist (:)
      type(bounds_type)                              :: bounds_clump
      integer                                        :: nmaxcol

      if(DEBUG)then
         write(iulog,*) 'Entering clm_fates%init_allocate'
      end if

      nclumps = get_proc_clumps()

      !$OMP PARALLEL DO PRIVATE (nc,bounds_clump,nmaxcol,s,c,l,collist)
      do nc = 1,nclumps
         
         call get_clump_bounds(nc, bounds_clump)
         nmaxcol = bounds_clump%endc - bounds_clump%begc + 1

         allocate(collist(1:nmaxcol))
         
         ! Allocate the mapping that points columns to FATES sites, 0 is NA
         allocate(this%f2hmap(nc)%hsites(bounds_clump%begc:bounds_clump%endc))

         ! Initialize all columns with a zero index, which indicates no FATES site
         this%f2hmap(nc)%hsites(:) = 0

         s = 0
         do c = bounds_clump%begc,bounds_clump%endc
            l = col%landunit(c)
               
            ! These are the key constraints that determine if this column
            ! will have a FATES site associated with it
            
            

            ! INTERF-TODO: WE HAVE NOT FILTERED OUT FATES SITES ON INACTIVE COLUMNS.. YET
            ! NEED A RUN-TIME ROUTINE THAT CLEARS AND REWRITES THE SITE LIST

            if (lun%itype(l) == istsoil ) then
               s = s + 1
               collist(s) = c
               this%f2hmap(nc)%hsites(c) = s
               if(DEBUG)then
                  write(iulog,*) 'clm_fates%init(): thread',nc,': found column',c,'with lu',l
                  write(iulog,*) 'LU type:', lun%itype(l)
               end if
            endif
            
         enddo

         if(DEBUG)then
            write(iulog,*) 'clm_fates%init(): thread',nc,': allocated ',s,' sites'
         end if

         ! Allocate vectors that match FATES sites with HLM columns
         ! RGK: Sites and fcolumns are forced as args during clm_driv() as of 6/4/2016
         ! We may have to give these a dummy allocation of 1, which should
         ! not be a problem since we always iterate on nsites.

         allocate(this%f2hmap(nc)%fcolumn(s))

         ! Assign the h2hmap indexing
         this%f2hmap(nc)%fcolumn(1:s)         =  collist(1:s)
         
         ! Deallocate the temporary arrays
         deallocate(collist)
         
         ! Set the number of FATES sites
         this%fates(nc)%nsites = s

         ! Allocate the FATES sites
         allocate (this%fates(nc)%sites(this%fates(nc)%nsites))

         ! Allocate the FATES boundary arrays (in)
         allocate(this%fates(nc)%bc_in(this%fates(nc)%nsites))

         ! Allocate the FATES boundary arrays (out)
         allocate(this%fates(nc)%bc_out(this%fates(nc)%nsites))

         ! Allocate and Initialize the Boundary Condition Arrays
         ! These are staticaly allocated at maximums, so
         ! No information about the patch or cohort
         ! structure is needed at this step
         
         do s = 1, this%fates(nc)%nsites
            call allocate_bcin(this%fates(nc)%bc_in(s))
            call allocate_bcout(this%fates(nc)%bc_out(s))
            call this%fates(nc)%zero_bcs(s)
         end do


         if( this%fates(nc)%nsites == 0 ) then
            write(iulog,*) 'Clump ',nc,' had no valid FATES sites'
            write(iulog,*) 'This will likely cause problems until code is improved'
            call endrun(msg=errMsg(__FILE__, __LINE__))
         end if

      end do
      !$OMP END PARALLEL DO
      
   end subroutine init_allocate
   
  
   ! ------------------------------------------------------------------------------------
   

   subroutine check_hlm_active(this, nc, bounds_clump)

      
      implicit none
      class(hlm_fates_interface_type), intent(inout) :: this
      integer                                        :: nc
      type(bounds_type),intent(in)                   :: bounds_clump
      
      ! local variables
      integer :: c

      ! FATES-TODO: THIS SHOULD BE CHANGED TO DO RE-ALLOCATION
      ! INSTEAD OF FAILURE
      
      do c = bounds_clump%begc,bounds_clump%endc

         ! FATES ACTIVE BUT HLM IS NOT
         if(this%f2hmap(nc)%hsites(c)>0 .and. .not.col%active(c)) then

            
            write(iulog,*) 'INACTIVE COLUMN WITH ACTIVE FATES SITE'
            write(iulog,*) 'c = ',c
            call endrun(msg=errMsg(__FILE__, __LINE__))

         elseif (this%f2hmap(nc)%hsites(c)==0 .and. col%active(c)) then
            
            write(iulog,*) 'ACTIVE COLUMN WITH INACTIVE FATES SITE'
            write(iulog,*) 'c = ',c
            call endrun(msg=errMsg(__FILE__, __LINE__))
         end if
      end do



   end subroutine check_hlm_active

   ! ------------------------------------------------------------------------------------

   subroutine dynamics_driv(this, nc, bounds_clump,      &
         atm2lnd_inst, soilstate_inst, temperature_inst, &
         waterstate_inst, canopystate_inst, soilbiogeochem_carbonflux_inst)
    
      ! This wrapper is called daily from clm_driver
      ! This wrapper calls ed_driver, which is the daily dynamics component of FATES
      ! ed_driver is not a hlm_fates_inst_type procedure because we need an extra step 
      ! to process array bounding information 
      
      implicit none
      class(hlm_fates_interface_type), intent(inout) :: this
      type(bounds_type),intent(in)                   :: bounds_clump
      type(atm2lnd_type)      , intent(in)           :: atm2lnd_inst
      type(soilstate_type)    , intent(in)           :: soilstate_inst
      type(temperature_type)  , intent(in)           :: temperature_inst
      integer                 , intent(in)           :: nc
      type(waterstate_type)   , intent(inout)        :: waterstate_inst
      type(canopystate_type)  , intent(inout)        :: canopystate_inst
      type(soilbiogeochem_carbonflux_type), intent(out) :: soilbiogeochem_carbonflux_inst

      ! !LOCAL VARIABLES:
      real(r8) :: dayDiff                  ! day of run
      integer  :: dayDiffInt               ! integer of day of run
      integer  :: s                        ! site
      integer  :: yr                       ! year (0, ...)
      integer  :: mon                      ! month (1, ..., 12)
      integer  :: day                      ! day of month (1, ..., 31)
      integer  :: sec                      ! seconds of the day
      integer  :: ncdate                   ! current date
      integer  :: nbdate                   ! base date (reference date)
      !-----------------------------------------------------------------------

      
      ! ---------------------------------------------------------------------------------
      ! INTERF-TODO: REMOVE ED_DRIVER ARGUMENTS OF CLM STUCTURED TYPES AND
      ! REPLACE THEM WITH FATES_BC TYPES WITH ITS OWN MAPPING SCHEME
      ! ALSO, NOTE THAT THE ED_DYNAMICS IS A MODULE OF FATES NOW
      ! ie:
      ! fates(nc)%fatesbc%leaf_temp <=> canopystate_inst%
      !
      ! call this%fates(nc)%ed_driver(this%fates(nc)%site,    &
      !                               this%fates(nc)%fatesbc)
      ! ---------------------------------------------------------------------------------
      

      call this%fates2hlm%SetValues( bounds_clump, 0._r8 )

      ! timing statements. 
      udata%n_sub = get_days_per_year()
            udata%deltat = 1.0_r8/dble(udata%n_sub) !for working out age of patches in years        
      if(udata%time_period == 0)then             
         udata%time_period = udata%n_sub
      endif
      
      call get_curr_date(yr, mon, day, sec)
      ncdate = yr*10000 + mon*100 + day
      call get_ref_date(yr, mon, day, sec)
      nbdate = yr*10000 + mon*100 + day
      
      call timemgr_datediff(nbdate, 0, ncdate, sec, dayDiff)
      
      dayDiffInt = floor(dayDiff)
      udata%time_period = mod( dayDiffInt , udata%n_sub )
      

      ! TODO-INTEF: PROCEDURE FOR CONVERTING CLM/ALM FIELDS TO MODEL BOUNDARY
      ! CONDITIONS. IE. 


      ! where most things happen
      do s = 1,this%fates(nc)%nsites

            call ed_ecosystem_dynamics(this%fates(nc)%sites(s),    &
                  this%fates2hlm,                                  &
                  atm2lnd_inst,                                    &
                  soilstate_inst, temperature_inst, waterstate_inst)
            
            call ed_update_site(this%fates(nc)%sites(s))

      enddo

      call wrap_litter_fluxout(this, nc, bounds_clump, canopystate_inst, soilbiogeochem_carbonflux_inst)
      
      
      ! link to CLM/ALM structures
      call this%fates2hlm%ed_clm_link( bounds_clump,               &
            this%fates(nc)%sites,                                  &
            this%fates(nc)%nsites,                                 &
            this%f2hmap(nc)%fcolumn,                               &
            waterstate_inst,                                       &
            canopystate_inst)


      if (masterproc) then
         write(iulog, *) 'clm: leaving ED model', bounds_clump%begg, &
                                                  bounds_clump%endg, dayDiffInt
      end if

      
      return
   end subroutine dynamics_driv
   

   ! ------------------------------------------------------------------------------------

   subroutine init_restart(this, ncid, flag, waterstate_inst, canopystate_inst )

      implicit none

      ! Arguments
      class(hlm_fates_interface_type), intent(inout) :: this
      type(file_desc_t)              , intent(inout) :: ncid    ! netcdf id
      character(len=*)               , intent(in)    :: flag    !'read' or 'write'
      type(waterstate_type)          , intent(inout) :: waterstate_inst
      type(canopystate_type)         , intent(inout) :: canopystate_inst

      ! Locals
      type(bounds_type) :: bounds_clump
      integer           :: nc
      integer           :: nclumps

      nclumps = get_proc_clumps()
      !$OMP PARALLEL DO PRIVATE (nc,bounds_clump)
      do nc = 1, nclumps
         if (this%fates(nc)%nsites>0) then
            call get_clump_bounds(nc, bounds_clump)
            
            call EDRest( bounds_clump,                                             &
                 this%fates(nc)%sites,                                             &
                 this%fates(nc)%nsites,                                            &
                 this%f2hmap(nc)%fcolumn, ncid, flag )
            
            if ( trim(flag) == 'read' ) then
               
               call this%fates2hlm%ed_clm_link( bounds_clump,                      &
                    this%fates(nc)%sites,                                          &
                    this%fates(nc)%nsites,                                         &
                    this%f2hmap(nc)%fcolumn,                                       &
                    waterstate_inst,                                               &
                    canopystate_inst)
               

            end if
         end if
         call this%fates2hlm%restart(bounds_clump, ncid, flag)
      end do
      !$OMP END PARALLEL DO
      
      return
   end subroutine init_restart

   ! ====================================================================================

   subroutine init_coldstart(this, waterstate_inst, canopystate_inst)

     ! Arguments
     class(hlm_fates_interface_type), intent(inout) :: this
     type(waterstate_type)          , intent(inout) :: waterstate_inst
     type(canopystate_type)         , intent(inout) :: canopystate_inst

     ! locals
     integer                                        :: nclumps
     integer                                        :: nc
     type(bounds_type)                              :: bounds_clump
     ! locals
     integer :: s
     integer :: c
     integer :: g


     nclumps = get_proc_clumps()

     !$OMP PARALLEL DO PRIVATE (nc,bounds_clump,s,c,g)
     do nc = 1, nclumps
        
        if ( this%fates(nc)%nsites>0 ) then

           call get_clump_bounds(nc, bounds_clump)

           do s = 1,this%fates(nc)%nsites
              call zero_site(this%fates(nc)%sites(s))
              c = this%f2hmap(nc)%fcolumn(s)
              g = col%gridcell(c)
              this%fates(nc)%sites(s)%lat = grc%latdeg(g)  
              this%fates(nc)%sites(s)%lon = grc%londeg(g)
           end do
           
           call set_site_properties(this%fates(nc)%sites, this%fates(nc)%nsites)
           
           call init_patches(this%fates(nc)%sites, this%fates(nc)%nsites)

           do s = 1,this%fates(nc)%nsites
              call ed_update_site(this%fates(nc)%sites(s))
           end do
           
           call this%fates2hlm%ed_clm_link( bounds_clump,           &
                this%fates(nc)%sites,                               &
                this%fates(nc)%nsites,                              &
                this%f2hmap(nc)%fcolumn,                            &
                waterstate_inst,                                    &
                canopystate_inst)
        end if
     end do
     !$OMP END PARALLEL DO
     return
   end subroutine init_coldstart

   ! ======================================================================================
   
   subroutine wrap_sunfrac(this,nc,atm2lnd_inst,canopystate_inst)
         
      
      ! This interface function is a wrapper call on ED_SunShadeFracs. The only
      ! returned variable is a patch vector, fsun_patch, which describes the fraction
      ! of the canopy that is exposed to sun.
      
      implicit none
      
      ! Input Arguments
      class(hlm_fates_interface_type), intent(inout) :: this
      
      integer, intent(in)                  :: nc
      
      ! direct and diffuse downwelling radiation (W/m2)
      type(atm2lnd_type),intent(in)        :: atm2lnd_inst
      
      ! Input/Output Arguments to CLM
      type(canopystate_type),intent(inout) :: canopystate_inst
      
      ! Local Variables
      integer  :: p                           ! global index of the host patch
      integer  :: g                           ! global index of the host gridcell
      integer  :: c                           ! global index of the host column

      integer  :: s                           ! FATES site index
      integer  :: ifp                         ! FATEs patch index
                                              ! this is the order increment of patch
                                              ! on the site
      
      type(ed_patch_type), pointer :: cpatch  ! c"urrent" patch  INTERF-TODO: SHOULD
                                              ! BE HIDDEN AS A FATES PRIVATE
      
      associate( forc_solad => atm2lnd_inst%forc_solad_grc, &
                 forc_solai => atm2lnd_inst%forc_solai_grc, &
                 fsun       => canopystate_inst%fsun_patch, &
                 laisun     => canopystate_inst%laisun_patch, &               
                 laisha     => canopystate_inst%laisha_patch )

        ! -------------------------------------------------------------------------------
        ! Convert input BC's
        ! The sun-shade calculations are performed only on FATES patches
        ! -------------------------------------------------------------------------------

        do s = 1, this%fates(nc)%nsites
           c = this%f2hmap(nc)%fcolumn(s)
           g = col%gridcell(c)

           do ifp = 1, this%fates(nc)%sites(s)%youngest_patch%patchno
           !do ifp = 1, this%fates(nc)%bc_in(s)%npatches

              p = ifp+col%patchi(c)

              this%fates(nc)%bc_in(s)%solad_parb(ifp,:) = forc_solad(g,:)
              this%fates(nc)%bc_in(s)%solai_parb(ifp,:) = forc_solai(g,:)

           end do
        end do

        ! -------------------------------------------------------------------------------
        ! Call FATES public function to calculate internal sun/shade structures
        ! as well as total patch sun/shade fraction output boundary condition
        ! -------------------------------------------------------------------------------

        call ED_SunShadeFracs(this%fates(nc)%sites,  &
                              this%fates(nc)%nsites, &
                              this%fates(nc)%bc_in,  &
                              this%fates(nc)%bc_out)

        ! -------------------------------------------------------------------------------
        ! Transfer the FATES output boundary condition for canopy sun/shade fraction
        ! to the HLM
        ! -------------------------------------------------------------------------------

        do s = 1, this%fates(nc)%nsites
           c = this%f2hmap(nc)%fcolumn(s)
           do ifp = 1, this%fates(nc)%sites(s)%youngest_patch%patchno
              p = ifp+col%patchi(c)
              fsun(p)   = this%fates(nc)%bc_out(s)%fsun_pa(ifp)
              laisun(p) = this%fates(nc)%bc_out(s)%laisun_pa(ifp)
              laisha(p) = this%fates(nc)%bc_out(s)%laisha_pa(ifp)
           end do
        end do

      end associate
      return
   end subroutine wrap_sunfrac
   
   ! ===================================================================================

   subroutine prep_canopyfluxes(this, nc, fn, filterp, photosyns_inst)

     ! ----------------------------------------------------------------------
     ! the main function for calculating photosynthesis is called within a
     ! loop based on convergence.  Some intitializations, including 
     ! canopy resistance must be intitialized before the loop
     ! ----------------------------------------------------------------------
    
     ! Arguments
     class(hlm_fates_interface_type), intent(inout) :: this
     integer, intent(in)                            :: nc
     integer, intent(in)                            :: fn
     integer, intent(in)                            :: filterp(fn)
     type(photosyns_type),intent(inout)             :: photosyns_inst
     ! locals
     integer                                        :: f,p,c,s
     ! parameters
     integer,parameter                              :: rsmax0 = 2.e4_r8

     if (.not.use_ed) return
     
     do s = 1, this%fates(nc)%nsites
        ! filter flag == 1 means that this patch has not been called for photosynthesis
        this%fates(nc)%bc_in(s)%filter_photo_pa(:) = 1
     end do
  end subroutine prep_canopyfluxes

   ! ====================================================================================
   
   subroutine wrap_btran(this,nc,fn,filterc,soilstate_inst, waterstate_inst, &
                         temperature_inst, energyflux_inst,  &
                         soil_water_retention_curve)
      
      ! ---------------------------------------------------------------------------------
      ! This subroutine calculates btran for FATES, this will be an input boundary
      ! condition for FATES photosynthesis/transpiration.
      !
      ! This subroutine also calculates rootr
      ! 
      ! ---------------------------------------------------------------------------------

      use SoilWaterRetentionCurveMod, only : soil_water_retention_curve_type

      implicit none
      
      ! Arguments
      class(hlm_fates_interface_type), intent(inout) :: this
      integer                , intent(in)            :: nc
      integer                , intent(in)            :: fn
      integer                , intent(in)            :: filterc(fn) ! This is a list of
                                                                        ! columns with exposed veg
      type(soilstate_type)   , intent(inout)         :: soilstate_inst
      type(waterstate_type)  , intent(in)            :: waterstate_inst
      type(temperature_type) , intent(in)            :: temperature_inst
      type(energyflux_type)  , intent(inout)         :: energyflux_inst
      class(soil_water_retention_curve_type), intent(in) :: soil_water_retention_curve

      ! local variables
      real(r8) :: smp_node ! Soil suction potential, negative, [mm]
      real(r8) :: s_node
      integer  :: s
      integer  :: c
      integer  :: j
      integer  :: ifp
      integer  :: p
      
      associate(& 
         sucsat      => soilstate_inst%sucsat_col           , & ! Input:  [real(r8) (:,:) ]  minimum soil suction (mm) 
         watsat      => soilstate_inst%watsat_col           , & ! Input:  [real(r8) (:,:) ]  volumetric soil water at saturation (porosity)
         bsw         => soilstate_inst%bsw_col              , & ! Input:  [real(r8) (:,:) ]  Clapp and Hornberger "b" 
         eff_porosity => soilstate_inst%eff_porosity_col    , & ! Input:  [real(r8) (:,:) ]  effective porosity = porosity - vol_ice       
         t_soisno    => temperature_inst%t_soisno_col       , & ! Input:  [real(r8) (:,:) ]  soil temperature (Kelvin)
         h2osoi_liqvol => waterstate_inst%h2osoi_liqvol_col , & ! Input: [real(r8) (:,:) ]  liquid volumetric moisture, will be used for BeTR
         btran       => energyflux_inst%btran_patch         , & ! Output: [real(r8) (:)   ]  transpiration wetness factor (0 to 1) 
         btran2       => energyflux_inst%btran2_patch       , & ! Output: [real(r8) (:)   ]  
         rresis      => energyflux_inst%rresis_patch        , & ! Output: [real(r8) (:,:) ]  root resistance by layer (0-1)  (nlevgrnd) 
         rootr       => soilstate_inst%rootr_patch          & ! Output: [real(r8) (:,:) ]  Fraction of water uptake in each layer
         )

        ! -------------------------------------------------------------------------------
        ! Convert input BC's
        ! Critical step: a filter is being passed in that dictates which columns have
        ! exposed vegetation (above snow).  This is necessary, because various hydrologic
        ! variables like h2osoi_liqvol are not calculated and will have uninitialized
        ! values outside this list.
        !
        ! bc_in(s)%filter_btran      (this is in, but is also used in this subroutine)
        !
        ! We also filter a second time within this list by determining which soil layers
        ! have conditions for active uptake based on soil moisture and temperature. This
        ! must be determined by FATES (science stuff).  But the list of layers and patches
        ! needs to be passed back to the interface, because it then needs to request
        ! suction on these layers via CLM/ALM functions.  We cannot wide-swath calculate
        ! this on all layers, because values with no moisture or low temps will generate
        ! unstable values and cause sigtraps.
        ! -------------------------------------------------------------------------------
        
        do s = 1, this%fates(nc)%nsites
           c = this%f2hmap(nc)%fcolumn(s)

           ! Check to see if this column is in the exposed veg filter
           if( any(filterc==c) )then
              
              this%fates(nc)%bc_in(s)%filter_btran = .true.
              do j = 1,nlevgrnd
                 this%fates(nc)%bc_in(s)%tempk_gl(j)         = t_soisno(c,j)
                 this%fates(nc)%bc_in(s)%h2o_liqvol_gl(j)    = h2osoi_liqvol(c,j)
                 this%fates(nc)%bc_in(s)%eff_porosity_gl(j)  = eff_porosity(c,j)
                 this%fates(nc)%bc_in(s)%watsat_gl(j)        = watsat(c,j)
              end do

           else
              this%fates(nc)%bc_in(s)%filter_btran = .false.
              this%fates(nc)%bc_in(s)%tempk_gl(:)         = -999._r8
              this%fates(nc)%bc_in(s)%h2o_liqvol_gl(:)    = -999._r8
              this%fates(nc)%bc_in(s)%eff_porosity_gl(:)  = -999._r8
              this%fates(nc)%bc_in(s)%watsat_gl(:)        = -999._r8
           end if

        end do

        ! -------------------------------------------------------------------------------
        ! This function evaluates the ground layer to determine if
        ! root water uptake can happen, and soil suction should even
        ! be calculated.  We ask FATES for a boundary condition output
        ! logical because we don't want science calculations in the interface
        ! yet... hydrology (suction calculation) is provided by the host
        ! so we need fates to tell us where to calculate suction
        ! but not calculate it itself. Yeah, complicated, but thats life.
        ! -------------------------------------------------------------------------------
        call get_active_suction_layers(this%fates(nc)%sites,  &
                                       this%fates(nc)%nsites, &
                                       this%fates(nc)%bc_in,  &
                                       this%fates(nc)%bc_out)

        ! Now that the active layers of water uptake have been decided by fates
        ! Calculate the suction that is passed back to fates
        ! Note that the filter_btran is unioned with active_suction_gl

        do s = 1, this%fates(nc)%nsites
           c = this%f2hmap(nc)%fcolumn(s)
           do j = 1,nlevgrnd
              if(this%fates(nc)%bc_out(s)%active_suction_gl(j)) then
                 s_node = max(h2osoi_liqvol(c,j)/eff_porosity(c,j),0.01_r8)
                 call soil_water_retention_curve%soil_suction(c,j,s_node, soilstate_inst, smp_node)
                 this%fates(nc)%bc_in(s)%smp_gl(j)           = smp_node
              end if
           end do
        end do
        
        ! -------------------------------------------------------------------------------
        ! Suction and active uptake layers calculated, lets calculate uptake (btran)
        ! This will calculate internals, as well as output boundary conditions: 
        ! btran, rootr
        ! -------------------------------------------------------------------------------

        call btran_ed(this%fates(nc)%sites,  &
                      this%fates(nc)%nsites, &
                      this%fates(nc)%bc_in,  &
                      this%fates(nc)%bc_out)


        ! -------------------------------------------------------------------------------
        ! Convert output BC's
        ! For CLM/ALM this wrapper provides return variables that should
        ! be similar to that of calc_root_moist_stress().  However,
        ! CLM/ALM-FATES simulations will no make use of rresis, btran or btran2
        ! outside of FATES. We do not have code in place to calculate btran2 or
        ! rresis right now, so we force to bad.  We have btran calculated so we
        ! pass it in case people want diagnostics.  rootr is actually the only
        ! variable that will be used, as it is needed to help distribute the
        ! the transpiration sink to the appropriate layers. (RGK)
        ! -------------------------------------------------------------------------------

        do s = 1, this%fates(nc)%nsites
           
           c = this%f2hmap(nc)%fcolumn(s)
           do ifp = 1, this%fates(nc)%sites(s)%youngest_patch%patchno
              
              p = ifp+col%patchi(c)
              
              do j = 1,nlevgrnd
                 
                 rresis(p,j) = -999.9  ! We do not calculate this correctly
                 ! it should not thought of as valid output until we decide to.
                 rootr(p,j)  = this%fates(nc)%bc_out(s)%rootr_pagl(ifp,j)
                 btran(p)    = this%fates(nc)%bc_out(s)%btran_pa(ifp)
                 btran2(p)   = -999.9  ! Not available, force to nonsense
                 
              end do
           end do
        end do
      end associate
      return
   end subroutine wrap_btran

   ! ====================================================================================
   
   subroutine wrap_photosynthesis(this, nc, bounds, fn, filterp, &
         esat_tv, eair, oair, cair, rb, dayl_factor,             &
         atm2lnd_inst, temperature_inst, canopystate_inst, photosyns_inst)
   
    use shr_log_mod       , only : errMsg => shr_log_errMsg
    use abortutils        , only : endrun
    use decompMod         , only : bounds_type
    use clm_time_manager  , only : get_step_size
    use clm_varcon        , only : rgas, tfrz, namep  
    use clm_varpar        , only : nlevsoi, mxpft
    use clm_varctl        , only : iulog
    use pftconMod         , only : pftcon
    use perf_mod          , only : t_startf, t_stopf
    use PatchType         , only : patch
    use quadraticMod      , only : quadratic
    use EDParamsMod       , only : ED_val_grperc
    use EDSharedParamsMod , only : EDParamsShareInst
    use EDTypesMod        , only : numpft_ed, dinc_ed
    use EDtypesMod        , only : ed_patch_type, ed_cohort_type, ed_site_type, numpft_ed, numPatchesPerCol
    use EDEcophysContype  , only : EDecophyscon
   
    !
    ! !ARGUMENTS:
    class(hlm_fates_interface_type), intent(inout) :: this
    integer                , intent(in)            :: nc                          ! clump index
    type(bounds_type)      , intent(in)            :: bounds
    integer                , intent(in)            :: fn                          ! size of pft filter
    integer                , intent(in)            :: filterp(fn)                 ! pft filter
    real(r8)               , intent(in)            :: esat_tv(bounds%begp: )      ! saturation vapor pressure at t_veg (Pa)
    real(r8)               , intent(in)            :: eair( bounds%begp: )        ! vapor pressure of canopy air (Pa)
    real(r8)               , intent(in)            :: oair( bounds%begp: )        ! Atmospheric O2 partial pressure (Pa)
    real(r8)               , intent(in)            :: cair( bounds%begp: )        ! Atmospheric CO2 partial pressure (Pa)
    real(r8)               , intent(in)            :: rb( bounds%begp: )          ! boundary layer resistance (s/m)
    real(r8)               , intent(in)            :: dayl_factor( bounds%begp: ) ! scalar (0-1) for daylength
    type(atm2lnd_type)     , intent(in)            :: atm2lnd_inst
    type(temperature_type) , intent(in)            :: temperature_inst
    type(canopystate_type) , intent(inout)         :: canopystate_inst
    type(photosyns_type)   , intent(inout)         :: photosyns_inst

    integer                                        :: s,c,p,ifp,j,icp
    real(r8)                                       :: dtime

    call t_startf('edpsn')
    associate(&
          t_soisno  => temperature_inst%t_soisno_col , &
          t_veg     => temperature_inst%t_veg_patch  , &
          tgcm      => temperature_inst%thm_patch    , &
          forc_pbot => atm2lnd_inst%forc_pbot_downscaled_col, &
          rssun     => photosyns_inst%rssun_patch  , &
          rssha     => photosyns_inst%rssha_patch,   &
          psnsun    => photosyns_inst%psnsun_patch,  &
          psnsha    => photosyns_inst%psnsha_patch)
      
      do s = 1, this%fates(nc)%nsites
         
         c = this%f2hmap(nc)%fcolumn(s)
         
         do j = 1,nlevsoi
            this%fates(nc)%bc_in(s)%t_soisno_gl(j)   = t_soisno(c,j)  ! soil temperature (Kelvin)
         end do
         this%fates(nc)%bc_in(s)%forc_pbot           = forc_pbot(c)   ! atmospheric pressure (Pa)

         do ifp = 1, this%fates(nc)%sites(s)%youngest_patch%patchno
            
            p = ifp+col%patchi(c)

            ! Check to see if this patch is in the filter
            ! Note that this filter is most likely changing size, and getting smaller
            ! and smaller as more patch have converged on solution
            if( any(filterp==p) )then

               ! This filter is flushed to 1 before the canopyflux stability iterator
               ! It is set to status 2 if it is an active patch within the iterative loop
               ! After photosynthesis is called, it is upgraded to 3 if it was called.
               ! After all iterations we can evaluate which patches have a final flag
               ! of 3 to check if we missed any.

               this%fates(nc)%bc_in(s)%filter_photo_pa(ifp) = 2
               this%fates(nc)%bc_in(s)%dayl_factor_pa(ifp) = dayl_factor(p) ! scalar (0-1) for daylength
               this%fates(nc)%bc_in(s)%esat_tv_pa(ifp)     = esat_tv(p)     ! saturation vapor pressure at t_veg (Pa)
               this%fates(nc)%bc_in(s)%eair_pa(ifp)        = eair(p)        ! vapor pressure of canopy air (Pa)
               this%fates(nc)%bc_in(s)%oair_pa(ifp)        = oair(p)        ! Atmospheric O2 partial pressure (Pa)
               this%fates(nc)%bc_in(s)%cair_pa(ifp)        = cair(p)        ! Atmospheric CO2 partial pressure (Pa)
               this%fates(nc)%bc_in(s)%rb_pa(ifp)          = rb(p)          ! boundary layer resistance (s/m)
               this%fates(nc)%bc_in(s)%t_veg_pa(ifp)       = t_veg(p)       ! vegetation temperature (Kelvin)     
               this%fates(nc)%bc_in(s)%tgcm_pa(ifp)        = tgcm(p)        ! air temperature at agcm reference height (kelvin)
            end if
         end do
      end do

      dtime = get_step_size()
      
      ! Call photosynthesis
      
      call  Photosynthesis_ED (this%fates(nc)%sites,  &
                               this%fates(nc)%nsites, &
                               this%fates(nc)%bc_in,  &
                               this%fates(nc)%bc_out, &
                               dtime)

      ! Perform a double check to see if all patches on naturally vegetated columns
      ! were activated for photosynthesis
      ! ---------------------------------------------------------------------------------
      do icp = 1,fn
         p = filterp(icp)
         c = patch%column(p)
         s = this%f2hmap(nc)%hsites(c)
         ! do if structure here and only pass natveg columns
         ifp = p-col%patchi(c)
         if(this%fates(nc)%bc_in(s)%filter_photo_pa(ifp) /= 2)then
            write(iulog,*) 'Not all patches on the natveg column in the photosynthesis'
            write(iulog,*) 'filter ran photosynthesis'
            call endrun(msg=errMsg(__FILE__, __LINE__))
         else
            this%fates(nc)%bc_in(s)%filter_photo_pa(ifp) = 3
            rssun(p) = this%fates(nc)%bc_out(s)%rssun_pa(ifp)
            rssha(p) = this%fates(nc)%bc_out(s)%rssha_pa(ifp)
            
            ! These fields are marked with a bad-value flag
            photosyns_inst%psnsun_patch(p)   = spval
            photosyns_inst%psnsha_patch(p)   = spval
         end if
      end do
      
    end associate
    call t_stopf('edpsn')
    return
 end subroutine wrap_photosynthesis

 ! ======================================================================================

 subroutine wrap_accumulatefluxes(this, nc, fn, filterp)
    
    ! !ARGUMENTS:
    class(hlm_fates_interface_type), intent(inout) :: this
    integer                , intent(in)            :: nc                   ! clump index
    integer                , intent(in)            :: fn                   ! size of pft filter
    integer                , intent(in)            :: filterp(fn)          ! pft filter

    integer                                        :: s,c,p,ifp,icp

    ! Run a check on the filter
    do icp = 1,fn
       p = filterp(icp)
       c = patch%column(p)
       s = this%f2hmap(nc)%hsites(c)
       ifp = p-col%patchi(c)
       if(this%fates(nc)%bc_in(s)%filter_photo_pa(ifp) /= 3)then
          call endrun(msg=errMsg(__FILE__, __LINE__))
       end if
    end do

    call  AccumulateFluxes_ED(this%fates(nc)%sites,  &
                               this%fates(nc)%nsites, &
                               this%fates(nc)%bc_in,  &
                               this%fates(nc)%bc_out)

    return

 end subroutine wrap_accumulatefluxes

 ! ======================================================================================

<<<<<<< HEAD
 subroutine wrap_canopy_radiation(this, bounds_clump, nc, &
         filter_vegsol, num_vegsol, coszen, surfalb_inst)


    ! Arguments
    class(hlm_fates_interface_type), intent(inout) :: this
    type(bounds_type),  intent(in)             :: bounds_clump
    ! filter for vegetated pfts with coszen>0
    integer            , intent(in)            :: nc ! clump index
    integer            , intent(in)            :: filter_vegsol(num_vegsol)    
    integer            , intent(in)            :: num_vegsol                 
    ! cosine solar zenith angle for next time step
    real(r8)           , intent(in)            :: coszen( bounds_clump%begp: )        
    type(surfalb_type) , intent(inout)         :: surfalb_inst 
    
    ! locals
    integer                                    :: s,c,p,ifp,icp

    associate(&
         albgrd_col   =>    surfalb_inst%albgrd_col         , & !in
         albgri_col   =>    surfalb_inst%albgri_col         , & !in
         albd         =>    surfalb_inst%albd_patch         , & !out
         albi         =>    surfalb_inst%albi_patch         , & !out
         fabd         =>    surfalb_inst%fabd_patch         , & !out
         fabi         =>    surfalb_inst%fabi_patch         , & !out
         ftdd         =>    surfalb_inst%ftdd_patch         , & !out
         ftid         =>    surfalb_inst%ftid_patch         , & !out
         ftii         =>    surfalb_inst%ftii_patch)            !out

    do s = 1, this%fates(nc)%nsites

       c = this%f2hmap(nc)%fcolumn(s)
       do ifp = 1, this%fates(nc)%sites(s)%youngest_patch%patchno
          
          p = ifp+col%patchi(c)
          
          if( any(filter_vegsol==p) )then
    
             this%fates(nc)%bc_in(s)%filter_vegzen_pa(ifp) = .true.
             this%fates(nc)%bc_in(s)%coszen_pa(ifp)  = coszen(p)
             this%fates(nc)%bc_in(s)%albgr_dir_rb(:) = albgrd_col(c,:)
             this%fates(nc)%bc_in(s)%albgr_dif_rb(:) = albgri_col(c,:)

          else
             
             this%fates(nc)%bc_in(s)%filter_vegzen_pa(ifp) = .false.

          end if

       end do
    end do

    call ED_Norman_Radiation(this%fates(nc)%sites,  &
                             this%fates(nc)%nsites, &
                             this%fates(nc)%bc_in,  &
                             this%fates(nc)%bc_out)
    
    ! Pass FATES BC's back to HLM
    ! -----------------------------------------------------------------------------------
    do icp = 1,num_vegsol
       p = filter_vegsol(icp)
       c = patch%column(p)
       s = this%f2hmap(nc)%hsites(c)
       ! do if structure here and only pass natveg columns
       ifp = p-col%patchi(c)
=======
 subroutine wrap_litter_fluxout(this, nc, bounds_clump, canopystate_inst, soilbiogeochem_carbonflux_inst)
     
    implicit none
    
    ! Arguments
    class(hlm_fates_interface_type), intent(inout) :: this
    integer                , intent(in)            :: nc
    type(bounds_type),intent(in)                   :: bounds_clump
    type(canopystate_type)         , intent(inout) :: canopystate_inst
    type(soilbiogeochem_carbonflux_type), intent(out) :: soilbiogeochem_carbonflux_inst
    
    ! local variables
    integer :: s, c
    
    
    ! process needed input boundary conditions to define rooting profiles
    ! call subroutine to aggregate ED litter output fluxes and package them for handing across interface
    ! process output into the dimensions that the BGC model wants (column, depth, and litter fractions)
    
    do s = 1, this%fates(nc)%nsites
       c = this%f2hmap(nc)%fcolumn(s)
       
       this%fates(nc)%bc_in(s)%max_rooting_depth_index_col = canopystate_inst%altmax_lastyear_indx_col(c)
    end do
    
    call flux_into_litter_pools(this%fates(nc)%sites,  &
                                this%fates(nc)%nsites, &
                                this%fates(nc)%bc_in,  &
                                this%fates(nc)%bc_out)
    
    do s = 1, this%fates(nc)%nsites
       c = this%f2hmap(nc)%fcolumn(s)

       soilbiogeochem_carbonflux_inst%FATES_c_to_litr_lab_c_col(c,:) = this%fates(nc)%bc_out(s)%FATES_c_to_litr_lab_c_col(:)
       soilbiogeochem_carbonflux_inst%FATES_c_to_litr_cel_c_col(c,:) = this%fates(nc)%bc_out(s)%FATES_c_to_litr_cel_c_col(:)
       soilbiogeochem_carbonflux_inst%FATES_c_to_litr_lig_c_col(c,:) = this%fates(nc)%bc_out(s)%FATES_c_to_litr_lig_c_col(:)
       
    end do


 end subroutine wrap_litter_fluxout

>>>>>>> e6d830ec

       if(.not.this%fates(nc)%bc_in(s)%filter_vegzen_pa(ifp) )then
          write(iulog,*) 'Not all patches on the natveg column were passed to canrad'
          call endrun(msg=errMsg(__FILE__, __LINE__))
       else
          albd(p,:) = this%fates(nc)%bc_out(s)%albd_parb(ifp,:)
          albi(p,:) = this%fates(nc)%bc_out(s)%albi_parb(ifp,:)
          fabd(p,:) = this%fates(nc)%bc_out(s)%fabd_parb(ifp,:)
          fabi(p,:) = this%fates(nc)%bc_out(s)%fabi_parb(ifp,:)
          ftdd(p,:) = this%fates(nc)%bc_out(s)%ftdd_parb(ifp,:)
          ftid(p,:) = this%fates(nc)%bc_out(s)%ftid_parb(ifp,:)
          ftii(p,:) = this%fates(nc)%bc_out(s)%ftii_parb(ifp,:)
       end if
    end do
    
  end associate

    return
 end subroutine wrap_canopy_radiation

   ! ------------------------------------------------------------------------------------
   !  THESE WRAPPERS MAY COME IN HANDY, KEEPING FOR NOW
   !  subroutine set_fates2hlm(this,bounds_clump, setval_scalar) 
   !
   !    ! This is a simple wrapper to flush some FATES -> CLM communicators
   !
   !    implicit none
   !    class(hlm_fates_interface_type), intent(inout) :: this
   !    type(bounds_type),intent(in)                :: bounds_clump
   !    real(r8),intent(in) :: setval_scalar      ! This value will flush all 
   !    
   !    call this%fates2hlm%SetValues( bounds_clump, setval_scalar )
   !  end subroutine set_fates2hlm
   ! ------------------------------------------------------------------------------------
    
end module CLMFatesInterfaceMod<|MERGE_RESOLUTION|>--- conflicted
+++ resolved
@@ -137,7 +137,6 @@
 
    contains
       
-<<<<<<< HEAD
       procedure, public :: init
       procedure, public :: init_allocate
       procedure, public :: check_hlm_active
@@ -150,21 +149,7 @@
       procedure, public :: wrap_accumulatefluxes
       procedure, public :: prep_canopyfluxes
       procedure, public :: wrap_canopy_radiation
-=======
-      procedure, public  :: init
-      procedure, public  :: init_allocate
-      procedure, public  :: check_hlm_active
-      procedure, public  :: init_restart
-      procedure, public  :: init_coldstart
-      procedure, public  :: dynamics_driv
-      procedure, public  :: wrap_sunfrac
-      procedure, public  :: wrap_btran
-      procedure, public  :: wrap_photosynthesis
-      procedure, public  :: wrap_accumulatefluxes
-      procedure, public  :: prep_canopyfluxes
       procedure, private :: wrap_litter_fluxout
-
->>>>>>> e6d830ec
 
    end type hlm_fates_interface_type
 
@@ -1068,7 +1053,6 @@
 
  ! ======================================================================================
 
-<<<<<<< HEAD
  subroutine wrap_canopy_radiation(this, bounds_clump, nc, &
          filter_vegsol, num_vegsol, coszen, surfalb_inst)
 
@@ -1134,50 +1118,6 @@
        s = this%f2hmap(nc)%hsites(c)
        ! do if structure here and only pass natveg columns
        ifp = p-col%patchi(c)
-=======
- subroutine wrap_litter_fluxout(this, nc, bounds_clump, canopystate_inst, soilbiogeochem_carbonflux_inst)
-     
-    implicit none
-    
-    ! Arguments
-    class(hlm_fates_interface_type), intent(inout) :: this
-    integer                , intent(in)            :: nc
-    type(bounds_type),intent(in)                   :: bounds_clump
-    type(canopystate_type)         , intent(inout) :: canopystate_inst
-    type(soilbiogeochem_carbonflux_type), intent(out) :: soilbiogeochem_carbonflux_inst
-    
-    ! local variables
-    integer :: s, c
-    
-    
-    ! process needed input boundary conditions to define rooting profiles
-    ! call subroutine to aggregate ED litter output fluxes and package them for handing across interface
-    ! process output into the dimensions that the BGC model wants (column, depth, and litter fractions)
-    
-    do s = 1, this%fates(nc)%nsites
-       c = this%f2hmap(nc)%fcolumn(s)
-       
-       this%fates(nc)%bc_in(s)%max_rooting_depth_index_col = canopystate_inst%altmax_lastyear_indx_col(c)
-    end do
-    
-    call flux_into_litter_pools(this%fates(nc)%sites,  &
-                                this%fates(nc)%nsites, &
-                                this%fates(nc)%bc_in,  &
-                                this%fates(nc)%bc_out)
-    
-    do s = 1, this%fates(nc)%nsites
-       c = this%f2hmap(nc)%fcolumn(s)
-
-       soilbiogeochem_carbonflux_inst%FATES_c_to_litr_lab_c_col(c,:) = this%fates(nc)%bc_out(s)%FATES_c_to_litr_lab_c_col(:)
-       soilbiogeochem_carbonflux_inst%FATES_c_to_litr_cel_c_col(c,:) = this%fates(nc)%bc_out(s)%FATES_c_to_litr_cel_c_col(:)
-       soilbiogeochem_carbonflux_inst%FATES_c_to_litr_lig_c_col(c,:) = this%fates(nc)%bc_out(s)%FATES_c_to_litr_lig_c_col(:)
-       
-    end do
-
-
- end subroutine wrap_litter_fluxout
-
->>>>>>> e6d830ec
 
        if(.not.this%fates(nc)%bc_in(s)%filter_vegzen_pa(ifp) )then
           write(iulog,*) 'Not all patches on the natveg column were passed to canrad'
@@ -1198,19 +1138,45 @@
     return
  end subroutine wrap_canopy_radiation
 
-   ! ------------------------------------------------------------------------------------
-   !  THESE WRAPPERS MAY COME IN HANDY, KEEPING FOR NOW
-   !  subroutine set_fates2hlm(this,bounds_clump, setval_scalar) 
-   !
-   !    ! This is a simple wrapper to flush some FATES -> CLM communicators
-   !
-   !    implicit none
-   !    class(hlm_fates_interface_type), intent(inout) :: this
-   !    type(bounds_type),intent(in)                :: bounds_clump
-   !    real(r8),intent(in) :: setval_scalar      ! This value will flush all 
-   !    
-   !    call this%fates2hlm%SetValues( bounds_clump, setval_scalar )
-   !  end subroutine set_fates2hlm
-   ! ------------------------------------------------------------------------------------
-    
+ ! ======================================================================================
+ 
+ subroutine wrap_litter_fluxout(this, nc, bounds_clump, canopystate_inst, soilbiogeochem_carbonflux_inst)
+     
+    implicit none
+    
+    ! Arguments
+    class(hlm_fates_interface_type), intent(inout) :: this
+    integer                , intent(in)            :: nc
+    type(bounds_type),intent(in)                   :: bounds_clump
+    type(canopystate_type)         , intent(inout) :: canopystate_inst
+    type(soilbiogeochem_carbonflux_type), intent(out) :: soilbiogeochem_carbonflux_inst
+    
+    ! local variables
+    integer :: s, c
+    
+    
+    ! process needed input boundary conditions to define rooting profiles
+    ! call subroutine to aggregate ED litter output fluxes and package them for handing across interface
+    ! process output into the dimensions that the BGC model wants (column, depth, and litter fractions)
+    
+    do s = 1, this%fates(nc)%nsites
+       c = this%f2hmap(nc)%fcolumn(s)
+       this%fates(nc)%bc_in(s)%max_rooting_depth_index_col = canopystate_inst%altmax_lastyear_indx_col(c)
+    end do
+    
+    call flux_into_litter_pools(this%fates(nc)%sites,  &
+                                this%fates(nc)%nsites, &
+                                this%fates(nc)%bc_in,  &
+                                this%fates(nc)%bc_out)
+    
+    do s = 1, this%fates(nc)%nsites
+       c = this%f2hmap(nc)%fcolumn(s)
+       soilbiogeochem_carbonflux_inst%FATES_c_to_litr_lab_c_col(c,:) = this%fates(nc)%bc_out(s)%FATES_c_to_litr_lab_c_col(:)
+       soilbiogeochem_carbonflux_inst%FATES_c_to_litr_cel_c_col(c,:) = this%fates(nc)%bc_out(s)%FATES_c_to_litr_cel_c_col(:)
+       soilbiogeochem_carbonflux_inst%FATES_c_to_litr_lig_c_col(c,:) = this%fates(nc)%bc_out(s)%FATES_c_to_litr_lig_c_col(:)
+    end do
+
+
+ end subroutine wrap_litter_fluxout
+
 end module CLMFatesInterfaceMod