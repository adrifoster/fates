module CLMFatesInterfaceMod
   
   ! -------------------------------------------------------------------------------------
   ! This module contains various functions and definitions to aid in the
   ! coupling of the FATES library/API with the CLM/ALM/ATS/etc model driver.  
   ! All connections between the two models should occur in this file alone.  
   ! 
   ! This is also the only location where CLM code is allowed to see FATES memory 
   ! structures.
   ! The routines here, that call FATES library routines, will not pass any types defined
   ! by the driving land model (HLM).
   ! 
   ! either native type arrays (int,real,log, etc) or packed into ED boundary condition
   ! structures.
   !
   ! Note that CLM/ALM does use Shared Memory Parallelism (SMP), where processes such as 
   ! the update of state variables are forked.  However, IO is not assumed to be 
   ! threadsafe and therefore memory spaces reserved for IO must be continuous vectors,
   ! and moreover they must be pushed/pulled from history IO for each individual 
   ! bounds_proc memory space as a unit.
   !
   ! Therefore, the state variables in the clm_fates communicator is vectorized by
   ! threadcount, and the IO communication arrays are not.
   !
   !
   ! Conventions:
   ! keep line widths within 90 spaces
   ! DLM acronym = Driving Land Model
   !
   ! -------------------------------------------------------------------------------------

   !  use ed_driver_interface, only: 
   
   ! Used CLM Modules
   use PatchType         , only : patch
   use shr_kind_mod      , only : r8 => shr_kind_r8
   use decompMod         , only : bounds_type
   use WaterStateType    , only : waterstate_type
   use CanopyStateType   , only : canopystate_type
   use TemperatureType   , only : temperature_type
   use EnergyFluxType    , only : energyflux_type
   use SoilStateType     , only : soilstate_type
   use clm_varctl        , only : iulog, use_ed
   use clm_varcon        , only : tfrz
   use clm_varcon        , only : spval
   use clm_varpar        , only : numpft,            &
                                  numrad,            &
                                  nlevgrnd,          &
                                  nlevsoi,           &
                                  nlevdecomp,        &
                                  nlevdecomp_full
   use PhotosynthesisMod , only : photosyns_type
   use atm2lndType       , only : atm2lnd_type
   use SurfaceAlbedoType , only : surfalb_type
   use SolarAbsorbedType , only : solarabs_type
   use SoilBiogeochemCarbonFluxType, only :  soilbiogeochem_carbonflux_type
   use SoilBiogeochemCarbonStateType, only : soilbiogeochem_carbonstate_type
   use clm_time_manager  , only : is_restart
   use ncdio_pio         , only : file_desc_t, ncd_int, ncd_double
   use restUtilMod,        only : restartvar
   use clm_time_manager  , only : get_days_per_year, &
                                  get_curr_date,     &
                                  get_ref_date,      &
                                  timemgr_datediff,  &
                                  is_beg_curr_day,   &
                                  get_step_size,     &
                                  get_nstep
   use spmdMod           , only : masterproc
   use decompMod         , only : get_proc_bounds,   &
                                  get_proc_clumps,   &
                                  get_clump_bounds
   use GridCellType      , only : grc
   use ColumnType        , only : col
   use LandunitType      , only : lun
   use landunit_varcon   , only : istsoil
   use abortutils        , only : endrun
   use shr_log_mod       , only : errMsg => shr_log_errMsg    

   ! Used FATES Modules
   use FatesInterfaceMod     , only : fates_interface_type, &
                                      set_fates_ctrlparms,  &
                                      allocate_bcin,        &
                                      allocate_bcout

   use FatesHistoryInterfaceMod, only : fates_history_interface_type
   use FatesRestartInterfaceMod, only : fates_restart_interface_type

   use ChecksBalancesMod     , only : SummarizeNetFluxes, FATES_BGC_Carbon_BalanceCheck
   use EDTypesMod            , only : udata
   use EDTypesMod            , only : ed_patch_type
   use EDtypesMod            , only : cp_numlevgrnd
   use EDMainMod             , only : ed_ecosystem_dynamics
   use EDMainMod             , only : ed_update_site
   use EDInitMod             , only : zero_site
   use EDInitMod             , only : init_patches
   use EDInitMod             , only : set_site_properties
   use EDPftVarcon           , only : EDpftvarcon_inst
   use EDEcophysConType      , only : EDecophysconInit
   use EDSurfaceRadiationMod , only : ED_SunShadeFracs, ED_Norman_Radiation
   use EDBtranMod            , only : btran_ed, &
                                      get_active_suction_layers
   use EDCanopyStructureMod  , only : canopy_summarization, update_hlm_dynamics
   use FatesPlantRespPhotosynthMod, only : FatesPlantRespPhotosynthDrive
   use EDAccumulateFluxesMod , only : AccumulateFluxes_ED
   use EDPhysiologyMod       , only : flux_into_litter_pools

   implicit none

   type, public :: f2hmap_type

      ! This is the associated column index of each FATES site
      integer, allocatable :: fcolumn (:) 

      ! This is the associated site index of any HLM columns
      ! This vector may be sparse, and non-sites have index 0
      integer, allocatable :: hsites  (:)

   end type f2hmap_type
   

   type, public :: hlm_fates_interface_type
      
      !      private
      

      ! See above for descriptions of the sub-types populated
      ! by thread.  This type is somewhat self-explanatory, in that it simply
      ! breaks up memory and process by thread.  Each thread will have its
      ! own list of sites, and boundary conditions for those sites

      type(fates_interface_type), allocatable :: fates (:)
      

      ! This memory structure is used to map fates sites
      ! into the host model.  Currently, the FATES site
      ! and its column number matching are its only members

      type(f2hmap_type), allocatable  :: f2hmap(:)

      ! fates_hist is the interface class for the history output
      type(fates_history_interface_type) :: fates_hist

      ! fates_restart is the inteface calss for restarting the model
      type(fates_restart_interface_type) :: fates_restart

   contains
      
      procedure, public :: init
      procedure, public :: init_allocate
      procedure, public :: check_hlm_active
      procedure, public :: restart
      procedure, public :: init_coldstart
      procedure, public :: dynamics_driv
      procedure, public :: wrap_sunfrac
      procedure, public :: wrap_btran
      procedure, public :: wrap_photosynthesis
      procedure, public :: wrap_accumulatefluxes
      procedure, public :: prep_canopyfluxes
      procedure, public :: wrap_canopy_radiation
      procedure, private :: wrap_litter_fluxout
      procedure, public  :: wrap_bgc_summary
      procedure, private :: init_history_io
      procedure, private :: wrap_update_hlmfates_dyn

   end type hlm_fates_interface_type


   logical :: DEBUG  = .false.

  character(len=*), parameter, private :: sourcefile = &
       __FILE__

contains
   
   ! ====================================================================================

   subroutine init(this, bounds_proc, use_ed)
      
      ! ---------------------------------------------------------------------------------
      ! This initializes the dlm_fates_interface_type 
      !
      ! sites is the root of the ED state hierarchy (instantaneous info on 
      ! the state of the ecosystem).  As such, it governs the connection points between
      ! the host (which also dictates its allocation) and its patch structures.
      !
      ! sites may associate with different scales in different models. In
      ! CLM, it is being designed to relate to column scale.
      !
      ! This global may become relegated to this module. 
      !
      ! Note: CLM/ALM currently wants sites to be allocated even if ed
      ! is not turned on
      ! ---------------------------------------------------------------------------------
     
     use FatesInterfaceMod, only : FatesInterfaceInit
<<<<<<< HEAD
     use EDTypesMod       , only : numpft_ed
     use FatesParameterDerivedMod, only : param_derived
=======
     
>>>>>>> d1160086

      implicit none
      
      ! Input Arguments
      class(hlm_fates_interface_type), intent(inout) :: this
      type(bounds_type),intent(in)                   :: bounds_proc
      logical,intent(in)                             :: use_ed   ! NEEDS TO BE PASSED (FOR NOW)
                                                                 ! BC THE FATES SITE VECTORS
                                                                 ! NEED TO BE GENERATED
                                                                 ! FOR NON-ED AS WELL.  SO
                                                                 ! ONLY PART OF THIS MAY BE OPERATIVE
      ! local variables
      integer                                        :: nclumps   ! Number of threads
      logical :: verbose_output

      if (use_ed) then
         
         ! Initialize the FATES communicators with the HLM
         ! This involves to stages
         ! 1) allocate the vectors
         ! 2) add the history variables defined in clm_inst to the history machinery

                  
         call EDecophysconInit( EDpftvarcon_inst, numpft )
         call param_derived%Init(numpft_ed)
         
      end if
         
      if(DEBUG)then
         write(iulog,*) 'Entering clm_fates%init'
      end if

      verbose_output = .false.
      call FatesInterfaceInit(iulog, verbose_output)

      nclumps = get_proc_clumps()
      allocate(this%fates(nclumps))
      allocate(this%f2hmap(nclumps))


      ! ---------------------------------------------------------------------------------
      ! Send dimensions and other model controling parameters to FATES.  These
      ! are obviously only those parameters that are dictated by the host
      ! ---------------------------------------------------------------------------------
      
      ! Force FATES parameters that are recieve type, to the unset value
      call set_fates_ctrlparms('flush_to_unset')
      
      ! Send parameters individually
      call set_fates_ctrlparms('num_sw_bbands',ival=numrad)
      call set_fates_ctrlparms('num_lev_ground',ival=nlevgrnd)
      call set_fates_ctrlparms('num_lev_soil',ival=nlevsoi)
      call set_fates_ctrlparms('num_levdecomp',ival=nlevdecomp)
      call set_fates_ctrlparms('num_levdecomp_full',ival=nlevdecomp_full)
      call set_fates_ctrlparms('hlm_name',cval='CLM')
      call set_fates_ctrlparms('hio_ignore_val',rval=spval)

      ! Check through FATES parameters to see if all have been set
      call set_fates_ctrlparms('check_allset')


      if(DEBUG)then
         write(iulog,*) 'clm_fates%init():  allocating for ',nclumps,' threads'
      end if

    end subroutine init

   ! ====================================================================================
   
   subroutine init_allocate(this)
      
      implicit none
      
      ! Input Arguments
      class(hlm_fates_interface_type), intent(inout) :: this
      ! local variables
      integer                                        :: nclumps   ! Number of threads
      integer                                        :: nc        ! thread index
      integer                                        :: s         ! FATES site index
      integer                                        :: c         ! HLM column index
      integer                                        :: l         ! HLM LU index
      integer                                        :: g         ! HLM grid index
      integer, allocatable                           :: collist (:)
      type(bounds_type)                              :: bounds_clump
      type(bounds_type)                              :: bounds_proc
      integer                                        :: nmaxcol

      if(DEBUG)then
         write(iulog,*) 'Entering clm_fates%init_allocate'
      end if

      nclumps = get_proc_clumps()

      !$OMP PARALLEL DO PRIVATE (nc,bounds_clump,nmaxcol,s,c,l,g,collist)
      do nc = 1,nclumps
         
         call get_clump_bounds(nc, bounds_clump)
         nmaxcol = bounds_clump%endc - bounds_clump%begc + 1

         allocate(collist(1:nmaxcol))
         
         ! Allocate the mapping that points columns to FATES sites, 0 is NA
         allocate(this%f2hmap(nc)%hsites(bounds_clump%begc:bounds_clump%endc))

         ! Initialize all columns with a zero index, which indicates no FATES site
         this%f2hmap(nc)%hsites(:) = 0

         s = 0
         do c = bounds_clump%begc,bounds_clump%endc
            l = col%landunit(c)
               
            ! These are the key constraints that determine if this column
            ! will have a FATES site associated with it

            ! INTERF-TODO: WE HAVE NOT FILTERED OUT FATES SITES ON INACTIVE COLUMNS.. YET
            ! NEED A RUN-TIME ROUTINE THAT CLEARS AND REWRITES THE SITE LIST

            if (lun%itype(l) == istsoil ) then
               s = s + 1
               collist(s) = c
               this%f2hmap(nc)%hsites(c) = s
               if(DEBUG)then
                  write(iulog,*) 'clm_fates%init(): thread',nc,': found column',c,'with lu',l
                  write(iulog,*) 'LU type:', lun%itype(l)
               end if
            endif
            
         enddo

         if(DEBUG)then
            write(iulog,*) 'clm_fates%init(): thread',nc,': allocated ',s,' sites'
         end if

         ! Allocate vectors that match FATES sites with HLM columns
         ! RGK: Sites and fcolumns are forced as args during clm_driv() as of 6/4/2016
         ! We may have to give these a dummy allocation of 1, which should
         ! not be a problem since we always iterate on nsites.

         allocate(this%f2hmap(nc)%fcolumn(s))

         ! Assign the h2hmap indexing
         this%f2hmap(nc)%fcolumn(1:s)         =  collist(1:s)
         
         ! Deallocate the temporary arrays
         deallocate(collist)
         
         ! Set the number of FATES sites
         this%fates(nc)%nsites = s

         ! Allocate the FATES sites
         allocate (this%fates(nc)%sites(this%fates(nc)%nsites))

         ! Allocate the FATES boundary arrays (in)
         allocate(this%fates(nc)%bc_in(this%fates(nc)%nsites))

         ! Allocate the FATES boundary arrays (out)
         allocate(this%fates(nc)%bc_out(this%fates(nc)%nsites))

         ! Allocate and Initialize the Boundary Condition Arrays
         ! These are staticaly allocated at maximums, so
         ! No information about the patch or cohort structure is needed at this step
         
         do s = 1, this%fates(nc)%nsites
            call allocate_bcin(this%fates(nc)%bc_in(s))
            call allocate_bcout(this%fates(nc)%bc_out(s))
            call this%fates(nc)%zero_bcs(s)

            ! Pass any grid-cell derived attributes to the site
            ! ---------------------------------------------------------------------------
            c = this%f2hmap(nc)%fcolumn(s)
            g = col%gridcell(c)
            this%fates(nc)%sites(s)%lat = grc%latdeg(g)
            this%fates(nc)%sites(s)%lon = grc%londeg(g)

         end do

         ! Initialize site-level static quantities dictated by the HLM
         ! currently ground layering depth

         do s = 1, this%fates(nc)%nsites
            c = this%f2hmap(nc)%fcolumn(s)
            this%fates(nc)%bc_in(s)%depth_gl(0:cp_numlevgrnd) = col%zi(c,0:cp_numlevgrnd)
         end do

         if( this%fates(nc)%nsites == 0 ) then
            write(iulog,*) 'Clump ',nc,' had no valid FATES sites'
            write(iulog,*) 'This will likely cause problems until code is improved'
            call endrun(msg=errMsg(sourcefile, __LINE__))
         end if

      end do
      !$OMP END PARALLEL DO
      
      call get_proc_bounds(bounds_proc)
      call this%init_history_io(bounds_proc)

   end subroutine init_allocate
   
  
   ! ------------------------------------------------------------------------------------
   

   subroutine check_hlm_active(this, nc, bounds_clump)

      
      implicit none
      class(hlm_fates_interface_type), intent(inout) :: this
      integer                                        :: nc
      type(bounds_type),intent(in)                   :: bounds_clump
      
      ! local variables
      integer :: c
      
      do c = bounds_clump%begc,bounds_clump%endc

         ! FATES ACTIVE BUT HLM IS NOT
         if(this%f2hmap(nc)%hsites(c)>0 .and. .not.col%active(c)) then

            
            write(iulog,*) 'INACTIVE COLUMN WITH ACTIVE FATES SITE'
            write(iulog,*) 'c = ',c
            call endrun(msg=errMsg(sourcefile, __LINE__))

         elseif (this%f2hmap(nc)%hsites(c)==0 .and. col%active(c)) then
            
            write(iulog,*) 'ACTIVE COLUMN WITH INACTIVE FATES SITE'
            write(iulog,*) 'c = ',c
            call endrun(msg=errMsg(sourcefile, __LINE__))
         end if
      end do

   end subroutine check_hlm_active

   ! ------------------------------------------------------------------------------------

   subroutine dynamics_driv(this, nc, bounds_clump,      &
         atm2lnd_inst, soilstate_inst, temperature_inst, &
         waterstate_inst, canopystate_inst, soilbiogeochem_carbonflux_inst)
    
      ! This wrapper is called daily from clm_driver
      ! This wrapper calls ed_driver, which is the daily dynamics component of FATES
      ! ed_driver is not a hlm_fates_inst_type procedure because we need an extra step 
      ! to process array bounding information 
      
      implicit none
      class(hlm_fates_interface_type), intent(inout) :: this
      type(bounds_type),intent(in)                   :: bounds_clump
      type(atm2lnd_type)      , intent(in)           :: atm2lnd_inst
      type(soilstate_type)    , intent(in)           :: soilstate_inst
      type(temperature_type)  , intent(in)           :: temperature_inst
      integer                 , intent(in)           :: nc
      type(waterstate_type)   , intent(inout)        :: waterstate_inst
      type(canopystate_type)  , intent(inout)        :: canopystate_inst
      type(soilbiogeochem_carbonflux_type), intent(inout) :: soilbiogeochem_carbonflux_inst

      ! !LOCAL VARIABLES:
      real(r8) :: dayDiff                  ! day of run
      integer  :: dayDiffInt               ! integer of day of run
      integer  :: s                        ! site
      integer  :: yr                       ! year (0, ...)
      integer  :: mon                      ! month (1, ..., 12)
      integer  :: day                      ! day of month (1, ..., 31)
      integer  :: sec                      ! seconds of the day
      integer  :: ncdate                   ! current date
      integer  :: nbdate                   ! base date (reference date)
      !-----------------------------------------------------------------------

      
      ! ---------------------------------------------------------------------------------
      ! INTERF-TODO: REMOVE ED_DRIVER ARGUMENTS OF CLM STUCTURED TYPES AND
      ! REPLACE THEM WITH FATES_BC TYPES WITH ITS OWN MAPPING SCHEME
      ! ALSO, NOTE THAT THE ED_DYNAMICS IS A MODULE OF FATES NOW
      ! ie:
      ! fates(nc)%fatesbc%leaf_temp <=> canopystate_inst%
      !
      ! call this%fates(nc)%ed_driver(this%fates(nc)%site,    &
      !                               this%fates(nc)%fatesbc)
      ! ---------------------------------------------------------------------------------
      
      ! timing statements. 
      udata%n_sub = get_days_per_year()
            udata%deltat = 1.0_r8/dble(udata%n_sub) !for working out age of patches in years        
      if(udata%time_period == 0)then             
         udata%time_period = udata%n_sub
      endif
      
      call get_curr_date(yr, mon, day, sec)
      ncdate = yr*10000 + mon*100 + day
      call get_ref_date(yr, mon, day, sec)
      nbdate = yr*10000 + mon*100 + day
      
      call timemgr_datediff(nbdate, 0, ncdate, sec, dayDiff)
      
      dayDiffInt = floor(dayDiff)
      udata%time_period = mod( dayDiffInt , udata%n_sub )
      

      ! TODO-INTEF: PROCEDURE FOR CONVERTING CLM/ALM FIELDS TO MODEL BOUNDARY
      ! CONDITIONS. IE. 


      ! where most things happen
      do s = 1,this%fates(nc)%nsites

            call ed_ecosystem_dynamics(this%fates(nc)%sites(s),    &
                  atm2lnd_inst,                                    &
                  soilstate_inst, temperature_inst, waterstate_inst)
            
            call ed_update_site(this%fates(nc)%sites(s))

      enddo

      call this%wrap_litter_fluxout(nc, bounds_clump, canopystate_inst, soilbiogeochem_carbonflux_inst)

      ! ---------------------------------------------------------------------------------
      ! Update diagnostics of the FATES ecosystem structure that are used in the HLM.
      ! ---------------------------------------------------------------------------------
      call this%wrap_update_hlmfates_dyn(nc,              &
                                         bounds_clump,    &
                                         waterstate_inst, &
                                         canopystate_inst)
      
      ! ---------------------------------------------------------------------------------
      ! Update history IO fields that depend on ecosystem dynamics
      ! ---------------------------------------------------------------------------------
      call this%fates_hist%update_history_dyn( nc,                    &
                                              this%fates(nc)%nsites, &
                                              this%fates(nc)%sites) 

      if (masterproc) then
         write(iulog, *) 'clm: leaving ED model', bounds_clump%begg, &
                                                  bounds_clump%endg, dayDiffInt
      end if

      
      return
   end subroutine dynamics_driv
   
   ! ------------------------------------------------------------------------------------

   subroutine wrap_update_hlmfates_dyn(this, nc, bounds_clump,      &
        waterstate_inst, canopystate_inst)

      ! ---------------------------------------------------------------------------------
      ! This routine handles the updating of vegetation canopy diagnostics, (such as lai)
      ! that either requires HLM boundary conditions (like snow accumulation) or
      ! provides boundary conditions (such as vegetation fractional coverage)
      ! ---------------------------------------------------------------------------------

     implicit none
     class(hlm_fates_interface_type), intent(inout) :: this
     type(bounds_type),intent(in)                   :: bounds_clump
     integer                 , intent(in)           :: nc
     type(waterstate_type)   , intent(inout)        :: waterstate_inst
     type(canopystate_type)  , intent(inout)        :: canopystate_inst

     integer :: npatch  ! number of patches in each site
     integer :: ifp     ! index FATES patch 
     integer :: p       ! HLM patch index
     integer :: s       ! site index
     integer :: c       ! column index

     associate(                                &
         tlai => canopystate_inst%tlai_patch , &
         elai => canopystate_inst%elai_patch , &
         tsai => canopystate_inst%tsai_patch , &
         esai => canopystate_inst%esai_patch , &
         htop => canopystate_inst%htop_patch , &
         hbot => canopystate_inst%hbot_patch , & 
         snow_depth => waterstate_inst%snow_depth_col, &
         frac_sno_eff => waterstate_inst%frac_sno_eff_col, &
         frac_veg_nosno_alb => canopystate_inst%frac_veg_nosno_alb_patch)


       ! Process input boundary conditions to FATES
       ! --------------------------------------------------------------------------------
       do s=1,this%fates(nc)%nsites
          c = this%f2hmap(nc)%fcolumn(s)
          this%fates(nc)%bc_in(s)%snow_depth_si   = snow_depth(c)
          this%fates(nc)%bc_in(s)%frac_sno_eff_si = frac_sno_eff(c)
       end do
       
       ! Canopy diagnostics for FATES
       call canopy_summarization(this%fates(nc)%nsites, &
            this%fates(nc)%sites,  &
            this%fates(nc)%bc_in)

       ! Canopy diagnostic outputs for HLM
       call update_hlm_dynamics(this%fates(nc)%nsites, &
            this%fates(nc)%sites,  &
            this%f2hmap(nc)%fcolumn, &
            this%fates(nc)%bc_out )
       
       ! Convert FATES dynamics into HLM usable information
       ! Initialize weighting variables (note FATES is the only HLM module
       ! that uses "is_veg" and "is_bareground".  The entire purpose of these
       ! variables is to inform patch%wtcol(p).  wt_ed is imposed on wtcol,
       ! but only for FATES columns.

       patch%is_veg(bounds_clump%begp:bounds_clump%endp)        = .false.
       patch%is_bareground(bounds_clump%begp:bounds_clump%endp) = .false.
       patch%wt_ed(bounds_clump%begp:bounds_clump%endp)         = 0.0_r8

       do s = 1,this%fates(nc)%nsites
          
          c = this%f2hmap(nc)%fcolumn(s)

          ! Other modules may have AI's we only flush values
          ! that are on the naturally vegetated columns
          elai(col%patchi(c):col%patchf(c)) = 0.0_r8
          tlai(col%patchi(c):col%patchf(c)) = 0.0_r8
          esai(col%patchi(c):col%patchf(c)) = 0.0_r8
          tsai(col%patchi(c):col%patchf(c)) = 0.0_r8
          htop(col%patchi(c):col%patchf(c)) = 0.0_r8
          hbot(col%patchi(c):col%patchf(c)) = 0.0_r8
          frac_veg_nosno_alb(col%patchi(c):col%patchf(c)) = 0.0_r8

          ! Set the bareground patch indicator
          patch%is_bareground(col%patchi(c)) = .true.
          npatch = this%fates(nc)%sites(s)%youngest_patch%patchno
          patch%wt_ed(col%patchi(c)) = 1.0-sum(this%fates(nc)%bc_out(s)%canopy_fraction_pa(1:npatch))

          if(sum(this%fates(nc)%bc_out(s)%canopy_fraction_pa(1:npatch))>1.0_r8)then
             write(iulog,*)'Projected Canopy Area of all FATES patches'
             write(iulog,*)'cannot exceed 1.0'
             !end_run()
          end if

          do ifp = 1, npatch

             p = ifp+col%patchi(c)

             ! bc_out(s)%canopy_fraction_pa(ifp) is the area fraction
             ! the site's total ground area that is occupied by the 
             ! area footprint of the current patch's vegetation canopy 

             patch%is_veg(p) = .true.
             patch%wt_ed(p)  = this%fates(nc)%bc_out(s)%canopy_fraction_pa(ifp)
             elai(p) = this%fates(nc)%bc_out(s)%elai_pa(ifp)
             tlai(p) = this%fates(nc)%bc_out(s)%tlai_pa(ifp)
             esai(p) = this%fates(nc)%bc_out(s)%esai_pa(ifp)
             tsai(p) = this%fates(nc)%bc_out(s)%tsai_pa(ifp)
             hbot(p) = this%fates(nc)%bc_out(s)%hbot_pa(ifp)
             htop(p) = this%fates(nc)%bc_out(s)%htop_pa(ifp)
             frac_veg_nosno_alb(p) = this%fates(nc)%bc_out(s)%frac_veg_nosno_alb_pa(ifp)

          end do

       end do
     end associate
   end subroutine wrap_update_hlmfates_dyn

   ! ====================================================================================

   subroutine restart( this, bounds_proc, ncid, flag, waterstate_inst, canopystate_inst )

      ! ---------------------------------------------------------------------------------
      ! The ability to restart the model is handled through three different types of calls
      ! "Define" the variables in the restart file, we "read" those variables into memory
      ! or "write" data into the file from memory.  This subroutine accomodates all three
      ! of those modes through the "flag" argument.  FATES as an external model also
      ! requires an initialization step, where we set-up the dimensions, allocate and
      ! flush the memory space that is used to transfer data in and out of the file.  This
      ! Only occurs once, where as the define step occurs every time a file is opened.
      !
      ! Note: waterstate_inst and canopystate_inst are arguments only because following
      ! the reading of variables, it is necessary to update diagnostics of the canopy
      ! throug the interface call clm_fates%wrap_update_hlmfates_dyn() which requires
      ! this information from the HLM.
      ! ---------------------------------------------------------------------------------


     use FatesConstantsMod, only : fates_long_string_length
     use FatesIODimensionsMod, only: fates_bounds_type
     use FatesIOVariableKindMod, only : site_r8, site_int, cohort_r8, cohort_int
     use EDMainMod, only :        ed_update_site
     use EDTypesMod, only:        cohorts_per_col ! EDtypes should be protected
                                                  ! this variable should be transferred
                                                  ! to a location where we keep
                                                  ! variables that are co-dictated by
                                                  ! FATES and the HLM

      implicit none

      ! Arguments

      class(hlm_fates_interface_type), intent(inout) :: this
      type(bounds_type)              , intent(in)    :: bounds_proc
      type(file_desc_t)              , intent(inout) :: ncid    ! netcdf id
      character(len=*)               , intent(in)    :: flag
      type(waterstate_type)          , intent(inout) :: waterstate_inst
      type(canopystate_type)         , intent(inout) :: canopystate_inst
      
      ! Locals
      type(bounds_type) :: bounds_clump
      integer           :: nc
      integer           :: nclumps
      type(fates_bounds_type) :: fates_bounds
      type(fates_bounds_type) :: fates_clump
      integer                 :: c   ! HLM column index
      integer                 :: s   ! Fates site index
      integer                 :: dk_index
      character(len=fates_long_string_length) :: ioname
      integer                 :: nvar
      integer                 :: ivar
      logical                 :: readvar

      logical, save           :: initialized = .false.

      nclumps = get_proc_clumps()

      ! ---------------------------------------------------------------------------------
      ! note (rgk: 11-2016) The history and restart intialization process assumes
      ! that the number of site/columns active is a static entity.  Thus
      ! we only allocate the mapping tables for the column/sites we start with.
      ! If/when we start having dynamic column/sites (for reasons uknown as of yet)
      ! we will need to re-evaluate the allocation of the mapping tables so they
      ! can be unallocated,reallocated and set every time a new column/site is spawned
      ! ---------------------------------------------------------------------------------

      ! ---------------------------------------------------------------------------------
      ! Only initialize the FATES restart structures the first time it is called
      ! Note that the allocations involved with initialization are static.
      ! This is because the array spaces for IO span the entire column, patch and cohort
      ! range on the proc.
      ! With DYNAMIC LANDUNITS or SPAWNING NEW OR CULLING OLD SITES:
      ! we will in that case have to de-allocate, reallocate and then re-set the mapping
      ! tables:  this%fates_restart%restart_map(nc)
      ! I think that is it...
      ! ---------------------------------------------------------------------------------

      if(.not.initialized) then

         initialized=.true.
      
         ! ------------------------------------------------------------------------------
         ! PART I: Set FATES DIMENSIONING INFORMATION
         ! ------------------------------------------------------------------------------
         
         call hlm_bounds_to_fates_bounds(bounds_proc, fates_bounds)
         
         call this%fates_restart%Init(nclumps, fates_bounds)
         
         ! Define the bounds on the first dimension for each thread
         !$OMP PARALLEL DO PRIVATE (nc,bounds_clump,fates_clump)
         do nc = 1,nclumps
            call get_clump_bounds(nc, bounds_clump)
            
            ! thread bounds for patch
            call hlm_bounds_to_fates_bounds(bounds_clump, fates_clump)
            call this%fates_restart%SetThreadBoundsEach(nc, fates_clump)
         end do
         !$OMP END PARALLEL DO
         
         !$OMP PARALLEL DO PRIVATE (nc,s,c)
         do nc = 1,nclumps
            
            allocate(this%fates_restart%restart_map(nc)%site_index(this%fates(nc)%nsites))
            allocate(this%fates_restart%restart_map(nc)%cohort1_index(this%fates(nc)%nsites))            
            do s=1,this%fates(nc)%nsites
               c = this%f2hmap(nc)%fcolumn(s)
               this%fates_restart%restart_map(nc)%site_index(s)   = c
               this%fates_restart%restart_map(nc)%cohort1_index(s) = &
                    bounds_proc%begCohort + (c-bounds_proc%begc)*cohorts_per_col + 1
            end do
            
         end do
         !$OMP END PARALLEL DO
         
         ! ------------------------------------------------------------------------------------
         ! PART II: USE THE JUST DEFINED DIMENSIONS TO ASSEMBLE THE VALID IO TYPES
         ! INTERF-TODO: THESE CAN ALL BE EMBEDDED INTO A SUBROUTINE IN HISTORYIOMOD
         ! ------------------------------------------------------------------------------------
         call this%fates_restart%assemble_restart_output_types()
         
         
         ! ------------------------------------------------------------------------------------
         ! PART III: DEFINE THE LIST OF OUTPUT VARIABLE OBJECTS, AND REGISTER THEM WITH THE
         ! HLM ACCORDING TO THEIR TYPES
         ! ------------------------------------------------------------------------------------
         call this%fates_restart%initialize_restart_vars()
         
      end if

      ! ---------------------------------------------------------------------------------
      ! If we are writing, we must loop through our linked list structures and transfer the
      ! information in the linked lists (FATES state memory) to the output vectors.
      ! ---------------------------------------------------------------------------------

      if(flag=='write')then
         !$OMP PARALLEL DO PRIVATE (nc)
         do nc = 1, nclumps
            if (this%fates(nc)%nsites>0) then
               call this%fates_restart%set_restart_vectors(nc,this%fates(nc)%nsites, &
                                                           this%fates(nc)%sites)
            end if
         end do
         !$OMP END PARALLEL DO
      end if

      ! ---------------------------------------------------------------------------------
      ! In all cases, iterate through the list of variable objects
      ! and either define, write or read to the NC buffer
      ! This seems strange, but keep in mind that the call to restartvar()
      ! has a different function in all three cases.
      ! ---------------------------------------------------------------------------------

      nvar = this%fates_restart%num_restart_vars()
      do ivar = 1, nvar
            
         associate( vname => this%fates_restart%rvars(ivar)%vname, &
              vunits      => this%fates_restart%rvars(ivar)%units,   &
              vlong       => this%fates_restart%rvars(ivar)%long )

           dk_index = this%fates_restart%rvars(ivar)%dim_kinds_index
           ioname = trim(this%fates_restart%dim_kinds(dk_index)%name)
        
           select case(trim(ioname))
           case(cohort_r8)

              call restartvar(ncid=ncid, flag=flag, varname=trim(vname), &
                    xtype=ncd_double,dim1name=trim('cohort'),long_name=trim(vlong), &
                    units=trim(vunits),interpinic_flag='interp', &
                    data=this%fates_restart%rvars(ivar)%r81d,readvar=readvar)
              
           case(site_r8)
              
              call restartvar(ncid=ncid, flag=flag, varname=trim(vname), &
                    xtype=ncd_double,dim1name=trim('column'),long_name=trim(vlong), &
                    units=trim(vunits),interpinic_flag='interp', &
                    data=this%fates_restart%rvars(ivar)%r81d,readvar=readvar)
              
           case(cohort_int)
              
              call restartvar(ncid=ncid, flag=flag, varname=trim(vname), &
                    xtype=ncd_int,dim1name=trim('cohort'),long_name=trim(vlong), &
                    units=trim(vunits),interpinic_flag='interp', &
                    data=this%fates_restart%rvars(ivar)%int1d,readvar=readvar)
              
           case(site_int)
           
              call restartvar(ncid=ncid, flag=flag, varname=trim(vname), &
                    xtype=ncd_int,dim1name=trim('column'),long_name=trim(vlong), &
                    units=trim(vunits),interpinic_flag='interp', &
                    data=this%fates_restart%rvars(ivar)%int1d,readvar=readvar)
              
           case default
              write(iulog,*) 'A FATES iotype was created that was not registerred'
              write(iulog,*) 'in CLM.:',trim(ioname)
              call endrun(msg=errMsg(sourcefile, __LINE__))
           end select
           
         end associate
      end do
      
      ! ---------------------------------------------------------------------------------
      ! If we are in a read mode, then we have just populated the sparse vectors
      ! in the IO object list. The data in these vectors needs to be transferred
      ! to the linked lists to populate the state memory.
      ! ---------------------------------------------------------------------------------

      if(flag=='read')then
         
         !$OMP PARALLEL DO PRIVATE (nc,bounds_clump,s)
         do nc = 1, nclumps
            if (this%fates(nc)%nsites>0) then

               call get_clump_bounds(nc, bounds_clump)

               ! ------------------------------------------------------------------------
               ! Convert newly read-in vectors into the FATES namelist state variables
               ! ------------------------------------------------------------------------
               call this%fates_restart%create_patchcohort_structure(nc, &
                    this%fates(nc)%nsites, this%fates(nc)%sites)
               
               call this%fates_restart%get_restart_vectors(nc, this%fates(nc)%nsites, &
                    this%fates(nc)%sites )

               ! I think ed_update_site and update_hlmfates_dyn are doing some similar
               ! update type stuff, should consolidate (rgk 11-2016)
               do s = 1,this%fates(nc)%nsites
                  call ed_update_site( this%fates(nc)%sites(s) )
               end do

               ! ------------------------------------------------------------------------
               ! Update diagnostics of FATES ecosystem structure used in HLM.
               ! ------------------------------------------------------------------------
               call this%wrap_update_hlmfates_dyn(nc,bounds_clump, &
                     waterstate_inst,canopystate_inst)
               
               ! ------------------------------------------------------------------------
               ! Update history IO fields that depend on ecosystem dynamics
               ! ------------------------------------------------------------------------
               call this%fates_hist%update_history_dyn( nc, &
                     this%fates(nc)%nsites,                 &
                     this%fates(nc)%sites) 
               
            end if
         end do
         !$OMP END PARALLEL DO
         
      end if
      
      return
   end subroutine restart

   !=====================================================================================

   subroutine init_coldstart(this, waterstate_inst, canopystate_inst)

     ! Arguments
     class(hlm_fates_interface_type), intent(inout) :: this
     type(waterstate_type)          , intent(inout) :: waterstate_inst
     type(canopystate_type)         , intent(inout) :: canopystate_inst

     ! locals
     integer                                        :: nclumps
     integer                                        :: nc
     type(bounds_type)                              :: bounds_clump
     ! locals
     integer :: s
     integer :: c
     integer :: g


     nclumps = get_proc_clumps()

     !$OMP PARALLEL DO PRIVATE (nc,bounds_clump,s,c,g)
     do nc = 1, nclumps
        
        if ( this%fates(nc)%nsites>0 ) then

           call get_clump_bounds(nc, bounds_clump)

           do s = 1,this%fates(nc)%nsites
              call zero_site(this%fates(nc)%sites(s))
           end do
           
           call set_site_properties(this%fates(nc)%nsites, this%fates(nc)%sites)
           
           call init_patches(this%fates(nc)%nsites, this%fates(nc)%sites)

           do s = 1,this%fates(nc)%nsites
              call ed_update_site(this%fates(nc)%sites(s))
           end do


           ! ------------------------------------------------------------------------
           ! Update diagnostics of FATES ecosystem structure used in HLM.
           ! ------------------------------------------------------------------------
           call this%wrap_update_hlmfates_dyn(nc,bounds_clump, &
                waterstate_inst,canopystate_inst)
           
           ! ------------------------------------------------------------------------
           ! Update history IO fields that depend on ecosystem dynamics
           ! ------------------------------------------------------------------------
           call this%fates_hist%update_history_dyn( nc, &
                this%fates(nc)%nsites,                 &
                this%fates(nc)%sites) 

        end if
     end do
     !$OMP END PARALLEL DO

   end subroutine init_coldstart

   ! ======================================================================================
   
   subroutine wrap_sunfrac(this,nc,atm2lnd_inst,canopystate_inst)
         
      ! ---------------------------------------------------------------------------------
      ! This interface function is a wrapper call on ED_SunShadeFracs. The only
      ! returned variable is a patch vector, fsun_patch, which describes the fraction
      ! of the canopy that is exposed to sun.
      ! ---------------------------------------------------------------------------------
      
      implicit none
      
      ! Input Arguments
      class(hlm_fates_interface_type), intent(inout) :: this
      
      integer, intent(in)                  :: nc
      
      ! direct and diffuse downwelling radiation (W/m2)
      type(atm2lnd_type),intent(in)        :: atm2lnd_inst
      
      ! Input/Output Arguments to CLM
      type(canopystate_type),intent(inout) :: canopystate_inst
      
      ! Local Variables
      integer  :: p                           ! global index of the host patch
      integer  :: g                           ! global index of the host gridcell
      integer  :: c                           ! global index of the host column

      integer  :: s                           ! FATES site index
      integer  :: ifp                         ! FATEs patch index
                                              ! this is the order increment of patch
                                              ! on the site
      
      type(ed_patch_type), pointer :: cpatch  ! c"urrent" patch  INTERF-TODO: SHOULD
                                              ! BE HIDDEN AS A FATES PRIVATE
      
      associate( forc_solad => atm2lnd_inst%forc_solad_grc, &
                 forc_solai => atm2lnd_inst%forc_solai_grc, &
                 fsun       => canopystate_inst%fsun_patch, &
                 laisun     => canopystate_inst%laisun_patch, &               
                 laisha     => canopystate_inst%laisha_patch )

        ! -------------------------------------------------------------------------------
        ! Convert input BC's
        ! The sun-shade calculations are performed only on FATES patches
        ! -------------------------------------------------------------------------------

        do s = 1, this%fates(nc)%nsites
           c = this%f2hmap(nc)%fcolumn(s)
           g = col%gridcell(c)

           do ifp = 1, this%fates(nc)%sites(s)%youngest_patch%patchno
           !do ifp = 1, this%fates(nc)%bc_in(s)%npatches

              p = ifp+col%patchi(c)

              this%fates(nc)%bc_in(s)%solad_parb(ifp,:) = forc_solad(g,:)
              this%fates(nc)%bc_in(s)%solai_parb(ifp,:) = forc_solai(g,:)

           end do
        end do

        ! -------------------------------------------------------------------------------
        ! Call FATES public function to calculate internal sun/shade structures
        ! as well as total patch sun/shade fraction output boundary condition
        ! -------------------------------------------------------------------------------

        call ED_SunShadeFracs(this%fates(nc)%nsites, &
             this%fates(nc)%sites,  &
             this%fates(nc)%bc_in,  &
             this%fates(nc)%bc_out)

        ! -------------------------------------------------------------------------------
        ! Transfer the FATES output boundary condition for canopy sun/shade fraction
        ! to the HLM
        ! -------------------------------------------------------------------------------

        do s = 1, this%fates(nc)%nsites
           c = this%f2hmap(nc)%fcolumn(s)
           do ifp = 1, this%fates(nc)%sites(s)%youngest_patch%patchno
              p = ifp+col%patchi(c)
              fsun(p)   = this%fates(nc)%bc_out(s)%fsun_pa(ifp)
              laisun(p) = this%fates(nc)%bc_out(s)%laisun_pa(ifp)
              laisha(p) = this%fates(nc)%bc_out(s)%laisha_pa(ifp)
           end do
        end do

      end associate

   end subroutine wrap_sunfrac
   
   ! ===================================================================================

   subroutine prep_canopyfluxes(this, nc, fn, filterp, photosyns_inst)

     ! ----------------------------------------------------------------------
     ! the main function for calculating photosynthesis is called within a
     ! loop based on convergence.  Some intitializations, including 
     ! canopy resistance must be intitialized before the loop
     ! ----------------------------------------------------------------------
    
     ! Arguments
     class(hlm_fates_interface_type), intent(inout) :: this
     integer, intent(in)                            :: nc
     integer, intent(in)                            :: fn
     integer, intent(in)                            :: filterp(fn)
     type(photosyns_type),intent(inout)             :: photosyns_inst
     ! locals
     integer                                        :: f,p,c,s
     ! parameters
     integer,parameter                              :: rsmax0 = 2.e4_r8

     if (.not.use_ed) return
     
     do s = 1, this%fates(nc)%nsites
        ! filter flag == 1 means that this patch has not been called for photosynthesis
        this%fates(nc)%bc_in(s)%filter_photo_pa(:) = 1
     end do
  end subroutine prep_canopyfluxes

   ! ====================================================================================
   
   subroutine wrap_btran(this,nc,fn,filterc,soilstate_inst, waterstate_inst, &
                         temperature_inst, energyflux_inst,  &
                         soil_water_retention_curve)
      
      ! ---------------------------------------------------------------------------------
      ! This subroutine calculates btran for FATES, this will be an input boundary
      ! condition for FATES photosynthesis/transpiration.
      !
      ! This subroutine also calculates rootr
      ! 
      ! ---------------------------------------------------------------------------------

      use SoilWaterRetentionCurveMod, only : soil_water_retention_curve_type

      implicit none
      
      ! Arguments
      class(hlm_fates_interface_type), intent(inout) :: this
      integer                , intent(in)            :: nc
      integer                , intent(in)            :: fn
      integer                , intent(in)            :: filterc(fn) ! This is a list of
                                                                        ! columns with exposed veg
      type(soilstate_type)   , intent(inout)         :: soilstate_inst
      type(waterstate_type)  , intent(in)            :: waterstate_inst
      type(temperature_type) , intent(in)            :: temperature_inst
      type(energyflux_type)  , intent(inout)         :: energyflux_inst
      class(soil_water_retention_curve_type), intent(in) :: soil_water_retention_curve

      ! local variables
      real(r8) :: smp_node ! Soil suction potential, negative, [mm]
      real(r8) :: s_node
      integer  :: s
      integer  :: c
      integer  :: j
      integer  :: ifp
      integer  :: p
      
      associate(& 
         sucsat      => soilstate_inst%sucsat_col           , & ! Input:  [real(r8) (:,:) ]  minimum soil suction (mm) 
         watsat      => soilstate_inst%watsat_col           , & ! Input:  [real(r8) (:,:) ]  volumetric soil water at saturation (porosity)
         bsw         => soilstate_inst%bsw_col              , & ! Input:  [real(r8) (:,:) ]  Clapp and Hornberger "b" 
         eff_porosity => soilstate_inst%eff_porosity_col    , & ! Input:  [real(r8) (:,:) ]  effective porosity = porosity - vol_ice       
         t_soisno    => temperature_inst%t_soisno_col       , & ! Input:  [real(r8) (:,:) ]  soil temperature (Kelvin)
         h2osoi_liqvol => waterstate_inst%h2osoi_liqvol_col , & ! Input: [real(r8) (:,:) ]  liquid volumetric moisture, will be used for BeTR
         btran       => energyflux_inst%btran_patch         , & ! Output: [real(r8) (:)   ]  transpiration wetness factor (0 to 1) 
         btran2       => energyflux_inst%btran2_patch       , & ! Output: [real(r8) (:)   ]  
         rresis      => energyflux_inst%rresis_patch        , & ! Output: [real(r8) (:,:) ]  root resistance by layer (0-1)  (nlevgrnd) 
         rootr       => soilstate_inst%rootr_patch          & ! Output: [real(r8) (:,:) ]  Fraction of water uptake in each layer
         )

        ! -------------------------------------------------------------------------------
        ! Convert input BC's
        ! Critical step: a filter is being passed in that dictates which columns have
        ! exposed vegetation (above snow).  This is necessary, because various hydrologic
        ! variables like h2osoi_liqvol are not calculated and will have uninitialized
        ! values outside this list.
        !
        ! bc_in(s)%filter_btran      (this is in, but is also used in this subroutine)
        !
        ! We also filter a second time within this list by determining which soil layers
        ! have conditions for active uptake based on soil moisture and temperature. This
        ! must be determined by FATES (science stuff).  But the list of layers and patches
        ! needs to be passed back to the interface, because it then needs to request
        ! suction on these layers via CLM/ALM functions.  We cannot wide-swath calculate
        ! this on all layers, because values with no moisture or low temps will generate
        ! unstable values and cause sigtraps.
        ! -------------------------------------------------------------------------------
        
        do s = 1, this%fates(nc)%nsites
           c = this%f2hmap(nc)%fcolumn(s)

           ! Check to see if this column is in the exposed veg filter
           if( any(filterc==c) )then
              
              this%fates(nc)%bc_in(s)%filter_btran = .true.
              do j = 1,nlevgrnd
                 this%fates(nc)%bc_in(s)%tempk_gl(j)         = t_soisno(c,j)
                 this%fates(nc)%bc_in(s)%h2o_liqvol_gl(j)    = h2osoi_liqvol(c,j)
                 this%fates(nc)%bc_in(s)%eff_porosity_gl(j)  = eff_porosity(c,j)
                 this%fates(nc)%bc_in(s)%watsat_gl(j)        = watsat(c,j)
              end do

           else
              this%fates(nc)%bc_in(s)%filter_btran = .false.
              this%fates(nc)%bc_in(s)%tempk_gl(:)         = -999._r8
              this%fates(nc)%bc_in(s)%h2o_liqvol_gl(:)    = -999._r8
              this%fates(nc)%bc_in(s)%eff_porosity_gl(:)  = -999._r8
              this%fates(nc)%bc_in(s)%watsat_gl(:)        = -999._r8
           end if

        end do

        ! -------------------------------------------------------------------------------
        ! This function evaluates the ground layer to determine if
        ! root water uptake can happen, and soil suction should even
        ! be calculated.  We ask FATES for a boundary condition output
        ! logical because we don't want science calculations in the interface
        ! yet... hydrology (suction calculation) is provided by the host
        ! so we need fates to tell us where to calculate suction
        ! but not calculate it itself. Yeah, complicated, but thats life.
        ! -------------------------------------------------------------------------------
        call get_active_suction_layers(this%fates(nc)%nsites, &
             this%fates(nc)%sites,  &
             this%fates(nc)%bc_in,  &
             this%fates(nc)%bc_out)

        ! Now that the active layers of water uptake have been decided by fates
        ! Calculate the suction that is passed back to fates
        ! Note that the filter_btran is unioned with active_suction_gl

        do s = 1, this%fates(nc)%nsites
           c = this%f2hmap(nc)%fcolumn(s)
           do j = 1,nlevgrnd
              if(this%fates(nc)%bc_out(s)%active_suction_gl(j)) then
                 s_node = max(h2osoi_liqvol(c,j)/eff_porosity(c,j),0.01_r8)
                 call soil_water_retention_curve%soil_suction(c,j,s_node, soilstate_inst, smp_node)
                 this%fates(nc)%bc_in(s)%smp_gl(j)           = smp_node
              end if
           end do
        end do
        
        ! -------------------------------------------------------------------------------
        ! Suction and active uptake layers calculated, lets calculate uptake (btran)
        ! This will calculate internals, as well as output boundary conditions: 
        ! btran, rootr
        ! -------------------------------------------------------------------------------

        call btran_ed(this%fates(nc)%nsites, &
             this%fates(nc)%sites,  &
             this%fates(nc)%bc_in,  &
             this%fates(nc)%bc_out)

        ! -------------------------------------------------------------------------------
        ! Convert output BC's
        ! For CLM/ALM this wrapper provides return variables that should
        ! be similar to that of calc_root_moist_stress().  However,
        ! CLM/ALM-FATES simulations will no make use of rresis, btran or btran2
        ! outside of FATES. We do not have code in place to calculate btran2 or
        ! rresis right now, so we force to bad.  We have btran calculated so we
        ! pass it in case people want diagnostics.  rootr is actually the only
        ! variable that will be used, as it is needed to help distribute the
        ! the transpiration sink to the appropriate layers. (RGK)
        ! -------------------------------------------------------------------------------

        do s = 1, this%fates(nc)%nsites
           
           c = this%f2hmap(nc)%fcolumn(s)
           do ifp = 1, this%fates(nc)%sites(s)%youngest_patch%patchno
              
              p = ifp+col%patchi(c)
              
              do j = 1,nlevgrnd
                 
                 rresis(p,j) = -999.9  ! We do not calculate this correctly
                 ! it should not thought of as valid output until we decide to.
                 rootr(p,j)  = this%fates(nc)%bc_out(s)%rootr_pagl(ifp,j)
                 btran(p)    = this%fates(nc)%bc_out(s)%btran_pa(ifp)
                 btran2(p)   = -999.9  ! Not available, force to nonsense
                 
              end do
           end do
        end do
      end associate

   end subroutine wrap_btran

   ! ====================================================================================
   
   subroutine wrap_photosynthesis(this, nc, bounds, fn, filterp, &
         esat_tv, eair, oair, cair, rb, dayl_factor,             &
         atm2lnd_inst, temperature_inst, canopystate_inst, photosyns_inst)
   
    use shr_log_mod       , only : errMsg => shr_log_errMsg
    use abortutils        , only : endrun
    use decompMod         , only : bounds_type
    use clm_varcon        , only : rgas, tfrz, namep  
    use clm_varpar        , only : nlevsoi, mxpft
    use clm_varctl        , only : iulog
    use pftconMod         , only : pftcon
    use perf_mod          , only : t_startf, t_stopf
    use PatchType         , only : patch
    use quadraticMod      , only : quadratic
    use EDSharedParamsMod , only : EDParamsShareInst
    use EDTypesMod        , only : numpft_ed, dinc_ed
    use EDtypesMod        , only : ed_patch_type, ed_cohort_type, ed_site_type, numpft_ed
    use EDEcophysContype  , only : EDecophyscon
   
    !
    ! !ARGUMENTS:
    class(hlm_fates_interface_type), intent(inout) :: this
    integer                , intent(in)            :: nc                          ! clump index
    type(bounds_type)      , intent(in)            :: bounds
    integer                , intent(in)            :: fn                          ! size of pft filter
    integer                , intent(in)            :: filterp(fn)                 ! pft filter
    real(r8)               , intent(in)            :: esat_tv(bounds%begp: )      ! saturation vapor pressure at t_veg (Pa)
    real(r8)               , intent(in)            :: eair( bounds%begp: )        ! vapor pressure of canopy air (Pa)
    real(r8)               , intent(in)            :: oair( bounds%begp: )        ! Atmospheric O2 partial pressure (Pa)
    real(r8)               , intent(in)            :: cair( bounds%begp: )        ! Atmospheric CO2 partial pressure (Pa)
    real(r8)               , intent(in)            :: rb( bounds%begp: )          ! boundary layer resistance (s/m)
    real(r8)               , intent(in)            :: dayl_factor( bounds%begp: ) ! scalar (0-1) for daylength
    type(atm2lnd_type)     , intent(in)            :: atm2lnd_inst
    type(temperature_type) , intent(in)            :: temperature_inst
    type(canopystate_type) , intent(inout)         :: canopystate_inst
    type(photosyns_type)   , intent(inout)         :: photosyns_inst

    integer                                        :: s,c,p,ifp,j,icp
    real(r8)                                       :: dtime

    call t_startf('edpsn')
    associate(&
          t_soisno  => temperature_inst%t_soisno_col , &
          t_veg     => temperature_inst%t_veg_patch  , &
          tgcm      => temperature_inst%thm_patch    , &
          forc_pbot => atm2lnd_inst%forc_pbot_downscaled_col, &
          rssun     => photosyns_inst%rssun_patch  , &
          rssha     => photosyns_inst%rssha_patch,   &
          psnsun    => photosyns_inst%psnsun_patch,  &
          psnsha    => photosyns_inst%psnsha_patch)
      
      do s = 1, this%fates(nc)%nsites
         
         c = this%f2hmap(nc)%fcolumn(s)
         
         do j = 1,nlevsoi
            this%fates(nc)%bc_in(s)%t_soisno_gl(j)   = t_soisno(c,j)  ! soil temperature (Kelvin)
         end do
         this%fates(nc)%bc_in(s)%forc_pbot           = forc_pbot(c)   ! atmospheric pressure (Pa)

         do ifp = 1, this%fates(nc)%sites(s)%youngest_patch%patchno
            
            p = ifp+col%patchi(c)

            ! Check to see if this patch is in the filter
            ! Note that this filter is most likely changing size, and getting smaller
            ! and smaller as more patch have converged on solution
            if( any(filterp==p) )then

               ! This filter is flushed to 1 before the canopyflux stability iterator
               ! It is set to status 2 if it is an active patch within the iterative loop
               ! After photosynthesis is called, it is upgraded to 3 if it was called.
               ! After all iterations we can evaluate which patches have a final flag
               ! of 3 to check if we missed any.

               this%fates(nc)%bc_in(s)%filter_photo_pa(ifp) = 2
               this%fates(nc)%bc_in(s)%dayl_factor_pa(ifp) = dayl_factor(p) ! scalar (0-1) for daylength
               this%fates(nc)%bc_in(s)%esat_tv_pa(ifp)     = esat_tv(p)     ! saturation vapor pressure at t_veg (Pa)
               this%fates(nc)%bc_in(s)%eair_pa(ifp)        = eair(p)        ! vapor pressure of canopy air (Pa)
               this%fates(nc)%bc_in(s)%oair_pa(ifp)        = oair(p)        ! Atmospheric O2 partial pressure (Pa)
               this%fates(nc)%bc_in(s)%cair_pa(ifp)        = cair(p)        ! Atmospheric CO2 partial pressure (Pa)
               this%fates(nc)%bc_in(s)%rb_pa(ifp)          = rb(p)          ! boundary layer resistance (s/m)
               this%fates(nc)%bc_in(s)%t_veg_pa(ifp)       = t_veg(p)       ! vegetation temperature (Kelvin)     
               this%fates(nc)%bc_in(s)%tgcm_pa(ifp)        = tgcm(p)        ! air temperature at agcm reference height (kelvin)
            end if
         end do
      end do

      dtime = get_step_size()
      
      ! Call photosynthesis
      
      call FatesPlantRespPhotosynthDrive (this%fates(nc)%nsites, &
                                this%fates(nc)%sites,  &
                                this%fates(nc)%bc_in,  &
                                this%fates(nc)%bc_out, &
                                dtime)

      ! Perform a double check to see if all patches on naturally vegetated columns
      ! were activated for photosynthesis
      ! ---------------------------------------------------------------------------------
      do icp = 1,fn
         p = filterp(icp)
         c = patch%column(p)
         s = this%f2hmap(nc)%hsites(c)
         ! do if structure here and only pass natveg columns
         ifp = p-col%patchi(c)
         if(this%fates(nc)%bc_in(s)%filter_photo_pa(ifp) /= 2)then
            write(iulog,*) 'Not all patches on the natveg column in the photosynthesis'
            write(iulog,*) 'filter ran photosynthesis'
            call endrun(msg=errMsg(sourcefile, __LINE__))
         else
            this%fates(nc)%bc_in(s)%filter_photo_pa(ifp) = 3
            rssun(p) = this%fates(nc)%bc_out(s)%rssun_pa(ifp)
            rssha(p) = this%fates(nc)%bc_out(s)%rssha_pa(ifp)
            
            ! These fields are marked with a bad-value flag
            photosyns_inst%psnsun_patch(p)   = spval
            photosyns_inst%psnsha_patch(p)   = spval
         end if
      end do
      
    end associate
    call t_stopf('edpsn')

 end subroutine wrap_photosynthesis

 ! ======================================================================================

 subroutine wrap_accumulatefluxes(this, nc, fn, filterp)

   ! !ARGUMENTS:
   class(hlm_fates_interface_type), intent(inout) :: this
   integer                , intent(in)            :: nc                   ! clump index
   integer                , intent(in)            :: fn                   ! size of pft filter
   integer                , intent(in)            :: filterp(fn)          ! pft filter
   
   integer                                        :: s,c,p,ifp,icp
   real(r8)                                       :: dtime

    ! Run a check on the filter
    do icp = 1,fn
       p = filterp(icp)
       c = patch%column(p)
       s = this%f2hmap(nc)%hsites(c)
       ifp = p-col%patchi(c)
       if(this%fates(nc)%bc_in(s)%filter_photo_pa(ifp) /= 3)then
          call endrun(msg=errMsg(sourcefile, __LINE__))
       end if
    end do


    dtime = get_step_size()
    call  AccumulateFluxes_ED(this%fates(nc)%nsites,  &
                               this%fates(nc)%sites, &
                               this%fates(nc)%bc_in,  &
                               this%fates(nc)%bc_out, &
                               dtime)

    
    call this%fates_hist%update_history_prod(nc, &
                               this%fates(nc)%nsites,  &
                               this%fates(nc)%sites, &
                               dtime)

 end subroutine wrap_accumulatefluxes

 ! ======================================================================================

 subroutine wrap_canopy_radiation(this, bounds_clump, nc, &
         num_vegsol, filter_vegsol, coszen, surfalb_inst)


    ! Arguments
    class(hlm_fates_interface_type), intent(inout) :: this
    type(bounds_type),  intent(in)             :: bounds_clump
    ! filter for vegetated pfts with coszen>0
    integer            , intent(in)            :: nc ! clump index
    integer            , intent(in)            :: num_vegsol                 
    integer            , intent(in)            :: filter_vegsol(num_vegsol)    
    ! cosine solar zenith angle for next time step
    real(r8)           , intent(in)            :: coszen( bounds_clump%begp: )        
    type(surfalb_type) , intent(inout)         :: surfalb_inst 
    
    ! locals
    integer                                    :: s,c,p,ifp,icp

    associate(&
         albgrd_col   =>    surfalb_inst%albgrd_col         , & !in
         albgri_col   =>    surfalb_inst%albgri_col         , & !in
         albd         =>    surfalb_inst%albd_patch         , & !out
         albi         =>    surfalb_inst%albi_patch         , & !out
         fabd         =>    surfalb_inst%fabd_patch         , & !out
         fabi         =>    surfalb_inst%fabi_patch         , & !out
         ftdd         =>    surfalb_inst%ftdd_patch         , & !out
         ftid         =>    surfalb_inst%ftid_patch         , & !out
         ftii         =>    surfalb_inst%ftii_patch)            !out

    do s = 1, this%fates(nc)%nsites

       c = this%f2hmap(nc)%fcolumn(s)
       do ifp = 1, this%fates(nc)%sites(s)%youngest_patch%patchno
          
          p = ifp+col%patchi(c)
          
          if( any(filter_vegsol==p) )then
    
             this%fates(nc)%bc_in(s)%filter_vegzen_pa(ifp) = .true.
             this%fates(nc)%bc_in(s)%coszen_pa(ifp)  = coszen(p)
             this%fates(nc)%bc_in(s)%albgr_dir_rb(:) = albgrd_col(c,:)
             this%fates(nc)%bc_in(s)%albgr_dif_rb(:) = albgri_col(c,:)

          else
             
             this%fates(nc)%bc_in(s)%filter_vegzen_pa(ifp) = .false.

          end if

       end do
    end do

    call ED_Norman_Radiation(this%fates(nc)%nsites,  &
         this%fates(nc)%sites, &
         this%fates(nc)%bc_in,  &
         this%fates(nc)%bc_out)
    
    ! Pass FATES BC's back to HLM
    ! -----------------------------------------------------------------------------------
    do icp = 1,num_vegsol
       p = filter_vegsol(icp)
       c = patch%column(p)
       s = this%f2hmap(nc)%hsites(c)
       ! do if structure here and only pass natveg columns
       ifp = p-col%patchi(c)

       if(.not.this%fates(nc)%bc_in(s)%filter_vegzen_pa(ifp) )then
          write(iulog,*) 'Not all patches on the natveg column were passed to canrad'
          call endrun(msg=errMsg(sourcefile, __LINE__))
       else
          albd(p,:) = this%fates(nc)%bc_out(s)%albd_parb(ifp,:)
          albi(p,:) = this%fates(nc)%bc_out(s)%albi_parb(ifp,:)
          fabd(p,:) = this%fates(nc)%bc_out(s)%fabd_parb(ifp,:)
          fabi(p,:) = this%fates(nc)%bc_out(s)%fabi_parb(ifp,:)
          ftdd(p,:) = this%fates(nc)%bc_out(s)%ftdd_parb(ifp,:)
          ftid(p,:) = this%fates(nc)%bc_out(s)%ftid_parb(ifp,:)
          ftii(p,:) = this%fates(nc)%bc_out(s)%ftii_parb(ifp,:)
       end if
    end do
    
  end associate

 end subroutine wrap_canopy_radiation

 ! ======================================================================================
 
 subroutine wrap_litter_fluxout(this, nc, bounds_clump, canopystate_inst, soilbiogeochem_carbonflux_inst)
     
    implicit none
    
    ! Arguments
    class(hlm_fates_interface_type), intent(inout) :: this
    integer                , intent(in)            :: nc
    type(bounds_type),intent(in)                   :: bounds_clump
    type(canopystate_type)         , intent(inout) :: canopystate_inst
    type(soilbiogeochem_carbonflux_type), intent(inout) :: soilbiogeochem_carbonflux_inst
    
    ! local variables
    integer :: s, c
    
    
    ! process needed input boundary conditions to define rooting profiles
    ! call subroutine to aggregate ED litter output fluxes and package them for handing across interface
    ! process output into the dimensions that the BGC model wants (column, depth, and litter fractions)
    
    do s = 1, this%fates(nc)%nsites
       c = this%f2hmap(nc)%fcolumn(s)
       this%fates(nc)%bc_in(s)%max_rooting_depth_index_col = canopystate_inst%altmax_lastyear_indx_col(c)
    end do
    
    call flux_into_litter_pools(this%fates(nc)%nsites, &
         this%fates(nc)%sites,  &
         this%fates(nc)%bc_in,  &
         this%fates(nc)%bc_out)
    
    do s = 1, this%fates(nc)%nsites
       c = this%f2hmap(nc)%fcolumn(s)
       soilbiogeochem_carbonflux_inst%FATES_c_to_litr_lab_c_col(c,:) = this%fates(nc)%bc_out(s)%FATES_c_to_litr_lab_c_col(:)
       soilbiogeochem_carbonflux_inst%FATES_c_to_litr_cel_c_col(c,:) = this%fates(nc)%bc_out(s)%FATES_c_to_litr_cel_c_col(:)
       soilbiogeochem_carbonflux_inst%FATES_c_to_litr_lig_c_col(c,:) = this%fates(nc)%bc_out(s)%FATES_c_to_litr_lig_c_col(:)
    end do

 end subroutine wrap_litter_fluxout

 ! ======================================================================================

 subroutine wrap_bgc_summary(this, nc, soilbiogeochem_carbonflux_inst,     &
                                    soilbiogeochem_carbonstate_inst)

   

    ! Arguments
    class(hlm_fates_interface_type), intent(inout)    :: this
    integer          , intent(in)                     :: nc
    type(soilbiogeochem_carbonflux_type), intent(in)  :: soilbiogeochem_carbonflux_inst
    type(soilbiogeochem_carbonstate_type), intent(in) :: soilbiogeochem_carbonstate_inst

    ! locals
    real(r8) :: dtime
    integer  :: nstep
    logical  :: is_beg_day
    integer :: s,c

    associate(& 
        hr            => soilbiogeochem_carbonflux_inst%hr_col,      & ! (gC/m2/s) total heterotrophic respiration
        totsomc       => soilbiogeochem_carbonstate_inst%totsomc_col, & ! (gC/m2) total soil organic matter carbon
        totlitc       => soilbiogeochem_carbonstate_inst%totlitc_col)   ! (gC/m2) total litter carbon in BGC pools

      ! Summarize Net Fluxes
      do s = 1, this%fates(nc)%nsites
         c = this%f2hmap(nc)%fcolumn(s)
         this%fates(nc)%bc_in(s)%tot_het_resp = hr(c)
         this%fates(nc)%bc_in(s)%tot_somc     = totsomc(c)
         this%fates(nc)%bc_in(s)%tot_litc     = totlitc(c)
      end do

      is_beg_day = is_beg_curr_day()
      dtime = get_step_size()
      nstep = get_nstep()

      call SummarizeNetFluxes(this%fates(nc)%nsites,  &
                             this%fates(nc)%sites,    &
                             this%fates(nc)%bc_in,    &
                             is_beg_day)
      

      call FATES_BGC_Carbon_Balancecheck(this%fates(nc)%nsites,  &
                                         this%fates(nc)%sites, &
                                         this%fates(nc)%bc_in,  &
                                         is_beg_day,            &
                                         dtime, nstep)
      

      ! Update history variables that track these variables
      call this%fates_hist%update_history_cbal(nc, &
                               this%fates(nc)%nsites,  &
                               this%fates(nc)%sites)

      
    end associate
 end subroutine wrap_bgc_summary

 ! ======================================================================================

 subroutine init_history_io(this,bounds_proc)

   use histFileMod, only : hist_addfld1d, hist_addfld2d, hist_addfld_decomp 

   use FatesConstantsMod, only : fates_short_string_length, fates_long_string_length
   use FatesIOVariableKindMod, only : patch_r8, patch_ground_r8, patch_size_pft_r8
   use FatesIOVariableKindMod, only : site_r8, site_ground_r8, site_size_pft_r8
   use FatesIODimensionsMod, only : fates_bounds_type


   ! Arguments
   class(hlm_fates_interface_type), intent(inout) :: this
   type(bounds_type),intent(in)                   :: bounds_proc  ! Currently "proc"
   
   
   ! Locals
   type(bounds_type)                              :: bounds_clump
   integer :: nvar  ! number of IO variables found
   integer :: ivar  ! variable index 1:nvar
   integer :: nc    ! thread counter 1:nclumps
   integer :: nclumps ! number of threads on this proc
   integer :: s     ! FATES site index
   integer :: c     ! ALM/CLM column index
   character(len=fates_short_string_length) :: dim2name
   character(len=fates_long_string_length) :: ioname
   integer :: d_index, dk_index
   
   type(fates_bounds_type) :: fates_bounds
   type(fates_bounds_type) :: fates_clump

   ! This routine initializes the types of output variables
   ! not the variables themselves, just the types
   ! ---------------------------------------------------------------------------------

   if(.not.use_ed) return
   
   !associate(hio => this%fates_hist)
   
   nclumps = get_proc_clumps()

   ! ------------------------------------------------------------------------------------
   ! PART I: Set FATES DIMENSIONING INFORMATION
   !       
   ! -------------------------------------------------------------------------------
   ! Those who wish add variables that require new dimensions, please
   ! see FATES: FatesHistoryInterfaceMod.F90.  Dimension types are defined at the top of the
   ! module, and a new explicitly named instance of that type should be created.
   ! With this new dimension, a new output type/kind can contain that dimension.
   ! A new type/kind can be added to the dim_kinds structure, which defines its members
   ! in created in init_dim_kinds_maps().  Make sure to increase the size of fates_num_dim_kinds.
   ! A type/kind of output is defined by the data type (ie r8,int,..)
   ! and the dimensions.  Keep in mind that 3D variables (or 4D if you include time)
   ! are not really supported in CLM/ALM right now.  There are ways around this
   ! limitations by creating combined dimensions, for instance the size+pft dimension
   ! "scpf"
   ! ------------------------------------------------------------------------------------
   
   call hlm_bounds_to_fates_bounds(bounds_proc, fates_bounds)

   call this%fates_hist%Init(nclumps, fates_bounds)

   ! Define the bounds on the first dimension for each thread
   !$OMP PARALLEL DO PRIVATE (nc,bounds_clump,fates_clump)
   do nc = 1,nclumps
      
      call get_clump_bounds(nc, bounds_clump)
      
      ! thread bounds for patch
      call hlm_bounds_to_fates_bounds(bounds_clump, fates_clump)
      call this%fates_hist%SetThreadBoundsEach(nc, fates_clump)
   end do
   !$OMP END PARALLEL DO

   ! ------------------------------------------------------------------------------------
   ! PART I.5: SET SOME INDEX MAPPINGS SPECIFICALLY FOR SITE<->COLUMN AND PATCH 
   ! ------------------------------------------------------------------------------------
   
   !$OMP PARALLEL DO PRIVATE (nc,s,c)
   do nc = 1,nclumps
      
      allocate(this%fates_hist%iovar_map(nc)%site_index(this%fates(nc)%nsites))
      allocate(this%fates_hist%iovar_map(nc)%patch1_index(this%fates(nc)%nsites))
      
      do s=1,this%fates(nc)%nsites
         c = this%f2hmap(nc)%fcolumn(s)
         this%fates_hist%iovar_map(nc)%site_index(s)   = c
         this%fates_hist%iovar_map(nc)%patch1_index(s) = col%patchi(c)+1
      end do
      
   end do
   !$OMP END PARALLEL DO
   
   ! ------------------------------------------------------------------------------------
   ! PART II: USE THE JUST DEFINED DIMENSIONS TO ASSEMBLE THE VALID IO TYPES
   ! INTERF-TODO: THESE CAN ALL BE EMBEDDED INTO A SUBROUTINE IN HISTORYIOMOD
   ! ------------------------------------------------------------------------------------
   call this%fates_hist%assemble_history_output_types()
   
   ! ------------------------------------------------------------------------------------
   ! PART III: DEFINE THE LIST OF OUTPUT VARIABLE OBJECTS, AND REGISTER THEM WITH THE
   ! HLM ACCORDING TO THEIR TYPES
   ! ------------------------------------------------------------------------------------
   call this%fates_hist%initialize_history_vars()
   nvar = this%fates_hist%num_history_vars()
   
   do ivar = 1, nvar
      
      associate( vname    => this%fates_hist%hvars(ivar)%vname, &
                 vunits   => this%fates_hist%hvars(ivar)%units,   &
                 vlong    => this%fates_hist%hvars(ivar)%long, &
                 vdefault => this%fates_hist%hvars(ivar)%use_default, &
                 vavgflag => this%fates_hist%hvars(ivar)%avgflag)

        dk_index = this%fates_hist%hvars(ivar)%dim_kinds_index
        ioname = trim(this%fates_hist%dim_kinds(dk_index)%name)
        
        select case(trim(ioname))
        case(patch_r8)
           call hist_addfld1d(fname=trim(vname),units=trim(vunits),         &
                              avgflag=trim(vavgflag),long_name=trim(vlong), &
                              ptr_patch=this%fates_hist%hvars(ivar)%r81d,    &
                              default=trim(vdefault),                       &
                              set_lake=0._r8,set_urb=0._r8)
           
        case(site_r8)
           call hist_addfld1d(fname=trim(vname),units=trim(vunits),         &
                              avgflag=trim(vavgflag),long_name=trim(vlong), &
                              ptr_col=this%fates_hist%hvars(ivar)%r81d,      & 
                              default=trim(vdefault),                       &
                              set_lake=0._r8,set_urb=0._r8)

        case(patch_ground_r8)
           d_index = this%fates_hist%dim_kinds(dk_index)%dim2_index
           dim2name = this%fates_hist%dim_bounds(d_index)%name
           call hist_addfld2d(fname=trim(vname),units=trim(vunits),         & ! <--- addfld2d
                              type2d=trim(dim2name),                        & ! <--- type2d
                              avgflag=trim(vavgflag),long_name=trim(vlong), &
                              ptr_patch=this%fates_hist%hvars(ivar)%r82d,    & 
                              default=trim(vdefault),                       &
                              set_lake=0._r8,set_urb=0._r8)
           
        case(patch_size_pft_r8)
           d_index = this%fates_hist%dim_kinds(dk_index)%dim2_index
           dim2name = this%fates_hist%dim_bounds(d_index)%name
           call hist_addfld2d(fname=trim(vname),units=trim(vunits),         &
                              type2d=trim(dim2name),                        &
                              avgflag=trim(vavgflag),long_name=trim(vlong), &
                              ptr_patch=this%fates_hist%hvars(ivar)%r82d,    & 
                              default=trim(vdefault),                       &
                              set_lake=0._r8,set_urb=0._r8)
        case(site_ground_r8)
           d_index = this%fates_hist%dim_kinds(dk_index)%dim2_index
           dim2name = this%fates_hist%dim_bounds(d_index)%name
           call hist_addfld2d(fname=trim(vname),units=trim(vunits),         &
                              type2d=trim(dim2name),                        &
                              avgflag=trim(vavgflag),long_name=trim(vlong), &
                              ptr_col=this%fates_hist%hvars(ivar)%r82d,      & 
                              default=trim(vdefault),                       &
                              set_lake=0._r8,set_urb=0._r8)
        case(site_size_pft_r8)
           d_index = this%fates_hist%dim_kinds(dk_index)%dim2_index
           dim2name = this%fates_hist%dim_bounds(d_index)%name
           call hist_addfld2d(fname=trim(vname),units=trim(vunits),         &
                              type2d=trim(dim2name),                        &
                              avgflag=trim(vavgflag),long_name=trim(vlong), &
                              ptr_col=this%fates_hist%hvars(ivar)%r82d,      & 
                              default=trim(vdefault),                       &
                              set_lake=0._r8,set_urb=0._r8)

        case default
           write(iulog,*) 'A FATES iotype was created that was not registerred'
           write(iulog,*) 'in CLM.:',trim(ioname)
           call endrun(msg=errMsg(__FILE__, __LINE__))
        end select
          
      end associate
   end do
 end subroutine init_history_io

 subroutine hlm_bounds_to_fates_bounds(hlm, fates)

   use FatesIODimensionsMod, only : fates_bounds_type
   use EDtypesMod, only : nlevsclass_ed
   use clm_varpar, only : mxpft, nlevgrnd

   implicit none

   type(bounds_type), intent(in) :: hlm
   type(fates_bounds_type), intent(out) :: fates

   fates%cohort_begin = hlm%begcohort
   fates%cohort_end = hlm%endcohort
   
   fates%patch_begin = hlm%begp
   fates%patch_end = hlm%endp
   
   fates%column_begin = hlm%begc
   fates%column_end = hlm%endc
   
   fates%ground_begin = 1
   fates%ground_end = nlevgrnd
   
   fates%pft_class_begin = 1
   fates%pft_class_end = nlevsclass_ed * mxpft
   
 end subroutine hlm_bounds_to_fates_bounds

end module CLMFatesInterfaceMod<|MERGE_RESOLUTION|>--- conflicted
+++ resolved
@@ -192,13 +192,9 @@
       ! is not turned on
       ! ---------------------------------------------------------------------------------
      
-     use FatesInterfaceMod, only : FatesInterfaceInit
-<<<<<<< HEAD
-     use EDTypesMod       , only : numpft_ed
-     use FatesParameterDerivedMod, only : param_derived
-=======
-     
->>>>>>> d1160086
+      use FatesInterfaceMod, only : FatesInterfaceInit
+      use EDTypesMod       , only : numpft_ed
+      use FatesParameterDerivedMod, only : param_derived
 
       implicit none
       
@@ -220,8 +216,6 @@
          ! This involves to stages
          ! 1) allocate the vectors
          ! 2) add the history variables defined in clm_inst to the history machinery
-
-                  
          call EDecophysconInit( EDpftvarcon_inst, numpft )
          call param_derived%Init(numpft_ed)
          
