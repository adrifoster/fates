--- conflicted
+++ resolved
@@ -123,20 +123,6 @@
       ! Input Arguments
       class(hlm_fates_interface_type), intent(inout) :: this
       type(bounds_type),intent(in)                   :: bounds_proc
-<<<<<<< HEAD
-      
-      
-      ! Initialize the FATES communicators with the HLM
-      ! This involves to stages
-      ! 1) allocate the vectors hlm_inst
-      ! 2) add the history variables defined in clm_inst to the history machinery
-      call this%fates2hlm_inst%Init(bounds_proc)
-      
-      ! ---------------------------------------------------------------------------------
-      ! Initialization of the state-threads is handled by the calling subroutine
-      ! clm_instInit
-      ! ---------------------------------------------------------------------------------
-=======
       logical,intent(in)                             :: use_ed   ! NEEDS TO BE PASSED (FOR NOW)
                                                                  ! BC THE FATES SITE VECTORS
                                                                  ! NEED TO BE GENERATED
@@ -154,14 +140,7 @@
          ! 1) allocate the vectors
          ! 2) add the history variables defined in clm_inst to the history machinery
          call this%fates2hlm%Init(bounds_proc)
-         
-         ! Initialize ED phenology variables
-         ! This also involves two stages
-         ! 1) allocate the vectors in phen_inst
-         ! 2) add the phenology history variables to the history machinery
-         call this%phen_inst%Init(bounds_proc)
-         
-         
+                  
          call EDecophysconInit( EDpftvarcon_inst, numpft )
 
       end if
@@ -179,7 +158,6 @@
          call this%fates(nc)%init(bounds_clump)
       end do
 
->>>>>>> 1fc68114
       
    end subroutine init
    
@@ -279,15 +257,9 @@
       ! where most things happen
       do g = bounds_clump%begg,bounds_clump%endg
          if (this%fates(nc)%sites(g)%istheresoil) then
-<<<<<<< HEAD
-            call ed_ecosystem_dynamics(this%fates(nc)%sites(g), &
-                  this%fates2hlm_inst,  &
-                  atm2lnd_inst, &
-=======
             call ed_ecosystem_dynamics(this%fates(nc)%sites(g),    &
                   this%fates2hlm,                                  &
-                  this%phen_inst, atm2lnd_inst,                    &
->>>>>>> 1fc68114
+                  atm2lnd_inst,                                    &
                   soilstate_inst, temperature_inst, waterstate_inst)
             
             call ed_update_site(this%fates(nc)%sites(g))
