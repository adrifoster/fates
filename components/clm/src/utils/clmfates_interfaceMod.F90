module CLMFatesInterfaceMod
   
   ! -------------------------------------------------------------------------------------
   ! This module contains various functions and definitions to aid in the
   ! coupling of the FATES library/API with the CLM/ALM/ATS/etc model driver.  
   ! All connections between the two models should occur in this file alone.  
   ! 
   ! This is also the only location where CLM code is allowed to see FATES memory 
   ! structures.
   ! The routines here, that call FATES library routines, will not pass any types defined
   ! by the driving land model (HLM).
   ! 
   ! either native type arrays (int,real,log, etc) or packed into ED boundary condition
   ! structures.
   !
   ! Note that CLM/ALM does use Shared Memory Parallelism (SMP), where processes such as 
   ! the update of state variables are forked.  However, IO is not assumed to be 
   ! threadsafe and therefore memory spaces reserved for IO must be continuous vectors,
   ! and moreover they must be pushed/pulled from history IO for each individual 
   ! bounds_proc memory space as a unit.
   !
   ! Therefore, the state variables in the clm_fates communicator is vectorized by
   ! threadcount, and the IO communication arrays are not.
   !
   !
   ! Conventions:
   ! keep line widths within 90 spaces
   ! DLM acronym = Driving Land Model
   !
   ! -------------------------------------------------------------------------------------

   !  use ed_driver_interface, only: 
   
   ! Used CLM Modules
   use PatchType         , only : patch
   use shr_kind_mod      , only : r8 => shr_kind_r8
   use decompMod         , only : bounds_type
   use WaterStateType    , only : waterstate_type
   use CanopyStateType   , only : canopystate_type
   use TemperatureType   , only : temperature_type
   use SoilStateType     , only : soilstate_type
   use clm_varctl        , only : iulog
   use clm_varpar        , only : numpft
   use atm2lndType       , only : atm2lnd_type
   use SurfaceAlbedoType , only : surfalb_type
   use SolarAbsorbedType , only : solarabs_type
   use clm_time_manager  , only : is_restart
   use ncdio_pio         , only : file_desc_t
   use clm_time_manager  , only : get_days_per_year, get_curr_date
   use clm_time_manager  , only : get_ref_date, timemgr_datediff 
   use spmdMod           , only : masterproc
   use decompMod         , only : get_proc_bounds, get_proc_clumps, get_clump_bounds
   use ColumnType        , only : col
   use LandunitType      , only : lun
   use landunit_varcon   , only : istsoil

   ! Used FATES Modules
   use FatesInterfaceMod     , only : fates_interface_type
   use EDCLMLinkMod          , only : ed_clm_type
   use EDTypesMod            , only : udata
   use EDMainMod             , only : ed_ecosystem_dynamics
   use EDMainMod             , only : ed_update_site
   use EDPftVarcon           , only : EDpftvarcon_inst
   use EDEcophysConType      , only : EDecophysconInit
   implicit none

   type, private :: f2hmap_type

      ! This is the associated column index of each FATES site
      integer, allocatable :: fcolumn (:) 

      ! This is the associated site index of any HLM columns
      ! This vector may be sparse, and non-sites have index 0
      integer, allocatable :: hsites  (:)

      !



   end type f2hmap_type
   

   type, public :: hlm_fates_interface_type
      
      !      private
      

      ! See above for descriptions of the sub-types populated
      ! by thread.  This type is somewhat self-explanatory, in that it simply
      ! breaks up memory and process by thread.  Each thread will have its
      ! own list of sites, and boundary conditions for those sites

      type(fates_interface_type), allocatable :: fates (:)
      

      ! This memory structure is used to map fates sites
      ! into the host model.  Currently, the FATES site
      ! and its column number matching are its only members

      type(f2hmap_type), allocatable  :: f2hmap(:)

      ! fates2hlm (previously called "clm_ed_inst") contains types and variables
      ! that are passed back to the driving land model, ie fates-to-hlm.  
      ! usefull to a calling model.  In this case HLM means "Hosting Land Model"
      ! prev:  type(ed_clm_type)::ed_clm_inst

      type(ed_clm_type) :: fates2hlm  

      
      ! INTERF-TODO: we will need a new bounding type (maybe?)
      ! depending on how we structure the memory
      ! We will likely have a fates_bcs (boundary conditions) type
      ! And this type could take many forms, but probably be pointers
      ! to various CLM/ALM/ATS/etc types
      ! This is a structure of pointers that maps between
      ! the calling model and the fates model
      !      type(fates_bounds_type) :: bound_fate


   contains
      
      procedure, public :: init
      procedure, public :: fates2hlm_link
      procedure, public :: dynamics_driv
      
   end type hlm_fates_interface_type

contains
   
   subroutine init(this,bounds_proc, use_ed)
      
      ! ---------------------------------------------------------------------------------
      ! This initializes the dlm_fates_interface_type 
      !
      ! sites is the root of the ED state hierarchy (instantaneous info on 
      ! the state of the ecosystem).  As such, it governs the connection points between
      ! the host (which also dictates its allocation) and its patch structures.
      !
      ! sites may associate with different scales in different models. In
      ! CLM, it is being designed to relate to column scale.
      !
      ! This global may become relegated to this module. 
      !
      ! Note: CLM/ALM currently wants sites to be allocated even if ed
      ! is not turned on
      ! ---------------------------------------------------------------------------------
      
      implicit none
      
      ! Input Arguments
      class(hlm_fates_interface_type), intent(inout) :: this
      type(bounds_type),intent(in)                   :: bounds_proc
      logical,intent(in)                             :: use_ed   ! NEEDS TO BE PASSED (FOR NOW)
                                                                 ! BC THE FATES SITE VECTORS
                                                                 ! NEED TO BE GENERATED
                                                                 ! FOR NON-ED AS WELL.  SO
                                                                 ! ONLY PART OF THIS MAY BE OPERATIVE
      ! local variables
      integer                                        :: nclumps   ! Number of threads
      integer                                        :: nc        ! thread index
      integer                                        :: s         ! FATES site index
      integer                                        :: c         ! HLM column index
      integer, allocatable                           :: collist (:)
      type(bounds_type)                              :: bounds_clump

      if (use_ed) then
         
         ! Initialize the FATES communicators with the HLM
         ! This involves to stages
         ! 1) allocate the vectors
         ! 2) add the history variables defined in clm_inst to the history machinery
         call this%fates2hlm%Init(bounds_proc)
                  
         call EDecophysconInit( EDpftvarcon_inst, numpft )

      end if
         

      nclumps = get_proc_clumps()
      allocate(this%fates(nclumps))
      allocate(this%f2hmap(nclumps))

      do nc = 1,nclumps
         
         call get_clump_bounds(nc, bounds_clump)
         nmaxcol = bounds_clump%endc - bounds_clump%begc + 1
         allocate(collist(1:nmaxcol))
         
         ! Allocate the mapping that points columns to FATES sites, 0 is NA
         allocate(self%f2hmap(nc)%hsites(bounds_clump%begc:bounds_clump%endc))

         ! Initialize all columns with a zero index, which indicates no FATES site
         self%f2hmap(nc)%hsites(:) = 0

         s = 0
         do c = bounds_clump%begc,bounds_clump%endc
            l = col%landunit(c)
               
            ! These are the key constraints that determine if this column
            ! will have a FATES site associated with it
            if (col%active(c) .and. lun%itype(l) == istsoil ) then 
               s = s + 1
               collist(s) = c
               self%f2hmap(nc)%hsites(c) = s
            endif
            
         enddo
         
         ! Allocate vectors that match FATES sites with HLM columns
         allocate(self%f2hmap(nc)%fcolumn(s))

         ! Assign the h2hmap indexing
         self%f2hmap(nc)%fcolumn(1:s)         =  collist(1:s)
         
         ! Deallocate the temporary arrays
         deallocate(collist)
         
         ! Set the number of FATES sites
         this%fates(nc)%nsites = s

         ! Allocate the FATES sites
         allocate (this%fates(nc)%sites(s))

!         call this%fates(nc)%init()
      end do

      
   end subroutine init
   
   ! ------------------------------------------------------------------------------------
   
   subroutine fates2hlm_link(this, bounds_clump, nc, waterstate_inst, canopystate_inst)
      
      ! CLM:  called from initialize2()
      ! ALM:  ??
      
      ! Input Arguments
      class(hlm_fates_interface_type), intent(inout) :: this
      type(bounds_type),intent(in)                   :: bounds_clump
      type(waterstate_type)   , intent(inout)        :: waterstate_inst
      type(canopystate_type)  , intent(inout)        :: canopystate_inst
      integer, intent(in)                            :: nc
      
      call this%fates2hlm%ed_clm_link( bounds_clump,                  &
<<<<<<< HEAD
            this%fates(nc)%sites, &
            this%phen_inst,                                                &
=======
            this%fates(nc)%sites(bounds_clump%begg:bounds_clump%endg), &
>>>>>>> 57c533c4
            waterstate_inst,                                               &
            canopystate_inst)
      
      
      return
   end subroutine fates2hlm_link
  
   ! ------------------------------------------------------------------------------------
   
   subroutine dynamics_driv(this, nc, bounds_clump,      &
         atm2lnd_inst, soilstate_inst, temperature_inst, &
         waterstate_inst, canopystate_inst)
    
      ! This wrapper is called daily from clm_driver
      ! This wrapper calls ed_driver, which is the daily dynamics component of FATES
      ! ed_driver is not a hlm_fates_inst_type procedure because we need an extra step 
      ! to process array bounding information 
      
      implicit none
      class(hlm_fates_interface_type), intent(inout) :: this
      type(bounds_type),intent(in)                   :: bounds_clump
      type(atm2lnd_type)      , intent(in)           :: atm2lnd_inst
      type(soilstate_type)    , intent(in)           :: soilstate_inst
      type(temperature_type)  , intent(in)           :: temperature_inst
      integer                 , intent(in)           :: nc
      type(waterstate_type)   , intent(inout)        :: waterstate_inst
      type(canopystate_type)  , intent(inout)        :: canopystate_inst

      ! !LOCAL VARIABLES:
      real(r8) :: dayDiff                  ! day of run
      integer  :: dayDiffInt               ! integer of day of run
      integer  :: g                        ! gridcell  
      integer  :: yr                       ! year (0, ...)
      integer  :: mon                      ! month (1, ..., 12)
      integer  :: day                      ! day of month (1, ..., 31)
      integer  :: sec                      ! seconds of the day
      integer  :: ncdate                   ! current date
      integer  :: nbdate                   ! base date (reference date)
      !-----------------------------------------------------------------------

      
      ! ---------------------------------------------------------------------------------
      ! INTERF-TODO: REMOVE ED_DRIVER ARGUMENTS OF CLM STUCTURED TYPES AND
      ! REPLACE THEM WITH FATES_BC TYPES WITH ITS OWN MAPPING SCHEME
      ! ALSO, NOTE THAT THE ED_DYNAMICS IS A MODULE OF FATES NOW
      ! ie:
      ! fates(nc)%fatesbc%leaf_temp <=> canopystate_inst%
      !
      ! call this%fates(nc)%ed_driver(this%fates(nc)%site,    &
      !                               this%fates(nc)%fatesbc)
      ! ---------------------------------------------------------------------------------
      

      call this%fates2hlm%SetValues( bounds_clump, 0._r8 )

      ! timing statements. 
      udata%n_sub = get_days_per_year()
            udata%deltat = 1.0_r8/dble(udata%n_sub) !for working out age of patches in years        
      if(udata%time_period == 0)then             
         udata%time_period = udata%n_sub
      endif
      
      call get_curr_date(yr, mon, day, sec)
      ncdate = yr*10000 + mon*100 + day
      call get_ref_date(yr, mon, day, sec)
      nbdate = yr*10000 + mon*100 + day
      
      call timemgr_datediff(nbdate, 0, ncdate, sec, dayDiff)
      
      dayDiffInt = floor(dayDiff)
      udata%time_period = mod( dayDiffInt , udata%n_sub )
      

      ! TODO-INTEF: PROCEDURE FOR CONVERTING CLM/ALM FIELDS TO MODEL BOUNDARY
      ! CONDITIONS. IE. 


      ! where most things happen
      do s = 1,this%fates(nc)%nsites

!         if (this%fates(nc)%sites(g)%istheresoil) then
            call ed_ecosystem_dynamics(this%fates(nc)%sites(s),    &
                  this%fates2hlm,                                  &
                  atm2lnd_inst,                                    &
                  soilstate_inst, temperature_inst, waterstate_inst)
            
            call ed_update_site(this%fates(nc)%sites(s))
!         endif
      enddo

      ! link to CLM/ALM structures
      call this%fates2hlm%ed_clm_link( bounds_clump,                  &
<<<<<<< HEAD
            this%fates(nc)%sites,     &
            this%phen_inst,                                                &
=======
            this%fates(nc)%sites(bounds_clump%begg:bounds_clump%endg),     &
>>>>>>> 57c533c4
            waterstate_inst,                                               &
            canopystate_inst)


      if (masterproc) then
         write(iulog, *) 'clm: leaving ED model', bounds_clump%begg, &
                                                  bounds_clump%endg, dayDiffInt
      end if

      
      return
   end subroutine dynamics_driv
   

   ! ------------------------------------------------------------------------------------

   subroutine init_restart(this, ncid, flag, waterstate_inst, canopystate_inst )

      implicit none

      ! Arguments
      class(hlm_fates_interface_type), intent(inout) :: this
      type(file_desc_t)              , intent(inout) :: ncid    ! netcdf id
      character(len=*)               , intent(in)    :: flag    !'read' or 'write'
      type(waterstate_type)          , intent(in)    :: waterstate_inst
      type(canopystate_type)         , intent(in)    :: canopystate_inst

      ! Locals
      type(bounds_type) :: bounds_clump
      integer           :: nc
      integer           :: nclumps

      nclumps = get_proc_clumps()
      do nc = 1, nclumps
         call get_clump_bounds(nc, bounds_clump)

         call EDRest( bounds_clump, this%fates(nc)%sites, this%fates(nc)%nsites, &
               this%f2hmap(nc)%fcolumn, ncid, flag )

         if ( trim(flag) == 'read' ) then
            
            call this%fates2hlm%ed_clm_link( bounds_clump,                       &
                  this%fates(nc)%sites,                                          &
                  this%phen_inst,                                                &
                  waterstate_inst,                                               &
                  canopystate_inst)


         end if
      end do

      call clm_fates%fates2hlm%restart(bounds, ncid, flag)
      
      return
   end subroutine init_restart



   ! ------------------------------------------------------------------------------------
   !  THESE WRAPPERS MAY COME IN HANDY, KEEPING FOR NOW
   !  subroutine set_fates2hlm(this,bounds_clump, setval_scalar) 
   !
   !    ! This is a simple wrapper to flush some FATES -> CLM communicators
   !
   !    implicit none
   !    class(hlm_fates_interface_type), intent(inout) :: this
   !    type(bounds_type),intent(in)                :: bounds_clump
   !    real(r8),intent(in) :: setval_scalar      ! This value will flush all 
   !    
   !    call this%fates2hlm%SetValues( bounds_clump, setval_scalar )
   !  end subroutine set_fates2hlm
   ! ------------------------------------------------------------------------------------
   !  subroutine phen_accvars_init(this,bounds_clump)
   !
   !    implicit none
   !    class(hlm_fates_interface_type), intent(inout) :: this
   !    type(bounds_type),intent(in)                :: bounds_clump
   !
   !    return
   !  end subroutine phen_accvars_init
   ! ------------------------------------------------------------------------------------
    
end module CLMFatesInterfaceMod<|MERGE_RESOLUTION|>--- conflicted
+++ resolved
@@ -227,33 +227,6 @@
       
    end subroutine init
    
-   ! ------------------------------------------------------------------------------------
-   
-   subroutine fates2hlm_link(this, bounds_clump, nc, waterstate_inst, canopystate_inst)
-      
-      ! CLM:  called from initialize2()
-      ! ALM:  ??
-      
-      ! Input Arguments
-      class(hlm_fates_interface_type), intent(inout) :: this
-      type(bounds_type),intent(in)                   :: bounds_clump
-      type(waterstate_type)   , intent(inout)        :: waterstate_inst
-      type(canopystate_type)  , intent(inout)        :: canopystate_inst
-      integer, intent(in)                            :: nc
-      
-      call this%fates2hlm%ed_clm_link( bounds_clump,                  &
-<<<<<<< HEAD
-            this%fates(nc)%sites, &
-            this%phen_inst,                                                &
-=======
-            this%fates(nc)%sites(bounds_clump%begg:bounds_clump%endg), &
->>>>>>> 57c533c4
-            waterstate_inst,                                               &
-            canopystate_inst)
-      
-      
-      return
-   end subroutine fates2hlm_link
   
    ! ------------------------------------------------------------------------------------
    
@@ -340,12 +313,7 @@
 
       ! link to CLM/ALM structures
       call this%fates2hlm%ed_clm_link( bounds_clump,                  &
-<<<<<<< HEAD
             this%fates(nc)%sites,     &
-            this%phen_inst,                                                &
-=======
-            this%fates(nc)%sites(bounds_clump%begg:bounds_clump%endg),     &
->>>>>>> 57c533c4
             waterstate_inst,                                               &
             canopystate_inst)
 
@@ -389,7 +357,6 @@
             
             call this%fates2hlm%ed_clm_link( bounds_clump,                       &
                   this%fates(nc)%sites,                                          &
-                  this%phen_inst,                                                &
                   waterstate_inst,                                               &
                   canopystate_inst)
 
