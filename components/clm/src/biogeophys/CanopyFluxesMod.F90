module CanopyFluxesMod

#include "shr_assert.h"

  !------------------------------------------------------------------------------
  ! !DESCRIPTION:
  ! Performs calculation of leaf temperature and surface fluxes.
  ! SoilFluxes then determines soil/snow and ground temperatures and updates the surface 
  ! fluxes for the new ground temperature.
  !
  ! !USES:
  use shr_sys_mod           , only : shr_sys_flush
  use shr_kind_mod          , only : r8 => shr_kind_r8
  use shr_log_mod           , only : errMsg => shr_log_errMsg
  use abortutils            , only : endrun
  use clm_varctl            , only : iulog, use_cn, use_lch4, use_c13, use_c14, use_cndv, use_ed, use_luna
  use clm_varpar            , only : nlevgrnd, nlevsno
  use clm_varcon            , only : namep 
  use pftconMod             , only : nbrdlf_dcd_tmp_shrub, pftcon
  use pftconMod             , only : ntmp_soybean, nirrig_tmp_soybean
  use pftconMod             , only : ntrp_soybean, nirrig_trp_soybean
  use decompMod             , only : bounds_type
  use PhotosynthesisMod     , only : Photosynthesis, PhotosynthesisTotal, Fractionation
  use EDPhotosynthesisMod   , only : Photosynthesis_ED
  use EDAccumulateFluxesMod , only : AccumulateFluxes_ED
  use EDBtranMod            , only : btran_ed
  use SoilMoistStressMod    , only : calc_effective_soilporosity, calc_volumetric_h2oliq
  use SoilMoistStressMod    , only : calc_root_moist_stress, set_perchroot_opt
  use SimpleMathMod         , only : array_div_vector
  use SurfaceResistanceMod  , only : do_soilevap_beta,do_soil_resistance_sl14
  use atm2lndType           , only : atm2lnd_type
  use CanopyStateType       , only : canopystate_type
  use EnergyFluxType        , only : energyflux_type
  use FrictionvelocityMod   , only : frictionvel_type
  use OzoneBaseMod          , only : ozone_base_type
  use SoilStateType         , only : soilstate_type
  use SolarAbsorbedType     , only : solarabs_type
  use SurfaceAlbedoType     , only : surfalb_type
  use TemperatureType       , only : temperature_type
  use WaterfluxType         , only : waterflux_type
  use WaterstateType        , only : waterstate_type
  use CanopyHydrologyMod    , only : IsSnowvegFlagOn, IsSnowvegFlagOnRad
  use HumanIndexMod         , only : humanindex_type
  use ch4Mod                , only : ch4_type
  use PhotosynthesisMod     , only : photosyns_type
  use GridcellType          , only : grc                
  use ColumnType            , only : col                
  use PatchType             , only : patch                
  use EDTypesMod            , only : ed_site_type
  use SoilWaterRetentionCurveMod, only : soil_water_retention_curve_type
  use LunaMod               , only : Update_Photosynthesis_Capacity, Acc24_Climate_LUNA,Acc240_Climate_LUNA,Clear24_Climate_LUNA
  !
  ! !PUBLIC TYPES:
  implicit none
  !
  ! !PUBLIC MEMBER FUNCTIONS:
  public :: CanopyFluxes
  !
  ! !PUBLIC DATA MEMBERS:
  ! true => btran is based only on unfrozen soil levels
  logical,  public :: perchroot     = .false.  

  ! true  => btran is based on active layer (defined over two years); 
  ! false => btran is based on currently unfrozen levels
  logical,  public :: perchroot_alt = .false.  
  !
  ! !PRIVATE DATA MEMBERS:
  ! Snow in vegetation canopy namelist options.
  logical, private :: snowveg_on     = .false.  ! snowveg_flag = 'ON'
  logical, private :: snowveg_onrad  = .true.   ! snowveg_flag = 'ON_RAD'
  !------------------------------------------------------------------------------

contains

  !------------------------------------------------------------------------------
  subroutine CanopyFluxes(bounds,  num_exposedvegp, filter_exposedvegp,                  &
<<<<<<< HEAD
       sites, nsites, hsites, atm2lnd_inst, canopystate_inst, &
=======
       clm_fates, nc, atm2lnd_inst, canopystate_inst, cnveg_state_inst,                  &
>>>>>>> bd4719bd
       energyflux_inst, frictionvel_inst, soilstate_inst, solarabs_inst, surfalb_inst,   &
       temperature_inst, waterflux_inst, waterstate_inst, ch4_inst, ozone_inst, photosyns_inst, &
       humanindex_inst, soil_water_retention_curve, &
       downreg_patch, leafn_patch)
    !
    ! !DESCRIPTION:
    ! 1. Calculates the leaf temperature:
    ! 2. Calculates the leaf fluxes, transpiration, photosynthesis and
    !    updates the dew accumulation due to evaporation.
    !
    ! Method:
    ! Use the Newton-Raphson iteration to solve for the foliage
    ! temperature that balances the surface energy budget:
    !
    ! f(t_veg) = Net radiation - Sensible - Latent = 0
    ! f(t_veg) + d(f)/d(t_veg) * dt_veg = 0     (*)
    !
    ! Note:
    ! (1) In solving for t_veg, t_grnd is given from the previous timestep.
    ! (2) The partial derivatives of aerodynamical resistances, which cannot
    !     be determined analytically, are ignored for d(H)/dT and d(LE)/dT
    ! (3) The weighted stomatal resistance of sunlit and shaded foliage is used
    ! (4) Canopy air temperature and humidity are derived from => Hc + Hg = Ha
    !                                                          => Ec + Eg = Ea
    ! (5) Energy loss is due to: numerical truncation of energy budget equation
    !     (*); and "ecidif" (see the code) which is dropped into the sensible
    !     heat
    ! (6) The convergence criteria: the difference, del = t_veg(n+1)-t_veg(n)
    !     and del2 = t_veg(n)-t_veg(n-1) less than 0.01 K, and the difference
    !     of water flux from the leaf between the iteration step (n+1) and (n)
    !     less than 0.1 W/m2; or the iterative steps over 40.
    !
    ! !USES:
    use shr_const_mod      , only : SHR_CONST_RGAS
    use clm_time_manager   , only : get_step_size, get_prev_date,is_end_curr_day
    use clm_varcon         , only : sb, cpair, hvap, vkc, grav, denice
    use clm_varcon         , only : denh2o, tfrz, csoilc, tlsai_crit, alpha_aero
    use clm_varcon         , only : c14ratio
    use perf_mod           , only : t_startf, t_stopf
    use QSatMod            , only : QSat
    use CLMFatesInterfaceMod, only : hlm_fates_interface_type
    use FrictionVelocityMod, only : FrictionVelocity, MoninObukIni
    use HumanIndexMod      , only : calc_human_stress_indices, Wet_Bulb, Wet_BulbS, HeatIndex, AppTemp, &
                                    swbgt, hmdex, dis_coi, dis_coiS, THIndex, &
                                    SwampCoolEff, KtoC, VaporPres
    use SoilWaterRetentionCurveMod, only : soil_water_retention_curve_type
    !
    ! !ARGUMENTS:
    type(bounds_type)                      , intent(in)            :: bounds 
    integer                                , intent(in)            :: num_exposedvegp        ! number of points in filter_exposedvegp
    integer                                , intent(in)            :: filter_exposedvegp(:)  ! patch filter for non-snow-covered veg
    type(hlm_fates_interface_type)         , intent(inout)         :: clm_fates
    integer                                , intent(in)            :: nc ! clump index
    type(atm2lnd_type)                     , intent(in)            :: atm2lnd_inst
    type(canopystate_type)                 , intent(inout)         :: canopystate_inst
    type(energyflux_type)                  , intent(inout)         :: energyflux_inst
    type(frictionvel_type)                 , intent(inout)         :: frictionvel_inst
    type(solarabs_type)                    , intent(inout)         :: solarabs_inst
    type(surfalb_type)                     , intent(in)            :: surfalb_inst
    type(soilstate_type)                   , intent(inout)         :: soilstate_inst
    type(temperature_type)                 , intent(inout)         :: temperature_inst
    type(waterstate_type)                  , intent(inout)         :: waterstate_inst
    type(waterflux_type)                   , intent(inout)         :: waterflux_inst
    type(ch4_type)                         , intent(inout)         :: ch4_inst
    class(ozone_base_type)                 , intent(inout)         :: ozone_inst
    type(photosyns_type)                   , intent(inout)         :: photosyns_inst
    type(humanindex_type)                  , intent(inout)         :: humanindex_inst
    class(soil_water_retention_curve_type) , intent(in)            :: soil_water_retention_curve
    real(r8), intent(in) :: downreg_patch(bounds%begp:) ! fractional reduction in GPP due to N limitation (dimensionless)
    real(r8), intent(in) :: leafn_patch(bounds%begp:)   ! leaf N (gN/m2)
    !
    ! !LOCAL VARIABLES:
    real(r8), parameter :: btran0 = 0.0_r8  ! initial value
    real(r8), parameter :: zii = 1000.0_r8  ! convective boundary layer height [m]
    real(r8), parameter :: beta = 1.0_r8    ! coefficient of conective velocity [-]
    real(r8), parameter :: delmax = 1.0_r8  ! maxchange in  leaf temperature [K]
    real(r8), parameter :: dlemin = 0.1_r8  ! max limit for energy flux convergence [w/m2]
    real(r8), parameter :: dtmin = 0.01_r8  ! max limit for temperature convergence [K]
    integer , parameter :: itmax = 40       ! maximum number of iteration [-]
    integer , parameter :: itmin = 2        ! minimum number of iteration [-]

    !added by K.Sakaguchi for litter resistance
    real(r8), parameter :: lai_dl = 0.5_r8           ! placeholder for (dry) plant litter area index (m2/m2)
    real(r8), parameter :: z_dl = 0.05_r8            ! placeholder for (dry) litter layer thickness (m)

    !added by K.Sakaguchi for stability formulation
    real(r8), parameter :: ria  = 0.5_r8             ! free parameter for stable formulation (currently = 0.5, "gamma" in Sakaguchi&Zeng,2008)

    real(r8) :: dtime                                ! land model time step (sec)
    real(r8) :: zldis(bounds%begp:bounds%endp)       ! reference height "minus" zero displacement height [m]
    real(r8) :: zeta                                 ! dimensionless height used in Monin-Obukhov theory
    real(r8) :: wc                                   ! convective velocity [m/s]
    real(r8) :: dth(bounds%begp:bounds%endp)         ! diff of virtual temp. between ref. height and surface
    real(r8) :: dthv(bounds%begp:bounds%endp)        ! diff of vir. poten. temp. between ref. height and surface
    real(r8) :: dqh(bounds%begp:bounds%endp)         ! diff of humidity between ref. height and surface
    real(r8) :: obu(bounds%begp:bounds%endp)         ! Monin-Obukhov length (m)
    real(r8) :: um(bounds%begp:bounds%endp)          ! wind speed including the stablity effect [m/s]
    real(r8) :: ur(bounds%begp:bounds%endp)          ! wind speed at reference height [m/s]
    real(r8) :: uaf(bounds%begp:bounds%endp)         ! velocity of air within foliage [m/s]
    real(r8) :: temp1(bounds%begp:bounds%endp)       ! relation for potential temperature profile
    real(r8) :: temp12m(bounds%begp:bounds%endp)     ! relation for potential temperature profile applied at 2-m
    real(r8) :: temp2(bounds%begp:bounds%endp)       ! relation for specific humidity profile
    real(r8) :: temp22m(bounds%begp:bounds%endp)     ! relation for specific humidity profile applied at 2-m
    real(r8) :: ustar(bounds%begp:bounds%endp)       ! friction velocity [m/s]
    real(r8) :: tstar                                ! temperature scaling parameter
    real(r8) :: qstar                                ! moisture scaling parameter
    real(r8) :: thvstar                              ! virtual potential temperature scaling parameter
    real(r8) :: taf(bounds%begp:bounds%endp)         ! air temperature within canopy space [K]
    real(r8) :: qaf(bounds%begp:bounds%endp)         ! humidity of canopy air [kg/kg]
    real(r8) :: rpp                                  ! fraction of potential evaporation from leaf [-]
    real(r8) :: rppdry                               ! fraction of potential evaporation through transp [-]
    real(r8) :: cf                                   ! heat transfer coefficient from leaves [-]
    real(r8) :: rb(bounds%begp:bounds%endp)          ! leaf boundary layer resistance [s/m]
    real(r8) :: rah(bounds%begp:bounds%endp,2)       ! thermal resistance [s/m]
    real(r8) :: raw(bounds%begp:bounds%endp,2)       ! moisture resistance [s/m]
    real(r8) :: wta                                  ! heat conductance for air [m/s]
    real(r8) :: wtg(bounds%begp:bounds%endp)         ! heat conductance for ground [m/s]
    real(r8) :: wtl                                  ! heat conductance for leaf [m/s]
    real(r8) :: wta0(bounds%begp:bounds%endp)        ! normalized heat conductance for air [-]
    real(r8) :: wtl0(bounds%begp:bounds%endp)        ! normalized heat conductance for leaf [-]
    real(r8) :: wtg0                                 ! normalized heat conductance for ground [-]
    real(r8) :: wtal(bounds%begp:bounds%endp)        ! normalized heat conductance for air and leaf [-]
    real(r8) :: wtga                                 ! normalized heat cond. for air and ground  [-]
    real(r8) :: wtaq                                 ! latent heat conductance for air [m/s]
    real(r8) :: wtlq                                 ! latent heat conductance for leaf [m/s]
    real(r8) :: wtgq(bounds%begp:bounds%endp)        ! latent heat conductance for ground [m/s]
    real(r8) :: wtaq0(bounds%begp:bounds%endp)       ! normalized latent heat conductance for air [-]
    real(r8) :: wtlq0(bounds%begp:bounds%endp)       ! normalized latent heat conductance for leaf [-]
    real(r8) :: wtgq0                                ! normalized heat conductance for ground [-]
    real(r8) :: wtalq(bounds%begp:bounds%endp)       ! normalized latent heat cond. for air and leaf [-]
    real(r8) :: wtgaq                                ! normalized latent heat cond. for air and ground [-]
    real(r8) :: el(bounds%begp:bounds%endp)          ! vapor pressure on leaf surface [pa]
    real(r8) :: deldT                                ! derivative of "el" on "t_veg" [pa/K]
    real(r8) :: qsatl(bounds%begp:bounds%endp)       ! leaf specific humidity [kg/kg]
    real(r8) :: qsatldT(bounds%begp:bounds%endp)     ! derivative of "qsatl" on "t_veg"
    real(r8) :: e_ref2m                              ! 2 m height surface saturated vapor pressure [Pa]
    real(r8) :: de2mdT                               ! derivative of 2 m height surface saturated vapor pressure on t_ref2m
    real(r8) :: qsat_ref2m                           ! 2 m height surface saturated specific humidity [kg/kg]
    real(r8) :: dqsat2mdT                            ! derivative of 2 m height surface saturated specific humidity on t_ref2m
    real(r8) :: air(bounds%begp:bounds%endp)         ! atmos. radiation temporay set
    real(r8) :: bir(bounds%begp:bounds%endp)         ! atmos. radiation temporay set
    real(r8) :: cir(bounds%begp:bounds%endp)         ! atmos. radiation temporay set
    real(r8) :: dc1,dc2                              ! derivative of energy flux [W/m2/K]
    real(r8) :: delt                                 ! temporary
    real(r8) :: delq(bounds%begp:bounds%endp)        ! temporary
    real(r8) :: del(bounds%begp:bounds%endp)         ! absolute change in leaf temp in current iteration [K]
    real(r8) :: del2(bounds%begp:bounds%endp)        ! change in leaf temperature in previous iteration [K]
    real(r8) :: dele(bounds%begp:bounds%endp)        ! change in latent heat flux from leaf [K]
    real(r8) :: dels                                 ! change in leaf temperature in current iteration [K]
    real(r8) :: det(bounds%begp:bounds%endp)         ! maximum leaf temp. change in two consecutive iter [K]
    real(r8) :: efeb(bounds%begp:bounds%endp)        ! latent heat flux from leaf (previous iter) [mm/s]
    real(r8) :: efeold                               ! latent heat flux from leaf (previous iter) [mm/s]
    real(r8) :: efpot                                ! potential latent energy flux [kg/m2/s]
    real(r8) :: efe(bounds%begp:bounds%endp)         ! water flux from leaf [mm/s]
    real(r8) :: efsh                                 ! sensible heat from leaf [mm/s]
    real(r8) :: obuold(bounds%begp:bounds%endp)      ! monin-obukhov length from previous iteration
    real(r8) :: tlbef(bounds%begp:bounds%endp)       ! leaf temperature from previous iteration [K]
    real(r8) :: ecidif                               ! excess energies [W/m2]
    real(r8) :: err(bounds%begp:bounds%endp)         ! balance error
    real(r8) :: erre                                 ! balance error
    real(r8) :: co2(bounds%begp:bounds%endp)         ! atmospheric co2 partial pressure (pa)
    real(r8) :: c13o2(bounds%begp:bounds%endp)       ! atmospheric c13o2 partial pressure (pa)
    real(r8) :: o2(bounds%begp:bounds%endp)          ! atmospheric o2 partial pressure (pa)
    real(r8) :: svpts(bounds%begp:bounds%endp)       ! saturation vapor pressure at t_veg (pa)
    real(r8) :: eah(bounds%begp:bounds%endp)         ! canopy air vapor pressure (pa)
    real(r8) :: s_node                               ! vol_liq/eff_porosity
    real(r8) :: smp_node                             ! matrix potential
    real(r8) :: smp_node_lf                          ! F. Li and S. Levis
    real(r8) :: vol_liq                              ! partial volume of liquid water in layer
    integer  :: itlef                                ! counter for leaf temperature iteration [-]
    integer  :: nmozsgn(bounds%begp:bounds%endp)     ! number of times stability changes sign
    real(r8) :: w                                    ! exp(-LSAI)
    real(r8) :: csoilcn                              ! interpolated csoilc for less than dense canopies
    real(r8) :: fm(bounds%begp:bounds%endp)          ! needed for BGC only to diagnose 10m wind speed
    real(r8) :: wtshi                                ! sensible heat resistance for air, grnd and leaf [-]
    real(r8) :: wtsqi                                ! latent heat resistance for air, grnd and leaf [-]
    integer  :: j                                    ! soil/snow level index
    integer  :: p                                    ! patch index
    integer  :: c                                    ! column index
    integer  :: l                                    ! landunit index
    integer  :: g                                    ! gridcell index
    integer  :: fn                                   ! number of values in vegetated patch filter
    integer  :: filterp(bounds%endp-bounds%begp+1)   ! vegetated patch filter
    integer  :: fnorig                               ! number of values in patch filter copy
    integer  :: fporig(bounds%endp-bounds%begp+1)    ! temporary filter
    integer  :: fnold                                ! temporary copy of patch count
    integer  :: f                                    ! filter index
    logical  :: found                                ! error flag for canopy above forcing hgt
    integer  :: index                                ! patch index for error
    real(r8) :: egvf                                 ! effective green vegetation fraction
    real(r8) :: lt                                   ! elai+esai
    real(r8) :: ri                                   ! stability parameter for under canopy air (unitless)
    real(r8) :: csoilb                               ! turbulent transfer coefficient over bare soil (unitless)
    real(r8) :: ricsoilc                             ! modified transfer coefficient under dense canopy (unitless)
    real(r8) :: snow_depth_c                         ! critical snow depth to cover plant litter (m)
    real(r8) :: rdl                                  ! dry litter layer resistance for water vapor  (s/m)
    real(r8) :: elai_dl                              ! exposed (dry) plant litter area index
    real(r8) :: fsno_dl                              ! effective snow cover over plant litter
    real(r8) :: dayl_factor(bounds%begp:bounds%endp) ! scalar (0-1) for daylength effect on Vcmax
    ! If no unfrozen layers, put all in the top layer.
    real(r8) :: rootsum(bounds%begp:bounds%endp)
    real(r8) :: delt_snow
    real(r8) :: delt_soil
    real(r8) :: delt_h2osfc
    real(r8) :: lw_grnd
    real(r8) :: delq_snow
    real(r8) :: delq_soil
    real(r8) :: delq_h2osfc
    real(r8) :: dt_veg(bounds%begp:bounds%endp)          ! change in t_veg, last iteration (Kelvin)                              
    integer  :: jtop(bounds%begc:bounds%endc)            ! lbning
    integer  :: filterc_tmp(bounds%endp-bounds%begp+1)   ! temporary variable
    integer  :: ft                                       ! plant functional type index
    real(r8) :: temprootr                 
    real(r8) :: dt_veg_temp(bounds%begp:bounds%endp)
    integer  :: iv
    logical  :: is_end_day                               ! is end of current day

    integer :: dummy_to_make_pgi_happy
    !------------------------------------------------------------------------------

    SHR_ASSERT_ALL((ubound(downreg_patch) == (/bounds%endp/)), errMsg(__FILE__, __LINE__))
    SHR_ASSERT_ALL((ubound(leafn_patch) == (/bounds%endp/)), errMsg(__FILE__, __LINE__))

    associate(                                                               & 
         soilresis            => soilstate_inst%soilresis_col              , & ! Input:  [real(r8) (:)   ]  soil evaporative resistance
         snl                  => col%snl                                   , & ! Input:  [integer  (:)   ]  number of snow layers                                                  
         dayl                 => grc%dayl                                  , & ! Input:  [real(r8) (:)   ]  daylength (s)
         max_dayl             => grc%max_dayl                              , & ! Input:  [real(r8) (:)   ]  maximum daylength for this grid cell (s)

         dleaf                  => pftcon%dleaf                                 , & ! Input:  characteristic leaf dimension (m)                                     

         forc_lwrad             => atm2lnd_inst%forc_lwrad_downscaled_col       , & ! Input:  [real(r8) (:)   ]  downward infrared (longwave) radiation (W/m**2)                       
         forc_q                 => atm2lnd_inst%forc_q_downscaled_col           , & ! Input:  [real(r8) (:)   ]  atmospheric specific humidity (kg/kg)                                 
         forc_pbot              => atm2lnd_inst%forc_pbot_downscaled_col        , & ! Input:  [real(r8) (:)   ]  atmospheric pressure (Pa)                                             
         forc_th                => atm2lnd_inst%forc_th_downscaled_col          , & ! Input:  [real(r8) (:)   ]  atmospheric potential temperature (Kelvin)                            
         forc_rho               => atm2lnd_inst%forc_rho_downscaled_col         , & ! Input:  [real(r8) (:)   ]  density (kg/m**3)                                                     
         forc_t                 => atm2lnd_inst%forc_t_downscaled_col           , & ! Input:  [real(r8) (:)   ]  atmospheric temperature (Kelvin)                                      
         forc_u                 => atm2lnd_inst%forc_u_grc                      , & ! Input:  [real(r8) (:)   ]  atmospheric wind speed in east direction (m/s)                        
         forc_v                 => atm2lnd_inst%forc_v_grc                      , & ! Input:  [real(r8) (:)   ]  atmospheric wind speed in north direction (m/s)                       
         forc_pco2              => atm2lnd_inst%forc_pco2_grc                   , & ! Input:  [real(r8) (:)   ]  partial pressure co2 (Pa)                                             
         forc_pc13o2            => atm2lnd_inst%forc_pc13o2_grc                 , & ! Input:  [real(r8) (:)   ]  partial pressure c13o2 (Pa)                                           
         forc_po2               => atm2lnd_inst%forc_po2_grc                    , & ! Input:  [real(r8) (:)   ]  partial pressure o2 (Pa)                                              

         tc_ref2m               => humanindex_inst%tc_ref2m_patch               , & ! Output: [real(r8) (:)   ]  2 m height surface air temperature (C)
         vap_ref2m              => humanindex_inst%vap_ref2m_patch              , & ! Output: [real(r8) (:)   ]  2 m height vapor pressure (Pa)
         appar_temp_ref2m       => humanindex_inst%appar_temp_ref2m_patch       , & ! Output: [real(r8) (:)   ]  2 m apparent temperature (C)
         appar_temp_ref2m_r     => humanindex_inst%appar_temp_ref2m_r_patch     , & ! Output: [real(r8) (:)   ]  Rural 2 m apparent temperature (C)
         swbgt_ref2m            => humanindex_inst%swbgt_ref2m_patch            , & ! Output: [real(r8) (:)   ]  2 m Simplified Wetbulb Globe temperature (C)
         swbgt_ref2m_r          => humanindex_inst%swbgt_ref2m_r_patch          , & ! Output: [real(r8) (:)   ]  Rural 2 m Simplified Wetbulb Globe temperature (C)
         humidex_ref2m          => humanindex_inst%humidex_ref2m_patch          , & ! Output: [real(r8) (:)   ]  2 m Humidex (C)
         humidex_ref2m_r        => humanindex_inst%humidex_ref2m_r_patch        , & ! Output: [real(r8) (:)   ]  Rural 2 m Humidex (C)
         wbt_ref2m              => humanindex_inst%wbt_ref2m_patch              , & ! Output: [real(r8) (:)   ]  2 m Stull Wet Bulb temperature (C)
         wbt_ref2m_r            => humanindex_inst%wbt_ref2m_r_patch            , & ! Output: [real(r8) (:)   ]  Rural 2 m Stull Wet Bulb temperature (C)
         wb_ref2m               => humanindex_inst%wb_ref2m_patch               , & ! Output: [real(r8) (:)   ]  2 m Wet Bulb temperature (C)
         wb_ref2m_r             => humanindex_inst%wb_ref2m_r_patch             , & ! Output: [real(r8) (:)   ]  Rural 2 m Wet Bulb temperature (C)
         teq_ref2m              => humanindex_inst%teq_ref2m_patch              , & ! Output: [real(r8) (:)   ]  2 m height Equivalent temperature (K)
         teq_ref2m_r            => humanindex_inst%teq_ref2m_r_patch            , & ! Output: [real(r8) (:)   ]  Rural 2 m Equivalent temperature (K)
         ept_ref2m              => humanindex_inst%ept_ref2m_patch              , & ! Output: [real(r8) (:)   ]  2 m height Equivalent Potential temperature (K)
         ept_ref2m_r            => humanindex_inst%ept_ref2m_r_patch            , & ! Output: [real(r8) (:)   ]  Rural 2 m height Equivalent Potential temperature (K)
         discomf_index_ref2m    => humanindex_inst%discomf_index_ref2m_patch    , & ! Output: [real(r8) (:)   ]  2 m Discomfort Index temperature (C)
         discomf_index_ref2m_r  => humanindex_inst%discomf_index_ref2m_r_patch  , & ! Output: [real(r8) (:)   ]  Rural 2 m Discomfort Index temperature (C)
         discomf_index_ref2mS   => humanindex_inst%discomf_index_ref2mS_patch   , & ! Output: [real(r8) (:)   ]  2 m height Discomfort Index Stull temperature (C)
         discomf_index_ref2mS_r => humanindex_inst%discomf_index_ref2mS_r_patch , & ! Output: [real(r8) (:)   ]  Rural 2 m Discomfort Index Stull temperature (K)
         nws_hi_ref2m           => humanindex_inst%nws_hi_ref2m_patch           , & ! Output: [real(r8) (:)   ]  2 m NWS Heat Index (C)
         nws_hi_ref2m_r         => humanindex_inst%nws_hi_ref2m_r_patch         , & ! Output: [real(r8) (:)   ]  Rural 2 m NWS Heat Index (C)
         thip_ref2m             => humanindex_inst%thip_ref2m_patch             , & ! Output: [real(r8) (:)   ]  2 m Temperature Humidity Index Physiology (C)
         thip_ref2m_r           => humanindex_inst%thip_ref2m_r_patch           , & ! Output: [real(r8) (:)   ]  Rural 2 m Temperature Humidity Index Physiology (C)
         thic_ref2m             => humanindex_inst%thic_ref2m_patch             , & ! Output: [real(r8) (:)   ]  2 m Temperature Humidity Index Comfort (C)
         thic_ref2m_r           => humanindex_inst%thic_ref2m_r_patch           , & ! Output: [real(r8) (:)   ]  Rural 2 m Temperature Humidity Index Comfort (C)
         swmp65_ref2m           => humanindex_inst%swmp65_ref2m_patch           , & ! Output: [real(r8) (:)   ]  2 m Swamp Cooler temperature 65% effi (C)
         swmp65_ref2m_r         => humanindex_inst%swmp65_ref2m_r_patch         , & ! Output: [real(r8) (:)   ]  Rural 2 m Swamp Cooler temperature 65% effi (C)
         swmp80_ref2m           => humanindex_inst%swmp80_ref2m_patch           , & ! Output: [real(r8) (:)   ]  2 m Swamp Cooler temperature 80% effi (C)
         swmp80_ref2m_r         => humanindex_inst%swmp80_ref2m_r_patch         , & ! Output: [real(r8) (:)   ]  Rural 2 m Swamp Cooler temperature 80% effi (C)

         sabv                   => solarabs_inst%sabv_patch                     , & ! Input:  [real(r8) (:)   ]  solar radiation absorbed by vegetation (W/m**2)                       

         frac_veg_nosno         => canopystate_inst%frac_veg_nosno_patch        , & ! Input:  [integer  (:)   ]  fraction of vegetation not covered by snow (0 OR 1) [-]
         elai                   => canopystate_inst%elai_patch                  , & ! Input:  [real(r8) (:)   ]  one-sided leaf area index with burying by snow                        
         esai                   => canopystate_inst%esai_patch                  , & ! Input:  [real(r8) (:)   ]  one-sided stem area index with burying by snow                        
         laisun                 => canopystate_inst%laisun_patch                , & ! Input:  [real(r8) (:)   ]  sunlit leaf area                                                      
         laisha                 => canopystate_inst%laisha_patch                , & ! Input:  [real(r8) (:)   ]  shaded leaf area                                                      
         displa                 => canopystate_inst%displa_patch                , & ! Input:  [real(r8) (:)   ]  displacement height (m)                                               
         htop                   => canopystate_inst%htop_patch                  , & ! Input:  [real(r8) (:)   ]  canopy top(m)                                                         
         altmax_lastyear_indx   => canopystate_inst%altmax_lastyear_indx_col    , & ! Input:  [integer  (:)   ]  prior year maximum annual depth of thaw                                
         altmax_indx            => canopystate_inst%altmax_indx_col             , & ! Input:  [integer  (:)   ]  maximum annual depth of thaw                                           
         rscanopy               => canopystate_inst%rscanopy_patch              , & ! Output: [real(r8) (:,:)]   canopy resistance s/m (ED)
         
         watsat                 => soilstate_inst%watsat_col                    , & ! Input:  [real(r8) (:,:) ]  volumetric soil water at saturation (porosity)   (constant)                     
         watdry                 => soilstate_inst%watdry_col                    , & ! Input:  [real(r8) (:,:) ]  btran parameter for btran=0                      (constant)                                        
         watopt                 => soilstate_inst%watopt_col                    , & ! Input:  [real(r8) (:,:) ]  btran parameter for btran=1                      (constant)                                      
         eff_porosity           => soilstate_inst%eff_porosity_col              , & ! Output: [real(r8) (:,:) ]  effective soil porosity
         soilbeta               => soilstate_inst%soilbeta_col                  , & ! Input:  [real(r8) (:)   ]  soil wetness relative to field capacity                               
         rootr                  => soilstate_inst%rootr_patch                   , & ! Output: [real(r8) (:,:) ]  effective fraction of roots in each soil layer                      

         u10_clm                => frictionvel_inst%u10_clm_patch               , & ! Input:  [real(r8) (:)   ]  10 m height winds (m/s)
         forc_hgt_u_patch       => frictionvel_inst%forc_hgt_u_patch            , & ! Input:  [real(r8) (:)   ]  observational height of wind at patch level [m]                          
         z0mg                   => frictionvel_inst%z0mg_col                    , & ! Input:  [real(r8) (:)   ]  roughness length of ground, momentum [m]                              
         ram1                   => frictionvel_inst%ram1_patch                  , & ! Output: [real(r8) (:)   ]  aerodynamical resistance (s/m)                                        
         z0mv                   => frictionvel_inst%z0mv_patch                  , & ! Output: [real(r8) (:)   ]  roughness length over vegetation, momentum [m]                        
         z0hv                   => frictionvel_inst%z0hv_patch                  , & ! Output: [real(r8) (:)   ]  roughness length over vegetation, sensible heat [m]                   
         z0qv                   => frictionvel_inst%z0qv_patch                  , & ! Output: [real(r8) (:)   ]  roughness length over vegetation, latent heat [m]                     
         rb1                    => frictionvel_inst%rb1_patch                   , & ! Output: [real(r8) (:)   ]  boundary layer resistance (s/m)                                       

         t_h2osfc               => temperature_inst%t_h2osfc_col                , & ! Input:  [real(r8) (:)   ]  surface water temperature                                             
         t_soisno               => temperature_inst%t_soisno_col                , & ! Input:  [real(r8) (:,:) ]  soil temperature (Kelvin)                                           
         t_grnd                 => temperature_inst%t_grnd_col                  , & ! Input:  [real(r8) (:)   ]  ground surface temperature [K]                                        
         thv                    => temperature_inst%thv_col                     , & ! Input:  [real(r8) (:)   ]  virtual potential temperature (kelvin)                                
         thm                    => temperature_inst%thm_patch                   , & ! Input:  [real(r8) (:)   ]  intermediate variable (forc_t+0.0098*forc_hgt_t_patch)                  
         emv                    => temperature_inst%emv_patch                   , & ! Input:  [real(r8) (:)   ]  vegetation emissivity                                                     
         emg                    => temperature_inst%emg_col                     , & ! Input:  [real(r8) (:)   ]  vegetation emissivity                                                 
         t_veg                  => temperature_inst%t_veg_patch                 , & ! Output: [real(r8) (:)   ]  vegetation temperature (Kelvin)                                       
         t_ref2m                => temperature_inst%t_ref2m_patch               , & ! Output: [real(r8) (:)   ]  2 m height surface air temperature (Kelvin)                           
         t_ref2m_r              => temperature_inst%t_ref2m_r_patch             , & ! Output: [real(r8) (:)   ]  Rural 2 m height surface air temperature (Kelvin)                     

         frac_h2osfc            => waterstate_inst%frac_h2osfc_col              , & ! Input:  [real(r8) (:)   ]  fraction of surface water                                             
         fwet                   => waterstate_inst%fwet_patch                   , & ! Input:  [real(r8) (:)   ]  fraction of canopy that is wet (0 to 1)                               
         fdry                   => waterstate_inst%fdry_patch                   , & ! Input:  [real(r8) (:)   ]  fraction of foliage that is green and dry [-]                         
         frac_sno               => waterstate_inst%frac_sno_eff_col             , & ! Input:  [real(r8) (:)   ]  fraction of ground covered by snow (0 to 1)                           
         snow_depth             => waterstate_inst%snow_depth_col               , & ! Input:  [real(r8) (:)   ]  snow height (m)                                                       
         qg_snow                => waterstate_inst%qg_snow_col                  , & ! Input:  [real(r8) (:)   ]  specific humidity at snow surface [kg/kg]                             
         qg_soil                => waterstate_inst%qg_soil_col                  , & ! Input:  [real(r8) (:)   ]  specific humidity at soil surface [kg/kg]                             
         qg_h2osfc              => waterstate_inst%qg_h2osfc_col                , & ! Input:  [real(r8) (:)   ]  specific humidity at h2osfc surface [kg/kg]                           
         qg                     => waterstate_inst%qg_col                       , & ! Input:  [real(r8) (:)   ]  specific humidity at ground surface [kg/kg]                           
         dqgdT                  => waterstate_inst%dqgdT_col                    , & ! Input:  [real(r8) (:)   ]  temperature derivative of "qg"                                        
         h2osoi_ice             => waterstate_inst%h2osoi_ice_col               , & ! Input:  [real(r8) (:,:) ]  ice lens (kg/m2)                                                    
         h2osoi_vol             => waterstate_inst%h2osoi_vol_col               , & ! Input:  [real(r8) (:,:) ]  volumetric soil water (0<=h2osoi_vol<=watsat) [m3/m3] by F. Li and S. Levis
         h2osoi_liq             => waterstate_inst%h2osoi_liq_col               , & ! Input:  [real(r8) (:,:) ]  liquid water (kg/m2)                                                
         h2osoi_liqvol          => waterstate_inst%h2osoi_liqvol_col            , & ! Output: [real(r8) (:,:) ]  volumetric liquid water (v/v) 
         h2ocan                 => waterstate_inst%h2ocan_patch                 , & ! Output: [real(r8) (:)   ]  canopy water (mm H2O)                                                 
         snocan                 => waterstate_inst%snocan_patch                 , & ! Output: [real(r8) (:)   ]  canopy snow (mm H2O)                                                 
         liqcan                 => waterstate_inst%liqcan_patch                 , & ! Output: [real(r8) (:)   ]  canopy liquid (mm H2O)                                                 
         snounload              => waterstate_inst%snounload_patch              , & ! Output: [real(r8) (:)   ]  canopy snow unloading mass (mm H2O)

         q_ref2m                => waterstate_inst%q_ref2m_patch                , & ! Output: [real(r8) (:)   ]  2 m height surface specific humidity (kg/kg)                          
         rh_ref2m_r             => waterstate_inst%rh_ref2m_r_patch             , & ! Output: [real(r8) (:)   ]  Rural 2 m height surface relative humidity (%)                        
         rh_ref2m               => waterstate_inst%rh_ref2m_patch               , & ! Output: [real(r8) (:)   ]  2 m height surface relative humidity (%)                              
         rhaf                   => waterstate_inst%rh_af_patch                  , & ! Output: [real(r8) (:)   ]  fractional humidity of canopy air [dimensionless]                     

         qflx_tran_veg          => waterflux_inst%qflx_tran_veg_patch           , & ! Output: [real(r8) (:)   ]  vegetation transpiration (mm H2O/s) (+ = to atm)                      
         qflx_evap_veg          => waterflux_inst%qflx_evap_veg_patch           , & ! Output: [real(r8) (:)   ]  vegetation evaporation (mm H2O/s) (+ = to atm)                        
         qflx_evap_soi          => waterflux_inst%qflx_evap_soi_patch           , & ! Output: [real(r8) (:)   ]  soil evaporation (mm H2O/s) (+ = to atm)                              
         qflx_ev_snow           => waterflux_inst%qflx_ev_snow_patch            , & ! Output: [real(r8) (:)   ]  evaporation flux from snow (W/m**2) [+ to atm]                        
         qflx_ev_soil           => waterflux_inst%qflx_ev_soil_patch            , & ! Output: [real(r8) (:)   ]  evaporation flux from soil (W/m**2) [+ to atm]                        
         qflx_ev_h2osfc         => waterflux_inst%qflx_ev_h2osfc_patch          , & ! Output: [real(r8) (:)   ]  evaporation flux from h2osfc (W/m**2) [+ to atm]                      

         rssun                  => photosyns_inst%rssun_patch                   , & ! Output: [real(r8) (:)   ]  leaf sunlit stomatal resistance (s/m) (output from Photosynthesis)
         rssha                  => photosyns_inst%rssha_patch                   , & ! Output: [real(r8) (:)   ]  leaf shaded stomatal resistance (s/m) (output from Photosynthesis)

         grnd_ch4_cond          => ch4_inst%grnd_ch4_cond_patch                 , & ! Output: [real(r8) (:)   ]  tracer conductance for boundary layer [m/s] 

         htvp                   => energyflux_inst%htvp_col                     , & ! Input:  [real(r8) (:)   ]  latent heat of evaporation (/sublimation) [J/kg] (constant)                      
         btran2                 => energyflux_inst%btran2_patch                 , & ! Output: [real(r8) (:)   ]  F. Li and S. Levis                                                     
         btran                  => energyflux_inst%btran_patch                  , & ! Output: [real(r8) (:)   ]  transpiration wetness factor (0 to 1)                                 
         rresis                 => energyflux_inst%rresis_patch                 , & ! Output: [real(r8) (:,:) ]  root resistance by layer (0-1)  (nlevgrnd)                          
         taux                   => energyflux_inst%taux_patch                   , & ! Output: [real(r8) (:)   ]  wind (shear) stress: e-w (kg/m/s**2)                                  
         tauy                   => energyflux_inst%tauy_patch                   , & ! Output: [real(r8) (:)   ]  wind (shear) stress: n-s (kg/m/s**2)                                  
         canopy_cond            => energyflux_inst%canopy_cond_patch            , & ! Output: [real(r8) (:)   ]  tracer conductance for canopy [m/s] 
         cgrnds                 => energyflux_inst%cgrnds_patch                 , & ! Output: [real(r8) (:)   ]  deriv. of soil sensible heat flux wrt soil temp [w/m2/k]              
         cgrndl                 => energyflux_inst%cgrndl_patch                 , & ! Output: [real(r8) (:)   ]  deriv. of soil latent heat flux wrt soil temp [w/m**2/k]              
         dlrad                  => energyflux_inst%dlrad_patch                  , & ! Output: [real(r8) (:)   ]  downward longwave radiation below the canopy [W/m2]                   
         ulrad                  => energyflux_inst%ulrad_patch                  , & ! Output: [real(r8) (:)   ]  upward longwave radiation above the canopy [W/m2]                     
         cgrnd                  => energyflux_inst%cgrnd_patch                  , & ! Output: [real(r8) (:)   ]  deriv. of soil energy flux wrt to soil temp [w/m2/k]                  
         eflx_sh_snow           => energyflux_inst%eflx_sh_snow_patch           , & ! Output: [real(r8) (:)   ]  sensible heat flux from snow (W/m**2) [+ to atm]                      
         eflx_sh_h2osfc         => energyflux_inst%eflx_sh_h2osfc_patch         , & ! Output: [real(r8) (:)   ]  sensible heat flux from soil (W/m**2) [+ to atm]                      
         eflx_sh_soil           => energyflux_inst%eflx_sh_soil_patch           , & ! Output: [real(r8) (:)   ]  sensible heat flux from soil (W/m**2) [+ to atm]                      
         eflx_sh_veg            => energyflux_inst%eflx_sh_veg_patch            , & ! Output: [real(r8) (:)   ]  sensible heat flux from leaves (W/m**2) [+ to atm]                    
         eflx_sh_grnd           => energyflux_inst%eflx_sh_grnd_patch           , & ! Output: [real(r8) (:)   ]  sensible heat flux from ground (W/m**2) [+ to atm]                    
         begp                   => bounds%begp                                  , &
         endp                   => bounds%endp                                  , &
         begg                   => bounds%begg                                  , &
         endg                   => bounds%endg                                    &
         )

      ! Determine step size

      dtime = get_step_size()
      is_end_day = is_end_curr_day()

      ! Make a local copy of the exposedvegp filter. With the current implementation,
      ! this is needed because the filter is modified in the iteration loop.
      !
      ! TODO(wjs, 2014-09-24) Determine if this is really needed. I suspect that we could
      ! do away with either this temporary fn/filterp, or the temporary fnorig/fporig,
      ! with one of these simply using the passed-in filter (num_exposedvegp /
      ! filter_exposedvegp)

      fn = num_exposedvegp
      filterp(1:fn) = filter_exposedvegp(1:fn)

      ! -----------------------------------------------------------------
      ! Time step initialization of photosynthesis variables
      ! -----------------------------------------------------------------

      call photosyns_inst%TimeStepInit(bounds)

      ! Initialize

      do f = 1, fn
         p = filterp(f)
         del(p)    = 0._r8  ! change in leaf temperature from previous iteration
         efeb(p)   = 0._r8  ! latent head flux from leaf for previous iteration
         wtlq0(p)  = 0._r8
         wtalq(p)  = 0._r8
         wtgq(p)   = 0._r8
         wtaq0(p)  = 0._r8
         obuold(p) = 0._r8
         btran(p)  = btran0
         btran2(p)  = btran0
      end do

      ! calculate daylength control for Vcmax
      do f = 1, fn
         p=filterp(f)
         g=patch%gridcell(p)
         ! calculate dayl_factor as the ratio of (current:max dayl)^2
         ! set a minimum of 0.01 (1%) for the dayl_factor
         dayl_factor(p)=min(1._r8,max(0.01_r8,(dayl(g)*dayl(g))/(max_dayl(g)*max_dayl(g))))
      end do

      rb1(begp:endp) = 0._r8

      !assign the temporary filter
      do f = 1, fn
         p = filterp(f)
         filterc_tmp(f)=patch%column(p)
      enddo
      
      !compute effective soil porosity
      call calc_effective_soilporosity(bounds,                          &
            ubj = nlevgrnd,                                              &
            numf = fn,                                                   &
            filter = filterc_tmp(1:fn),                                  &
            watsat = watsat(bounds%begc:bounds%endc, 1:nlevgrnd),        &
            h2osoi_ice = h2osoi_ice(bounds%begc:bounds%endc,1:nlevgrnd), &
            denice = denice,                                             &
            eff_por=eff_porosity(bounds%begc:bounds%endc, 1:nlevgrnd) )
      
      !compute volumetric liquid water content
      jtop(bounds%begc:bounds%endc) = 1
      
      call calc_volumetric_h2oliq(bounds,                                    &
            jtop = jtop(bounds%begc:bounds%endc),                             &
            lbj = 1,                                                          &
            ubj = nlevgrnd,                                                   &
            numf = fn,                                                        &
            filter = filterc_tmp(1:fn),                                       &
            eff_porosity = eff_porosity(bounds%begc:bounds%endc, 1:nlevgrnd), &
            h2osoi_liq = h2osoi_liq(bounds%begc:bounds%endc, 1:nlevgrnd),     &
            denh2o = denh2o,                                                  &
            vol_liq = h2osoi_liqvol(bounds%begc:bounds%endc, 1:nlevgrnd) )
      
      !set up perchroot options
      call set_perchroot_opt(perchroot, perchroot_alt)

      ! --------------------------------------------------------------------------
      ! if this is a FATES simulation
      ! ask fates to calculate btran functions and distribution of uptake
      ! this will require boundary conditions from CLM, boundary conditions which
      ! may only be available from a smaller subset of patches that meet the
      ! exposed veg.  
      ! calc_root_moist_stress already calculated root soil water stress 'rresis'
      ! this is the input boundary condition to calculate the transpiration
      ! wetness factor btran and the root weighting factors for FATES.  These
      ! values require knowledge of the belowground root structure.
      ! --------------------------------------------------------------------------
      
      if(use_ed)then
         call clm_fates%wrap_btran(nc, fn, filterc_tmp(1:fn), soilstate_inst, waterstate_inst, &
               temperature_inst, energyflux_inst, soil_water_retention_curve)
         
      else
         
         !calculate root moisture stress
         call calc_root_moist_stress(bounds,     &
            nlevgrnd = nlevgrnd,               &
            fn = fn,                           &
            filterp = filterp,                 &
            canopystate_inst=canopystate_inst, &
            energyflux_inst=energyflux_inst,   &
            soilstate_inst=soilstate_inst,     &
            temperature_inst=temperature_inst, &
            waterstate_inst=waterstate_inst,   &
              soil_water_retention_curve=soil_water_retention_curve)

     
      end if

      ! Modify aerodynamic parameters for sparse/dense canopy (X. Zeng)
      do f = 1, fn
         p = filterp(f)
         c = patch%column(p)

         lt = min(elai(p)+esai(p), tlsai_crit)
         egvf =(1._r8 - alpha_aero * exp(-lt)) / (1._r8 - alpha_aero * exp(-tlsai_crit))
         displa(p) = egvf * displa(p)
         z0mv(p)   = exp(egvf * log(z0mv(p)) + (1._r8 - egvf) * log(z0mg(c)))
         z0hv(p)   = z0mv(p)
         z0qv(p)   = z0mv(p)
      end do

      found = .false.
      do f = 1, fn
         p = filterp(f)
         c = patch%column(p)
         g = patch%gridcell(p)

         ! Net absorbed longwave radiation by canopy and ground
         ! =air+bir*t_veg**4+cir*t_grnd(c)**4

         air(p) =   emv(p) * (1._r8+(1._r8-emv(p))*(1._r8-emg(c))) * forc_lwrad(c)
         bir(p) = - (2._r8-emv(p)*(1._r8-emg(c))) * emv(p) * sb
         cir(p) =   emv(p)*emg(c)*sb

         ! Saturated vapor pressure, specific humidity, and their derivatives
         ! at the leaf surface

         call QSat (t_veg(p), forc_pbot(c), el(p), deldT, qsatl(p), qsatldT(p))

         ! Determine atmospheric co2 and o2

         co2(p) = forc_pco2(g)
         o2(p)  = forc_po2(g)

         if ( use_c13 ) then
            c13o2(p) = forc_pc13o2(g)
         end if

         ! Initialize flux profile

         nmozsgn(p) = 0

         taf(p) = (t_grnd(c) + thm(p))/2._r8
         qaf(p) = (forc_q(c)+qg(c))/2._r8

         ur(p) = max(1.0_r8,sqrt(forc_u(g)*forc_u(g)+forc_v(g)*forc_v(g)))
         dth(p) = thm(p)-taf(p)
         dqh(p) = forc_q(c)-qaf(p)
         delq(p) = qg(c) - qaf(p)
         dthv(p) = dth(p)*(1._r8+0.61_r8*forc_q(c))+0.61_r8*forc_th(c)*dqh(p)
         zldis(p) = forc_hgt_u_patch(p) - displa(p)

         ! Check to see if the forcing height is below the canopy height
         if (zldis(p) < 0._r8) then
            found = .true.
            index = p
         end if

      end do

      if (found) then
         if ( .not. use_ed ) then
            write(iulog,*)'Error: Forcing height is below canopy height for patch index '
            call endrun(decomp_index=index, clmlevel=namep, msg=errmsg(__FILE__, __LINE__))
         end if
      end if

      do f = 1, fn
         p = filterp(f)
         c = patch%column(p)

         ! Initialize Monin-Obukhov length and wind speed

         call MoninObukIni(ur(p), thv(c), dthv(p), zldis(p), z0mv(p), um(p), obu(p))

      end do

      ! Set counter for leaf temperature iteration (itlef)

      itlef = 0    
      fnorig = fn
      fporig(1:fn) = filterp(1:fn)

      ! Begin stability iteration

      call t_startf('can_iter')
      ITERATION : do while (itlef <= itmax .and. fn > 0)

         ! Determine friction velocity, and potential temperature and humidity
         ! profiles of the surface boundary layer

         call FrictionVelocity (begp, endp, fn, filterp, &
              displa(begp:endp), z0mv(begp:endp), z0hv(begp:endp), z0qv(begp:endp), &
              obu(begp:endp), itlef+1, ur(begp:endp), um(begp:endp), ustar(begp:endp), &
              temp1(begp:endp), temp2(begp:endp), temp12m(begp:endp), temp22m(begp:endp), fm(begp:endp), &
              frictionvel_inst)

         do f = 1, fn
            p = filterp(f)
            c = patch%column(p)
            g = patch%gridcell(p)

            tlbef(p) = t_veg(p)
            del2(p) = del(p)

            ! Determine aerodynamic resistances

            ram1(p)  = 1._r8/(ustar(p)*ustar(p)/um(p))
            rah(p,1) = 1._r8/(temp1(p)*ustar(p))
            raw(p,1) = 1._r8/(temp2(p)*ustar(p))

            ! Bulk boundary layer resistance of leaves

            uaf(p) = um(p)*sqrt( 1._r8/(ram1(p)*um(p)) )
            cf  = 0.01_r8/(sqrt(uaf(p))*sqrt(dleaf(patch%itype(p))))
            rb(p)  = 1._r8/(cf*uaf(p))
            rb1(p) = rb(p)

            ! Parameterization for variation of csoilc with canopy density from
            ! X. Zeng, University of Arizona

            w = exp(-(elai(p)+esai(p)))

            ! changed by K.Sakaguchi from here
            ! transfer coefficient over bare soil is changed to a local variable
            ! just for readability of the code (from line 680)
            csoilb = (vkc/(0.13_r8*(z0mg(c)*uaf(p)/1.5e-5_r8)**0.45_r8))

            !compute the stability parameter for ricsoilc  ("S" in Sakaguchi&Zeng,2008)

            ri = ( grav*htop(p) * (taf(p) - t_grnd(c)) ) / (taf(p) * uaf(p) **2.00_r8)

            !! modify csoilc value (0.004) if the under-canopy is in stable condition

            if ( (taf(p) - t_grnd(c) ) > 0._r8) then
               ! decrease the value of csoilc by dividing it with (1+gamma*min(S, 10.0))
               ! ria ("gmanna" in Sakaguchi&Zeng, 2008) is a constant (=0.5)
               ricsoilc = csoilc / (1.00_r8 + ria*min( ri, 10.0_r8) )
               csoilcn = csoilb*w + ricsoilc*(1._r8-w)
            else
               csoilcn = csoilb*w + csoilc*(1._r8-w)
            end if

            !! Sakaguchi changes for stability formulation ends here

            rah(p,2) = 1._r8/(csoilcn*uaf(p))
            raw(p,2) = rah(p,2)
            if (use_lch4) then
               grnd_ch4_cond(p) = 1._r8/(raw(p,1)+raw(p,2))
            end if

            ! Stomatal resistances for sunlit and shaded fractions of canopy.
            ! Done each iteration to account for differences in eah, tv.

            svpts(p) = el(p)                         ! pa
            eah(p) = forc_pbot(c) * qaf(p) / 0.622_r8   ! pa
            rhaf(p) = eah(p)/svpts(p)
         end do

         ! Modification for shrubs proposed by X.D.Z 
         ! Equivalent modification for soy following AgroIBIS
         ! NOTE: the following block of code was moved out of Photosynthesis subroutine and 
         ! into here by M. Vertenstein on 4/6/2014 as part of making the photosynthesis
         ! routine a separate module. This move was also suggested by S. Levis in the previous
         ! version of the code. 
         ! BUG MV 4/7/2014 - is this the correct place to have it in the iteration? 
         ! THIS SHOULD BE MOVED OUT OF THE ITERATION but will change answers -
         
         do f = 1, fn
            p = filterp(f)
            c = patch%column(p)
            if (use_cndv) then
               if (patch%itype(p) == nbrdlf_dcd_tmp_shrub) then
                  btran(p) = min(1._r8, btran(p) * 3.33_r8)
               end if
            end if
            if (patch%itype(p) == ntmp_soybean .or. patch%itype(p) == nirrig_tmp_soybean .or. &
                patch%itype(p) == ntrp_soybean .or. patch%itype(p) == nirrig_trp_soybean) then
               btran(p) = min(1._r8, btran(p) * 1.25_r8)
            end if
         end do

         if ( use_ed ) then      

            call t_startf('edpsn')
            ! FIX(FIX(SPM,032414),032414) Photo*_ED will need refactoring
            call Photosynthesis_ED (bounds, fn, filterp, &
                 svpts(begp:endp), eah(begp:endp), o2(begp:endp), &
                 co2(begp:endp), rb(begp:endp), dayl_factor(begp:endp), &
                 clm_fates%fates(nc)%sites(:), clm_fates%fates(nc)%nsites, &
                 clm_fates%f2hmap(nc)%hsites(bounds%begc:bounds%endc), &
                 atm2lnd_inst, temperature_inst, canopystate_inst, photosyns_inst)

            ! zero all of these things, not just the ones in the filter. 
            do p = bounds%begp,bounds%endp 
               photosyns_inst%rssun_patch(p)    = 0._r8
               photosyns_inst%rssha_patch(p)    = 0._r8
               photosyns_inst%psnsun_patch(p)   = 0._r8
               photosyns_inst%psnsha_patch(p)   = 0._r8
               photosyns_inst%fpsn_patch(p)     = 0._r8
               canopystate_inst%laisun_patch(p) = 0._r8
               canopystate_inst%laisha_patch(p) = 0._r8
            enddo

            call t_stopf('edpsn')

         else ! not use_ed

            call Photosynthesis (bounds, fn, filterp, &
                 svpts(begp:endp), eah(begp:endp), o2(begp:endp), co2(begp:endp), rb(begp:endp), btran(begp:endp), &
                 dayl_factor(begp:endp), leafn_patch(begp:endp), &
                 atm2lnd_inst, temperature_inst, surfalb_inst, solarabs_inst, &
                 canopystate_inst, ozone_inst, photosyns_inst, phase='sun')

            if ( use_cn .and. use_c13 ) then
               call Fractionation (bounds, fn, filterp, downreg_patch(begp:endp), &
                    atm2lnd_inst, canopystate_inst, solarabs_inst, surfalb_inst, photosyns_inst, &
                    phase='sun')
            endif

            do f = 1, fn
               p = filterp(f)
               c = patch%column(p)
               if (use_cndv) then
                  if (patch%itype(p) == nbrdlf_dcd_tmp_shrub) then
                     btran(p) = min(1._r8, btran(p) * 3.33_r8)
                  end if
               end if
            if (patch%itype(p) == ntmp_soybean .or. patch%itype(p) == nirrig_tmp_soybean .or. &
                patch%itype(p) == ntrp_soybean .or. patch%itype(p) == nirrig_trp_soybean) then
                  btran(p) = min(1._r8, btran(p) * 1.25_r8)
               end if
            end do

            call Photosynthesis (bounds, fn, filterp, &
                 svpts(begp:endp), eah(begp:endp), o2(begp:endp), co2(begp:endp), rb(begp:endp), btran(begp:endp), &
                 dayl_factor(begp:endp), leafn_patch(begp:endp), &
                 atm2lnd_inst, temperature_inst, surfalb_inst, solarabs_inst, &
                 canopystate_inst, ozone_inst, photosyns_inst, phase='sha')

            if ( use_cn .and. use_c13 ) then
               call Fractionation (bounds, fn, filterp, downreg_patch(begp:endp), &
                    atm2lnd_inst, canopystate_inst, solarabs_inst, surfalb_inst, photosyns_inst, &
                    phase='sha')
            end if

         end if ! end of if use_ed

         do f = 1, fn
            p = filterp(f)
            c = patch%column(p)
            g = patch%gridcell(p)

            ! Sensible heat conductance for air, leaf and ground
            ! Moved the original subroutine in-line...

            wta    = 1._r8/rah(p,1)             ! air
            wtl    = (elai(p)+esai(p))/rb(p)    ! leaf
            wtg(p) = 1._r8/rah(p,2)             ! ground
            wtshi  = 1._r8/(wta+wtl+wtg(p))

            wtl0(p) = wtl*wtshi         ! leaf
            wtg0    = wtg(p)*wtshi      ! ground
            wta0(p) = wta*wtshi         ! air

            wtga    = wta0(p)+wtg0      ! ground + air
            wtal(p) = wta0(p)+wtl0(p)   ! air + leaf

            ! Fraction of potential evaporation from leaf

            if ( use_ed ) then
               
               if (fdry(p)  >  0._r8) then
                  rppdry  = fdry(p)*rb(p)/(rb(p)+rscanopy(p))
               else
                  rppdry = 0._r8
               end if
               if (use_lch4) then
                  ! Calculate canopy conductance for methane / oxygen (e.g. stomatal conductance & leaf bdy cond)
                  canopy_cond(p) = 1.0_r8/(rb(p)+rscanopy(p))
               end if

            else ! NOT use_ed

               if (fdry(p) > 0._r8) then
                  rppdry  = fdry(p)*rb(p)*(laisun(p)/(rb(p)+rssun(p)) + laisha(p)/(rb(p)+rssha(p)))/elai(p)
               else
                  rppdry = 0._r8
               end if

               ! Calculate canopy conductance for methane / oxygen (e.g. stomatal conductance & leaf bdy cond)
               if (use_lch4) then
                  canopy_cond(p) = (laisun(p)/(rb(p)+rssun(p)) + laisha(p)/(rb(p)+rssha(p)))/max(elai(p), 0.01_r8)
               end if

            end if ! end of if use_ed         

            efpot = forc_rho(c)*wtl*(qsatl(p)-qaf(p))

            if (efpot > 0._r8) then
               if (btran(p) > btran0) then
                  qflx_tran_veg(p) = efpot*rppdry
                  rpp = rppdry + fwet(p)
               else
                  !No transpiration if btran below 1.e-10
                  rpp = fwet(p)
                  qflx_tran_veg(p) = 0._r8
               end if
               !Check total evapotranspiration from leaves
               rpp = min(rpp, (qflx_tran_veg(p)+h2ocan(p)/dtime)/efpot)
            else
               !No transpiration if potential evaporation less than zero
               rpp = 1._r8
               qflx_tran_veg(p) = 0._r8
            end if

            ! Update conductances for changes in rpp
            ! Latent heat conductances for ground and leaf.
            ! Air has same conductance for both sensible and latent heat.
            ! Moved the original subroutine in-line...

            wtaq    = frac_veg_nosno(p)/raw(p,1)                        ! air
            wtlq    = frac_veg_nosno(p)*(elai(p)+esai(p))/rb(p) * rpp   ! leaf

            !Litter layer resistance. Added by K.Sakaguchi
            snow_depth_c = z_dl ! critical depth for 100% litter burial by snow (=litter thickness)
            fsno_dl = snow_depth(c)/snow_depth_c    ! effective snow cover for (dry)plant litter
            elai_dl = lai_dl*(1._r8 - min(fsno_dl,1._r8)) ! exposed (dry)litter area index
            rdl = ( 1._r8 - exp(-elai_dl) ) / ( 0.004_r8*uaf(p)) ! dry litter layer resistance

            ! add litter resistance and Lee and Pielke 1992 beta
            if (delq(p) < 0._r8) then  !dew. Do not apply beta for negative flux (follow old rsoil)
               wtgq(p) = frac_veg_nosno(p)/(raw(p,2)+rdl)
            else
               if (do_soilevap_beta()) then
                  wtgq(p) = soilbeta(c)*frac_veg_nosno(p)/(raw(p,2)+rdl)
               endif
               if (do_soil_resistance_sl14()) then
                  wtgq(p) = frac_veg_nosno(p)/(raw(p,2)+soilresis(c))
               endif
            end if

            wtsqi   = 1._r8/(wtaq+wtlq+wtgq(p))

            wtgq0    = wtgq(p)*wtsqi      ! ground
            wtlq0(p) = wtlq*wtsqi         ! leaf
            wtaq0(p) = wtaq*wtsqi         ! air

            wtgaq    = wtaq0(p)+wtgq0     ! air + ground
            wtalq(p) = wtaq0(p)+wtlq0(p)  ! air + leaf

            dc1 = forc_rho(c)*cpair*wtl
            dc2 = hvap*forc_rho(c)*wtlq

            efsh   = dc1*(wtga*t_veg(p)-wtg0*t_grnd(c)-wta0(p)*thm(p))
            efe(p) = dc2*(wtgaq*qsatl(p)-wtgq0*qg(c)-wtaq0(p)*forc_q(c))

            ! Evaporation flux from foliage

            erre = 0._r8
            if (efe(p)*efeb(p) < 0._r8) then
               efeold = efe(p)
               efe(p)  = 0.1_r8*efeold
               erre = efe(p) - efeold
            end if
            ! fractionate ground emitted longwave
            lw_grnd=(frac_sno(c)*t_soisno(c,snl(c)+1)**4 &
                 +(1._r8-frac_sno(c)-frac_h2osfc(c))*t_soisno(c,1)**4 &
                 +frac_h2osfc(c)*t_h2osfc(c)**4)

            dt_veg(p) = (sabv(p) + air(p) + bir(p)*t_veg(p)**4 + &
                 cir(p)*lw_grnd - efsh - efe(p)) / &
                 (- 4._r8*bir(p)*t_veg(p)**3 +dc1*wtga +dc2*wtgaq*qsatldT(p))
            t_veg(p) = tlbef(p) + dt_veg(p)
            dels = dt_veg(p)
            del(p)  = abs(dels)
            err(p) = 0._r8
            if (del(p) > delmax) then
               dt_veg(p) = delmax*dels/del(p)
               t_veg(p) = tlbef(p) + dt_veg(p)
               err(p) = sabv(p) + air(p) + bir(p)*tlbef(p)**3*(tlbef(p) + &
                    4._r8*dt_veg(p)) + cir(p)*lw_grnd - &
                    (efsh + dc1*wtga*dt_veg(p)) - (efe(p) + &
                    dc2*wtgaq*qsatldT(p)*dt_veg(p))
            end if

            ! Fluxes from leaves to canopy space
            ! "efe" was limited as its sign changes frequently.  This limit may
            ! result in an imbalance in "hvap*qflx_evap_veg" and
            ! "efe + dc2*wtgaq*qsatdt_veg"

            efpot = forc_rho(c)*wtl*(wtgaq*(qsatl(p)+qsatldT(p)*dt_veg(p)) &
                 -wtgq0*qg(c)-wtaq0(p)*forc_q(c))
            qflx_evap_veg(p) = rpp*efpot

            ! Calculation of evaporative potentials (efpot) and
            ! interception losses; flux in kg m**-2 s-1.  ecidif
            ! holds the excess energy if all intercepted water is evaporated
            ! during the timestep.  This energy is later added to the
            ! sensible heat flux.

            ecidif = 0._r8
            if (efpot > 0._r8 .and. btran(p) > btran0) then
               qflx_tran_veg(p) = efpot*rppdry
            else
               qflx_tran_veg(p) = 0._r8
            end if
            ecidif = max(0._r8, qflx_evap_veg(p)-qflx_tran_veg(p)-h2ocan(p)/dtime)
            qflx_evap_veg(p) = min(qflx_evap_veg(p),qflx_tran_veg(p)+h2ocan(p)/dtime)

            ! The energy loss due to above two limits is added to
            ! the sensible heat flux.

            eflx_sh_veg(p) = efsh + dc1*wtga*dt_veg(p) + err(p) + erre + hvap*ecidif

            ! Re-calculate saturated vapor pressure, specific humidity, and their
            ! derivatives at the leaf surface

            call QSat(t_veg(p), forc_pbot(c), el(p), deldT, qsatl(p), qsatldT(p))

            ! Update vegetation/ground surface temperature, canopy air
            ! temperature, canopy vapor pressure, aerodynamic temperature, and
            ! Monin-Obukhov stability parameter for next iteration.

            taf(p) = wtg0*t_grnd(c) + wta0(p)*thm(p) + wtl0(p)*t_veg(p)
            qaf(p) = wtlq0(p)*qsatl(p) + wtgq0*qg(c) + forc_q(c)*wtaq0(p)

            ! Update Monin-Obukhov length and wind speed including the
            ! stability effect

            dth(p) = thm(p)-taf(p)
            dqh(p) = forc_q(c)-qaf(p)
            delq(p) = wtalq(p)*qg(c)-wtlq0(p)*qsatl(p)-wtaq0(p)*forc_q(c)

            tstar = temp1(p)*dth(p)
            qstar = temp2(p)*dqh(p)

            thvstar = tstar*(1._r8+0.61_r8*forc_q(c)) + 0.61_r8*forc_th(c)*qstar
            zeta = zldis(p)*vkc*grav*thvstar/(ustar(p)**2*thv(c))

            if (zeta >= 0._r8) then     !stable
               zeta = min(2._r8,max(zeta,0.01_r8))
               um(p) = max(ur(p),0.1_r8)
            else                     !unstable
               zeta = max(-100._r8,min(zeta,-0.01_r8))
               wc = beta*(-grav*ustar(p)*thvstar*zii/thv(c))**0.333_r8
               um(p) = sqrt(ur(p)*ur(p)+wc*wc)
            end if
            obu(p) = zldis(p)/zeta

            if (obuold(p)*obu(p) < 0._r8) nmozsgn(p) = nmozsgn(p)+1
            if (nmozsgn(p) >= 4) obu(p) = zldis(p)/(-0.01_r8)
            obuold(p) = obu(p)

         end do   ! end of filtered patch loop

         ! Test for convergence

         itlef = itlef+1
         if (itlef > itmin) then
            do f = 1, fn
               p = filterp(f)
               dele(p) = abs(efe(p)-efeb(p))
               efeb(p) = efe(p)
               det(p)  = max(del(p),del2(p))
            end do
            fnold = fn
            fn = 0
            do f = 1, fnold
               p = filterp(f)
               if (.not. (det(p) < dtmin .and. dele(p) < dlemin)) then
                  fn = fn + 1
                  filterp(fn) = p
               end if
            end do
         end if

      end do ITERATION     ! End stability iteration
      call t_stopf('can_iter')

      fn = fnorig
      filterp(1:fn) = fporig(1:fn)

      ! Set status of snowveg_flag
      snowveg_on    = IsSnowvegFlagOn()
      snowveg_onrad = IsSnowvegFlagOnRad()

      do f = 1, fn
         p = filterp(f)
         c = patch%column(p)
         g = patch%gridcell(p)

         ! Energy balance check in canopy

         lw_grnd=(frac_sno(c)*t_soisno(c,snl(c)+1)**4 &
              +(1._r8-frac_sno(c)-frac_h2osfc(c))*t_soisno(c,1)**4 &
              +frac_h2osfc(c)*t_h2osfc(c)**4)

         err(p) = sabv(p) + air(p) + bir(p)*tlbef(p)**3*(tlbef(p) + 4._r8*dt_veg(p)) &
                                !+ cir(p)*t_grnd(c)**4 - eflx_sh_veg(p) - hvap*qflx_evap_veg(p)
              + cir(p)*lw_grnd - eflx_sh_veg(p) - hvap*qflx_evap_veg(p)

         ! Fluxes from ground to canopy space

         delt    = wtal(p)*t_grnd(c)-wtl0(p)*t_veg(p)-wta0(p)*thm(p)
         taux(p) = -forc_rho(c)*forc_u(g)/ram1(p)
         tauy(p) = -forc_rho(c)*forc_v(g)/ram1(p)
         eflx_sh_grnd(p) = cpair*forc_rho(c)*wtg(p)*delt

         ! compute individual sensible heat fluxes
         delt_snow = wtal(p)*t_soisno(c,snl(c)+1)-wtl0(p)*t_veg(p)-wta0(p)*thm(p)
         eflx_sh_snow(p) = cpair*forc_rho(c)*wtg(p)*delt_snow

         delt_soil  = wtal(p)*t_soisno(c,1)-wtl0(p)*t_veg(p)-wta0(p)*thm(p)
         eflx_sh_soil(p) = cpair*forc_rho(c)*wtg(p)*delt_soil

         delt_h2osfc  = wtal(p)*t_h2osfc(c)-wtl0(p)*t_veg(p)-wta0(p)*thm(p)
         eflx_sh_h2osfc(p) = cpair*forc_rho(c)*wtg(p)*delt_h2osfc
         qflx_evap_soi(p) = forc_rho(c)*wtgq(p)*delq(p)

         ! compute individual latent heat fluxes
         delq_snow = wtalq(p)*qg_snow(c)-wtlq0(p)*qsatl(p)-wtaq0(p)*forc_q(c)
         qflx_ev_snow(p) = forc_rho(c)*wtgq(p)*delq_snow

         delq_soil = wtalq(p)*qg_soil(c)-wtlq0(p)*qsatl(p)-wtaq0(p)*forc_q(c)
         qflx_ev_soil(p) = forc_rho(c)*wtgq(p)*delq_soil

         delq_h2osfc = wtalq(p)*qg_h2osfc(c)-wtlq0(p)*qsatl(p)-wtaq0(p)*forc_q(c)
         qflx_ev_h2osfc(p) = forc_rho(c)*wtgq(p)*delq_h2osfc

         ! 2 m height air temperature

         t_ref2m(p) = thm(p) + temp1(p)*dth(p)*(1._r8/temp12m(p) - 1._r8/temp1(p))
         t_ref2m_r(p) = t_ref2m(p)

         ! 2 m height specific humidity

         q_ref2m(p) = forc_q(c) + temp2(p)*dqh(p)*(1._r8/temp22m(p) - 1._r8/temp2(p))

         ! 2 m height relative humidity

         call QSat(t_ref2m(p), forc_pbot(c), e_ref2m, de2mdT, qsat_ref2m, dqsat2mdT)
         rh_ref2m(p) = min(100._r8, q_ref2m(p) / qsat_ref2m * 100._r8)
         rh_ref2m_r(p) = rh_ref2m(p)

         ! Human Heat Stress
         if ( calc_human_stress_indices )then

            call KtoC(t_ref2m(p), tc_ref2m(p))
            call VaporPres(rh_ref2m(p), e_ref2m, vap_ref2m(p))
            call Wet_Bulb(t_ref2m(p), vap_ref2m(p), forc_pbot(c), rh_ref2m(p), q_ref2m(p), &
                          teq_ref2m(p), ept_ref2m(p), wb_ref2m(p))
            call Wet_BulbS(tc_ref2m(p),rh_ref2m(p), wbt_ref2m(p))
            call HeatIndex(tc_ref2m(p), rh_ref2m(p), nws_hi_ref2m(p))
            call AppTemp(tc_ref2m(p), vap_ref2m(p), u10_clm(p), appar_temp_ref2m(p))
            call swbgt(tc_ref2m(p), vap_ref2m(p), swbgt_ref2m(p))
            call hmdex(tc_ref2m(p), vap_ref2m(p), humidex_ref2m(p))
            call dis_coi(tc_ref2m(p), wb_ref2m(p), discomf_index_ref2m(p))
            call dis_coiS(tc_ref2m(p), rh_ref2m(p), wbt_ref2m(p), discomf_index_ref2mS(p))
            call THIndex(tc_ref2m(p), wb_ref2m(p), thic_ref2m(p), thip_ref2m(p))
            call SwampCoolEff(tc_ref2m(p), wb_ref2m(p), swmp80_ref2m(p), swmp65_ref2m(p))

            teq_ref2m_r(p)            = teq_ref2m(p)
            ept_ref2m_r(p)            = ept_ref2m(p)
            wb_ref2m_r(p)             = wb_ref2m(p)
            wbt_ref2m_r(p)            = wbt_ref2m(p)
            nws_hi_ref2m_r(p)         = nws_hi_ref2m(p)
            appar_temp_ref2m_r(p)     = appar_temp_ref2m(p)
            swbgt_ref2m_r(p)          = swbgt_ref2m(p)
            humidex_ref2m_r(p)        = humidex_ref2m(p)
            discomf_index_ref2m_r(p)  = discomf_index_ref2m(p)
            discomf_index_ref2mS_r(p) = discomf_index_ref2mS(p)
            thic_ref2m_r(p)           = thic_ref2m(p)
            thip_ref2m_r(p)           = thip_ref2m(p)
            swmp80_ref2m_r(p)         = swmp80_ref2m(p)
            swmp65_ref2m_r(p)         = swmp65_ref2m(p)
         end if

         ! Downward longwave radiation below the canopy

         dlrad(p) = (1._r8-emv(p))*emg(c)*forc_lwrad(c) + &
              emv(p)*emg(c)*sb*tlbef(p)**3*(tlbef(p) + 4._r8*dt_veg(p))

         ! Upward longwave radiation above the canopy

         ulrad(p) = ((1._r8-emg(c))*(1._r8-emv(p))*(1._r8-emv(p))*forc_lwrad(c) &
              + emv(p)*(1._r8+(1._r8-emg(c))*(1._r8-emv(p)))*sb*tlbef(p)**3*(tlbef(p) + &
              4._r8*dt_veg(p)) + emg(c)*(1._r8-emv(p))*sb*lw_grnd)

         ! Derivative of soil energy flux with respect to soil temperature

         cgrnds(p) = cgrnds(p) + cpair*forc_rho(c)*wtg(p)*wtal(p)
         cgrndl(p) = cgrndl(p) + forc_rho(c)*wtgq(p)*wtalq(p)*dqgdT(c)
         cgrnd(p)  = cgrnds(p) + cgrndl(p)*htvp(c)

         ! Update dew accumulation (kg/m2)
         h2ocan(p) = max(0._r8,h2ocan(p)+(qflx_tran_veg(p)-qflx_evap_veg(p))*dtime)

         if (snowveg_on .or. snowveg_onrad) then
            if (t_veg(p) > tfrz ) then ! above freezing, update accumulation in liqcan
               if ((qflx_evap_veg(p)-qflx_tran_veg(p))*dtime > liqcan(p)) then ! all liq evap
                  ! In this case, all liqcan will evap. Take remainder from snocan
                  snocan(p)=snocan(p)+liqcan(p)+(qflx_tran_veg(p)-qflx_evap_veg(p))*dtime	 
               end if
               liqcan(p) = max(0._r8,liqcan(p)+(qflx_tran_veg(p)-qflx_evap_veg(p))*dtime)

            else if (t_veg(p) <= tfrz) then ! below freezing, update accumulation in snocan
               if ((qflx_evap_veg(p)-qflx_tran_veg(p))*dtime > snocan(p)) then ! all sno evap
                  ! In this case, all snocan will evap. Take remainder from liqcan
                  liqcan(p)=liqcan(p)+snocan(p)+(qflx_tran_veg(p)-qflx_evap_veg(p))*dtime
               end if
               snocan(p) = max(0._r8,snocan(p)+(qflx_tran_veg(p)-qflx_evap_veg(p))*dtime)
            end if
         end if

         if ( use_ed ) then

            ! TODO-INTERF: THIS CALL IS ONLY FOR ED STUFF, EASILY REMOVED
            ! AND CALLED OUTSIDE OF THIS SUBROUTINE
            call AccumulateFluxes_ED(bounds, p,   &
                  clm_fates%fates(nc)%sites(:),   &
                  clm_fates%fates(nc)%nsites,     &
                  clm_fates%f2hmap(nc)%hsites(bounds%begc:bounds%endc), &
                  photosyns_inst)
         end if

      end do

      ! Determine total photosynthesis

      call PhotosynthesisTotal(fn, filterp, &
           atm2lnd_inst, canopystate_inst, photosyns_inst)

      ! Calculate ozone stress. This needs to be done after rssun and rsshade are
      ! computed by the Photosynthesis routine. However, Photosynthesis also uses the
      ! ozone stress computed here. Thus, the ozone stress computed in timestep i is
      ! applied in timestep (i+1).
      
      ! COMPILER_BUG(wjs, 2014-11-29, pgi 14.7) The following dummy variable assignment is
      ! needed with pgi 14.7 on yellowstone; without it, forc_pbot_downscaled_col gets
      ! resized inappropriately in the following subroutine call, due to a compiler bug.
      dummy_to_make_pgi_happy = ubound(atm2lnd_inst%forc_pbot_downscaled_col, 1)
      call ozone_inst%CalcOzoneStress( &
           bounds, fn, filterp, &
           forc_pbot = atm2lnd_inst%forc_pbot_downscaled_col(bounds%begc:bounds%endc), &
           forc_th   = atm2lnd_inst%forc_th_downscaled_col(bounds%begc:bounds%endc), &
           rssun     = photosyns_inst%rssun_patch(bounds%begp:bounds%endp), &
           rssha     = photosyns_inst%rssha_patch(bounds%begp:bounds%endp), &
           rb        = frictionvel_inst%rb1_patch(bounds%begp:bounds%endp), &
           ram       = frictionvel_inst%ram1_patch(bounds%begp:bounds%endp), &
           tlai      = canopystate_inst%tlai_patch(bounds%begp:bounds%endp))

      !---------------------------------------------------------
      !update Vc,max and Jmax by LUNA model
      if(use_luna)then
        call Acc24_Climate_LUNA(bounds, fn, filterp, &
                   canopystate_inst, photosyns_inst, &
                   surfalb_inst, solarabs_inst, &
                   temperature_inst)

       if(is_end_day)then

          call Acc240_Climate_LUNA(bounds, fn, filterp, &
                 o2(begp:endp), &
                 co2(begp:endp), &
                 rb(begp:endp), &
                 rhaf(begp:endp),&
                 temperature_inst, & 
                 photosyns_inst, &
                 surfalb_inst, &
                 solarabs_inst, &
                 waterstate_inst,&
                 frictionvel_inst) 

          call Update_Photosynthesis_Capacity(bounds, fn, filterp, &
                 dayl_factor(begp:endp), &
                 atm2lnd_inst, &
                 temperature_inst, & 
                 canopystate_inst, &
                 photosyns_inst, &
                 surfalb_inst, &
                 solarabs_inst, &
                 waterstate_inst,&
                 frictionvel_inst)        

           call Clear24_Climate_LUNA(bounds, fn, filterp, &
                   canopystate_inst, photosyns_inst, &
                   surfalb_inst, solarabs_inst, &
                   temperature_inst)
         endif 
 
      endif

      ! Filter out patches which have small energy balance errors; report others

      fnold = fn
      fn = 0
      do f = 1, fnold
         p = filterp(f)
         if (abs(err(p)) > 0.1_r8) then
            fn = fn + 1
            filterp(fn) = p
         end if
      end do

      do f = 1, fn
         p = filterp(f)
         write(iulog,*) 'energy balance in canopy ',p,', err=',err(p)
      end do

      ! INTERF-TODO: NOT CLEAR WHY WE ZERO THESE FOR ED AND NOT NON-ED
      if ( use_ed ) then      
         ! zero all of the array,  not just the ones in the filter. 
         do p = bounds%begp,bounds%endp 
            photosyns_inst%rssun_patch(p)    = 0._r8
            photosyns_inst%rssha_patch(p)    = 0._r8
            photosyns_inst%psnsun_patch(p)   = 0._r8
            photosyns_inst%psnsha_patch(p)   = 0._r8
            photosyns_inst%fpsn_patch(p)     = 0._r8
            canopystate_inst%laisun_patch(p) = 0._r8
            canopystate_inst%laisha_patch(p) = 0._r8
         enddo
      end if

    end associate


  end subroutine CanopyFluxes

end module CanopyFluxesMod
<|MERGE_RESOLUTION|>--- conflicted
+++ resolved
@@ -74,11 +74,7 @@
 
   !------------------------------------------------------------------------------
   subroutine CanopyFluxes(bounds,  num_exposedvegp, filter_exposedvegp,                  &
-<<<<<<< HEAD
-       sites, nsites, hsites, atm2lnd_inst, canopystate_inst, &
-=======
-       clm_fates, nc, atm2lnd_inst, canopystate_inst, cnveg_state_inst,                  &
->>>>>>> bd4719bd
+       clm_fates, nc, atm2lnd_inst, canopystate_inst,                                    &
        energyflux_inst, frictionvel_inst, soilstate_inst, solarabs_inst, surfalb_inst,   &
        temperature_inst, waterflux_inst, waterstate_inst, ch4_inst, ozone_inst, photosyns_inst, &
        humanindex_inst, soil_water_retention_curve, &
