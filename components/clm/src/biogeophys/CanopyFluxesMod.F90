--- conflicted
+++ resolved
@@ -1264,76 +1264,11 @@
       if ( use_ed ) then
          
          call clm_fates%wrap_accumulatefluxes(nc,fn,filterp(1:fn))
-
-      else
-
-<<<<<<< HEAD
-      ! Calculate ozone stress. This needs to be done after rssun and rsshade are
-      ! computed by the Photosynthesis routine. However, Photosynthesis also uses the
-      ! ozone stress computed here. Thus, the ozone stress computed in timestep i is
-      ! applied in timestep (i+1).
-      
-      ! COMPILER_BUG(wjs, 2014-11-29, pgi 14.7) The following dummy variable assignment is
-      ! needed with pgi 14.7 on yellowstone; without it, forc_pbot_downscaled_col gets
-      ! resized inappropriately in the following subroutine call, due to a compiler bug.
-      dummy_to_make_pgi_happy = ubound(atm2lnd_inst%forc_pbot_downscaled_col, 1)
-      call ozone_inst%CalcOzoneStress( &
-           bounds, fn, filterp, &
-           forc_pbot = atm2lnd_inst%forc_pbot_downscaled_col(bounds%begc:bounds%endc), &
-           forc_th   = atm2lnd_inst%forc_th_downscaled_col(bounds%begc:bounds%endc), &
-           rssun     = photosyns_inst%rssun_patch(bounds%begp:bounds%endp), &
-           rssha     = photosyns_inst%rssha_patch(bounds%begp:bounds%endp), &
-           rb        = frictionvel_inst%rb1_patch(bounds%begp:bounds%endp), &
-           ram       = frictionvel_inst%ram1_patch(bounds%begp:bounds%endp), &
-           tlai      = canopystate_inst%tlai_patch(bounds%begp:bounds%endp))
-
-
-      if ( use_ed ) then
          call clm_fates%wrap_hydraulics_drive(bounds,nc,soilstate_inst, &
                waterstate_inst,waterflux_inst,solarabs_inst,energyflux_inst)
-      end if
-
-      !---------------------------------------------------------
-      !update Vc,max and Jmax by LUNA model
-      if(use_luna)then
-        call Acc24_Climate_LUNA(bounds, fn, filterp, &
-                   canopystate_inst, photosyns_inst, &
-                   surfalb_inst, solarabs_inst, &
-                   temperature_inst)
-
-       if(is_end_day)then
-
-          call Acc240_Climate_LUNA(bounds, fn, filterp, &
-                 o2(begp:endp), &
-                 co2(begp:endp), &
-                 rb(begp:endp), &
-                 rhaf(begp:endp),&
-                 temperature_inst, & 
-                 photosyns_inst, &
-                 surfalb_inst, &
-                 solarabs_inst, &
-                 waterstate_inst,&
-                 frictionvel_inst) 
-
-          call Update_Photosynthesis_Capacity(bounds, fn, filterp, &
-                 dayl_factor(begp:endp), &
-                 atm2lnd_inst, &
-                 temperature_inst, & 
-                 canopystate_inst, &
-                 photosyns_inst, &
-                 surfalb_inst, &
-                 solarabs_inst, &
-                 waterstate_inst,&
-                 frictionvel_inst)        
-
-           call Clear24_Climate_LUNA(bounds, fn, filterp, &
-                   canopystate_inst, photosyns_inst, &
-                   surfalb_inst, solarabs_inst, &
-                   temperature_inst)
-         endif 
- 
-      endif
-=======
+
+      else
+
          ! Determine total photosynthesis
          
          call PhotosynthesisTotal(fn, filterp, &
@@ -1399,7 +1334,6 @@
             
          endif
       end if
->>>>>>> fc2f1b19
 
       ! Filter out patches which have small energy balance errors; report others
 
