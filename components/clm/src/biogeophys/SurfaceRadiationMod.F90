--- conflicted
+++ resolved
@@ -487,18 +487,6 @@
      !
      integer, parameter :: noonsec   = isecspday / 2 ! seconds at local noon
      !
-<<<<<<< HEAD
-     !ED specific variables 
-     real(r8)                  :: errsol(bounds%begp:bounds%endp) ! solar radiation error Wm-2
-     real(r8)                  :: sunlai                          ! intermediate for calculating canopy fsun
-     real(r8)                  :: shalai                          ! intermediate for calculating canopy fsha
-     integer                   :: CL                              ! Canopy Layer index
-     integer                   :: FT                              ! clm patch index
-     real                      :: gaib, rib                       ! for debugging
-     real                      :: fraction_exposed
-     type (ed_patch_type),  pointer :: currentPatch               ! Import fapar matrix for each patch from ED data structure.
-=======
->>>>>>> 0471ef9e
      !------------------------------------------------------------------------------
 
      associate(                                                     & 
@@ -622,109 +610,12 @@
 
        end do
 
-<<<<<<< HEAD
-       ! Loop over patches to calculate laisun_z and laisha_z for each layer.
-       ! Derive canopy laisun, laisha, and fsun from layer sums.
-       ! If sun/shade big leaf code, nrad=1 and fsun_z(p,1) and tlai_z(p,1) from
-       ! SurfaceAlbedo is canopy integrated so that layer value equals canopy value.
-
-       do fp = 1,num_nourbanp
-          p = filter_nourbanp(fp)
-          g = patch%gridcell(p)
-          c = patch%column(p)
-          if( use_ed )then
-
-             ! currentPatch%f_sun is calculated in the surface_albedo routine...
-             if (patch%is_veg(p)) then
-                fsun(p) = 0._r8
-                sunlai = 0._r8
-                shalai = 0._r8
-
-                currentPatch => map_clmpatch_to_edpatch(ed_allsites_inst(g), p) 
-                
-                do CL = 1, currentPatch%NCL_p
-                   do FT = 1,numpft_ed
-                      do iv = 1, currentPatch%nrad(CL,ft) !NORMAL CASE. 
-                         ! FIX(SPM,040114) - existing comment
-                         ! ** Should this be elai or tlai? Surely we only do radiation for elai? 
-                         
-                         if(snow_depth(c)*frac_sno_eff(c).gt.currentPatch%layer_height_profile(CL,ft,iv))then                        
-                         fraction_exposed = 0.0_r8
-                         else
-                         fraction_exposed = 1.0_r8
-                         endif
-                        
-                         currentPatch%elai_profile(CL,ft,iv) = currentPatch%tlai_profile(CL,ft,iv) *  fraction_exposed
-                         currentPatch%esai_profile(CL,ft,iv) = currentPatch%tsai_profile(CL,ft,iv) *  fraction_exposed
-                         currentPatch%ed_laisun_z(CL,ft,iv) = currentPatch%elai_profile(CL,ft,iv) * &
-                              currentPatch%f_sun(CL,ft,iv)
-
-                         if ( DEBUG ) write(iulog,*) 'surfRad 570 ',currentPatch%elai_profile(CL,ft,iv)
-                         if ( DEBUG ) write(iulog,*) 'surfRad 571 ',currentPatch%f_sun(CL,ft,iv)
-
-                         currentPatch%ed_laisha_z(CL,ft,iv) = currentPatch%elai_profile(CL,ft,iv) * &
-                              (1._r8 - currentPatch%f_sun(CL,ft,iv))
-
-                      end do
-
-                      !needed for the VOC emissions, etc. 
-                      sunlai = sunlai + sum(currentPatch%ed_laisun_z(CL,ft,1: currentPatch%nrad(CL,ft)))
-                      shalai = shalai + sum(currentPatch%ed_laisha_z(CL,ft,1: currentPatch%nrad(CL,ft)))
-
-                   end do
-                end do
-
-                if(sunlai+shalai > 0._r8)then
-                   fsun(p) = sunlai / (sunlai+shalai) 
-                else
-                   fsun(p) = 0._r8
-                endif
-
-                if(fsun(p) > 1._r8)then
-                   write(iulog,*) 'too much leaf area in profile', fsun(p),currentPatch%lai,sunlai,shalai
-                endif
-
-             else ! not is_veg
-
-               fsun(p) = 0.0_r8
-
-             end if !end of is_veg
-
-          else ! use_ed false.  revert to normal multi-layer canopy.
-
-             laisun(p) = 0._r8
-             laisha(p) = 0._r8
-             do iv = 1, nrad(p)
-                laisun_z(p,iv) = tlai_z(p,iv) * fsun_z(p,iv)
-                laisha_z(p,iv) = tlai_z(p,iv) * (1._r8 - fsun_z(p,iv))
-                laisun(p) = laisun(p) + laisun_z(p,iv) 
-                laisha(p) = laisha(p) + laisha_z(p,iv) 
-             end do
-             if (elai(p) > 0._r8) then
-                fsun(p) = laisun(p) / elai(p)
-             else
-                fsun(p) = 0._r8
-             end if
-
-          end if ! end of if-use_ed  
-
-       end do ! end of fp = 1,num_nourbanp loop
-
-       do ib = 1, numrad
-          do fp = 1,num_urbanp
-             p = filter_urbanp(fp)
-             if (ib == 1) then
-                fsun(p) = 0._r8
-             end if
-          end do
-=======
        ! zero-out fsun for the urban patches
        ! the non-urban patches were set prior to this call
        ! and split into ed and non-ed specific functions
        do fp = 1,num_urbanp
           p = filter_urbanp(fp)
           fsun(p) = 0._r8
->>>>>>> 0471ef9e
        end do
        
        ! Loop over nband wavebands
