--- conflicted
+++ resolved
@@ -7,13 +7,8 @@
   ! ============================================================================
 
   use shr_kind_mod     , only : r8 => shr_kind_r8
-<<<<<<< HEAD
-  use clm_varctl       , only : iulog 
+  use FatesGlobals     , only : fates_log
   use EDPftvarcon        , only : EDPftvarcon_inst
-=======
-  use FatesGlobals     , only : fates_log
-  use pftconMod        , only : pftcon
->>>>>>> cdb9db75
   use EDEcophysContype , only : EDecophyscon
   use EDTypesMod       , only : ed_cohort_type, cp_nlevcan, dinc_ed
 
@@ -228,23 +223,13 @@
     real(r8) :: dbh ! Tree diameter at breat height. cm. 
 
     if (DEBUG_growth) then
-<<<<<<< HEAD
-       write(iulog,*) 'z_area 1',cohort_in%dbh,cohort_in%pft
-       write(iulog,*) 'z_area 2',EDecophyscon%max_dbh
-       write(iulog,*) 'z_area 3',EDPftvarcon_inst%woody
-       write(iulog,*) 'z_area 4',cohort_in%n
-       write(iulog,*) 'z_area 5',cohort_in%patchptr%spread
-       write(iulog,*) 'z_area 6',cohort_in%canopy_layer
-       write(iulog,*) 'z_area 7',ED_val_grass_spread
-=======
        write(fates_log(),*) 'z_area 1',cohort_in%dbh,cohort_in%pft
        write(fates_log(),*) 'z_area 2',EDecophyscon%max_dbh
-       write(fates_log(),*) 'z_area 3',pftcon%woody
+       write(fates_log(),*) 'z_area 3',EDPftvarcon_inst%woody
        write(fates_log(),*) 'z_area 4',cohort_in%n
        write(fates_log(),*) 'z_area 5',cohort_in%patchptr%spread
        write(fates_log(),*) 'z_area 6',cohort_in%canopy_layer
        write(fates_log(),*) 'z_area 7',ED_val_grass_spread
->>>>>>> cdb9db75
     end if
 
     dbh = min(cohort_in%dbh,EDecophyscon%max_dbh(cohort_in%pft))
