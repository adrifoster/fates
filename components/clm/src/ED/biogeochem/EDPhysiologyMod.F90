module EDPhysiologyMod

#include "shr_assert.h"

  ! ============================================================================
  ! Miscellaneous physiology routines from ED. 
  ! ============================================================================

  use FatesGlobals, only         : fates_log
  use FatesInterfaceMod, only    : hlm_days_per_year
  use FatesInterfaceMod, only    : hlm_model_day
  use FatesInterfaceMod, only    : hlm_freq_day
  use FatesInterfaceMod, only    : hlm_day_of_year
  use FatesConstantsMod, only    : r8 => fates_r8
  use pftconMod        , only    : pftcon
  use EDEcophysContype , only    : EDecophyscon
  use FatesInterfaceMod, only    : bc_in_type
  use EDCohortDynamicsMod , only : allocate_live_biomass, zero_cohort
  use EDCohortDynamicsMod , only : create_cohort, fuse_cohorts, sort_cohorts
<<<<<<< HEAD
  use EDTypesMod          , only : dl_sf, dinc_ed, external_recruitment
  use EDTypesMod          , only : ncwd, cp_nlevcan, numpft_ed, senes
=======
  use EDTypesMod          , only : numWaterMem
  use EDTypesMod          , only : dg_sf, dinc_ed
  use EDTypesMod          , only : external_recruitment
  use EDTypesMod          , only : ncwd
  use EDTypesMod          , only : nlevcan
  use EDTypesMod          , only : numpft_ed
  use EDTypesMod          , only : senes
>>>>>>> 0ea3fed1
  use EDTypesMod          , only : ed_site_type, ed_patch_type, ed_cohort_type

  use shr_log_mod           , only : errMsg => shr_log_errMsg
  use FatesGlobals          , only : fates_log
  use FatesGlobals          , only : endrun => fates_endrun


  implicit none
  private

  public :: canopy_derivs
  public :: non_canopy_derivs
  public :: trim_canopy
  public :: phenology
  private :: phenology_leafonoff
  private :: Growth_Derivatives
  public :: recruitment
  private :: cwd_input
  private :: cwd_out
  private :: fragmentation_scaler
  private :: seeds_in
  private :: seed_decay
  private :: seed_germination
  public :: flux_into_litter_pools

  logical, parameter :: DEBUG  = .false. ! local debug flag
  character(len=*), parameter, private :: sourcefile = &
        __FILE__
  ! ============================================================================

contains

  ! ============================================================================
  subroutine canopy_derivs( currentSite, currentPatch, bc_in )
    !
    ! !DESCRIPTION:
    ! spawn new cohorts of juveniles of each PFT             
    !
    ! !USES:
    !
    ! !ARGUMENTS    
    type(ed_site_type), intent(inout), target  :: currentSite
    type(ed_patch_type) , intent(inout), target :: currentPatch
    type(bc_in_type), intent(in)               :: bc_in
    !
    ! !LOCAL VARIABLES:
    type(ed_cohort_type), pointer ::currentCohort
    !----------------------------------------------------------------------

    ! call plant growth functions

    currentCohort => currentPatch%shortest

    do while(associated(currentCohort))
       call Growth_Derivatives(currentSite, currentCohort, bc_in )
       currentCohort => currentCohort%taller
    enddo

  end subroutine canopy_derivs

  ! ============================================================================
  subroutine non_canopy_derivs( currentSite, currentPatch, bc_in )
    !
    ! !DESCRIPTION:
    ! Returns time differentials of the state vector
    !
    ! !USES:
    use EDTypesMod, only : AREA
    !
    ! !ARGUMENTS    
    type(ed_site_type), intent(inout), target  :: currentSite
    type(ed_patch_type), intent(inout)         :: currentPatch
    type(bc_in_type), intent(in)               :: bc_in

    !
    ! !LOCAL VARIABLES:
    integer c,p
    !----------------------------------------------------------------------

    currentPatch%leaf_litter_in(:)   = 0.0_r8
    currentPatch%root_litter_in(:)   = 0.0_r8
    currentPatch%dleaf_litter_dt(:)  = 0.0_r8
    currentPatch%droot_litter_dt(:)  = 0.0_r8
    currentPatch%leaf_litter_out(:)  = 0.0_r8
    currentPatch%root_litter_out(:)  = 0.0_r8
    currentPatch%cwd_AG_in(:)        = 0.0_r8
    currentPatch%cwd_BG_in(:)        = 0.0_r8
    currentPatch%cwd_AG_out(:)       = 0.0_r8
    currentPatch%cwd_BG_out(:)       = 0.0_r8
    currentPatch%seeds_in(:)         = 0.0_r8  
    currentPatch%seed_decay(:)       = 0.0_r8
    currentPatch%seed_germination(:) = 0.0_r8

    ! update seed fluxes 
    call seeds_in(currentSite, currentPatch)
    call seed_decay(currentSite, currentPatch)
    call seed_germination(currentSite, currentPatch)

    ! update fragmenting pool fluxes
    call cwd_input(currentPatch)
    call cwd_out( currentSite, currentPatch, bc_in)

    do p = 1,numpft_ed
       currentSite%dseed_dt(p) = currentSite%dseed_dt(p) + &
            (currentPatch%seeds_in(p) - currentPatch%seed_decay(p) - &
            currentPatch%seed_germination(p)) * currentPatch%area/AREA
    enddo   
    
    do c = 1,ncwd
       currentPatch%dcwd_AG_dt(c) = currentPatch%cwd_AG_in(c) - currentPatch%cwd_AG_out(c) 
       currentPatch%dcwd_BG_dt(c) = currentPatch%cwd_BG_in(c) - currentPatch%cwd_BG_out(c) 
    enddo

    do p = 1,numpft_ed
       currentPatch%dleaf_litter_dt(p) = currentPatch%leaf_litter_in(p) - &
             currentPatch%leaf_litter_out(p) 
       currentPatch%droot_litter_dt(p) = currentPatch%root_litter_in(p) - &
             currentPatch%root_litter_out(p) 
    enddo

  end subroutine non_canopy_derivs

  ! ============================================================================
  subroutine trim_canopy( currentSite )
    !
    ! !DESCRIPTION:
    ! Canopy trimming / leaf optimisation. Removes leaves in negative annual carbon balance. 
    !
    ! !USES:
    !
    use EDParamsMod,          only : ED_val_grperc
    use EDGrowthFunctionsMod, only : tree_lai
    !
    ! !ARGUMENTS    
    type (ed_site_type),intent(inout), target :: currentSite
    !
    ! !LOCAL VARIABLES:
    type (ed_cohort_type) , pointer :: currentCohort
    type (ed_patch_type)  , pointer :: currentPatch

    real(r8) :: inc        ! rate at which canopy acclimates to uptake 
    real(r8) :: trim_limit ! this is the limit of the canopy trimming routine, so that trees 
                           ! can't just lose all their leaves and have no reproductive costs.
    integer  :: z          ! leaf layer
    integer  :: trimmed    ! was this layer trimmed in this year? If not expand the canopy. 

    trim_limit = 0.3_r8    ! Arbitrary limit to reductions in leaf area with stress. Without this nothing ever dies.  
    inc = 0.03_r8          ! Arbitrary incremental change in trimming function. Controls 
                           ! rate at which leaves are optimised to their environment. 
    !----------------------------------------------------------------------

    currentPatch => currentSite%youngest_patch

    do while(associated(currentPatch))
       currentCohort => currentPatch%tallest
       do while (associated(currentCohort)) 
          trimmed = 0    
          currentCohort%treelai = tree_lai(currentCohort)    
          currentCohort%nv = ceiling((currentCohort%treelai+currentCohort%treesai)/dinc_ed)
          if (currentCohort%nv > nlevcan)then
             write(fates_log(),*) 'nv > nlevcan',currentCohort%nv,currentCohort%treelai,currentCohort%treesai, &
                  currentCohort%c_area,currentCohort%n,currentCohort%bl
          endif

          !Leaf cost vs netuptake for each leaf layer. 
          do z = 1,nlevcan
             if (currentCohort%year_net_uptake(z) /= 999._r8)then !there was activity this year in this leaf layer. 
                !Leaf Cost kgC/m2/year-1
                !decidous costs. 
                if (pftcon%season_decid(currentCohort%pft) == 1.or.pftcon%stress_decid(currentCohort%pft) == 1)then 
                   currentCohort%leaf_cost =  1._r8/(pftcon%slatop(currentCohort%pft)*1000.0_r8)
                   currentCohort%leaf_cost = currentCohort%leaf_cost + 1.0_r8/(pftcon%slatop(currentCohort%pft)*1000.0_r8) * &
                        pftcon%froot_leaf(currentCohort%pft) / EDecophyscon%root_long(currentCohort%pft)
                   currentCohort%leaf_cost = currentCohort%leaf_cost * (ED_val_grperc(currentCohort%pft) + 1._r8)
                else !evergreen costs
                   currentCohort%leaf_cost = 1.0_r8/(pftcon%slatop(currentCohort%pft)* &
                        pftcon%leaf_long(currentCohort%pft)*1000.0_r8) !convert from sla in m2g-1 to m2kg-1
                   currentCohort%leaf_cost = currentCohort%leaf_cost + 1.0_r8/(pftcon%slatop(currentCohort%pft)*1000.0_r8) * &
                        pftcon%froot_leaf(currentCohort%pft) / EDecophyscon%root_long(currentCohort%pft)
                   currentCohort%leaf_cost = currentCohort%leaf_cost * (ED_val_grperc(currentCohort%pft) + 1._r8)
                endif
                if (currentCohort%year_net_uptake(z) < currentCohort%leaf_cost)then
                   if (currentCohort%canopy_trim > trim_limit)then

                      if ( DEBUG ) then
                         write(fates_log(),*) 'trimming leaves',currentCohort%canopy_trim,currentCohort%leaf_cost
                      endif

                      ! keep trimming until none of the canopy is in negative carbon balance.              
                      if (currentCohort%hite > EDecophyscon%hgt_min(currentCohort%pft))then
                         currentCohort%canopy_trim = currentCohort%canopy_trim - inc    
                         if (pftcon%evergreen(currentCohort%pft) /= 1)then
                            currentCohort%laimemory = currentCohort%laimemory*(1.0_r8 - inc) 
                         endif
                         trimmed = 1
                      endif
                   endif
                endif
             endif !leaf activity? 
          enddo !z
          if (currentCohort%NV.gt.2)then
             ! leaf_cost may be uninitialized, removing its diagnostic from the log
             ! to allow checking with fpe_traps (RGK)
             write(fates_log(),*) 'nv>4',currentCohort%year_net_uptake(1:6),currentCohort%canopy_trim
          endif

          currentCohort%year_net_uptake(:) = 999.0_r8
          if (trimmed == 0.and.currentCohort%canopy_trim < 1.0_r8)then
             currentCohort%canopy_trim = currentCohort%canopy_trim + inc
          endif 

          if ( DEBUG ) then
             write(fates_log(),*) 'trimming',currentCohort%canopy_trim
          endif
         
          ! currentCohort%canopy_trim = 1.0_r8 !FIX(RF,032414) this turns off ctrim for now. 
          currentCohort => currentCohort%shorter
       enddo
       currentPatch => currentPatch%older
    enddo

  end subroutine trim_canopy

  ! ============================================================================
  subroutine phenology( currentSite, bc_in )
    !
    ! !DESCRIPTION:
    ! Phenology. 
    !
    ! !USES:
    use FatesConstantsMod, only : tfrz => t_water_freeze_k_1atm

    !
    ! !ARGUMENTS:
    type(ed_site_type), intent(inout), target :: currentSite
    type(bc_in_type),   intent(in)            :: bc_in

    !
    ! !LOCAL VARIABLES:

    integer  :: t            ! day of year
    integer  :: ncolddays    ! no days underneath the threshold for leaf drop
    integer  :: ncolddayslim ! critical no days underneath the threshold for leaf drop
    integer  :: i
    integer  :: timesincedleafon,timesincedleafoff,timesinceleafon,timesinceleafoff
    integer  :: refdate
    integer  :: curdate
    
    integer  :: yr                       ! year (0, ...)
    integer  :: mon                      ! month (1, ..., 12)
    integer  :: day                      ! day of month (1, ..., 31)
    integer  :: sec                      ! seconds of the day

    real(r8) :: gdd_threshold
    real(r8) :: a,b,c        ! params of leaf-pn model from botta et al. 2000. 
    real(r8) :: cold_t       ! threshold below which cold days are counted 
    real(r8) :: coldday      ! definition of a 'chilling day' for botta model 
    integer  :: ncdstart     ! beginning of counting period for chilling degree days.
    integer  :: gddstart     ! beginning of counting period for growing degree days.
    real(r8) :: drought_threshold
    real(r8) :: off_time     ! minimum number of days between leaf off and leaf on for drought phenology 
    real(r8) :: temp_in_C    ! daily averaged temperature in celcius
    real(r8), parameter :: mindayson = 30.0

    ! Parameter of drought decid leaf loss in mm in top layer...FIX(RF,032414) 
    ! - this is arbitrary and poorly understood. Needs work. ED_
    drought_threshold = 0.15 
    off_time = 100.0_r8

    !Parameters of Botta et al. 2000 GCB,6 709-725 
    a = -68.0_r8
    b = 638.0_r8
    c = -0.001_r8
    coldday = 5.0_r8    !ed_ph_chiltemp
     
    !Parameters from SDGVM model of senesence
    ncolddayslim = 5
    cold_t   = 7.5_r8  ! ed_ph_coldtemp

    t  = hlm_day_of_year
    temp_in_C = bc_in%t_veg24_si - tfrz

    !-----------------Cold Phenology--------------------!              

    !Zero growing degree and chilling day counters
    if (currentSite%lat > 0)then
       ncdstart = 270  !Northern Hemisphere begining November
       gddstart = 1    !Northern Hemisphere begining January
    else
       ncdstart = 120  !Southern Hemisphere beginning May
       gddstart = 181  !Northern Hemisphere begining July
    endif
    
    ! FIX(SPM,032414) - this will only work for the first year, no?
    if (t == ncdstart)then
       currentSite%ncd = 0._r8
    endif

    !Accumulate growing/chilling days after start of counting period
    if (temp_in_C  <  coldday)then
       currentSite%ncd = currentSite%ncd + 1.0_r8
    endif

    gdd_threshold = a + b*exp(c*currentSite%ncd) !GDD accumulation function, which also depends on chilling days.

    !Accumulate temperature of last 10 days.
    currentSite%last_n_days(2:senes) =  currentSite%last_n_days(1:senes-1)
    currentSite%last_n_days(1) = temp_in_C                                      
    !count number of days for leaves off
    ncolddays = 0
    do i = 1,senes
       if (currentSite%last_n_days(i) < cold_t)then
          ncolddays = ncolddays + 1
       endif
    enddo

    ! Here is where we do the GDD accumulation calculation
    !
    ! reset GDD on set dates
    if (t == gddstart)then
       currentSite%ED_GDD_site = 0._r8
    endif
    !
    ! accumulate the GDD using daily mean temperatures
    if (bc_in%t_veg24_si .gt. tfrz) then
       currentSite%ED_GDD_site = currentSite%ED_GDD_site + bc_in%t_veg24_si - tfrz
    endif
    

    timesinceleafoff = hlm_model_day - currentSite%leafoffdate
    !LEAF ON: COLD DECIDUOUS. Needs to
    !1) have exceeded the growing degree day threshold 
    !2) The leaves should not be on already
    !3) There should have been at least on chilling day in the counting period.  
    if (currentSite%ED_GDD_site > gdd_threshold)then
       if (currentSite%status == 1) then
          if (currentSite%ncd >= 1) then
             currentSite%status = 2     !alter status of site to 'leaves on'
             ! NOTE(bja, 2015-01) should leafondate = model_day to be consistent with leaf off?
             currentSite%leafondate = t !record leaf on date   
             if ( DEBUG ) write(fates_log(),*) 'leaves on'
          endif !ncd
       endif !status
    endif !GDD

    timesinceleafon = hlm_model_day - currentSite%leafondate


    !LEAF OFF: COLD THRESHOLD
    !Needs to:
    !1) have exceeded the number of cold days threshold
    !2) have exceeded the minimum leafon time.
    !3) The leaves should not be off already
    !4) The day of the year should be larger than the counting period. (not sure if we need this/if it will break the restarting)
    
    if (ncolddays > ncolddayslim)then
     if (timesinceleafon > mindayson)then
       if (currentSite%status == 2)then
          currentSite%status = 1        !alter status of site to 'leaves on'
          currentSite%leafoffdate = hlm_model_day   !record leaf off date   
          if ( DEBUG ) write(fates_log(),*) 'leaves off'
       endif
    endif
    endif

    !LEAF OFF: COLD LIFESPAN THRESHOLD
    if(timesinceleafoff > 400)then !remove leaves after a whole year when there is no 'off' period.  
       if(currentSite%status == 2)then
          currentSite%status = 1        !alter status of site to 'leaves on'
          currentSite%leafoffdate = hlm_model_day   !record leaf off date   
          if ( DEBUG ) write(fates_log(),*) 'leaves off'
       endif
    endif

    !-----------------Drought Phenology--------------------!
    ! Principles of drought-deciduos phenology model...
    ! The 'dstatus' flag is 2 when leaves are on, and 1 when leaves area off. 
    ! The following sets those site-level flags, which are acted on in phenology_deciduos. 
    ! A* The leaves live for either the length of time the soil moisture is over the threshold 
    ! or the lifetime of the leaves, whichever is shorter. 
    ! B*: If the soil is only wet for a very short time, then the leaves stay on for 100 days
    ! C*: The leaves are only permitted to come ON for a 60 day window around when they last came on, 
    ! to prevent 'flickering' on in response to wet season storms
    ! D*: We don't allow anything to happen in the first ten days to allow the water memory window to come into equlibirum. 
    ! E*: If the soil is always wet, the leaves come on at the beginning of the window, and then last for their lifespan. 
    ! ISSUES
    ! 1. It's not clear what water content we should track. Here we are tracking the top layer, 
    ! but we probably should track something like BTRAN,
    ! but BTRAN is defined for each PFT, and there could potentially be more than one stress-dec PFT.... ?
    ! 2. In the beginning, the window is set at an arbitrary time of the year, so the leaves might come on 
    ! in the dry season, using up stored reserves
    ! for the stress-dec plants, and potentially killing them. To get around this, we need to read in the 
    ! 'leaf on' date from some kind of start-up file
    ! but we would need that to happen for every resolution, etc. 
    ! 3. Will this methodology properly kill off the stress-dec trees where there is no water stress? 
    ! What about where the wet period coincides with the
    ! warm period? We would just get them overlapping with the cold-dec trees, even though that isn't appropriate.... 
    ! Why don't the drought deciduous trees grow
    ! in the North? Is cold decidousness maybe even the same as drought deciduosness there (and so does this 
    ! distinction actually matter??).... 

    !Accumulate surface water memory of last 10 days.
   
    do i = 1,numWaterMem-1 !shift memory along one
       currentSite%water_memory(numWaterMem+1-i) = currentSite%water_memory(numWaterMem-i)
    enddo
    currentSite%water_memory(1) = bc_in%h2osoi_vol_si   !waterstate_inst%h2osoi_vol_col(coli,1) 

    !In drought phenology, we often need to force the leaves to stay on or off as moisture fluctuates...     
    timesincedleafoff = 0
    if (currentSite%dstatus == 1)then !the leaves are off. How long have they been off? 
       !leaves have come on, but last year, so at a later date than now.
       if (currentSite%dleafoffdate > 0.and.currentSite%dleafoffdate > t)then 
          timesincedleafoff = t + (360 - currentSite%dleafoffdate)
       else
          timesincedleafoff = t - currentSite%dleafoffdate    
       endif
    endif

    timesincedleafon = 0
    !the leaves are on. How long have they been on? 
    if (currentSite%dstatus == 2)then  
       !leaves have come on, but last year, so at a later date than now.
       if (currentSite%dleafondate > 0.and.currentSite%dleafondate > t)then 
          timesincedleafon = t + (360 - currentSite%dleafondate)
       else
          timesincedleafon = t - currentSite%dleafondate      
       endif
    endif

    !LEAF ON: DROUGHT DECIDUOUS WETNESS
    !Here, we used a window of oppurtunity to determine if we are close to the time when then leaves came on last year
    if ((t >= currentSite%dleafondate - 30.and.t <= currentSite%dleafondate + 30).or.(t > 360 - 15.and. &
         currentSite%dleafondate < 15))then ! are we in the window?
       ! TODO: CHANGE THIS MATH, MOVE THE DENOMENATOR OUTSIDE OF THE SUM (rgk 01-2017)
       if (sum(currentSite%water_memory(1:numWaterMem)/dble(numWaterMem)) &
            >= drought_threshold.and.currentSite%dstatus == 1.and.t >= 10)then 
          ! leave some minimum time between leaf off and leaf on to prevent 'flickering'.  
          if (timesincedleafoff > off_time)then  
             currentSite%dstatus = 2     !alter status of site to 'leaves on'
             currentSite%dleafondate = t   !record leaf on date
          endif
       endif
    endif

   !we still haven't done budburst by end of window
    if (t == currentSite%dleafondate+30.and.currentSite%dstatus == 1)then 
       currentSite%dstatus = 2    ! force budburst!
       currentSite%dleafondate = t   ! record leaf on date
    endif

    !LEAF OFF: DROUGHT DECIDUOUS LIFESPAN - if the leaf gets to the end of its useful life. A*, E*
    if (currentSite%dstatus == 2.and.t >= 10)then  !D*
       !Are the leaves at the end of their lives? !FIX(RF,0401014)- this is hardwiring....
       if (timesincedleafon > 365.0*pftcon%leaf_long(7))then 
          currentSite%dstatus = 1         !alter status of site to 'leaves on'
          currentSite%dleafoffdate = t    !record leaf on date          
       endif
    endif

    !LEAF OFF: DROUGHT DECIDUOUS DRYNESS - if the soil gets too dry, and the leaves have already been on a while... 
    if (currentSite%dstatus == 2.and.t >= 10)then  !D*
       if (sum(currentSite%water_memory(1:10)/10._r8) <= drought_threshold)then 
          if (timesincedleafon > 100)then !B* Have the leaves been on for some reasonable length of time? To prevent flickering. 
             currentSite%dstatus = 1      !alter status of site to 'leaves on'
             currentSite%dleafoffdate = t !record leaf on date           
          endif
       endif
    endif

    call phenology_leafonoff(currentSite)

  end subroutine phenology

  ! ============================================================================
  subroutine phenology_leafonoff(currentSite)
    !
    ! !DESCRIPTION:
    ! Controls the leaf on and off economics
    !
    ! !USES:
    !
    ! !ARGUMENTS:
    type(ed_site_type), intent(inout), target :: currentSite
    !
    ! !LOCAL VARIABLES:
    type(ed_patch_type) , pointer :: currentPatch     
    type(ed_cohort_type), pointer :: currentCohort  

    real(r8)           :: store_output ! the amount of the store to put into leaves -
                                       ! is a barrier against negative storage and C starvation. 

    !------------------------------------------------------------------------

    currentPatch => CurrentSite%oldest_patch   

    store_output  = 0.5_r8

    do while(associated(currentPatch))    
       currentCohort => currentPatch%tallest
       do while(associated(currentCohort))        
                
          !COLD LEAF ON
          if (pftcon%season_decid(currentCohort%pft) == 1)then
             if (currentSite%status == 2)then !we have just moved to leaves being on . 
                if (currentCohort%status_coh == 1)then !Are the leaves currently off?        
                   currentCohort%status_coh = 2    !Leaves are on, so change status to stop flow of carbon out of bstore. 
                   if (currentCohort%laimemory <= currentCohort%bstore)then
                      currentCohort%bl = currentCohort%laimemory !extract stored carbon to make new leaves.
                   else
                      ! we can only put on as much carbon as there is in the store...
                      ! nb. Putting all of bstore into leaves is C-starvation suicidal. 
                      ! The tendency for this could be parameterized
                      currentCohort%bl = currentCohort%bstore * store_output
                   endif

                   ! Add deployed carbon to alive biomass pool
                   currentCohort%balive = currentCohort%balive + currentCohort%bl

                   if ( DEBUG ) write(fates_log(),*) 'EDPhysMod 1 ',currentCohort%bstore

                   currentCohort%bstore = currentCohort%bstore - currentCohort%bl  ! Drain store

                   if ( DEBUG ) write(fates_log(),*) 'EDPhysMod 2 ',currentCohort%bstore

                   currentCohort%laimemory = 0.0_r8

                endif !pft phenology
             endif ! growing season 

             !COLD LEAF OFF
             currentCohort%leaf_litter = 0.0_r8 !zero leaf litter for today. 
             if (currentSite%status == 1)then !past leaf drop day? Leaves still on tree?  
                if (currentCohort%status_coh == 2)then ! leaves have not dropped
                   currentCohort%status_coh      = 1                  
                   !remember what the lai was this year to put the same amount back on in the spring... 
                   currentCohort%laimemory   = currentCohort%bl  
                   ! decrement balive for leaf litterfall        
                   currentCohort%balive      = currentCohort%balive - currentCohort%bl 
                   ! add lost carbon to litter
                   currentCohort%leaf_litter = currentCohort%bl 
                   currentCohort%bl          = 0.0_r8                            
                endif !leaf status
             endif !currentSite status
          endif  !season_decid

          !DROUGHT LEAF ON
          if (pftcon%stress_decid(currentCohort%pft) == 1)then
             if (currentSite%dstatus == 2)then !we have just moved to leaves being on . 
                if (currentCohort%status_coh == 1)then !is it the leaf-on day? Are the leaves currently off?       
                   currentCohort%status_coh = 2    !Leaves are on, so change status to stop flow of carbon out of bstore. 
                   if (currentCohort%laimemory <= currentCohort%bstore)then
                      currentCohort%bl = currentCohort%laimemory !extract stored carbon to make new leaves.
                   else
                    currentCohort%bl = currentCohort%bstore * store_output    !we can only put on as much carbon as there is in the store...
                    endif
                   currentCohort%balive = currentCohort%balive + currentCohort%bl

                   if ( DEBUG ) write(fates_log(),*) 'EDPhysMod 3 ',currentCohort%bstore

                   currentCohort%bstore = currentCohort%bstore - currentCohort%bl ! empty store

                   if ( DEBUG ) write(fates_log(),*) 'EDPhysMod 4 ',currentCohort%bstore

                   currentCohort%laimemory = 0.0_r8

                endif !currentCohort status again?
             endif   !currentSite status

             !DROUGHT LEAF OFF
             if (currentSite%dstatus == 1)then        
                if (currentCohort%status_coh == 2)then ! leaves have not dropped
                   currentCohort%status_coh      = 1   
                   currentCohort%laimemory   = currentCohort%bl
                   ! decrement balive for leaf litterfall  
                   currentCohort%balive      = currentCohort%balive - currentCohort%bl   
                   ! add retranslocated carbon (very small) to store.      
                   currentCohort%bstore      = currentCohort%bstore        
                   ! add falling leaves to litter pools . convert to KgC/m2                    
                   currentCohort%leaf_litter = currentCohort%bl  
                   currentCohort%bl          = 0.0_r8                                        
                endif
             endif !status
          endif !drought dec.
          currentCohort => currentCohort%shorter
       enddo !currentCohort

       currentPatch => currentPatch%younger

    enddo !currentPatch

  end subroutine phenology_leafonoff


  ! ============================================================================
  subroutine seeds_in( currentSite, cp_pnt )
    !
    ! !DESCRIPTION:
    !  Flux from plants into seed pool. 
    !
    ! !USES:
    use EDTypesMod, only : AREA
    use EDTypesMod, only : homogenize_seed_pfts
    !
    ! !ARGUMENTS    
    type(ed_site_type), intent(inout), target  :: currentSite
    type(ed_patch_type), intent(inout), target :: cp_pnt ! seeds go to these patches.
    !
    ! !LOCAL VARIABLES:
    type(ed_patch_type),  pointer :: currentPatch
    type(ed_cohort_type), pointer :: currentCohort
    integer :: p
    logical :: pft_present(numpft_ed)
    real(r8) :: npfts_present
    !----------------------------------------------------------------------

    currentPatch => cp_pnt
   
    currentPatch%seeds_in(:) = 0.0_r8

    if ( homogenize_seed_pfts ) then
       ! special mode to remove intergenerational filters on PFT existence: each PFT seeds all PFTs
       ! first loop over all patches and cohorts to see what and how many PFTs are present on this site
       pft_present(:) = .false.
       npfts_present =  0._r8
       currentPatch => currentSite%oldest_patch
       do while(associated(currentPatch))
          currentCohort => currentPatch%tallest
          do while (associated(currentCohort))
             p = currentCohort%pft
             if (.not. pft_present(p)) then
                pft_present(p) = .true.
                npfts_present = npfts_present + 1._r8
             endif
             currentCohort => currentCohort%shorter
          enddo !cohort loop                        
          currentPatch => currentPatch%younger
       enddo ! patch loop
       
       ! now calculate the homogenized seed flux into each PFT pool
       currentPatch => cp_pnt
       currentCohort => currentPatch%tallest
       do while (associated(currentCohort))
          do p = 1, numpft_ed
             if (pft_present(p)) then
                currentPatch%seeds_in(p) = currentPatch%seeds_in(p) +  currentCohort%seed_prod * currentCohort%n / &
                     (currentPatch%area * npfts_present)
             endif
          end do
          currentCohort => currentCohort%shorter
       enddo !cohort loop                  
    else

    ! normal case: each PFT seeds its own type
    currentCohort => currentPatch%tallest
    do while (associated(currentCohort))
       p = currentCohort%pft
       currentPatch%seeds_in(p) = currentPatch%seeds_in(p) +  &
             currentCohort%seed_prod * currentCohort%n/currentPatch%area
       currentCohort => currentCohort%shorter
    enddo !cohort loop

    endif

    currentPatch => currentSite%oldest_patch

    do while(associated(currentPatch))
       if (external_recruitment == 1) then !external seed rain - needed to prevent extinction  
          do p = 1,numpft_ed
           currentPatch%seeds_in(p) = currentPatch%seeds_in(p) + &
                 EDecophyscon%seed_rain(p) !KgC/m2/year
           currentSite%seed_rain_flux(p) = currentSite%seed_rain_flux(p) + &
                 EDecophyscon%seed_rain(p) * currentPatch%area/AREA !KgC/m2/year
          enddo
       endif
       currentPatch => currentPatch%younger
    enddo

  end subroutine seeds_in
  
  ! ============================================================================
  subroutine seed_decay( currentSite, currentPatch )
    !
    ! !DESCRIPTION:
    !  Flux from seed pool into leaf litter pool    
    !
    ! !USES:
    !
    ! !ARGUMENTS    
    type(ed_site_type), intent(inout), target  :: currentSite
    type(ed_patch_type),intent(inout) :: currentPatch ! seeds go to these patches.
    !
    ! !LOCAL VARIABLES:
    integer  ::  p
    real(r8) :: seed_turnover !complete seed turnover rate in yr-1. 
    !----------------------------------------------------------------------

    seed_turnover = 0.51_r8  ! from Liscke and Loffler 2006  
    ! decays the seed pool according to exponential model
    ! sd_mort is in yr-1
    do p = 1,numpft_ed 
       currentPatch%seed_decay(p) =  currentSite%seed_bank(p) * seed_turnover
    enddo
 
  end subroutine seed_decay

  ! ============================================================================
  subroutine seed_germination( currentSite, currentPatch ) 
    !
    ! !DESCRIPTION:
    !  Flux from seed pool into sapling pool    
    !
    ! !USES:
    !
    ! !ARGUMENTS    
    type(ed_site_type), intent(inout), target  :: currentSite
    type(ed_patch_type),intent(inout) :: currentPatch ! seeds go to these patches.
    !
    ! !LOCAL VARIABLES:
    integer :: p
    real(r8) max_germination !cap on germination rates. KgC/m2/yr Lishcke et al. 2009
    real(r8) germination_timescale !yr-1
    !----------------------------------------------------------------------

    germination_timescale = 0.5_r8 !this is arbitrary
    max_germination = 1.0_r8 !this is arbitrary

    do p = 1,numpft_ed
       currentPatch%seed_germination(p) =  min(currentSite%seed_bank(p) * &
             germination_timescale,max_germination)
    enddo

  end subroutine seed_germination

  ! ============================================================================
  subroutine Growth_Derivatives( currentSite, currentCohort, bc_in)
    !
    ! !DESCRIPTION:
    !  Main subroutine controlling growth and allocation derivatives    
    !
    ! !USES:
    use EDGrowthFunctionsMod , only : Bleaf, dDbhdBd, dhdbd, hite, mortality_rates,dDbhdBl

    !
    ! !ARGUMENTS    
    type(ed_site_type), intent(inout), target  :: currentSite
    type(ed_cohort_type),intent(inout), target :: currentCohort
    type(bc_in_type), intent(in)               :: bc_in
    !
    ! !LOCAL VARIABLES:
    real(r8) :: dbldbd   !rate of change of dead biomass per unit dbh 
    real(r8) :: dbrdbd   !rate of change of root biomass per unit dbh
    real(r8) :: dbswdbd  !rate of change of sapwood biomass per unit dbh
    real(r8) :: dhdbd_fn !rate of change of height per unit dbh
    real(r8) :: va       !fraction of growth going to alive biomass
    real(r8) :: vs       !fraction of growth going to structural biomass
    real(r8) :: u,h      !intermediates 
    real(r8) :: frac     !fraction the stored carbon is of target store amount
    real(r8) :: f_store  !fraction of NPP allocated to storage in this timestep (functionf of stored pool)
    real(r8) :: gr_fract !fraction of carbon balance that is allocated to growth (not reproduction)
    real(r8) :: target_balive  !target leaf biomass under allometric optimum.  
    real(r8) :: cmort    ! starvation mortality rate (fraction per year)
    real(r8) :: bmort    ! background mortality rate (fraction per year)
    real(r8) :: hmort    ! hydraulic failure mortality rate (fraction per year)
    real(r8) :: balive_loss
    !----------------------------------------------------------------------

    ! Mortality for trees in the understorey. 
    !if trees are in the canopy, then their death is 'disturbance'. This probably needs a different terminology
    if (currentCohort%canopy_layer > 1)then 
       call mortality_rates(currentCohort,cmort,hmort,bmort)
       currentCohort%dndt = -1.0_r8 * (cmort+hmort+bmort) * currentCohort%n
    else
       currentCohort%dndt = 0._r8
    endif

    ! Height
    currentCohort%hite = Hite(currentCohort) 
    h = currentCohort%hite
                       
    call allocate_live_biomass(currentCohort,0)

   ! calculate target size of living biomass compartment for a given dbh.   
    target_balive = Bleaf(currentCohort) * (1.0_r8 + pftcon%froot_leaf(currentCohort%pft) + &
         EDecophyscon%sapwood_ratio(currentCohort%pft)*h)
    !target balive without leaves. 
    if (currentCohort%status_coh == 1)then 
       target_balive = Bleaf(currentCohort) * (pftcon%froot_leaf(currentCohort%pft) + &
            EDecophyscon%sapwood_ratio(currentCohort%pft) * h)
    endif

    ! NPP 
    if ( DEBUG ) write(fates_log(),*) 'EDphys 716 ',currentCohort%npp_acc

    ! convert from kgC/indiv/day into kgC/indiv/year 
    ! TODO: CONVERT DAYS_PER_YEAR TO DBLE (HOLDING FOR B4B COMPARISONS, RGK-01-2017)
    currentCohort%npp_acc_hold  = currentCohort%npp_acc  * hlm_days_per_year 
    currentCohort%gpp_acc_hold  = currentCohort%gpp_acc  * hlm_days_per_year
    currentCohort%resp_acc_hold = currentCohort%resp_acc * hlm_days_per_year

    currentSite%flux_in = currentSite%flux_in + currentCohort%npp_acc * currentCohort%n

    ! Maintenance demands     
    if (pftcon%evergreen(currentCohort%pft) == 1)then !grass and EBT
       currentCohort%leaf_md = currentCohort%bl / pftcon%leaf_long(currentCohort%pft)
       currentCohort%root_md = currentCohort%br / EDecophyscon%root_long(currentCohort%pft)
       currentCohort%md      = currentCohort%root_md + currentCohort%leaf_md
    endif

    !FIX(RF,032414) - I took out the stem turnover demand as it seemed excesively high and caused odd size-reated 
    ! decline affect
    !with which I am not especially comfortable, particularly as the concept of sapwood turnover is unclear for trees that 
    !are still in an expansion phase. 

    if (pftcon%season_decid(currentCohort%pft) == 1)then 
       currentCohort%root_md = currentCohort%br /EDecophyscon%root_long(currentCohort%pft)
       currentCohort%leaf_md = 0._r8
       currentCohort%md = currentCohort%root_md + currentCohort%leaf_md
    endif

    if (pftcon%stress_decid(currentCohort%pft) == 1)then 
       currentCohort%root_md = currentCohort%br /EDecophyscon%root_long(currentCohort%pft)
       currentCohort%leaf_md = 0._r8
       currentCohort%md = currentCohort%root_md + currentCohort%leaf_md
    endif

    if (pftcon%stress_decid(currentCohort%pft) /= 1.and.pftcon%season_decid(currentCohort%pft) /= 1.and. &
         pftcon%evergreen(currentCohort%pft) /= 1)then
       write(fates_log(),*) 'problem with phenology definitions',currentCohort%pft,pftcon%stress_decid(currentCohort%pft), &
            pftcon%season_decid(currentCohort%pft),pftcon%evergreen(currentCohort%pft)
    endif

    ! FIX(RF,032414) -turned off for now as it makes balive go negative....
    ! FIX(RF,032414) jan2012 0.01_r8 * currentCohort%bdead
    currentCohort%woody_turnover = 0.0_r8
    currentCohort%md = currentCohort%md + currentCohort%woody_turnover

    ! Calculate carbon balance 
    ! this is the fraction of maintenance demand we -have- to do...

    if ( DEBUG ) write(fates_log(),*) 'EDphys 760 ',currentCohort%npp_acc_hold, currentCohort%md, &
                   EDecophyscon%leaf_stor_priority(currentCohort%pft)

    currentCohort%carbon_balance = currentCohort%npp_acc_hold - &
          currentCohort%md *  EDecophyscon%leaf_stor_priority(currentCohort%pft)

    ! Allowing only carbon from NPP pool to account for npp flux into the maintenance turnover pools
    ! ie this does not include any use of storage carbon or balive to make up for missing carbon balance in the transfer
    currentCohort%npp_leaf  = max(0.0_r8,min(currentCohort%npp_acc_hold*currentCohort%leaf_md/currentCohort%md, &
                                  currentCohort%leaf_md*EDecophyscon%leaf_stor_priority(currentCohort%pft)))
    currentCohort%npp_froot = max(0.0_r8,min(currentCohort%npp_acc_hold*currentCohort%root_md/currentCohort%md, &
                                  currentCohort%root_md*EDecophyscon%leaf_stor_priority(currentCohort%pft)))


    if (Bleaf(currentCohort) > 0._r8)then

       if ( DEBUG ) write(fates_log(),*) 'EDphys A ',currentCohort%carbon_balance

       if (currentCohort%carbon_balance > 0._r8)then !spend C on growing and storing

          !what fraction of the target storage do we have? 
          frac = max(0.0_r8,currentCohort%bstore/(Bleaf(currentCohort) * EDecophyscon%cushion(currentCohort%pft)))
          ! FIX(SPM,080514,fstore never used ) 
          f_store = max(exp(-1.*frac**4._r8) - exp( -1.0_r8 ),0.0_r8)  
          !what fraction of allocation do we divert to storage?
          !what is the flux into the store?
          currentCohort%storage_flux = currentCohort%carbon_balance * f_store                     

          currentCohort%npp_store = currentCohort%carbon_balance * f_store         
          if ( DEBUG ) write(fates_log(),*) 'EDphys B ',f_store

          !what is the tax on the carbon available for growth? 
          currentCohort%carbon_balance = currentCohort%carbon_balance * (1.0_r8 - f_store)  
       else  !cbalance is negative. Take C out of store to pay for maintenance respn.

          currentCohort%storage_flux = currentCohort%carbon_balance 

          ! Note that npp_store only tracks the flux between NPP and storage.  Storage can 
          ! also be drawn down to support some turnover demand.
          currentCohort%npp_store = min(0.0_r8,currentCohort%npp_acc_hold)

          currentCohort%carbon_balance = 0._r8 
       endif

    else

       write(fates_log(),*) 'No target leaf area in GrowthDerivs? Bleaf(cohort) <= 0?'
       call endrun(msg=errMsg(sourcefile, __LINE__))

    endif

    !Do we have enough carbon left over to make up the rest of the turnover demand? 
    balive_loss = 0._r8
    if (currentCohort%carbon_balance > currentCohort%md*(1.0_r8- EDecophyscon%leaf_stor_priority(currentCohort%pft)))then ! Yes...
       currentCohort%carbon_balance = currentCohort%carbon_balance - currentCohort%md * (1.0_r8 - &
             EDecophyscon%leaf_stor_priority(currentCohort%pft))

       currentCohort%npp_leaf  = currentCohort%npp_leaf  + &
            currentCohort%leaf_md *  (1.0_r8-EDecophyscon%leaf_stor_priority(currentCohort%pft))
       currentCohort%npp_froot = currentCohort%npp_froot + &
            currentCohort%root_md *  (1.0_r8-EDecophyscon%leaf_stor_priority(currentCohort%pft))

    else ! we can't maintain constant leaf area and root area. Balive is reduced

       currentCohort%npp_leaf  = currentCohort%npp_leaf  + &
             max(0.0_r8,currentCohort%carbon_balance*(currentCohort%leaf_md/currentCohort%md))
       currentCohort%npp_froot = currentCohort%npp_froot + &
             max(0.0_r8,currentCohort%carbon_balance*(currentCohort%root_md/currentCohort%md))

       balive_loss = currentCohort%md *(1.0_r8- EDecophyscon%leaf_stor_priority(currentCohort%pft))- currentCohort%carbon_balance
       currentCohort%carbon_balance = 0._r8
    endif

    !********************************************/
    ! Allometry & allocation of remaining carbon*/
    !********************************************/
    !Use remaining carbon to refill balive or to get larger. 

    !only if carbon balance is +ve
    if ((currentCohort%balive >= target_balive).AND.(currentCohort%carbon_balance >  0._r8))then 
       ! fraction of carbon going into active vs structural carbon        
       if (currentCohort%dbh <= EDecophyscon%max_dbh(currentCohort%pft))then ! cap on leaf biomass
          dbldbd = dDbhdBd(currentCohort)/dDbhdBl(currentCohort) 
          dbrdbd = pftcon%froot_leaf(currentCohort%pft) * dbldbd
          dhdbd_fn = dhdbd(currentCohort)
          dbswdbd = EDecophyscon%sapwood_ratio(currentCohort%pft) * (h*dbldbd + currentCohort%bl*dhdbd_fn)
          u  = 1.0_r8 / (dbldbd + dbrdbd + dbswdbd)     
          va = 1.0_r8 / (1.0_r8 + u)
          vs = u / (1.0_r8 + u)
          gr_fract = 1.0_r8 - EDecophyscon%seed_alloc(currentCohort%pft)
       else
          dbldbd = 0._r8; dbrdbd = 0._r8 ;dbswdbd = 0._r8      
          va = 0.0_r8
          vs = 1.0_r8
          gr_fract = 1.0_r8 - (EDecophyscon%seed_alloc(currentCohort%pft) + EDecophyscon%clone_alloc(currentCohort%pft))
       endif

       !FIX(RF,032414) - to fix high bl's. needed to prevent numerical errors without the ODEINT.  
       if (currentCohort%balive > target_balive*1.1_r8)then  
          va = 0.0_r8; vs = 1._r8
          write(fates_log(),*) 'using high bl cap',target_balive,currentCohort%balive                        
       endif

    else         
       dbldbd = 0._r8; dbrdbd = 0._r8; dbswdbd = 0._r8
       va = 1.0_r8; vs = 0._r8                        
       gr_fract = 1.0_r8
    endif

    ! calculate derivatives of living and dead carbon pools  
    currentCohort%dbalivedt = gr_fract * va * currentCohort%carbon_balance - balive_loss
    currentCohort%dbdeaddt  = gr_fract * vs * currentCohort%carbon_balance
    currentCohort%dbstoredt = currentCohort%storage_flux

    if ( DEBUG ) write(fates_log(),*) 'EDPhys dbstoredt I ',currentCohort%dbstoredt

    currentCohort%seed_prod = (1.0_r8 - gr_fract) * currentCohort%carbon_balance
    if (abs(currentCohort%npp_acc_hold-(currentCohort%dbalivedt+currentCohort%dbdeaddt+currentCohort%dbstoredt+ &
         currentCohort%seed_prod+currentCohort%md)) > 0.0000000001_r8)then
       write(fates_log(),*) 'error in carbon check growth derivs',currentCohort%npp_acc_hold- &
            (currentCohort%dbalivedt+currentCohort%dbdeaddt+currentCohort%dbstoredt+currentCohort%seed_prod+currentCohort%md)
       write(fates_log(),*) 'cohort fluxes',currentCohort%pft,currentCohort%canopy_layer,currentCohort%n, &
            currentCohort%npp_acc_hold,currentCohort%dbalivedt,balive_loss, &
            currentCohort%dbdeaddt,currentCohort%dbstoredt,currentCohort%seed_prod,currentCohort%md * &
            EDecophyscon%leaf_stor_priority(currentCohort%pft)
       write(fates_log(),*) 'proxies' ,target_balive,currentCohort%balive,currentCohort%dbh,va,vs,gr_fract
    endif

    ! prevent negative leaf pool (but not negative store pool). This is also a numerical error prevention, 
    ! but it shouldn't happen actually... 
    if (-1.0_r8*currentCohort%dbalivedt * hlm_freq_day > currentCohort%balive*0.99)then 
       write(fates_log(),*) 'using non-neg leaf mass cap',currentCohort%balive , currentCohort%dbalivedt,currentCohort%dbstoredt, &
            currentCohort%carbon_balance
       currentCohort%dbstoredt = currentCohort%dbstoredt + currentCohort%dbalivedt

       if ( DEBUG ) write(fates_log(),*) 'EDPhys dbstoredt II ',currentCohort%dbstoredt

       currentCohort%dbalivedt = 0._r8 
    endif

    currentCohort%npp_bseed = currentCohort%seed_prod

    ! calculate change in diameter and height 
    currentCohort%ddbhdt = currentCohort%dbdeaddt * dDbhdBd(currentCohort)
    currentCohort%dhdt   = currentCohort%dbdeaddt * dHdBd(currentCohort)

    ! If the cohort has grown, it is not new
    currentCohort%isnew=.false.

  end subroutine Growth_Derivatives

  ! ============================================================================
  subroutine recruitment( t, currentSite, currentPatch )
    !
    ! !DESCRIPTION:
    ! spawn new cohorts of juveniles of each PFT             
    !
    ! !USES:
    use EDGrowthFunctionsMod, only : bdead,dbh, Bleaf
    !
    ! !ARGUMENTS    
    integer, intent(in) :: t
    type(ed_site_type), intent(inout), target  :: currentSite
    type(ed_patch_type), intent(inout), pointer :: currentPatch
    !
    ! !LOCAL VARIABLES:
    integer :: ft
    type (ed_cohort_type) , pointer :: temp_cohort
    integer :: cohortstatus
    !----------------------------------------------------------------------

    allocate(temp_cohort) ! create temporary cohort
    call zero_cohort(temp_cohort)

    do ft = 1,numpft_ed

       temp_cohort%canopy_trim = 0.8_r8  !starting with the canopy not fully expanded 
       temp_cohort%pft         = ft
       temp_cohort%hite        = EDecophyscon%hgt_min(ft)
       temp_cohort%dbh         = Dbh(temp_cohort)
       temp_cohort%bdead       = Bdead(temp_cohort)
       temp_cohort%balive      = Bleaf(temp_cohort)*(1.0_r8 + pftcon%froot_leaf(ft) &
            + EDecophyscon%sapwood_ratio(ft)*temp_cohort%hite)
       temp_cohort%bstore      = EDecophyscon%cushion(ft)*(temp_cohort%balive/ (1.0_r8 + pftcon%froot_leaf(ft) &
            + EDecophyscon%sapwood_ratio(ft)*temp_cohort%hite))
       temp_cohort%n           = currentPatch%area * currentPatch%seed_germination(ft)*hlm_freq_day &
            / (temp_cohort%bdead+temp_cohort%balive+temp_cohort%bstore)
 
       if (t == 1)then
          write(fates_log(),*) 'filling in cohorts where there are none left; this will break carbon balance', &
               currentPatch%patchno,currentPatch%area
          temp_cohort%n = 0.1_r8*currentPatch%area
          write(fates_log(),*) 'cohort n',ft,temp_cohort%n
       endif

       temp_cohort%laimemory = 0.0_r8     
       if (pftcon%season_decid(temp_cohort%pft) == 1.and.currentSite%status == 1)then
         temp_cohort%laimemory = (1.0_r8/(1.0_r8 + pftcon%froot_leaf(ft) + &
              EDecophyscon%sapwood_ratio(ft)*temp_cohort%hite))*temp_cohort%balive
       endif
       if (pftcon%stress_decid(temp_cohort%pft) == 1.and.currentSite%dstatus == 1)then
         temp_cohort%laimemory = (1.0_r8/(1.0_r8 + pftcon%froot_leaf(ft) + &
            EDecophyscon%sapwood_ratio(ft)*temp_cohort%hite))*temp_cohort%balive
       endif

       cohortstatus = currentSite%status
       if (pftcon%stress_decid(ft) == 1)then !drought decidous, override status. 
          cohortstatus = currentSite%dstatus
       endif

       if (temp_cohort%n > 0.0_r8 )then
           if ( DEBUG ) write(fates_log(),*) 'EDPhysiologyMod.F90 call create_cohort '
           call create_cohort(currentPatch, temp_cohort%pft, temp_cohort%n, temp_cohort%hite, temp_cohort%dbh, &
                temp_cohort%balive, temp_cohort%bdead, temp_cohort%bstore,  &
                temp_cohort%laimemory, cohortstatus, temp_cohort%canopy_trim, currentPatch%NCL_p)

           ! keep track of how many individuals were recruited for passing to history
           currentSite%recruitment_rate(ft) = currentSite%recruitment_rate(ft) + temp_cohort%n
       endif

    enddo  !pft loop

    deallocate(temp_cohort) ! delete temporary cohort

  end subroutine recruitment

  ! ============================================================================
  subroutine CWD_Input( currentPatch)
    !
    ! !DESCRIPTION:
    ! Generate litter fields from turnover.  
    !
    ! !USES:
    use SFParamsMod , only : SF_val_CWD_frac
    use EDParamsMod , only : ED_val_ag_biomass

    !
    ! !ARGUMENTS    
    type(ed_patch_type),intent(inout), target :: currentPatch
    !
    ! !LOCAL VARIABLES:
    type(ed_cohort_type), pointer :: currentCohort
    integer  :: c,p
    real(r8) :: not_dead_n !projected remaining number of trees in understorey cohort after turnover
    real(r8) :: dead_n !understorey dead tree density
    integer  :: pft
    !----------------------------------------------------------------------

    ! ================================================        
    ! Other direct litter fluxes happen in phenology and in spawn_patches. 
    ! ================================================   

    currentCohort => currentPatch%shortest

    do while(associated(currentCohort))
      pft = currentCohort%pft        
      ! ================================================        
      ! Litter from tissue turnover. KgC/m2/year
      ! ================================================   
      currentPatch%leaf_litter_in(pft) = currentPatch%leaf_litter_in(pft) + &
               currentCohort%leaf_md * currentCohort%n/currentPatch%area !turnover

      currentPatch%root_litter_in(pft) = currentPatch%root_litter_in(pft) + &
               currentCohort%root_md * currentCohort%n/currentPatch%area !turnover
      currentPatch%leaf_litter_in(pft) = currentPatch%leaf_litter_in(pft) + &
         currentCohort%leaf_litter * currentCohort%n/currentPatch%area/hlm_freq_day

      !daily leaf loss needs to be scaled up to the annual scale here. 
      
      do c = 1,ncwd
         currentPatch%cwd_AG_in(c) = currentPatch%cwd_AG_in(c) + currentCohort%woody_turnover * &
              SF_val_CWD_frac(c) * currentCohort%n/currentPatch%area *ED_val_ag_biomass
         currentPatch%cwd_BG_in(c) = currentPatch%cwd_BG_in(c) + currentCohort%woody_turnover * &
              SF_val_CWD_frac(c) * currentCohort%n/currentPatch%area *(1.0_r8-ED_val_ag_biomass)
      enddo

      if (currentCohort%canopy_layer > 1)then   

          ! ================================================        
          ! Litter fluxes for understorey  mortality. KgC/m2/year
          ! ================================================
          dead_n = -1.0_r8 * currentCohort%dndt / currentPatch%area

          currentPatch%leaf_litter_in(pft) = currentPatch%leaf_litter_in(pft) + &
               (currentCohort%bl+currentCohort%leaf_litter/hlm_freq_day)* dead_n          
          currentPatch%root_litter_in(pft) = currentPatch%root_litter_in(pft) + &
               (currentCohort%br+currentCohort%bstore)     * dead_n

          do c = 1,ncwd
             currentPatch%cwd_AG_in(c) = currentPatch%cwd_AG_in(c) + (currentCohort%bdead+currentCohort%bsw) * &
                   SF_val_CWD_frac(c) * dead_n * ED_val_ag_biomass
             currentPatch%cwd_BG_in(c) = currentPatch%cwd_BG_in(c) + (currentCohort%bdead+currentCohort%bsw) * &
                  SF_val_CWD_frac(c) * dead_n * (1.0_r8-ED_val_ag_biomass)

             if (currentPatch%cwd_AG_in(c) < 0.0_r8)then
                write(fates_log(),*) 'negative CWD in flux',currentPatch%cwd_AG_in(c), &
                     (currentCohort%bdead+currentCohort%bsw), dead_n
             endif
          enddo

       endif !canopy layer

       currentCohort => currentCohort%taller

    enddo  ! end loop over cohorts 

    do p = 1,numpft_ed
       currentPatch%leaf_litter_in(p) = currentPatch%leaf_litter_in(p) + currentPatch%seed_decay(p) !KgC/m2/yr
    enddo

  end subroutine CWD_Input

  ! ============================================================================
  subroutine fragmentation_scaler( currentPatch, bc_in) 
    !
    ! !DESCRIPTION:
    ! Simple CWD fragmentation Model
    ! FIX(SPM, 091914) this should be a function as it returns a value in 
    ! currentPatch%fragmentation_scaler
    !
    ! !USES:

    use EDSharedParamsMod  , only : EDParamsShareInst
    use FatesConstantsMod, only : tfrz => t_water_freeze_k_1atm
    use FatesConstantsMod, only : pi => pi_const
    !
    ! !ARGUMENTS    
    type(ed_patch_type), intent(inout) :: currentPatch
    type(bc_in_type),    intent(in)    :: bc_in

    !
    ! !LOCAL VARIABLES:
    logical  :: use_century_tfunc = .false.
    integer  :: j
    integer  :: ifp                   ! Index of a FATES Patch "ifp"
    real(r8) :: t_scalar
    real(r8) :: w_scalar
    real(r8) :: catanf                ! hyperbolic temperature function from CENTURY
    real(r8) :: catanf_30             ! hyperbolic temperature function from CENTURY
    real(r8) :: t1                    ! temperature argument
    real(r8) :: Q10                   ! temperature dependence
    real(r8) :: froz_q10              ! separate q10 for frozen soil respiration rates.
                                      ! default to same as above zero rates
    !----------------------------------------------------------------------

    catanf(t1) = 11.75_r8 +(29.7_r8 / pi) * atan( pi * 0.031_r8  * ( t1 - 15.4_r8 ))
    catanf_30 = catanf(30._r8)
    
    ifp = currentPatch%patchno 
    
    ! set "froz_q10" parameter
    froz_q10  = EDParamsShareInst%froz_q10  
    Q10       = EDParamsShareInst%Q10

    if ( .not. use_century_tfunc ) then
    !calculate rate constant scalar for soil temperature,assuming that the base rate constants 
    !are assigned for non-moisture limiting conditions at 25C. 
      if (bc_in%t_veg24_pa(ifp)  >=  tfrz) then
        t_scalar = Q10**((bc_in%t_veg24_pa(ifp)-(tfrz+25._r8))/10._r8)
                 !  Q10**((t_soisno(c,j)-(tfrz+25._r8))/10._r8)
      else
        t_scalar = (Q10**(-25._r8/10._r8))*(froz_q10**((bc_in%t_veg24_pa(ifp)-tfrz)/10._r8))
                  !Q10**(-25._r8/10._r8))*(froz_q10**((t_soisno(c,j)-tfrz)/10._r8)
      endif
    else
      ! original century uses an arctangent function to calculate the 
      ! temperature dependence of decomposition      
      t_scalar = max(catanf(bc_in%t_veg24_pa(ifp)-tfrz)/catanf_30,0.01_r8)
    endif    
   
    !Moisture Limitations   
    !BTRAN APPROACH - is quite simple, but max's out decomp at all unstressed 
    !soil moisture values, which is not realistic.  
    !litter decomp is proportional to water limitation on average... 
    w_scalar = sum(currentPatch%btran_ft(1:numpft_ed))/numpft_ed 

    currentPatch%fragmentation_scaler =  min(1.0_r8,max(0.0_r8,t_scalar * w_scalar))
    
  end subroutine fragmentation_scaler
  
  ! ============================================================================
  subroutine cwd_out( currentSite, currentPatch, bc_in )
    !
    ! !DESCRIPTION:
    ! Simple CWD fragmentation Model
    ! spawn new cohorts of juveniles of each PFT             
    !
    ! !USES:
    use SFParamsMod, only : SF_val_max_decomp

    !
    ! !ARGUMENTS    
    type(ed_site_type), intent(inout), target  :: currentSite
    type(ed_patch_type), intent(inout), target :: currentPatch
    type(bc_in_type), intent(in)               :: bc_in
    
    !
    ! !LOCAL VARIABLES:
    integer :: c,ft
    !----------------------------------------------------------------------

    currentPatch%root_litter_out(:) = 0.0_r8
    currentPatch%leaf_litter_out(:) = 0.0_r8
    
    call fragmentation_scaler(currentPatch, bc_in)

    !Flux of coarse woody debris into decomposing litter pool. 

    currentPatch%cwd_ag_out(1:ncwd) = 0.0_r8
    currentPatch%cwd_bg_out(1:ncwd) = 0.0_r8
    currentPatch%leaf_litter_out(1:numpft_ed) = 0.0_r8
    currentPatch%root_litter_out(1:numpft_ed) = 0.0_r8
    
    do c = 1,ncwd  
       currentPatch%cwd_ag_out(c)      = max(0.0_r8,   currentPatch%cwd_ag(c) * &
            SF_val_max_decomp(c+1) * currentPatch%fragmentation_scaler )  
       currentPatch%cwd_bg_out(c)      = max(0.0_r8,   currentPatch%cwd_bg(c) * &
            SF_val_max_decomp(c+1) * currentPatch%fragmentation_scaler )
    enddo

    ! this is the rate at which dropped leaves stop being part of the burnable pool and begin to be part of the 
    ! decomposing pool. This should probably be highly sensitive to moisture, but also to the type of leaf 
    ! thick leaves can dry out before they are decomposed, for example. 
    ! this section needs further scientific input. 

    do ft = 1,numpft_ed
       currentPatch%leaf_litter_out(ft) = max(0.0_r8,currentPatch%leaf_litter(ft)* SF_val_max_decomp(dl_sf) * &
            currentPatch%fragmentation_scaler )
       currentPatch%root_litter_out(ft) = max(0.0_r8,currentPatch%root_litter(ft)* SF_val_max_decomp(dl_sf) * &
            currentPatch%fragmentation_scaler )
       if ( currentPatch%leaf_litter_out(ft)<0.0_r8.or.currentPatch%root_litter_out(ft)<0.0_r8)then
<<<<<<< HEAD
         write(iulog,*) 'root or leaf out is negative?',SF_val_max_decomp(dl_sf),currentPatch%fragmentation_scaler
=======
         write(fates_log(),*) 'root or leaf out is negative?',SF_val_max_decomp(dg_sf),currentPatch%fragmentation_scaler
>>>>>>> 0ea3fed1
       endif
    enddo

    !add up carbon going into fragmenting pools
    currentSite%flux_out = currentSite%flux_out + sum(currentPatch%leaf_litter_out) * &
         currentPatch%area *hlm_freq_day!kgC/site/day
    currentSite%flux_out = currentSite%flux_out + sum(currentPatch%root_litter_out) * &
         currentPatch%area *hlm_freq_day!kgC/site/day
    currentSite%flux_out = currentSite%flux_out + sum(currentPatch%cwd_ag_out) * &
         currentPatch%area *hlm_freq_day!kgC/site/day
    currentSite%flux_out = currentSite%flux_out + sum(currentPatch%cwd_bg_out) * &
         currentPatch%area *hlm_freq_day!kgC/site/day

  end subroutine cwd_out



  subroutine flux_into_litter_pools(nsites, sites, bc_in, bc_out)
    ! Created by Charlie Koven and Rosie Fisher, 2014-2015
    ! take the flux out of the fragmenting litter pools and port into the decomposing litter pools. 
    ! in this implementation, decomposing pools are assumed to be humus and non-flammable, whereas fragmenting pools
    ! are assumed to be physically fragmenting but not respiring. This is a simplification, but allows us to 
    ! a) reconcile the need to track both chemical fractions (lignin, cellulose, labile) and size fractions (trunk, branch, etc.)
    ! b) to impose a realistic delay on the surge of nutrients into the litter pools when large CWD is added to the system via mortality
    
    ! because of the different subgrid structure, this subroutine includes the functionality that in the big-leaf BGC model, is calculated in SoilBiogeochemVerticalProfileMod
    
    ! The ED code is resolved at a daily timestep, but all of the CN-BGC fluxes are passed in as derivatives per second, 
    ! and then accumulated in the CNStateUpdate routines. One way of doing this is to pass back the CN fluxes per second, 
    ! and keep them constant for the whole day (making sure they are not overwritten.
    ! This means that the carbon gets passed back and forth between the photosynthesis code (fast timestepping) to the ED code (slow timestepping), back to the BGC code (fast timestepping).
    ! This means that the state update for the litter pools and for the CWD pools occurs at different timescales. 
    

    use EDTypesMod, only : AREA
    use EDTypesMod, only : numpft_ed
    use FatesInterfaceMod, only : hlm_numlevdecomp_full
    use FatesInterfaceMod, only : hlm_numlevdecomp
    use SoilBiogeochemVerticalProfileMod, only: surfprof_exp
    use pftconMod, only : pftcon
    use FatesConstantsMod, only : sec_per_day
    use clm_varcon, only : zisoi, dzsoi_decomp, zsoi
    use EDParamsMod, only : ED_val_ag_biomass
    use FatesInterfaceMod, only : bc_in_type, bc_out_type
    use clm_varctl, only : use_vertsoilc
    use FatesGlobals, only : endrun => fates_endrun


    ! INTERF-TODO: remove the control parameters: exponential_rooting_profile, 
    ! pftspecific_rootingprofile, rootprof_exp, surfprof_exp, zisoi, dzsoi_decomp, zsoi
    !
    implicit none   
    !
    ! !ARGUMENTS    
    integer                 , intent(in)            :: nsites
    type(ed_site_type)      , intent(inout), target :: sites(nsites)
    type(bc_in_type)        , intent(in)            :: bc_in(:)
    type(bc_out_type)       , intent(inout)           :: bc_out(:)
    !
    ! !LOCAL VARIABLES:
    type (ed_patch_type)  , pointer :: currentPatch
    type (ed_cohort_type) , pointer :: currentCohort
    type(ed_site_type), pointer :: cs
    integer p,ci,j,s
    real(r8) time_convert    ! from year to seconds
    real(r8) mass_convert    ! ED uses kg, CLM uses g
    integer           :: begp,endp
    integer           :: begc,endc                                    !bounds 
    !------------------------------------------------------------------------
    real(r8) :: cinput_rootfr(1:numpft_ed, 1:hlm_numlevdecomp_full)      ! column by pft root fraction used for calculating inputs
    real(r8) :: croot_prof_perpatch(1:hlm_numlevdecomp_full)
    real(r8) :: surface_prof(1:hlm_numlevdecomp_full)
    integer  :: ft
    real(r8) :: rootfr_tot(1:numpft_ed), biomass_bg_ft(1:numpft_ed)
    real(r8) :: surface_prof_tot, leaf_prof_sum, stem_prof_sum, froot_prof_sum, biomass_bg_tot
    real(r8) :: delta

    ! NOTE(bja, 201608) these were removed from clm in clm4_5_10_r187
    logical, parameter :: exponential_rooting_profile = .true.
    logical, parameter :: pftspecific_rootingprofile = .true.

    ! NOTE(bja, 201608) as of clm4_5_10_r187 rootprof_exp is now a
    ! private function level parameter in RootBiophysMod.F90::exponential_rootfr()
    real(r8), parameter :: rootprof_exp  = 3.  ! how steep profile is
    ! for root C inputs (1/ e-folding depth) (1/m)

    ! NOTE(bja, 201608) as of clm4_5_10_r187 rootprof_beta is now a
    ! two dimensional array with the second dimension being water,1,
    ! or carbon,2,. These are currently hard coded, but may be
    ! overwritten by the namelist.

    ! Note cdk 2016/08 we actually want to use the carbon index here rather than the water index.  
    ! Doing so will be answer changing though so perhaps easiest to do this in steps.
    integer, parameter :: rooting_profile_varindex_water = 1

    real(r8) :: leaf_prof(1:nsites, 1:hlm_numlevdecomp)
    real(r8) :: froot_prof(1:nsites,  1:numpft_ed, 1:hlm_numlevdecomp)
    real(r8) :: croot_prof(1:nsites, 1:hlm_numlevdecomp)
    real(r8) :: stem_prof(1:nsites, 1:hlm_numlevdecomp)

    ! INTERF-TODO: THESE PARAMETERS WERE ORIGINALLY SET BY params_inst%
    ! THEY NEED THEIR OWN ENTRIES IN THE PARAMETER FILE (RGK)
    real(r8), parameter :: cwd_fcel = 0.76
    real(r8), parameter :: cwd_flig = 0.24
    
    
    delta = 0.001_r8    
    !no of seconds in a year. 
    time_convert =  365.0_r8*sec_per_day

    ! number of grams in a kilogram
    mass_convert = 1000._r8
    
      
      !!!!!!!!!!!!!!!!!!!!!!!!!!!!!!!!!!!!!!!!!!!!!!!!!!!!!!!!!!!!!!!!!!!!!!!!!!!!!!!!
      ! first calculate vertical profiles
      ! define two types of profiles: 
      ! (1) a surface profile, for leaves and stem inputs, which is the same for each
      ! pft but differs from one site to the next to avoid inputting any C into permafrost or bedrock
      ! (2) a fine root profile, which is indexed by both site and pft, differs for 
      ! each pft and also from one site to the next to avoid inputting any C into permafrost or bedrock
      ! (3) a coarse root profile, which is the root-biomass=weighted average of the fine root profiles
      !!!!!!!!!!!!!!!!!!!!!!!!!!!!!!!!!!!!!!!!!!!!!!!!!!!!!!!!!!!!!!!!!!!!!!!!!!!!!!!!

      if (use_vertsoilc) then
         
         ! define a single shallow surface profile for surface additions (leaves, stems, and N deposition)
         surface_prof(:) = 0._r8
         do j = 1, hlm_numlevdecomp
            surface_prof(j) = exp(-surfprof_exp * zsoi(j)) / dzsoi_decomp(j)
         end do
         
         ! initialize profiles to zero
         leaf_prof(1:nsites, :)      = 0._r8
         froot_prof(1:nsites, 1:numpft_ed, :)     = 0._r8
         croot_prof(1:nsites, :)     = 0._r8
         stem_prof(1:nsites, :)      = 0._r8
         
         cinput_rootfr(1:numpft_ed, :)     = 0._r8
            
         ! calculate pft-specific rooting profiles in the absence of permafrost or bedrock limitations
         if ( exponential_rooting_profile ) then
            if ( .not. pftspecific_rootingprofile ) then
               ! define rooting profile from exponential parameters
               do ft = 1, numpft_ed
                  do j = 1, hlm_numlevdecomp
                     cinput_rootfr(ft,j) = exp(-rootprof_exp * zsoi(j)) / dzsoi_decomp(j)
                  end do
               end do
            else
               ! use beta distribution parameter from Jackson et al., 1996
               do ft = 1, numpft_ed
                  do j = 1, hlm_numlevdecomp
                     cinput_rootfr(ft,j) = ( pftcon%rootprof_beta(ft, rooting_profile_varindex_water) ** (zisoi(j-1)*100._r8) - &
                          pftcon%rootprof_beta(ft, rooting_profile_varindex_water) ** (zisoi(j)*100._r8) ) &
                          / dzsoi_decomp(j)
                  end do
               end do
            endif
         else
            do ft = 1,numpft_ed 
               do j = 1, hlm_numlevdecomp
                  ! use standard CLM root fraction profiles;
                  cinput_rootfr(ft,j) =  ( .5_r8*( &
                       exp(-pftcon%roota_par(ft) * zisoi(j-1))  &
                       + exp(-pftcon%rootb_par(ft) * zisoi(j-1))  &
                       - exp(-pftcon%roota_par(ft) * zisoi(j))    &
                       - exp(-pftcon%rootb_par(ft) * zisoi(j))))  / dzsoi_decomp(j)
               end do
            end do
         endif
         !

         do s = 1,nsites
            !
            ! now add permafrost constraint: integrate rootfr over active layer of soil site,
            ! truncate below permafrost or bedrock table where present, and rescale so that integral = 1
            do ft = 1,numpft_ed 
               rootfr_tot(ft) = 0._r8
            end do
            surface_prof_tot = 0._r8
            !
            do j = 1, min(max(bc_in(s)%max_rooting_depth_index_col, 1), hlm_numlevdecomp)
               surface_prof_tot = surface_prof_tot + surface_prof(j)  * dzsoi_decomp(j)
            end do
            do ft = 1,numpft_ed 
               do j = 1, min(max(bc_in(s)%max_rooting_depth_index_col, 1), hlm_numlevdecomp)
                  rootfr_tot(ft) = rootfr_tot(ft) + cinput_rootfr(ft,j) * dzsoi_decomp(j)
               end do
            end do
            !
            ! rescale the fine root profile
            do ft = 1,numpft_ed 
               if ( (bc_in(s)%max_rooting_depth_index_col > 0) .and. (rootfr_tot(ft) > 0._r8) ) then
                  ! where there is not permafrost extending to the surface, integrate the profiles over the active layer
                  ! this is equivalent to integrating over all soil layers outside of permafrost regions
                  do j = 1, min(max(bc_in(s)%max_rooting_depth_index_col, 1), hlm_numlevdecomp)
                     froot_prof(s,ft,j) = cinput_rootfr(ft,j) / rootfr_tot(ft)
                  end do
               else
                  ! if fully frozen, or no roots, put everything in the top layer
                  froot_prof(s,ft,1) = 1._r8/dzsoi_decomp(1)
               endif
            end do
            !
            ! rescale the shallow profiles
            if ( (bc_in(s)%max_rooting_depth_index_col > 0) .and. (surface_prof_tot > 0._r8) ) then
               ! where there is not permafrost extending to the surface, integrate the profiles over the active layer
               ! this is equivalent to integrating over all soil layers outside of permafrost regions
               do j = 1, min(max(bc_in(s)%max_rooting_depth_index_col, 1), hlm_numlevdecomp)
                  ! set all surface processes to shallower profile
                  leaf_prof(s,j) = surface_prof(j)/ surface_prof_tot
                  stem_prof(s,j) = surface_prof(j)/ surface_prof_tot
               end do
            else
               ! if fully frozen, or no roots, put everything in the top layer
               leaf_prof(s,1) = 1._r8/dzsoi_decomp(1)
               stem_prof(s,1) = 1._r8/dzsoi_decomp(1)
               do j = 2, hlm_numlevdecomp
                  leaf_prof(s,j) = 0._r8
                  stem_prof(s,j) = 0._r8
               end do
            endif
         end do
         
      else
         
         ! for one layer decomposition model, set profiles to unity
         leaf_prof(1:nsites, :) = 1._r8
         froot_prof(1:nsites, 1:numpft_ed, :) = 1._r8
         stem_prof(1:nsites, :) = 1._r8
         
      end if
      
      ! sanity check to ensure they integrate to 1
      do s = 1, nsites
         ! check the leaf and stem profiles
         leaf_prof_sum = 0._r8
         stem_prof_sum = 0._r8
         do j = 1, hlm_numlevdecomp
            leaf_prof_sum = leaf_prof_sum + leaf_prof(s,j) *  dzsoi_decomp(j)
            stem_prof_sum = stem_prof_sum + stem_prof(s,j) *  dzsoi_decomp(j)
         end do
         if ( ( abs(stem_prof_sum - 1._r8) > delta ) .or.  ( abs(leaf_prof_sum - 1._r8) > delta ) ) then
            write(fates_log(), *) 'profile sums: ',  leaf_prof_sum, stem_prof_sum
            write(fates_log(), *) 'surface_prof: ', surface_prof
            write(fates_log(), *) 'surface_prof_tot: ', surface_prof_tot
            write(fates_log(), *) 'leaf_prof: ',  leaf_prof(s,:)
            write(fates_log(), *) 'stem_prof: ',  stem_prof(s,:)
            write(fates_log(), *) 'max_rooting_depth_index_col: ', bc_in(s)%max_rooting_depth_index_col
            write(fates_log(), *) 'dzsoi_decomp: ',  dzsoi_decomp            
            call endrun(msg=errMsg(sourcefile, __LINE__))
         endif
         ! now check each fine root profile
         do ft = 1,numpft_ed 
            froot_prof_sum = 0._r8
            do j = 1, hlm_numlevdecomp
               froot_prof_sum = froot_prof_sum + froot_prof(s,ft,j) *  dzsoi_decomp(j)
            end do
            if ( ( abs(froot_prof_sum - 1._r8) > delta ) ) then
               write(fates_log(), *) 'profile sums: ', froot_prof_sum
               call endrun(msg=errMsg(sourcefile, __LINE__))
            endif
         end do
      end do
      
      ! zero the site-level C input variables
      do s = 1, nsites
         do j = 1, hlm_numlevdecomp
            bc_out(s)%FATES_c_to_litr_lab_c_col(j) = 0._r8
            bc_out(s)%FATES_c_to_litr_cel_c_col(j) = 0._r8
            bc_out(s)%FATES_c_to_litr_lig_c_col(j) = 0._r8
            croot_prof(s,j)         = 0._r8
         end do
      end do

      !!!!!!!!!!!!!!!!!!!!!!!!!!!!!!!!!!!!!!!!!!!!!!!!!!!!!!!!!!!!!!!!!!!!!!!!!!!!!!!!
      ! now disaggregate the inputs vertically, using the vertical profiles
      !!!!!!!!!!!!!!!!!!!!!!!!!!!!!!!!!!!!!!!!!!!!!!!!!!!!!!!!!!!!!!!!!!!!!!!!!!!!!!!!

      do s = 1,nsites
         
         !      do g = bounds%begg,bounds%endg
         !         if (firstsoilpatch(g) >= 0 .and. ed_allsites_inst(g)%istheresoil) then 
         currentPatch => sites(s)%oldest_patch
         
         do while(associated(currentPatch))
            
            ! the CWD pools lose information about which PFT they came from; for the stems this doesn't matter as they all have the same profile, 
            ! however for the coarse roots they may have different profiles.  to approximately recover this information, loop over all cohorts in patch 
            ! to calculate the total root biomass in that patch of each pft, and then rescale the croot_prof as the weighted average of the froot_prof
            biomass_bg_ft(1:numpft_ed) = 0._r8
            currentCohort => currentPatch%tallest
            do while(associated(currentCohort))      
               biomass_bg_ft(currentCohort%pft) = biomass_bg_ft(currentCohort%pft) + &
                    currentCohort%b * (currentCohort%n / currentPatch%area) * (1.0_r8-ED_val_ag_biomass)
               currentCohort => currentCohort%shorter
            enddo !currentCohort
            ! 
            biomass_bg_tot = 0._r8
            do ft = 1,numpft_ed 
               biomass_bg_tot = biomass_bg_tot + biomass_bg_ft(ft)
            end do
            !         
            do j = 1, hlm_numlevdecomp
               ! zero this for each patch
               croot_prof_perpatch(j) = 0._r8
            end do
            !
            if ( biomass_bg_tot .gt. 0._r8) then
               do ft = 1,numpft_ed 
                  do j = 1, hlm_numlevdecomp
                     croot_prof_perpatch(j) = croot_prof_perpatch(j) + froot_prof(s,ft,j) * biomass_bg_ft(ft) / biomass_bg_tot
                  end do
               end do
            else ! no biomass
               croot_prof_perpatch(1) = 1./dzsoi_decomp(1)
            end if

            !
            ! add croot_prof as weighted average (weighted by patch area) of croot_prof_perpatch
            do j = 1, hlm_numlevdecomp
               croot_prof(s, j) = croot_prof(s, j) + croot_prof_perpatch(j) * currentPatch%area / AREA
            end do
            !
            ! now disaggregate, vertically and by decomposition substrate type, the actual fluxes from CWD and litter pools
            !
            ! do c = 1, ncwd
            !    write(fates_log(),*)'cdk CWD_AG_out', c, currentpatch%CWD_AG_out(c), cwd_fcel, currentpatch%area/AREA
            !    write(fates_log(),*)'cdk CWD_BG_out', c, currentpatch%CWD_BG_out(c), cwd_fcel, currentpatch%area/AREA
            ! end do
            ! do ft = 1,numpft_ed
            !    write(fates_log(),*)'cdk leaf_litter_out', ft, currentpatch%leaf_litter_out(ft), cwd_fcel, currentpatch%area/AREA
            !    write(fates_log(),*)'cdk root_litter_out', ft, currentpatch%root_litter_out(ft), cwd_fcel, currentpatch%area/AREA
            ! end do
            ! !
            ! CWD pools fragmenting into decomposing litter pools. 
            do ci = 1, ncwd
               do j = 1, hlm_numlevdecomp
                  bc_out(s)%FATES_c_to_litr_cel_c_col(j) = bc_out(s)%FATES_c_to_litr_cel_c_col(j) + &
                       currentpatch%CWD_AG_out(ci) * cwd_fcel * currentpatch%area/AREA * stem_prof(s,j)  
                  bc_out(s)%FATES_c_to_litr_lig_c_col(j) = bc_out(s)%FATES_c_to_litr_lig_c_col(j) + &
                       currentpatch%CWD_AG_out(ci) * cwd_flig * currentpatch%area/AREA * stem_prof(s,j)
                  !
                  bc_out(s)%FATES_c_to_litr_cel_c_col(j) = bc_out(s)%FATES_c_to_litr_cel_c_col(j) + &
                       currentpatch%CWD_BG_out(ci) * cwd_fcel * currentpatch%area/AREA * croot_prof_perpatch(j)
                  bc_out(s)%FATES_c_to_litr_lig_c_col(j) = bc_out(s)%FATES_c_to_litr_lig_c_col(j) + &
                       currentpatch%CWD_BG_out(ci) * cwd_flig * currentpatch%area/AREA * croot_prof_perpatch(j)
               end do
            end do
            
            ! leaf and fine root pools. 
            do ft = 1,numpft_ed
               do j = 1, hlm_numlevdecomp
                  bc_out(s)%FATES_c_to_litr_lab_c_col(j) = bc_out(s)%FATES_c_to_litr_lab_c_col(j) + &
                       currentpatch%leaf_litter_out(ft) * pftcon%lf_flab(ft) * currentpatch%area/AREA * leaf_prof(s,j)
                  bc_out(s)%FATES_c_to_litr_cel_c_col(j) = bc_out(s)%FATES_c_to_litr_cel_c_col(j) + &
                       currentpatch%leaf_litter_out(ft) * pftcon%lf_fcel(ft) * currentpatch%area/AREA * leaf_prof(s,j)
                  bc_out(s)%FATES_c_to_litr_lig_c_col(j) = bc_out(s)%FATES_c_to_litr_lig_c_col(j) + &
                       currentpatch%leaf_litter_out(ft) * pftcon%lf_flig(ft) * currentpatch%area/AREA * leaf_prof(s,j)
                  !
                  bc_out(s)%FATES_c_to_litr_lab_c_col(j) = bc_out(s)%FATES_c_to_litr_lab_c_col(j) + &
                       currentpatch%root_litter_out(ft) * pftcon%fr_flab(ft) * currentpatch%area/AREA * froot_prof(s,ft,j)
                  bc_out(s)%FATES_c_to_litr_cel_c_col(j) = bc_out(s)%FATES_c_to_litr_cel_c_col(j) + &
                       currentpatch%root_litter_out(ft) * pftcon%fr_fcel(ft) * currentpatch%area/AREA * froot_prof(s,ft,j)
                  bc_out(s)%FATES_c_to_litr_lig_c_col(j) = bc_out(s)%FATES_c_to_litr_lig_c_col(j) + &
                       currentpatch%root_litter_out(ft) * pftcon%fr_flig(ft) * currentpatch%area/AREA * froot_prof(s,ft,j)
                  !
                  !! and seed_decay too.  for now, use the same lability fractions as for leaf litter
                  bc_out(s)%FATES_c_to_litr_lab_c_col(j) = bc_out(s)%FATES_c_to_litr_lab_c_col(j) + &
                       currentpatch%seed_decay(ft) * pftcon%lf_flab(ft) * currentpatch%area/AREA * leaf_prof(s,j)
                  bc_out(s)%FATES_c_to_litr_cel_c_col(j) = bc_out(s)%FATES_c_to_litr_cel_c_col(j) + &
                       currentpatch%seed_decay(ft) * pftcon%lf_fcel(ft) * currentpatch%area/AREA * leaf_prof(s,j)
                  bc_out(s)%FATES_c_to_litr_lig_c_col(j) = bc_out(s)%FATES_c_to_litr_lig_c_col(j) + &
                       currentpatch%seed_decay(ft) * pftcon%lf_flig(ft) * currentpatch%area/AREA * leaf_prof(s,j)
                  !
               enddo
            end do
              
              currentPatch => currentPatch%younger
           end do !currentPatch

        end do  ! do sites(s)
     
        do s = 1, nsites
           do j = 1, hlm_numlevdecomp                    
              ! time unit conversion
              bc_out(s)%FATES_c_to_litr_lab_c_col(j)=bc_out(s)%FATES_c_to_litr_lab_c_col(j) * mass_convert / time_convert
              bc_out(s)%FATES_c_to_litr_cel_c_col(j)=bc_out(s)%FATES_c_to_litr_cel_c_col(j) * mass_convert / time_convert
              bc_out(s)%FATES_c_to_litr_lig_c_col(j)=bc_out(s)%FATES_c_to_litr_lig_c_col(j) * mass_convert / time_convert
           end do
        end do
        
        ! write(fates_log(),*)'cdk FATES_c_to_litr_lab_c: ', FATES_c_to_litr_lab_c
        ! write_col(fates_log(),*)'cdk FATES_c_to_litr_cel_c: ', FATES_c_to_litr_cel_c    
        ! write_col(fates_log(),*)'cdk FATES_c_to_litr_lig_c: ', FATES_c_to_litr_lig_c
        ! write_col(fates_log(),*)'cdk hlm_numlevdecomp_full,  bounds%begc, bounds%endc: ', hlm_numlevdecomp_full, bounds%begc, bounds%endc
        ! write(fates_log(),*)'cdk leaf_prof: ', leaf_prof
        ! write(fates_log(),*)'cdk stem_prof: ', stem_prof    
        ! write(fates_log(),*)'cdk froot_prof: ', froot_prof
        ! write(fates_log(),*)'cdk croot_prof_perpatch: ', croot_prof_perpatch
        ! write(fates_log(),*)'cdk croot_prof: ', croot_prof

    end subroutine flux_into_litter_pools

end module EDPhysiologyMod<|MERGE_RESOLUTION|>--- conflicted
+++ resolved
@@ -17,18 +17,14 @@
   use FatesInterfaceMod, only    : bc_in_type
   use EDCohortDynamicsMod , only : allocate_live_biomass, zero_cohort
   use EDCohortDynamicsMod , only : create_cohort, fuse_cohorts, sort_cohorts
-<<<<<<< HEAD
-  use EDTypesMod          , only : dl_sf, dinc_ed, external_recruitment
-  use EDTypesMod          , only : ncwd, cp_nlevcan, numpft_ed, senes
-=======
+
   use EDTypesMod          , only : numWaterMem
-  use EDTypesMod          , only : dg_sf, dinc_ed
+  use EDTypesMod          , only : dl_sf, dinc_ed
   use EDTypesMod          , only : external_recruitment
   use EDTypesMod          , only : ncwd
   use EDTypesMod          , only : nlevcan
   use EDTypesMod          , only : numpft_ed
   use EDTypesMod          , only : senes
->>>>>>> 0ea3fed1
   use EDTypesMod          , only : ed_site_type, ed_patch_type, ed_cohort_type
 
   use shr_log_mod           , only : errMsg => shr_log_errMsg
@@ -1300,11 +1296,7 @@
        currentPatch%root_litter_out(ft) = max(0.0_r8,currentPatch%root_litter(ft)* SF_val_max_decomp(dl_sf) * &
             currentPatch%fragmentation_scaler )
        if ( currentPatch%leaf_litter_out(ft)<0.0_r8.or.currentPatch%root_litter_out(ft)<0.0_r8)then
-<<<<<<< HEAD
-         write(iulog,*) 'root or leaf out is negative?',SF_val_max_decomp(dl_sf),currentPatch%fragmentation_scaler
-=======
-         write(fates_log(),*) 'root or leaf out is negative?',SF_val_max_decomp(dg_sf),currentPatch%fragmentation_scaler
->>>>>>> 0ea3fed1
+         write(fates_log(),*) 'root or leaf out is negative?',SF_val_max_decomp(dl_sf),currentPatch%fragmentation_scaler
        endif
     enddo
 
