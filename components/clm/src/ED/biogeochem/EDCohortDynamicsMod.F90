--- conflicted
+++ resolved
@@ -223,16 +223,8 @@
     ! Use different proportions if the leaves are on vs off
     if(leaves_off_switch==0)then
 
-<<<<<<< HEAD
+
        new_bl = currentcohort%balive*leaf_frac
-=======
-       ! Tracking npp/gpp diagnostics only occur after growth derivatives is called
-       if(mode==1)then
-          ! it will not be able to put out as many leaves as it had previous timestep
-          currentcohort%npp_leaf = currentcohort%npp_leaf + &
-                max(0.0_r8,currentcohort%balive*leaf_frac - currentcohort%bl)/freq_day
-       end if
->>>>>>> a1c3d200
 
        new_br = pftcon%froot_leaf(ft) * (currentcohort%balive + currentcohort%laimemory) * leaf_frac
 
@@ -244,22 +236,13 @@
        if(mode==1)then 
 
           currentcohort%npp_leaf = currentcohort%npp_leaf + &
-                max(0.0_r8,new_bl - currentcohort%bl) / udata%deltat
+                max(0.0_r8,new_bl - currentcohort%bl) / freq_day
           
           currentcohort%npp_froot = currentcohort%npp_froot + &
-<<<<<<< HEAD
-                max(0._r8,new_br - currentcohort%br) / udata%deltat
-          
-          currentcohort%npp_bsw = max(0._r8,new_bsw - currentcohort%bsw)/udata%deltat
-          
-=======
-               max(0._r8,pftcon%froot_leaf(ft)*(currentcohort%balive+currentcohort%laimemory)*leaf_frac - currentcohort%br) / &
-               freq_day
-
-          currentcohort%npp_bsw = max(0._r8,EDecophyscon%sapwood_ratio(ft) * currentcohort%hite *(currentcohort%balive + &
-                currentcohort%laimemory)*leaf_frac - currentcohort%bsw)/freq_day
-
->>>>>>> a1c3d200
+                max(0._r8,new_br - currentcohort%br) / freq_day
+
+          currentcohort%npp_bsw =  max(0.0_r8, new_bsw - currentcohort%bsw)/freq_day
+
           currentcohort%npp_bdead =  currentCohort%dbdeaddt
 
        end if
@@ -291,17 +274,9 @@
        if(mode==1)then
 
           currentcohort%npp_froot = currentcohort%npp_froot + &
-<<<<<<< HEAD
-                max(0.0_r8,new_br-currentcohort%br)/udata%deltat
-
-          currentcohort%npp_bsw = max(0.0_r8, new_bsw-currentcohort%bsw)/udata%deltat
-=======
-                max(0.0_r8,pftcon%froot_leaf(ft)*(ideal_balive + &
-                currentcohort%laimemory)*leaf_frac*ratio_balive-currentcohort%br)/freq_day
-
-          currentcohort%npp_bsw = max(0.0_r8,EDecophyscon%sapwood_ratio(ft) * currentcohort%hite *(ideal_balive + &
-                currentcohort%laimemory)*leaf_frac*ratio_balive - currentcohort%bsw)/freq_day
->>>>>>> a1c3d200
+                max(0.0_r8,new_br-currentcohort%br)/freq_day
+
+          currentcohort%npp_bsw = max(0.0_r8, new_bsw-currentcohort%bsw)/freq_day
 
           currentcohort%npp_bdead =  currentCohort%dbdeaddt
 
