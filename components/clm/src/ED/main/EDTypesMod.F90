--- conflicted
+++ resolved
@@ -38,12 +38,8 @@
   integer , parameter :: SENES                = 10         ! Window of time over which we track temp for cold sensecence (days)
   real(r8), parameter :: DINC_ED              = 1.0_r8     ! size of LAI bins. 
   integer , parameter :: N_DIST_TYPES         = 2          ! number of disturbance types (mortality, fire)
-<<<<<<< HEAD
-  integer , parameter :: numpft_ed            = 2          ! number of PFTs used in ED. 
+  integer , parameter :: numpft_ed            = 10          ! number of PFTs used in ED. 
   integer , parameter :: maxPft               = 79         ! max number of PFTs potentially used by CLM 
-=======
-  integer , parameter :: numpft_ed            = 10          ! number of PFTs used in ED. 
->>>>>>> eff944c0
 
   ! SPITFIRE     
   integer , parameter :: NLSC                 = 6          ! number carbon compartments in above ground litter array 
