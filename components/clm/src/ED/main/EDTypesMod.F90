module EDTypesMod

  use FatesConstantsMod , only : r8 => fates_r8
  use clm_varpar   , only : mxpft


  implicit none
  save

  integer, parameter :: maxPatchesPerSite  = 10   ! maximum number of patches to live on a site
  integer, parameter :: maxCohortsPerPatch = 160  ! maximum number of cohorts to live on a patch
  integer, parameter :: nclmax = 2                ! Maximum number of canopy layers
  integer, parameter :: nlevcan = 40              ! number of leaf layers in canopy layer
  integer, parameter :: maxpft = 10               ! maximum number of PFTs allowed
                                                  ! the parameter file may determine that fewer
                                                  ! are used, but this helps allocate scratch
                                                  ! space and output arrays.
 
  integer, parameter :: numpft_ed = 2             ! number of PFTs used in ED. 

  ! TODO: we use this cp_maxSWb only because we have a static array (size=2) of
  ! land-ice abledo for vis and nir.  This should be a parameter, which would
  ! get us on track to start using multi-spectral or hyper-spectral (RGK 02-2017)
  integer, parameter :: maxSWb = 2      ! maximum number of broad-bands in the
                                        ! shortwave spectrum cp_numSWb <= cp_maxSWb
                                        ! this is just for scratch-array purposes
                                        ! if cp_numSWb is larger than this value
                                        ! simply bump this number up as needed

  ! Module switches (this will be read in one day)
  ! This variable only exists now to serve as a place holder
  !!!!!!!!!! THIS SHOULD NOT BE SET TO TRUE !!!!!!!!!!!!!!!!!
  logical, parameter :: use_fates_plant_hydro = .false.


  ! MODEL PARAMETERS
  real(r8), parameter :: AREA                 = 10000.0_r8 ! Notional area of simulated forest m2
  integer, parameter :: numWaterMem           = 10         ! watermemory saved as site level var

  ! BIOLOGY/BIOGEOCHEMISTRY        
  integer , parameter :: external_recruitment = 0          ! external recruitment flag 1=yes  
  integer , parameter :: SENES                = 10         ! Window of time over which we track temp for cold sensecence (days)
  real(r8), parameter :: DINC_ED              = 1.0_r8     ! size of LAI bins. 
  integer , parameter :: N_DIST_TYPES         = 2          ! number of disturbance types (mortality, fire)
  

  ! SPITFIRE     
  integer,  parameter :: NCWD                 = 4          ! number of coarse woody debris pools
  integer , parameter :: NFSC                 = NCWD+2     ! number fuel size classes  (really this is a mix of cwd size classes, leaf litter, and grass types)
  integer,  parameter :: lg_sf                = 6          ! array index of live grass pool for spitfire
  integer,  parameter :: dg_sf                = 1          ! array index of dead grass pool for spitfire
  integer,  parameter :: tr_sf                = 5          ! array index of dead trunk pool for spitfire
  integer,  parameter :: lb_sf                = 4          ! array index of lrge branch pool for spitfire 
  real(r8), parameter :: fire_threshold       = 35.0_r8    ! threshold for fires that spread or go out. KWm-2

  ! COHORT FUSION          
  real(r8), parameter :: FUSETOL              = 0.05_r8     ! min fractional difference in dbh between cohorts

  ! PATCH FUSION 
  real(r8), parameter :: patchfusion_profile_tolerance = 0.05_r8  ! minimum fraction in difference in profiles between patches
  real(r8), parameter :: NTOL                 = 0.05_r8    ! min plant density for hgt bin to be used in height profile comparisons 
  real(r8), parameter :: HITEMAX              = 30.0_r8    ! max dbh value used in hgt profile comparison 
  real(r8), parameter :: DBHMAX               = 150.0_r8   ! max dbh value used in hgt profile comparison 
  integer , parameter :: N_HITE_BINS          = 60         ! no. of hite bins used to distribute LAI
  integer , parameter :: N_DBH_BINS           = 5          ! no. of dbh bins used when comparing patches


  real(r8), parameter :: min_npm2       = 1.0d-5   ! minimum cohort number density per m2 before termination
  real(r8), parameter :: min_patch_area = 0.001_r8 ! smallest allowable patch area before termination
  real(r8), parameter :: min_nppatch    = 1.0d-8   ! minimum number of cohorts per patch (min_npm2*min_patch_area)

  ! in some cases, we want to immediately remove super small
  ! number densities of cohorts to prevent FPEs, this is usually
  ! just relevant in the first day after recruitment
  real(r8), parameter :: min_n_safemath = 1.0E-15_r8  

  character*4 yearchar                    

  ! special mode to cause PFTs to create seed mass of all currently-existing PFTs
  logical, parameter :: homogenize_seed_pfts  = .false.

  !the lower limit of the size classes of ED cohorts
  !0-10,10-20...
  integer, parameter :: nlevsclass_ed = 13    ! Number of dbh size classes for size structure analysis
                                              ! |0-1,1-2,2-3,3-4,4-5,5-10,10-20,20-30,30-40,40-50,50-60,60-70,70-80,80-90,90-100,100+|
!  real(r8), parameter, dimension(16) ::  sclass_ed  = (/0.0_r8,1.0_r8,2.0_r8,3.0_r8,4.0_r8,5.0_r8,10.0_r8,20.0_r8,30.0_r8,40.0_r8, &
!                                                       50.0_r8,60.0_r8,70.0_r8,80.0_r8,90.0_r8,100.0_r8/)

  real(r8), parameter, dimension(nlevsclass_ed) ::  sclass_ed  = (/0.0_r8,5.0_r8,10.0_r8,15.0_r8,20.0_r8,30.0_r8,40.0_r8, &
                                                       50.0_r8,60.0_r8,70.0_r8,80.0_r8,90.0_r8,100.0_r8/)

  integer, parameter :: nlevage_ed = 7  ! Number of patch-age classes for age structured analyses
  real(r8), parameter, dimension(nlevage_ed) ::  ageclass_ed  = (/0.0_r8,1.0_r8,2._r8,5.0_r8,10.0_r8,20.0_r8,50.0_r8/)
  

 !  integer, parameter :: nlevsclass_ed = 17
 !  real(r8), parameter, dimension(17) ::  sclass_ed  = (/0.1_r8, 5.0_r8,10.0_r8,15.0_r8,20.0_r8,25.0_r8, & 
 !                                                       30.0_r8,35.0_r8,40.0_r8,45.0_r8,50.0_r8,55.0_r8, &
 !                                                       60.0_r8,65.0_r8,70.0_r8,75.0_r8,80.0_r8/)

  integer, parameter :: nlevmclass_ed = 5      ! nlev "mortality" classes in ED
                                               ! Number of ways to die
                                               ! (background,hydraulic,carbon,impact,fire)

  character(len = 10), parameter,dimension(nlevmclass_ed) :: char_list = &
       (/"background","hydraulic ","carbon    ","impact    ","fire      "/)


  ! These vectors are used for history output mapping
  real(r8) ,allocatable :: levsclass_ed(:) ! The lower bound on size classes for ED trees. This 
                                           ! is used really for IO into the
                                           ! history tapes. It gets copied from
                                           ! the parameter array sclass_ed.
  integer , allocatable :: pft_levscpf_ed(:)
  integer , allocatable :: scls_levscpf_ed(:) 
  real(r8), allocatable :: levage_ed(:) 
  integer , allocatable :: levpft_ed(:) 
  integer , allocatable :: levfuel_ed(:) 
  integer , allocatable :: levcwdsc_ed(:) 
  integer , allocatable :: levcan_ed(:)
  integer , allocatable :: can_levcnlf_ed(:)
  integer , allocatable :: lf_levcnlf_ed(:)
  integer , allocatable :: can_levcnlfpft_ed(:)
  integer , allocatable :: lf_levcnlfpft_ed(:)
  integer , allocatable :: pft_levcnlfpft_ed(:)


  !************************************
  !** COHORT type structure          **
  !************************************
  type ed_cohort_type

     ! POINTERS
     type (ed_cohort_type) , pointer :: taller   => null()       ! pointer to next tallest cohort     
     type (ed_cohort_type) , pointer :: shorter  => null()       ! pointer to next shorter cohort     
     type (ed_patch_type)  , pointer :: patchptr => null()       ! pointer to patch that cohort is in
     type (ed_site_type)   , pointer :: siteptr  => null()       ! pointer to site that cohort is in

     ! VEGETATION STRUCTURE
     integer  ::  pft                                    ! pft number
     real(r8) ::  n                                      ! number of individuals in cohort per 'area' (10000m2 default)
     real(r8) ::  dbh                                    ! dbh: cm
     real(r8) ::  hite                                   ! height: meters
     integer  ::  indexnumber                            ! unique number for each cohort. (within clump?)
     real(r8) ::  balive                                 ! total living biomass: kGC per indiv
     real(r8) ::  bdead                                  ! dead biomass:  kGC per indiv
     real(r8) ::  bstore                                 ! stored carbon: kGC per indiv
     real(r8) ::  laimemory                              ! target leaf biomass- set from previous year: kGC per indiv
     integer  ::  canopy_layer                           ! canopy status of cohort (1 = canopy, 2 = understorey, etc.)
     real(r8) ::  canopy_layer_yesterday                 ! recent canopy status of cohort (1 = canopy, 2 = understorey, etc.)  real to be conservative during fusion
     real(r8) ::  b                                      ! total biomass: kGC per indiv
     real(r8) ::  bsw                                    ! sapwood in stem and roots: kGC per indiv
     real(r8) ::  bl                                     ! leaf biomass: kGC per indiv
     real(r8) ::  br                                     ! fine root biomass: kGC per indiv
     real(r8) ::  lai                                    ! leaf area index of cohort   m2/m2
     real(r8) ::  sai                                    ! stem area index of cohort   m2/m2
     real(r8) ::  gscan                                  ! Stomatal resistance of cohort. 
     real(r8) ::  canopy_trim                            ! What is the fraction of the maximum leaf biomass that we are targeting? :-
     real(r8) ::  leaf_cost                              ! How much does it cost to maintain leaves: kgC/m2/year-1
     real(r8) ::  excl_weight                            ! How much of this cohort is demoted each year, as a proportion of all cohorts:-
     real(r8) ::  prom_weight                            ! How much of this cohort is promoted each year, as a proportion of all cohorts:-
     integer  ::  nv                                     ! Number of leaf layers: -
     integer  ::  status_coh                             ! growth status of plant  (2 = leaves on , 1 = leaves off)
     real(r8) ::  c_area                                 ! areal extent of canopy (m2)
     real(r8) ::  treelai                                ! lai of tree (total leaf area (m2) / canopy area (m2)
     real(r8) ::  treesai                                ! stem area index of tree (total stem area (m2) / canopy area (m2)
     logical  ::  isnew                                  ! flag to signify a new cohort, new cohorts have not experienced
                                                         ! npp or mortality and should therefore not be fused or averaged
     integer  ::  size_class                             ! An index that indicates which diameter size bin the cohort currently resides in
                                                         ! this is used for history output. We maintain this in the main cohort memory
                                                         ! because we don't want to continually re-calculate the cohort's position when
                                                         ! performing size diagnostics at high-frequency calls
     integer  ::  size_by_pft_class                      ! An index that indicates the cohorts position of the joint size-class x functional
                                                         ! type classification. We also maintain this in the main cohort memory
                                                         ! because we don't want to continually re-calculate the cohort's position when
                                                         ! performing size diagnostics at high-frequency calls


     ! CARBON FLUXES 
     
     ! ----------------------------------------------------------------------------------
     ! NPP, GPP and RESP: Instantaneous, accumulated and accumulated-hold types.*
     ! 
     ! _tstep:    The instantaneous estimate that is calculated at each rapid plant biophysics
     !            time-step (ie photosynthesis, sub-hourly). (kgC/indiv/timestep)
     ! _acc:      The accumulation of the _tstep variable from the beginning to ending of
     !            the dynamics time-scale.  This variable is zero'd during initialization and
     !            after the dynamics call-sequence is completed.  (kgC/indiv/day)
     ! _acc_hold: While _acc is zero'd after the dynamics call sequence and then integrated, 
     !            _acc_hold "holds" the integrated value until the next time dynamics is 
     !            called. This is necessary for restarts. This variable also has units
     !            converted to a useful rate (kgC/indiv/yr)
     ! ----------------------------------------------------------------------------------

     real(r8) ::  gpp_tstep          ! Gross Primary Production (see above *)
     real(r8) ::  gpp_acc
     real(r8) ::  gpp_acc_hold

     real(r8) ::  npp_tstep          ! Net Primary Production (see above *)
     real(r8) ::  npp_acc
     real(r8) ::  npp_acc_hold

     real(r8) ::  resp_tstep         ! Autotrophic respiration (see above *)
     real(r8) ::  resp_acc
     real(r8) ::  resp_acc_hold

     ! Net Primary Production Partitions

     real(r8) ::  npp_leaf                               ! NPP into leaves (includes replacement of turnover):  KgC/indiv/year
     real(r8) ::  npp_froot                              ! NPP into fine roots (includes replacement of turnover):  KgC/indiv/year
     real(r8) ::  npp_bsw                                ! NPP into sapwood: KgC/indiv/year
     real(r8) ::  npp_bdead                              ! NPP into deadwood (structure):  KgC/indiv/year
     real(r8) ::  npp_bseed                              ! NPP into seeds: KgC/indiv/year
     real(r8) ::  npp_store                              ! NPP into storage: KgC/indiv/year

     real(r8) ::  ts_net_uptake(nlevcan)              ! Net uptake of leaf layers: kgC/m2/s
     real(r8) ::  year_net_uptake(nlevcan)            ! Net uptake of leaf layers: kgC/m2/year

     ! RESPIRATION COMPONENTS
     real(r8) ::  rdark                                  ! Dark respiration: kgC/indiv/s
     real(r8) ::  resp_g                                 ! Growth respiration:  kgC/indiv/timestep
     real(r8) ::  resp_m                                 ! Maintenance respiration:  kgC/indiv/timestep 
     real(r8) ::  livestem_mr                            ! Live stem        maintenance respiration: kgC/indiv/s
                                                         ! (Above ground)
     real(r8) ::  livecroot_mr                           ! Live stem        maintenance respiration: kgC/indiv/s
                                                         ! (below ground)
     real(r8) ::  froot_mr                               ! Live fine root   maintenance respiration: kgC/indiv/s

     ! ALLOCATION
     real(r8) ::  md                                     ! plant maintenance demand: kgC/indiv/year
     real(r8) ::  leaf_md                                ! leaf  maintenance demand: kgC/indiv/year
     real(r8) ::  root_md                                ! root  maintenance demand: kgC/indiv/year
     real(r8) ::  carbon_balance                         ! carbon remaining for growth and storage: kg/indiv/year
     real(r8) ::  seed_prod                              ! reproduction seed and clonal: KgC/indiv/year
     real(r8) ::  leaf_litter                            ! leaf litter from phenology: KgC/m2
     real(r8) ::  woody_turnover                         ! amount of wood lost each day: kgC/indiv/year. Currently set to zero.

     !MORTALITY
     real(r8) ::  dmort                                  ! proportional mortality rate. (year-1)

     ! Mortality Rate Partitions
     real(r8) ::  bmort                                  ! background mortality rate        n/year
     real(r8) ::  cmort                                  ! carbon starvation mortality rate n/year
     real(r8) ::  hmort                                  ! hydraulic failure mortality rate n/year
     real(r8) ::  imort                                  ! mortality from impacts by others n/year
     real(r8) ::  fmort                                  ! fire mortality                   n/year

     ! NITROGEN POOLS      
     ! ----------------------------------------------------------------------------------
     ! Nitrogen pools are not prognostic in the current implementation.
     ! They are diagnosed during photosynthesis using a simple C2N parameter. Local values
     ! used in that routine.
     ! ----------------------------------------------------------------------------------

     ! GROWTH DERIVIATIVES
     real(r8) ::  dndt                                   ! time derivative of cohort size  : n/year
     real(r8) ::  dhdt                                   ! time derivative of height       : m/year
     real(r8) ::  ddbhdt                                 ! time derivative of dbh          : cm/year
     real(r8) ::  dbalivedt                              ! time derivative of total living biomass : KgC/year
     real(r8) ::  dbdeaddt                               ! time derivative of dead biomass         : KgC/year
     real(r8) ::  dbstoredt                              ! time derivative of stored biomass       : KgC/year
     real(r8) ::  storage_flux                           ! flux from npp into bstore               : KgC/year

     ! FIRE
     real(r8) ::  cfa                                    ! proportion of crown affected by fire:-
     real(r8) ::  cambial_mort                           ! probability that trees dies due to cambial char:-
     real(r8) ::  crownfire_mort                         ! probability of tree post-fire mortality due to crown scorch:-
     real(r8) ::  fire_mort                              ! post-fire mortality from cambial and crown damage assuming two are independent:-

  end type ed_cohort_type

  !************************************
  !** Patch type structure           **
  !************************************

  type ed_patch_type

     ! POINTERS
     type (ed_cohort_type), pointer :: tallest => null()           ! pointer to patch's tallest cohort    
     type (ed_cohort_type), pointer :: shortest => null()          ! pointer to patch's shortest cohort
     type (ed_patch_type),  pointer :: older => null()             ! pointer to next older patch   
     type (ed_patch_type),  pointer :: younger => null()           ! pointer to next younger patch      
     type (ed_site_type),   pointer :: siteptr => null()           ! pointer to the site that the patch is in

     !INDICES
     integer  :: patchno                                           ! unique number given to each new patch created for tracking

     ! PATCH INFO
     real(r8) ::  age                                              ! average patch age: years                   
     integer  ::  age_class                                        ! age class of the patch for history binning purposes
     real(r8) ::  area                                             ! patch area: m2  
     integer  ::  countcohorts                                     ! Number of cohorts in patch
     integer  ::  ncl_p                                            ! Number of occupied canopy layers

     ! LEAF ORGANIZATION
     real(r8) ::  spread(nclmax)                                   ! dynamic ratio of dbh to canopy area: cm/m2
     real(r8) ::  pft_agb_profile(numpft_ed,n_dbh_bins)            ! binned above ground biomass, for patch fusion: KgC/m2
     real(r8) ::  canopy_layer_lai(nclmax)                         ! lai that is shading this canopy layer: m2/m2 
     real(r8) ::  total_canopy_area                                ! area that is covered by vegetation : m2
     real(r8) ::  total_tree_area                                  ! area that is covered by woody vegetation : m2
     real(r8) ::  canopy_area                                      ! area that is covered by vegetation : m2 (is this different to total_canopy_area?
     real(r8) ::  bare_frac_area                                   ! bare soil in this patch expressed as a fraction of the total soil surface.
     real(r8) ::  lai                                              ! leaf area index of patch

     real(r8) ::  tlai_profile(nclmax,numpft_ed,nlevcan)        ! total   leaf area in each canopy layer, pft, and leaf layer. m2/m2
     real(r8) ::  elai_profile(nclmax,numpft_ed,nlevcan)        ! exposed leaf area in each canopy layer, pft, and leaf layer. m2/m2
     real(r8) ::  tsai_profile(nclmax,numpft_ed,nlevcan)        ! total   stem area in each canopy layer, pft, and leaf layer. m2/m2
     real(r8) ::  esai_profile(nclmax,numpft_ed,nlevcan)        ! exposed stem area in each canopy layer, pft, and leaf layer. m2/m2
     real(r8) ::  layer_height_profile(nclmax,numpft_ed,nlevcan)
     real(r8) ::  canopy_area_profile(nclmax,numpft_ed,nlevcan) ! fraction of canopy in each canopy 
     ! layer, pft, and leaf layer:-
     integer  ::  present(nclmax,numpft_ed)                        ! is there any of this pft in this canopy layer?      
     integer  ::  nrad(nclmax,numpft_ed)                           ! number of exposed leaf layers for each canopy layer and pft
     integer  ::  ncan(nclmax,numpft_ed)                           ! number of total   leaf layers for each canopy layer and pft

     !RADIATION FLUXES      
     real(r8) ::  fabd_sun_z(nclmax,numpft_ed,nlevcan)          ! sun fraction of direct light absorbed by each canopy 
     ! layer, pft, and leaf layer:-
     real(r8) ::  fabd_sha_z(nclmax,numpft_ed,nlevcan)          ! shade fraction of direct light absorbed by each canopy 
     ! layer, pft, and leaf layer:-
     real(r8) ::  fabi_sun_z(nclmax,numpft_ed,nlevcan)          ! sun fraction of indirect light absorbed by each canopy 
     ! layer, pft, and leaf layer:-
     real(r8) ::  fabi_sha_z(nclmax,numpft_ed,nlevcan)          ! shade fraction of indirect light absorbed by each canopy 
     ! layer, pft, and leaf layer:-

     real(r8) ::  ed_laisun_z(nclmax,numpft_ed,nlevcan)         ! amount of LAI in the sun   in each canopy layer, 
     ! pft, and leaf layer. m2/m2
     real(r8) ::  ed_laisha_z(nclmax,numpft_ed,nlevcan)         ! amount of LAI in the shade in each canopy layer,
     real(r8) ::  ed_parsun_z(nclmax,numpft_ed,nlevcan)         ! PAR absorbed  in the sun   in each canopy layer,
     real(r8) ::  ed_parsha_z(nclmax,numpft_ed,nlevcan)         ! PAR absorbed  in the shade in each canopy layer,
     real(r8) ::  f_sun(nclmax,numpft_ed,nlevcan)               ! fraction of leaves in the sun in each canopy layer, pft, 

     ! and leaf layer. m2/m2
     real(r8),allocatable ::  tr_soil_dir(:)                              ! fraction of incoming direct  radiation that (cm_numSWb)
     ! is transmitted to the soil as direct
     real(r8),allocatable ::  tr_soil_dif(:)                              ! fraction of incoming diffuse radiation that 
     ! is transmitted to the soil as diffuse
     real(r8),allocatable ::  tr_soil_dir_dif(:)                          ! fraction of incoming direct  radiation that 
     ! is transmitted to the soil as diffuse
     real(r8),allocatable ::  fab(:)                                      ! fraction of incoming total   radiation that is absorbed by the canopy
     real(r8),allocatable ::  fabd(:)                                     ! fraction of incoming direct  radiation that is absorbed by the canopy
     real(r8),allocatable ::  fabi(:)                                     ! fraction of incoming diffuse radiation that is absorbed by the canopy
     real(r8),allocatable ::  sabs_dir(:)                                 ! fraction of incoming direct  radiation that is absorbed by the canopy
     real(r8),allocatable ::  sabs_dif(:)                                 ! fraction of incoming diffuse radiation that is absorbed by the canopy


     !SEED BANK
     real(r8) :: seeds_in(numpft_ed)                               ! seed production KgC/m2/year
     real(r8) :: seed_decay(numpft_ed)                             ! seed decay in KgC/m2/year
     real(r8) :: seed_germination(numpft_ed)                       ! germination rate of seed pool in KgC/m2/year

     ! PHOTOSYNTHESIS       

     real(r8) ::  psn_z(nclmax,numpft_ed,nlevcan)               ! carbon assimilation in each canopy layer, pft, and leaf layer. umolC/m2/s
!     real(r8) ::  gpp                                              ! total patch gpp: KgC/m2/year
!     real(r8) ::  npp                                              ! total patch npp: KgC/m2/year   

     ! ROOTS
     real(r8), allocatable ::  rootfr_ft(:,:)                      ! root fraction of each PFT in each soil layer:-
     real(r8), allocatable ::  rootr_ft(:,:)                       ! fraction of water taken from each PFT and soil layer:-
     real(r8) ::  btran_ft(numpft_ed)                              ! btran calculated seperately for each PFT:-   

     ! DISTURBANCE 
     real(r8) ::  disturbance_rates(n_dist_types)                  ! disturbance rate from 1) mortality and 2) fire: fraction/day
     real(r8) ::  disturbance_rate                                 ! larger effective disturbance rate: fraction/day

     ! LITTER AND COARSE WOODY DEBRIS 
     ! Pools of litter (non respiring) 
     real(r8) ::  cwd_ag(ncwd)                                     ! above ground coarse wood debris litter that does not respire. KgC/m2
     real(r8) ::  cwd_bg(ncwd)                                     ! below ground coarse wood debris litter that does not respire. KgC/m2
     real(r8) ::  leaf_litter(numpft_ed)                           ! above ground leaf litter that does not respire. KgC/m2
     real(r8) ::  root_litter(numpft_ed)                           ! below ground fine root litter that does not respire. KgC/m2

     ! Fluxes of litter (non respiring) 
     real(r8) :: fragmentation_scaler                              ! Scale rate of litter fragmentation. 0 to 1.
     real(r8) :: cwd_ag_in(ncwd)                                   ! Flux into CWD_AG from turnover and mortality KgC/m2/y
     real(r8) :: cwd_bg_in(ncwd)                                   ! Flux into cwd_bg from root turnover and mortality KgC/m2/y
     real(r8) :: cwd_ag_out(ncwd)                                  ! Flux out of AG CWD into AG litter KgC/m2/y
     real(r8) :: cwd_bg_out(ncwd)                                  ! Flux out of BG CWD into BG litter KgC/m2/


     real(r8) :: leaf_litter_in(numpft_ed)                         ! Flux in  to AG leaf litter from leaf turnover and mortality KgC/m2/y
     real(r8) :: leaf_litter_out(numpft_ed)                        ! Flux out of AG leaf litter from fragmentation KgC/m2/y
     real(r8) :: root_litter_in(numpft_ed)                         ! Flux in  to BG root litter from leaf turnover and mortality KgC/m2/y
     real(r8) :: root_litter_out(numpft_ed)                        ! Flux out of BG root from fragmentation KgC/m2/y

     ! Derivatives of litter (non respiring) 
     real(r8) ::  dcwd_AG_dt(ncwd)                                 ! rate of change of above ground CWD in each size class: KgC/m2/year. 
     real(r8) ::  dcwd_BG_dt(ncwd)                                 ! rate of change of below ground CWD in each size class: KgC/m2/year. 
     real(r8) ::  dleaf_litter_dt(numpft_ed)                       ! rate of change of leaf litter in each size class: KgC/m2/year. 
     real(r8) ::  droot_litter_dt(numpft_ed)                       ! rate of change of root litter in each size class: KgC/m2/year. 

     real(r8) ::  canopy_mortality_woody_litter                    ! flux of wood litter in to litter pool: KgC/m2/year
     real(r8) ::  canopy_mortality_leaf_litter(numpft_ed)          ! flux in to  leaf litter from tree death: KgC/m2/year
     real(r8) ::  canopy_mortality_root_litter(numpft_ed)          ! flux in to froot litter  from tree death: KgC/m2/year

     real(r8) ::  repro(numpft_ed)                                 ! allocation to reproduction per PFT : KgC/m2

     !FUEL CHARECTERISTICS
     real(r8) ::  sum_fuel                                         ! total ground fuel related to ros (omits 1000hr fuels): KgC/m2
     real(r8) ::  fuel_frac(nfsc)                                  ! fraction of each litter class in the ros_fuel:-.  
     real(r8) ::  livegrass                                        ! total aboveground grass biomass in patch.  KgC/m2
     real(r8) ::  fuel_bulkd                                       ! average fuel bulk density of the ground fuel 
                                                                   ! (incl. live grasses. omits 1000hr fuels). KgC/m3
     real(r8) ::  fuel_sav                                         ! average surface area to volume ratio of the ground fuel 
                                                                   ! (incl. live grasses. omits 1000hr fuels).
     real(r8) ::  fuel_mef                                         ! average moisture of extinction factor 
                                                                   ! of the ground fuel (incl. live grasses. omits 1000hr fuels).
     real(r8) ::  fuel_eff_moist                                   ! effective avearage fuel moisture content of the ground fuel 
<<<<<<< HEAD
     ! (incl. live grasses. omits 1000hr fuels)
     real(r8) ::  litter_moisture(nfsc)
=======
                                                                   ! (incl. live grasses. omits 1000hr fuels)
     real(r8) ::  litter_moisture(ncwd+2)
>>>>>>> 55f42ddb

     ! FIRE SPREAD
     real(r8) ::  ros_front                                        ! rate of forward  spread of fire: m/min
     real(r8) ::  ros_back                                         ! rate of backward spread of fire: m/min
     real(r8) ::  effect_wspeed                                    ! windspeed modified by fraction of relative grass and tree cover: m/min
     real(r8) ::  tau_l                                            ! Duration of lethal heating: mins
     real(r8) ::  fi                                               ! average fire intensity of flaming front:  kj/m/s or kw/m
     integer  ::  fire                                             ! Is there a fire? 1=yes 0=no
     real(r8) ::  fd                                               ! fire duration: mins
     real(r8) ::  nf                                               ! number of fires initiated daily: n/gridcell/day
     real(r8) ::  sh                                               ! average scorch height: m 

     ! FIRE EFFECTS     
     real(r8) ::  ab                                               ! area burnt:  m2/day
     real(r8) ::  frac_burnt                                       ! fraction burnt: frac gridcell/day  
     real(r8) ::  tfc_ros                                          ! total fuel consumed - no trunks.  KgC/m2/day
     real(r8) ::  burnt_frac_litter(nfsc)                          ! fraction of each litter pool burned:-

   contains

  end type ed_patch_type

  !************************************
  !** Site type structure           **
  !************************************

  type ed_site_type

     ! POINTERS  
     type (ed_patch_type), pointer :: oldest_patch => null()   ! pointer to oldest patch at the site  
     type (ed_patch_type), pointer :: youngest_patch => null() ! pointer to yngest patch at the site

     ! INDICES 
     real(r8) ::  lat                                          ! latitude:  degrees 
     real(r8) ::  lon                                          ! longitude: degrees 

     ! CARBON BALANCE       
     real(r8) :: flux_in                                      ! for carbon balance purpose. C coming into biomass pool:  KgC/site
     real(r8) :: flux_out                                     ! for carbon balance purpose. C leaving ED pools  KgC/site
     real(r8) :: old_stock                                    ! for accounting purposes, remember biomass stock from last time:  KgC/site
     real(r8) :: npp                                          ! used for calculating NEP and NBP during BGC summarization phase
     real(r8) :: nep                                          ! Net ecosystem production, i.e. fast-timescale carbon balance that 
                                                              ! does not include disturbance [gC/m2/s]
     real(r8) :: nbp                                          ! Net biosphere production, i.e. slow-timescale carbon balance that 
                                                              ! integrates to total carbon change [gC/m2/s]
     real(r8) :: tot_seed_rain_flux                           ! [gC/m2/s] total flux of carbon from seed rain
     real(r8) :: fire_c_to_atm                                ! total fire carbon loss to atmosphere [gC/m2/s]
     real(r8) :: ed_litter_stock                              ! litter in [gC/m2]
     real(r8) :: cwd_stock                                    ! coarse woody debris [gC/m2]
     real(r8) :: biomass_stock                                ! total biomass at the column level in [gC / m2]
     real(r8) :: totfatesc                                    ! Total FATES carbon at the site, including vegetation, CWD, seeds, 
                                                              ! and FATES portion of litter [gC/m2] 
     real(r8) :: totbgcc                                      ! Total BGC carbon at the site, including litter, and soil pools [gC/m2] 
     real(r8) :: totecosysc                                   ! Total ecosystem C at the site, including vegetation, 
                                                              ! CWD, litter (from HLM and FATES), and soil pools [gC/m2]

     real(r8) :: totfatesc_old                                ! Total FATES C at the site from last call to balance check [gC/m2]
     real(r8) :: totbgcc_old                                  ! Total BGC C at the site from last call to balance check [gC/m2] 
     real(r8) :: totecosysc_old                               ! Total ecosystem C at the site from last call to balance check [gC/m2]
     
     real(r8) :: fates_to_bgc_this_ts                         ! total flux of carbon from FATES to BGC models on current timestep [gC/m2/s] 
     real(r8) :: fates_to_bgc_last_ts                         ! total flux of carbon from FATES to BGC models on previous timestep [gC/m2/s] 

     real(r8) :: cbal_err_fates                               ! [gC/m2/s]  total carbon balance error for FATES processes
     real(r8) :: cbal_err_bgc                                 ! [gC/m2/s]  total carbon balance error for BGC (HLM) processes
     real(r8) :: cbal_err_tot                                 ! [gC/m2/s]  total carbon balance error for all land processes

     real(r8) :: nep_timeintegrated                           ! Net ecosystem production accumulated over model time-steps [gC/m2]
     real(r8) :: hr_timeintegrated                            ! Heterotrophic respiration accumulated over model time-steps [gC/m2]
     real(r8) :: npp_timeintegrated                           ! Net primary production accumulated over model time-steps [gC/m2]
     real(r8) :: nbp_integrated                               ! Net biosphere production accumulated over model time-steps [gC/m2]


     ! DISTURBANCE
     real(r8) ::  disturbance_mortality                        ! site level disturbance rates from mortality.
     real(r8) ::  disturbance_fire                             ! site level disturbance rates from fire.  
     integer  ::  dist_type                                    ! disturbance dist_type id.
     real(r8) ::  disturbance_rate                             ! site total dist rate

     ! PHENOLOGY 
     real(r8) ::  ED_GDD_site                                  ! ED Phenology growing degree days.
     integer  ::  status                                       ! are leaves in this pixel on or off for cold decid
     integer  ::  dstatus                                      ! are leaves in this pixel on or off for drought decid
     real(r8) ::  ncd                                          ! no chilling days:-
     real(r8) ::  last_n_days(senes)                           ! record of last 10 days temperature for senescence model. deg C
     integer  ::  leafondate                                   ! doy of leaf on:-
     integer  ::  leafoffdate                                  ! doy of leaf off:-
     integer  ::  dleafondate                                  ! doy of leaf on drought:-
     integer  ::  dleafoffdate                                 ! doy of leaf on drought:-
     real(r8) ::  water_memory(numWaterMem)                             ! last 10 days of soil moisture memory...

     !SEED BANK
     real(r8) :: seed_bank(numpft_ed)                              ! seed pool in KgC/m2/year
     real(r8) :: dseed_dt(numpft_ed)
     real(r8) :: seed_rain_flux(numpft_ed)                         ! flux of seeds from exterior KgC/m2/year (needed for C balance purposes)

     ! FIRE 
     real(r8) ::  acc_ni                                       ! daily nesterov index accumulating over time.
     real(r8) ::  ab                                           ! daily burnt area: m2
     real(r8) ::  frac_burnt                                   ! fraction of soil burnt in this day.
     real(r8) ::  total_burn_flux_to_atm                       ! total carbon burnt to the atmosphere in this day. KgC/site
     real(r8) ::  cwd_ag_burned(ncwd)
     real(r8) ::  leaf_litter_burned(numpft_ed)

     ! TERMINATION, RECRUITMENT, AND DEMOTION
     real(r8) :: terminated_nindivs(1:nlevsclass_ed,1:mxpft,2) ! number of individuals that were in cohorts which were terminated this timestep, on size x pft x canopy array. 
     real(r8) :: termination_carbonflux(2)                     ! carbon flux from live to dead pools associated with termination mortality, per canopy level
     real(r8) :: recruitment_rate(1:mxpft)                     ! number of individuals that were recruited into new cohorts
     real(r8) :: demotion_rate(1:nlevsclass_ed)                ! rate of individuals demoted from canopy to understory per FATES timestep
     real(r8) :: demotion_carbonflux                           ! biomass of demoted individuals from canopy to understory [kgC/ha/day]
     real(r8) :: promotion_rate(1:nlevsclass_ed)               ! rate of individuals promoted from understory to canopy per FATES timestep
     real(r8) :: promotion_carbonflux                          ! biomass of promoted individuals from understory to canopy [kgC/ha/day]

  end type ed_site_type

  public :: ed_hist_scpfmaps

contains

  !-------------------------------------------------------------------------------------!
  subroutine ed_hist_scpfmaps
    ! This subroutine allocates and populates the variables
    ! that define the mapping of variables in history files in the "scpf" format
    ! back to
    ! its respective size-class "sc" and pft "pf"

    integer :: i
    integer :: isc
    integer :: ipft
<<<<<<< HEAD
    integer :: icwd
    integer :: ifuel
    integer :: ican
    integer :: ileaf

=======
    
>>>>>>> 55f42ddb
    allocate( levsclass_ed(1:nlevsclass_ed   ))
    allocate( pft_levscpf_ed(1:nlevsclass_ed*mxpft))
    allocate(scls_levscpf_ed(1:nlevsclass_ed*mxpft))
    allocate( levpft_ed(1:mxpft   ))
    allocate( levfuel_ed(1:NFSC   ))
    allocate( levcwdsc_ed(1:NCWD   ))
    allocate( levage_ed(1:nlevage_ed   ))

    allocate(levcan_ed(cp_nclmax))
    allocate(can_levcnlf_ed(cp_nlevcan*cp_nclmax))
    allocate(lf_levcnlf_ed(cp_nlevcan*cp_nclmax))
    allocate(can_levcnlfpft_ed(cp_nlevcan*cp_nclmax*numpft_ed))
    allocate(lf_levcnlfpft_ed(cp_nlevcan*cp_nclmax*numpft_ed))
    allocate(pft_levcnlfpft_ed(cp_nlevcan*cp_nclmax*numpft_ed))

    ! Fill the IO array of plant size classes
    ! For some reason the history files did not like
    ! a hard allocation of sclass_ed
    levsclass_ed(:) = sclass_ed(:)
    
    levage_ed(:) = ageclass_ed(:)

    ! make pft array
    do ipft=1,mxpft
       levpft_ed(ipft) = ipft
    end do

    ! make fuel array
    do ifuel=1,NFSC
       levfuel_ed(ifuel) = ifuel
    end do

    ! make cwd array
    do icwd=1,NCWD
       levcwdsc_ed(icwd) = icwd
    end do

    ! make canopy array
    do ican = 1,cp_nclmax
       levcan_ed(ican) = ican
    end do

    ! Fill the IO arrays that match pft and size class to their combined array
    i=0
    do ipft=1,mxpft
       do isc=1,nlevsclass_ed
          i=i+1
          pft_levscpf_ed(i) = ipft
          scls_levscpf_ed(i) = isc
       end do
    end do

    i=0
    do ican=1,cp_nclmax
       do ileaf=1,cp_nlevcan
          i=i+1
          can_levcnlf_ed(i) = ican
          lf_levcnlf_ed(i) = ileaf
       end do
    end do

    i=0
    do ipft=1,numpft_ed
       do ican=1,cp_nclmax
          do ileaf=1,cp_nlevcan
             i=i+1
             can_levcnlfpft_ed(i) = ican
             lf_levcnlfpft_ed(i) = ileaf
             pft_levcnlfpft_ed(i) = ipft
          end do
       end do
    end do

  end subroutine ed_hist_scpfmaps



end module EDTypesMod<|MERGE_RESOLUTION|>--- conflicted
+++ resolved
@@ -407,13 +407,8 @@
      real(r8) ::  fuel_mef                                         ! average moisture of extinction factor 
                                                                    ! of the ground fuel (incl. live grasses. omits 1000hr fuels).
      real(r8) ::  fuel_eff_moist                                   ! effective avearage fuel moisture content of the ground fuel 
-<<<<<<< HEAD
-     ! (incl. live grasses. omits 1000hr fuels)
+                                                                   ! (incl. live grasses. omits 1000hr fuels)
      real(r8) ::  litter_moisture(nfsc)
-=======
-                                                                   ! (incl. live grasses. omits 1000hr fuels)
-     real(r8) ::  litter_moisture(ncwd+2)
->>>>>>> 55f42ddb
 
      ! FIRE SPREAD
      real(r8) ::  ros_front                                        ! rate of forward  spread of fire: m/min
@@ -543,15 +538,11 @@
     integer :: i
     integer :: isc
     integer :: ipft
-<<<<<<< HEAD
     integer :: icwd
     integer :: ifuel
     integer :: ican
     integer :: ileaf
 
-=======
-    
->>>>>>> 55f42ddb
     allocate( levsclass_ed(1:nlevsclass_ed   ))
     allocate( pft_levscpf_ed(1:nlevsclass_ed*mxpft))
     allocate(scls_levscpf_ed(1:nlevsclass_ed*mxpft))
