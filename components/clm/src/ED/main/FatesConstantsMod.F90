--- conflicted
+++ resolved
@@ -68,12 +68,4 @@
   ! PI
   real(fates_r8), parameter :: pi_const = 3.14159265359_fates_r8
 
-
-<<<<<<< HEAD
-  ! Numerical Constants
-
-
-=======
->>>>>>> cdb9db75
-
 end module FatesConstantsMod