--- conflicted
+++ resolved
@@ -34,7 +34,7 @@
    character(len=param_string_length),parameter :: ED_name_maxspread = "fates_maxspread"
    character(len=param_string_length),parameter :: ED_name_minspread = "fates_minspread"
    character(len=param_string_length),parameter :: ED_name_init_litter = "fates_init_litter"
-   character(len=param_string_length),parameter :: ED_name_nfires = "fates_nfires"
+   character(len=param_string_length),parameter :: ED_name_nignitions = "fates_nfires"
    character(len=param_string_length),parameter :: ED_name_understorey_death = "fates_understorey_death"
    character(len=param_string_length),parameter :: ED_name_profile_tol = "fates_profile_tol"
    character(len=param_string_length),parameter :: ED_name_ag_biomass= "fates_ag_biomass"   
@@ -61,7 +61,7 @@
     ED_val_maxspread = nan
     ED_val_minspread = nan
     ED_val_init_litter = nan
-    ED_val_nfires = nan
+    ED_val_nignitions = nan
     ED_val_understorey_death = nan
     ED_val_profile_tol = nan
     ED_val_ag_biomass = nan
@@ -82,67 +82,6 @@
 
     character(len=param_string_length), parameter :: dim_names(1) = (/dimension_name_scalar1d/)
 
-<<<<<<< HEAD
-      call readNcdio(ncid = ncid, &
-         varName=ED_name_grass_spread, &
-         callingName=subname, &
-         retVal=ED_val_grass_spread)
-  
-      call readNcdio(ncid = ncid, &
-         varName=ED_name_comp_excln, &
-         callingName=subname, &
-         retVal=ED_val_comp_excln)
-  
-      call readNcdio(ncid = ncid, &
-         varName=ED_name_stress_mort, &
-         callingName=subname, &
-         retVal=ED_val_stress_mort)
-  
-      call readNcdio(ncid = ncid, &
-         varName=ED_name_dispersal, &
-         callingName=subname, &
-         retVal=ED_val_dispersal)
-  
-      call readNcdio(ncid = ncid, &
-         varName=ED_name_grperc, &
-         callingName=subname, &
-         retVal=ED_val_grperc)
-  
-      call readNcdio(ncid = ncid, &
-         varName=ED_name_maxspread, &
-         callingName=subname, &
-         retVal=ED_val_maxspread)
-  
-      call readNcdio(ncid = ncid, &
-         varName=ED_name_minspread, &
-         callingName=subname, &
-         retVal=ED_val_minspread)
-  
-      call readNcdio(ncid = ncid, &
-         varName=ED_name_init_litter, &
-         callingName=subname, &
-         retVal=ED_val_init_litter)
-  
-      call readNcdio(ncid = ncid, &
-         varName=ED_name_nfires, &
-         callingName=subname, &
-         retVal=ED_val_nignitions)
-  
-      call readNcdio(ncid = ncid, &
-         varName=ED_name_understorey_death, &
-         callingName=subname, &
-         retVal=ED_val_understorey_death)
-  
-      call readNcdio(ncid = ncid, &
-         varName=ED_name_profile_tol, &
-         callingName=subname, &
-         retVal=ED_val_profile_tol)
-  
-      call readNcdio(ncid = ncid, &
-         varName=ED_name_ag_biomass, &
-         callingName=subname, &
-         retVal=ED_val_ag_biomass)
-=======
     call FatesParamsInit()
 
     call fates_params%RegisterParameter(name=ED_name_grass_spread, dimension_shape=dimension_shape_1d, &
@@ -172,7 +111,7 @@
     call fates_params%RegisterParameter(name=ED_name_init_litter, dimension_shape=dimension_shape_1d, &
          dimension_names=dim_names)
 
-    call fates_params%RegisterParameter(name=ED_name_nfires, dimension_shape=dimension_shape_1d, &
+    call fates_params%RegisterParameter(name=ED_name_nignitions, dimension_shape=dimension_shape_1d, &
          dimension_names=dim_names)
 
     call fates_params%RegisterParameter(name=ED_name_understorey_death, dimension_shape=dimension_shape_1d, &
@@ -185,7 +124,7 @@
          dimension_names=dim_names)
 
   end subroutine FatesRegisterParams
->>>>>>> 02d8a427
+
   
   !-----------------------------------------------------------------------
   subroutine FatesReceiveParams(fates_params)
@@ -223,8 +162,8 @@
     call fates_params%RetreiveParameter(name=ED_name_init_litter, &
          data=ED_val_init_litter)
 
-    call fates_params%RetreiveParameter(name=ED_name_nfires, &
-         data=ED_val_nfires)
+    call fates_params%RetreiveParameter(name=ED_name_nignitions, &
+         data=ED_val_nignitions)
 
     call fates_params%RetreiveParameter(name=ED_name_understorey_death, &
          data=ED_val_understorey_death)
