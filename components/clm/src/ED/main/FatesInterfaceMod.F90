module FatesInterfaceMod

   ! ------------------------------------------------------------------------------------
   ! This is the FATES public API
   ! A host land model has defined and allocated a structure "fates" as
   ! defined by fates_interface_type
   !
   ! It is also likely/possible that this type is defined as a vector
   ! which is allocated by thread
   ! ------------------------------------------------------------------------------------

   ! ------------------------------------------------------------------------------------
   ! Used CLM Modules
   ! INTERF-TODO:  NO CLM MODULES SHOULD BE ACCESSIBLE BY THE FATES
   ! PUBLIC API!!!!
   ! ------------------------------------------------------------------------------------

   use EDtypesMod            , only : ed_site_type,      &
                                      maxPatchesPerCol,  &
                                      cp_nclmax,         &
                                      cp_numSWb,         &
                                      cp_numlevgrnd,     &
                                      cp_maxSWb,         &
                                      cp_numlevdecomp,   &
                                      cp_numlevdecomp_full, &
                                      cp_hlm_name,       &
                                      cp_hio_ignore_val, &
                                      cp_numlevsoil

   use shr_kind_mod          , only : r8 => shr_kind_r8  ! INTERF-TODO: REMOVE THIS

   
   implicit none

   ! ------------------------------------------------------------------------------------
   ! Notes on types
   ! For floating point arrays, it is sometimes the convention to define the arrays as
   ! POINTER instead of ALLOCATABLE.  This usually achieves the same result with subtle
   ! differences.  POINTER arrays can point to scalar values, discontinuous array slices
   ! or alias other variables, ALLOCATABLES cannnot.  According to S. Lionel 
   ! (Intel-Forum Post), ALLOCATABLES are better perfomance wise as long as they point 
   ! to contiguous memory spaces and do not alias other variables, the case here.
   ! Naming conventions:   _gl  means ground layer dimensions
   !                       _pa  means patch dimensions
   !                       _rb  means radiation band
   ! ------------------------------------------------------------------------------------
   
   type, public :: bc_in_type

      ! The actual number of FATES' ED patches
      integer :: npatches

      ! Radiation variables for calculating sun/shade fractions
      ! ---------------------------------------------------------------------------------

      ! Downwelling direct beam radiation (patch,radiation-band) [W/m2]
      real(r8), allocatable :: solad_parb(:,:)  

      ! Downwelling diffuse (I-ndirect) radiation (patch,radiation-band) [W/m2]
      real(r8), allocatable :: solai_parb(:,:)

      ! Hydrology variables for BTRAN
      ! ---------------------------------------------------------------------------------

      ! Soil suction potential of layers in each site, negative, [mm]
      real(r8), allocatable :: smp_gl(:)

      ! Effective porosity = porosity - vol_ic, of layers in each site [-]
      real(r8), allocatable :: eff_porosity_gl(:)

      ! volumetric soil water at saturation (porosity)
      real(r8), allocatable :: watsat_gl(:)

      ! Temperature of ground layers [K]
      real(r8), allocatable :: tempk_gl(:)

      ! Liquid volume in ground layer
      real(r8), allocatable :: h2o_liqvol_gl(:)

      ! Site level filter for uptake response functions
      logical               :: filter_btran

      ! Photosynthesis variables
      ! ---------------------------------------------------------------------------------

      ! Patch level filter flag for photosynthesis calculations
      ! has a short memory, flags:
      ! 1 = patch has not been called
      ! 2 = patch is currently marked for photosynthesis
      ! 3 = patch has been called for photosynthesis at least once
      integer, allocatable  :: filter_photo_pa(:)

      ! atmospheric pressure (Pa)
      real(r8)              :: forc_pbot             

      ! daylength scaling factor (0-1)
      real(r8), allocatable :: dayl_factor_pa(:)
      
      ! saturation vapor pressure at t_veg (Pa)
      real(r8), allocatable :: esat_tv_pa(:)

      ! vapor pressure of canopy air (Pa)
      real(r8), allocatable :: eair_pa(:)

      ! Atmospheric O2 partial pressure (Pa)
      real(r8), allocatable :: oair_pa(:)

      ! Atmospheric CO2 partial pressure (Pa)
      real(r8), allocatable :: cair_pa(:)

      ! boundary layer resistance (s/m)
      real(r8), allocatable :: rb_pa(:)

      ! vegetation temperature (Kelvin)
      real(r8), allocatable :: t_veg_pa(:)
             
      ! air temperature at agcm reference height (kelvin)
      real(r8), allocatable :: tgcm_pa(:)

      ! soil temperature (Kelvin)
      real(r8), allocatable :: t_soisno_gl(:)

      ! Canopy Radiation Boundaries
      ! ---------------------------------------------------------------------------------
      
      ! Filter for vegetation patches with a positive zenith angle (daylight)
      logical, allocatable :: filter_vegzen_pa(:)

      ! Cosine of the zenith angle (0-1), by patch
      ! Note RGK: It does not seem like the code would currently generate
      !           different zenith angles for different patches (nor should it)
      !           I am leaving it at this scale for simplicity.  Patches should
      !           have no spacially variable information
      real(r8), allocatable :: coszen_pa(:)
      
      ! Abledo of the ground for direct radiation, by site broadband (0-1)
      real(r8), allocatable :: albgr_dir_rb(:)

      ! Albedo of the ground for diffuse radiation, by site broadband (0-1)
      real(r8), allocatable :: albgr_dif_rb(:)
      
      ! LitterFlux Boundaries
      ! the index of the deepest model soil level where roots may be
      ! due to permafrost or bedrock constraints
      integer  :: max_rooting_depth_index_col

      ! BGC Accounting

      real(r8) :: tot_het_resp  ! total heterotrophic respiration  (gC/m2/s)
      real(r8) :: tot_somc      ! total soil organic matter carbon (gc/m2)
      real(r8) :: tot_litc      ! total litter carbon tracked in the HLM (gc/m2)

      ! Canopy Structure

      real(r8) :: snow_depth_si    ! Depth of snow in snowy areas of site (m)
      real(r8) :: frac_sno_eff_si  ! Fraction of ground covered by snow (0-1)

      ! Ground Layer Structure
      real(r8),allocatable :: depth_gl(:)      ! Depth in vertical direction of ground layers
                                   ! Interface level below a "z" level (m) (1:cp_nlevgrnd) 

   end type bc_in_type


   type, public :: bc_out_type

      ! Sunlit fraction of the canopy for this patch [0-1]
      real(r8),allocatable :: fsun_pa(:)

      ! Sunlit canopy LAI
      real(r8),allocatable :: laisun_pa(:)
      
      ! Shaded canopy LAI
      real(r8),allocatable :: laisha_pa(:)
      
      ! Logical stating whether a ground layer can have water uptake by plants
      ! The only condition right now is that liquid water exists
      ! The name (suction) is used to indicate that soil suction should be calculated
      logical, allocatable :: active_suction_gl(:)

      ! Effective fraction of roots in each soil layer 
      real(r8), allocatable :: rootr_pagl(:,:)

      ! Integrated (vertically) transpiration wetness factor (0 to 1) 
      ! (diagnostic, should not be used by HLM)
      real(r8), allocatable :: btran_pa(:)

      ! Sunlit canopy resistance [s/m]
      real(r8), allocatable :: rssun_pa(:)

      ! Shaded canopy resistance [s/m]
      real(r8), allocatable :: rssha_pa(:)

      ! patch sunlit leaf photosynthesis (umol CO2 /m**2/ s)
      real(r8), allocatable :: psncanopy_pa(:)

      ! patch sunlit leaf maintenance respiration rate (umol CO2/m**2/s) 
      real(r8), allocatable :: lmrcanopy_pa(:)

      ! Canopy Radiation Boundaries
      ! ---------------------------------------------------------------------------------
      
      ! Surface albedo (direct) (HLMs use this for atm coupling and balance checks)
      real(r8), allocatable :: albd_parb(:,:)
      
      ! Surface albedo (diffuse) (HLMs use this for atm coupling and balance checks)
      real(r8), allocatable :: albi_parb(:,:)                 
      
      ! Flux absorbed by canopy per unit direct flux (HLMs use this for balance checks)
      real(r8), allocatable :: fabd_parb(:,:) 
      
      ! Flux absorbed by canopy per unit diffuse flux (HLMs use this for balance checks)
      real(r8), allocatable :: fabi_parb(:,:)

      ! Down direct flux below canopy per unit direct flx (HLMs use this for balance checks)
      real(r8), allocatable :: ftdd_parb(:,:)

      ! Down diffuse flux below canopy per unit direct flx (HLMs use this for balance checks)
      real(r8), allocatable :: ftid_parb(:,:)
      
      ! Down diffuse flux below canopy per unit diffuse flx (HLMs use this for balance checks)
      real(r8), allocatable :: ftii_parb(:,:)


      ! litterfall fluxes of C from FATES patches to BGC columns

      ! total labile    litter coming from ED. gC/m3/s
      real(r8), allocatable :: FATES_c_to_litr_lab_c_col(:)      

      !total cellulose litter coming from ED. gC/m3/s
      real(r8), allocatable :: FATES_c_to_litr_cel_c_col(:)      
      
      !total lignin    litter coming from ED. gC/m3/s
      real(r8), allocatable :: FATES_c_to_litr_lig_c_col(:)      

      ! Canopy Structure

      real(r8), allocatable :: elai_pa(:)  ! exposed leaf area index
      real(r8), allocatable :: esai_pa(:)  ! exposed stem area index
      real(r8), allocatable :: tlai_pa(:)  ! total leaf area index
      real(r8), allocatable :: tsai_pa(:)  ! total stem area index
      real(r8), allocatable :: htop_pa(:)  ! top of the canopy [m]
      real(r8), allocatable :: hbot_pa(:)  ! bottom of canopy? [m]

      real(r8), allocatable :: canopy_fraction_pa(:) ! Area fraction of each patch in the site
                                                     ! Use most likely for weighting
                                                     ! This is currently the projected canopy
                                                     ! area of each patch [0-1]

      real(r8), allocatable :: frac_veg_nosno_alb_pa(:) ! This is not really a fraction
                                                        ! this is actually binary based on if any
                                                        ! vegetation in the patch is exposed.
                                                        ! [0,1]

      
   end type bc_out_type


   type, public :: fates_interface_type
      
      ! This is the root of the ED/FATES hierarchy of instantaneous state variables
      ! ie the root of the linked lists. Each path list is currently associated with a 
      ! grid-cell, this is intended to be migrated to columns 

      integer                         :: nsites

      type(ed_site_type), pointer :: sites(:)

      ! These are boundary conditions that the FATES models are required to be filled.  
      ! These values are filled by the driver or HLM.  Once filled, these have an 
      ! intent(in) status.  Each site has a derived type structure, which may include 
      ! a scalar for site level data, a patch vector, potentially cohort vectors (but 
      ! not yet atm) and other dimensions such as soil-depth or pft.  These vectors 
      ! are initialized by maximums, and the allocations are static in time to avoid
      ! having to allocate/de-allocate memory

      type(bc_in_type), allocatable   :: bc_in(:)

      ! These are the boundary conditions that the FATES model returns to its HLM or 
      ! driver. It has the same allocation strategy and similar vector types.
      
      type(bc_out_type), allocatable  :: bc_out(:)

   contains
      
      procedure, public :: zero_bcs

   end type fates_interface_type

   public :: FatesInterfaceInit
   public :: set_fates_ctrlparms


contains

   ! ====================================================================================
  subroutine FatesInterfaceInit(log_unit, global_verbose)

    use FatesGlobals, only : FatesGlobalsInit

    implicit none

    integer, intent(in) :: log_unit
    logical, intent(in) :: global_verbose

    call FatesGlobalsInit(log_unit, global_verbose)

  end subroutine FatesInterfaceInit

   ! ====================================================================================

   ! INTERF-TODO: THIS IS A PLACE-HOLDER ROUTINE, NOT CALLED YET...
   subroutine fates_clean(this)
      
      implicit none
      
      ! Input Arguments
      class(fates_interface_type), intent(inout) :: this
      
      ! Incrementally walk through linked list and deallocate
      
      
      
      ! Deallocate the site list
!      deallocate (this%sites)
      
      return
   end subroutine fates_clean


   ! ====================================================================================
   

   subroutine allocate_bcin(bc_in)
      
      ! ---------------------------------------------------------------------------------
      ! Allocate and Initialze the FATES boundary condition vectors
      ! ---------------------------------------------------------------------------------
      
      implicit none
      type(bc_in_type), intent(inout) :: bc_in
      
      ! Allocate input boundaries
      
      ! Radiation
      allocate(bc_in%solad_parb(maxPatchesPerCol,cp_numSWb))
      allocate(bc_in%solai_parb(maxPatchesPerCol,cp_numSWb))
      
      ! Hydrology
      allocate(bc_in%smp_gl(cp_numlevgrnd))
      allocate(bc_in%eff_porosity_gl(cp_numlevgrnd))
      allocate(bc_in%watsat_gl(cp_numlevgrnd))
      allocate(bc_in%tempk_gl(cp_numlevgrnd))
      allocate(bc_in%h2o_liqvol_gl(cp_numlevgrnd))

      ! Photosynthesis
      allocate(bc_in%filter_photo_pa(maxPatchesPerCol))
      allocate(bc_in%dayl_factor_pa(maxPatchesPerCol))
      allocate(bc_in%esat_tv_pa(maxPatchesPerCol))
      allocate(bc_in%eair_pa(maxPatchesPerCol))
      allocate(bc_in%oair_pa(maxPatchesPerCol))
      allocate(bc_in%cair_pa(maxPatchesPerCol))
      allocate(bc_in%rb_pa(maxPatchesPerCol))
      allocate(bc_in%t_veg_pa(maxPatchesPerCol))
      allocate(bc_in%tgcm_pa(maxPatchesPerCol))
      allocate(bc_in%t_soisno_gl(cp_numlevgrnd))

      ! Canopy Radiation
      allocate(bc_in%filter_vegzen_pa(maxPatchesPerCol))
      allocate(bc_in%coszen_pa(maxPatchesPerCol))
      allocate(bc_in%albgr_dir_rb(cp_numSWb))
      allocate(bc_in%albgr_dif_rb(cp_numSWb))

      ! Carbon Balance Checking
      ! (snow-depth and snow fraction are site level and not vectors)
      
      ! Ground layer structure
      allocate(bc_in%depth_gl(0:cp_numlevgrnd))

      return
   end subroutine allocate_bcin
   
   subroutine allocate_bcout(bc_out)

      ! ---------------------------------------------------------------------------------
      ! Allocate and Initialze the FATES boundary condition vectors
      ! ---------------------------------------------------------------------------------
      
      implicit none
      type(bc_out_type), intent(inout) :: bc_out
      
      
      ! Radiation
      allocate(bc_out%fsun_pa(maxPatchesPerCol))
      allocate(bc_out%laisun_pa(maxPatchesPerCol))
      allocate(bc_out%laisha_pa(maxPatchesPerCol))
      
      ! Hydrology
      allocate(bc_out%active_suction_gl(cp_numlevgrnd))
      allocate(bc_out%rootr_pagl(maxPatchesPerCol,cp_numlevgrnd))
      allocate(bc_out%btran_pa(maxPatchesPerCol))
      
      ! Photosynthesis
<<<<<<< HEAD
      allocate(bc_out%rssun_pa(numPatchesPerCol))
      allocate(bc_out%rssha_pa(numPatchesPerCol))
=======
      allocate(bc_out%rssun_pa(maxPatchesPerCol))
      allocate(bc_out%rssha_pa(maxPatchesPerCol))
      allocate(bc_out%gccanopy_pa(maxPatchesPerCol))
      allocate(bc_out%lmrcanopy_pa(maxPatchesPerCol))
      allocate(bc_out%psncanopy_pa(maxPatchesPerCol))
>>>>>>> d1160086
      
      ! Canopy Radiation
      allocate(bc_out%albd_parb(maxPatchesPerCol,cp_numSWb))
      allocate(bc_out%albi_parb(maxPatchesPerCol,cp_numSWb))
      allocate(bc_out%fabd_parb(maxPatchesPerCol,cp_numSWb))
      allocate(bc_out%fabi_parb(maxPatchesPerCol,cp_numSWb))
      allocate(bc_out%ftdd_parb(maxPatchesPerCol,cp_numSWb))
      allocate(bc_out%ftid_parb(maxPatchesPerCol,cp_numSWb))
      allocate(bc_out%ftii_parb(maxPatchesPerCol,cp_numSWb))

      ! biogeochemistry
      allocate(bc_out%FATES_c_to_litr_lab_c_col(cp_numlevdecomp_full))        
      allocate(bc_out%FATES_c_to_litr_cel_c_col(cp_numlevdecomp_full))
      allocate(bc_out%FATES_c_to_litr_lig_c_col(cp_numlevdecomp_full))

      ! Canopy Structure
      allocate(bc_out%elai_pa(maxPatchesPerCol))
      allocate(bc_out%esai_pa(maxPatchesPerCol))
      allocate(bc_out%tlai_pa(maxPatchesPerCol))
      allocate(bc_out%tsai_pa(maxPatchesPerCol))
      allocate(bc_out%htop_pa(maxPatchesPerCol))
      allocate(bc_out%hbot_pa(maxPatchesPerCol))
      allocate(bc_out%canopy_fraction_pa(maxPatchesPerCol))
      allocate(bc_out%frac_veg_nosno_alb_pa(maxPatchesPerCol))


      return
   end subroutine allocate_bcout

   ! ====================================================================================

   subroutine zero_bcs(this,s)

      implicit none
      class(fates_interface_type), intent(inout) :: this
      integer, intent(in) :: s

      ! Input boundaries

      this%bc_in(s)%solad_parb(:,:)     = 0.0_r8
      this%bc_in(s)%solai_parb(:,:)     = 0.0_r8
      this%bc_in(s)%smp_gl(:)           = 0.0_r8
      this%bc_in(s)%eff_porosity_gl(:)  = 0.0_r8
      this%bc_in(s)%watsat_gl(:)        = 0.0_r8
      this%bc_in(s)%tempk_gl(:)         = 0.0_r8
      this%bc_in(s)%h2o_liqvol_gl(:)    = 0.0_r8
      this%bc_in(s)%filter_vegzen_pa(:) = .false.
      this%bc_in(s)%coszen_pa(:)        = 0.0_r8
      this%bc_in(s)%albgr_dir_rb(:)     = 0.0_r8
      this%bc_in(s)%albgr_dif_rb(:)     = 0.0_r8
      this%bc_in(s)%max_rooting_depth_index_col = 0
      this%bc_in(s)%tot_het_resp        = 0.0_r8
      this%bc_in(s)%tot_somc            = 0.0_r8 
      this%bc_in(s)%tot_litc            = 0.0_r8
      this%bc_in(s)%snow_depth_si       = 0.0_r8
      this%bc_in(s)%frac_sno_eff_si     = 0.0_r8
      this%bc_in(s)%depth_gl(:)         = 0.0_r8
      
      ! Output boundaries
      this%bc_out(s)%active_suction_gl(:) = .false.
      this%bc_out(s)%fsun_pa(:)      = 0.0_r8
      this%bc_out(s)%laisun_pa(:)    = 0.0_r8
      this%bc_out(s)%laisha_pa(:)    = 0.0_r8
      this%bc_out(s)%rootr_pagl(:,:) = 0.0_r8
      this%bc_out(s)%btran_pa(:)     = 0.0_r8

      this%bc_out(s)%FATES_c_to_litr_lab_c_col(:) = 0.0_r8
      this%bc_out(s)%FATES_c_to_litr_cel_c_col(:) = 0.0_r8
      this%bc_out(s)%FATES_c_to_litr_lig_c_col(:) = 0.0_r8

      this%bc_out(s)%rssun_pa(:)     = 0.0_r8
      this%bc_out(s)%rssha_pa(:)     = 0.0_r8

      this%bc_out(s)%albd_parb(:,:) = 0.0_r8
      this%bc_out(s)%albi_parb(:,:) = 0.0_r8
      this%bc_out(s)%fabd_parb(:,:) = 0.0_r8
      this%bc_out(s)%fabi_parb(:,:) = 0.0_r8
      this%bc_out(s)%ftdd_parb(:,:) = 0.0_r8
      this%bc_out(s)%ftid_parb(:,:) = 0.0_r8
      this%bc_out(s)%ftii_parb(:,:) = 0.0_r8

      this%bc_out(s)%elai_pa(:) = 0.0_r8
      this%bc_out(s)%esai_pa(:) = 0.0_r8
      this%bc_out(s)%tlai_pa(:) = 0.0_r8
      this%bc_out(s)%tsai_pa(:) = 0.0_r8
      this%bc_out(s)%htop_pa(:) = 0.0_r8
      this%bc_out(s)%hbot_pa(:) = 0.0_r8
      this%bc_out(s)%canopy_fraction_pa(:) = 0.0_r8
      this%bc_out(s)%frac_veg_nosno_alb_pa(:) = 0.0_r8
      
      return
    end subroutine zero_bcs
   
   ! ==================================================================================== 

   subroutine set_fates_ctrlparms(tag,ival,rval,cval)
      
      ! ---------------------------------------------------------------------------------
      ! INTERF-TODO:  NEED ALLOWANCES FOR REAL AND CHARACTER ARGS..
      ! Certain model control parameters and dimensions used by FATES are dictated by 
      ! the the driver or the host mode. To see which parameters should be filled here
      ! please also look at the ctrl_parms_type in FATESTYpeMod, in the section listing
      ! components dictated by the host model.
      !
      ! Some important points:
      ! 1. Calls to this function are likely from the clm_fates module in the HLM.
      ! 2. The calls should be preceeded by a flush function.
      ! 3. All values in ctrl_parm (FATESTypesMod.F90) that are classified as 
      !    'dictated by the HLM' must be listed in this subroutine
      ! 4. Should look like this:
      ! 
      ! call set_fates_ctrlparms('flush_to_unset')
      ! call set_fates_ctrlparms('num_sw_bbands',numrad)  ! or other variable
      ! ...
      ! call set_fates_ctrlparms('num_lev_ground',nlevgrnd)   ! or other variable
      ! call set_fates_ctrlparms('check_allset') 
      !
      ! RGK-2016
      ! ---------------------------------------------------------------------------------

      use FatesGlobals, only : fates_log, fates_global_verbose

      ! Arguments
      integer, optional, intent(in)         :: ival
      real(r8), optional, intent(in)        :: rval
      character(len=*),optional, intent(in) :: cval
      character(len=*),intent(in)           :: tag
      
      ! local variables
      logical              :: all_set
      integer,  parameter  :: unset_int = -999
      real(r8), parameter  :: unset_double = -999.9
      
      
      select case (trim(tag))
      case('flush_to_unset')
         if (fates_global_verbose()) then
            write(fates_log(), *) 'Flushing FATES control parameters prior to transfer from host'
         end if
         cp_numSwb     = unset_int
         cp_numlevgrnd = unset_int
         cp_numlevsoil = unset_int
         cp_numlevdecomp_full = unset_int
         cp_numlevdecomp      = unset_int
         cp_hlm_name          = 'unset'
         cp_hio_ignore_val    = unset_double

      case('check_allset')
         
         if(cp_numSWb .eq. unset_int) then
            if (fates_global_verbose()) then
               write(fates_log(), *) 'FATES dimension/parameter unset: num_sw_rad_bbands'
            end if
            ! INTERF-TODO: FATES NEEDS INTERNAL end_run
            ! end_run('MESSAGE')
         end if

         if(cp_numSWb > cp_maxSWb) then
            if (fates_global_verbose()) then
               write(fates_log(), *) 'FATES sets a maximum number of shortwave bands'
               write(fates_log(), *) 'for some scratch-space, cp_maxSWb'
               write(fates_log(), *) 'it defaults to 2, but can be increased as needed'
               write(fates_log(), *) 'your driver or host model is intending to drive'
               write(fates_log(), *) 'FATES with:',cp_numSWb,' bands.'
               write(fates_log(), *) 'please increase cp_maxSWb in EDTypes to match'
               write(fates_log(), *) 'or exceed this value'
            end if
            ! end_run('MESSAGE')
         end if

         if(cp_numlevgrnd .eq. unset_int) then
            if (fates_global_verbose()) then
               write(fates_log(), *) 'FATES dimension/parameter unset: numlevground'
            end if
            ! INTERF-TODO: FATES NEEDS INTERNAL end_run
            ! end_run('MESSAGE')
         end if

         if(cp_numlevsoil .eq. unset_int) then
            if (fates_global_verbose()) then
               write(fates_log(), *) 'FATES dimension/parameter unset: numlevground'
            end if
            ! INTERF-TODO: FATES NEEDS INTERNAL end_run
            ! end_run('MESSAGE')
         end if

         if(cp_numlevdecomp_full .eq. unset_int) then
            if (fates_global_verbose()) then
               write(fates_log(), *) 'FATES dimension/parameter unset: numlevdecomp_full'
            end if
            ! INTERF-TODO: FATES NEEDS INTERNAL end_run
            ! end_run('MESSAGE')
         end if

         if(cp_numlevdecomp .eq. unset_int) then
            if (fates_global_verbose()) then
               write(fates_log(), *) 'FATES dimension/parameter unset: numlevdecomp'
            end if
            ! INTERF-TODO: FATES NEEDS INTERNAL end_run
            ! end_run('MESSAGE')
         end if

         if(trim(cp_hlm_name) .eq. 'unset') then
            if (fates_global_verbose()) then
               write(fates_log(),*) 'FATES dimension/parameter unset: hlm_name'
            end if
            ! INTERF-TODO: FATES NEEDS INTERNAL end_run
            ! end_run('MESSAGE')
         end if

         if( abs(cp_hio_ignore_val-unset_double)<1e-10 ) then
            if (fates_global_verbose()) then
               write(fates_log(),*) 'FATES dimension/parameter unset: hio_ignore'
            end if
            ! INTERF-TODO: FATES NEEDS INTERNAL end_run
            ! end_run('MESSAGE')
         end if

         if (fates_global_verbose()) then
            write(fates_log(), *) 'Checked. All control parameters sent to FATES.'
         end if

         
      case default

         if(present(ival))then
            select case (trim(tag))
               
            case('num_sw_bbands')

               cp_numSwb = ival
               if (fates_global_verbose()) then
                  write(fates_log(),*) 'Transfering num_sw_bbands = ',ival,' to FATES'
               end if
               
            case('num_lev_ground')
               
               cp_numlevgrnd = ival
               if (fates_global_verbose()) then
                  write(fates_log(),*) 'Transfering num_lev_ground = ',ival,' to FATES'
               end if
            case('num_lev_soil')
               
               cp_numlevsoil = ival
               if (fates_global_verbose()) then
                  write(fates_log(),*) 'Transfering num_lev_ground = ',ival,' to FATES'
               end if

            case('num_levdecomp_full')
               
               cp_numlevdecomp_full = ival
               if (fates_global_verbose()) then
                  write(fates_log(),*) 'Transfering num_levdecomp_full = ',ival,' to FATES'
               end if
            
            case('num_levdecomp')
               
               cp_numlevdecomp = ival
               if (fates_global_verbose()) then
                  write(fates_log(),*) 'Transfering num_levdecomp = ',ival,' to FATES'
               end if

            case default
               if (fates_global_verbose()) then
                  write(fates_log(), *) 'tag not recognized:',trim(tag)
               end if
               ! end_run
            end select
            
         end if
         
         if(present(rval))then
            select case (trim(tag))
            case ('hio_ignore_val')
               cp_hio_ignore_val = rval
               if (fates_global_verbose()) then
                  write(fates_log(),*) 'Transfering hio_ignore_val = ',rval,' to FATES'
               end if
            case default
               if (fates_global_verbose()) then
                  write(fates_log(),*) 'tag not recognized:',trim(tag)
               end if
               ! end_run
            end select
         end if

         if(present(cval))then
            select case (trim(tag))
               
            case('hlm_name')
               cp_hlm_name = trim(cval)
               if (fates_global_verbose()) then
                  write(fates_log(),*) 'Transfering the HLM name = ',trim(cval)
               end if

            case default
               if (fates_global_verbose()) then
                  write(fates_log(),*) 'tag not recognized:',trim(tag)
               end if
               ! end_run
            end select
         end if

      end select
            
      return
   end subroutine set_fates_ctrlparms



end module FatesInterfaceMod<|MERGE_RESOLUTION|>--- conflicted
+++ resolved
@@ -191,11 +191,13 @@
       ! Shaded canopy resistance [s/m]
       real(r8), allocatable :: rssha_pa(:)
 
-      ! patch sunlit leaf photosynthesis (umol CO2 /m**2/ s)
-      real(r8), allocatable :: psncanopy_pa(:)
-
-      ! patch sunlit leaf maintenance respiration rate (umol CO2/m**2/s) 
-      real(r8), allocatable :: lmrcanopy_pa(:)
+      ! leaf photosynthesis (umol CO2 /m**2/ s)
+      ! (NOT CURRENTLY USED, PLACE-HOLDER)
+      !real(r8), allocatable :: psncanopy_pa(:)
+
+      ! leaf maintenance respiration rate (umol CO2/m**2/s) 
+      ! (NOT CURRENTLY USED, PLACE-HOLDER)
+      !real(r8), allocatable :: lmrcanopy_pa(:)
 
       ! Canopy Radiation Boundaries
       ! ---------------------------------------------------------------------------------
@@ -401,16 +403,9 @@
       allocate(bc_out%btran_pa(maxPatchesPerCol))
       
       ! Photosynthesis
-<<<<<<< HEAD
+
       allocate(bc_out%rssun_pa(numPatchesPerCol))
       allocate(bc_out%rssha_pa(numPatchesPerCol))
-=======
-      allocate(bc_out%rssun_pa(maxPatchesPerCol))
-      allocate(bc_out%rssha_pa(maxPatchesPerCol))
-      allocate(bc_out%gccanopy_pa(maxPatchesPerCol))
-      allocate(bc_out%lmrcanopy_pa(maxPatchesPerCol))
-      allocate(bc_out%psncanopy_pa(maxPatchesPerCol))
->>>>>>> d1160086
       
       ! Canopy Radiation
       allocate(bc_out%albd_parb(maxPatchesPerCol,cp_numSWb))
