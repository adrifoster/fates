--- conflicted
+++ resolved
@@ -71,7 +71,6 @@
       ! Site level filter for uptake response functions
       logical               :: filter_btran
 
-<<<<<<< HEAD
       ! Photosynthesis variables
       ! ---------------------------------------------------------------------------------
 
@@ -112,10 +111,9 @@
       ! soil temperature (Kelvin)
       real(r8), allocatable :: t_soisno_gl(:)
 
-=======
-      ! the index of the deepest model soil level where roots may be, due to permafrost or bedrock constraints
+      ! the index of the deepest model soil level where roots may be
+      ! due to permafrost or bedrock constraints
       integer  :: max_rooting_depth_index_col
->>>>>>> 6001fc3f
 
 
    end type bc_in_type
@@ -144,7 +142,6 @@
       ! (diagnostic, should not be used by HLM)
       real(r8), allocatable :: btran_pa(:)
 
-<<<<<<< HEAD
       ! Sunlit canopy resistance [s/m]
       real(r8), allocatable :: rssun_pa(:)
 
@@ -159,13 +156,18 @@
 
       ! patch sunlit leaf maintenance respiration rate (umol CO2/m**2/s) 
       real(r8), allocatable :: lmrcanopy_pa(:)
-=======
-     ! litterfall fluxes of C from FATES patches to BGC columns
-     real(r8), allocatable :: FATES_c_to_litr_lab_c_col(:)      !total labile    litter coming from ED. gC/m3/s
-     real(r8), allocatable :: FATES_c_to_litr_cel_c_col(:)      !total cellulose litter coming from ED. gC/m3/s
-     real(r8), allocatable :: FATES_c_to_litr_lig_c_col(:)      !total lignin    litter coming from ED. gC/m3/s
->>>>>>> 6001fc3f
-
+
+      ! litterfall fluxes of C from FATES patches to BGC columns
+
+      ! total labile    litter coming from ED. gC/m3/s
+      real(r8), allocatable :: FATES_c_to_litr_lab_c_col(:)      
+
+      !total cellulose litter coming from ED. gC/m3/s
+      real(r8), allocatable :: FATES_c_to_litr_cel_c_col(:)      
+      
+      !total lignin    litter coming from ED. gC/m3/s
+      real(r8), allocatable :: FATES_c_to_litr_lig_c_col(:)      
+      
 
    end type bc_out_type
 
@@ -287,7 +289,6 @@
       allocate(bc_out%active_suction_gl(ctrl_parms%numlevgrnd))
       allocate(bc_out%rootr_pagl(numPatchesPerCol,ctrl_parms%numlevgrnd))
       allocate(bc_out%btran_pa(numPatchesPerCol))
-<<<<<<< HEAD
       
       ! Photosynthesis
       allocate(bc_out%rssun_pa(numPatchesPerCol))
@@ -295,13 +296,11 @@
       allocate(bc_out%gccanopy_pa(numPatchesPerCol))
       allocate(bc_out%lmrcanopy_pa(numPatchesPerCol))
       allocate(bc_out%psncanopy_pa(numPatchesPerCol))
-=======
 
       ! biogeochemistry
       allocate(bc_out%FATES_c_to_litr_lab_c_col(ctrl_parms%numlevdecomp_full))        
       allocate(bc_out%FATES_c_to_litr_cel_c_col(ctrl_parms%numlevdecomp_full))
       allocate(bc_out%FATES_c_to_litr_lig_c_col(ctrl_parms%numlevdecomp_full))
->>>>>>> 6001fc3f
 
       return
    end subroutine allocate_bcout
