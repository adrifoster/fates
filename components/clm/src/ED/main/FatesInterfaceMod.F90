--- conflicted
+++ resolved
@@ -464,13 +464,9 @@
       !
       ! RGK-2016
       ! ---------------------------------------------------------------------------------
-<<<<<<< HEAD
-
-      
-=======
-     use FatesGlobals, only : fates_log, fates_global_verbose
-
->>>>>>> 235feda8
+
+      use FatesGlobals, only : fates_log, fates_global_verbose
+
       ! Arguments
       integer, optional, intent(in)         :: ival
       real(r8), optional, intent(in)        :: rval
@@ -542,25 +538,26 @@
             ! end_run('MESSAGE')
          end if
 
-<<<<<<< HEAD
          if(trim(cp_hlm_name) .eq. 'unset') then
-            write(*,*) 'FATES dimension/parameter unset: hlm_name'
+            if (fates_global_verbose()) then
+               write(fates_log(),*) 'FATES dimension/parameter unset: hlm_name'
+            end if
             ! INTERF-TODO: FATES NEEDS INTERNAL end_run
             ! end_run('MESSAGE')
          end if
 
          if( abs(cp_hio_ignore-unset_double)<1e-10 ) then
-            write(*,*) 'FATES dimension/parameter unset: hio_ignore'
+            if (fates_global_verbose()) then
+               write(fates_log(),*) 'FATES dimension/parameter unset: hio_ignore'
+            end if
             ! INTERF-TODO: FATES NEEDS INTERNAL end_run
             ! end_run('MESSAGE')
          end if
 
-         write(*,*) 'Checked. All control parameters sent to FATES.'
-=======
          if (fates_global_verbose()) then
             write(fates_log(), *) 'Checked. All control parameters sent to FATES.'
          end if
->>>>>>> 235feda8
+
          
       case default
 
@@ -568,53 +565,32 @@
             select case (trim(tag))
                
             case('num_sw_bbands')
-               
-<<<<<<< HEAD
+
                cp_numSwb = ival
-               write(*,*) 'Transfering num_sw_bbands = ',ival,' to FATES'
+               if (fates_global_verbose()) then
+                  write(fates_log(),*) 'Transfering num_sw_bbands = ',ival,' to FATES'
+               end if
                
             case('num_lev_ground')
                
                cp_numlevgrnd = ival
-               write(*,*) 'Transfering num_lev_ground = ',ival,' to FATES'
-               
+               if (fates_global_verbose()) then
+                  write(fates_log(),*) 'Transfering num_lev_ground = ',ival,' to FATES'
+               end if
+
             case('num_levdecomp_full')
                
                cp_numlevdecomp_full = ival
-               write(*,*) 'Transfering num_levdecomp_full = ',ival,' to FATES'
+               if (fates_global_verbose()) then
+                  write(fates_log(),*) 'Transfering num_levdecomp_full = ',ival,' to FATES'
+               end if
             
             case('num_levdecomp')
                
                cp_numlevdecomp = ival
-               write(*,*) 'Transfering num_levdecomp = ',ival,' to FATES'
-=======
-               cp_numSwb = dimval
-               if (fates_global_verbose()) then
-                  write(fates_log(), *) 'Transfering num_sw_bbands = ',dimval,' to FATES'
-               end if
-               
-            case('num_lev_ground')
-               
-               cp_numlevgrnd = dimval
-               if (fates_global_verbose()) then
-
-                  write(fates_log(), *) 'Transfering num_lev_ground = ',dimval,' to FATES'
-               end if
-               
-            case('num_levdecomp_full')
-               
-               cp_numlevdecomp_full = dimval
-               if (fates_global_verbose()) then
-                  write(fates_log(), *) 'Transfering num_levdecomp_full = ',dimval,' to FATES'
-               end if
-            
-            case('num_levdecomp')
-               
-               cp_numlevdecomp = dimval
-               if (fates_global_verbose()) then
-                  write(fates_log(), *) 'Transfering num_levdecomp = ',dimval,' to FATES'
-               end if
->>>>>>> 235feda8
+               if (fates_global_verbose()) then
+                  write(fates_log(),*) 'Transfering num_levdecomp = ',ival,' to FATES'
+               end if
 
             case default
                if (fates_global_verbose()) then
@@ -622,16 +598,20 @@
                end if
                ! end_run
             end select
-<<<<<<< HEAD
+            
          end if
          
          if(present(rval))then
             select case (trim(tag))
             case ('hio_ignore_val')
                cp_hio_ignore_val = rval
-               write(*,*) 'Transfering hio_ignore_val = ',rval,' to FATES'
+               if (fates_global_verbose()) then
+                  write(fates_log(),*) 'Transfering hio_ignore_val = ',rval,' to FATES'
+               end if
             case default
-               write(*,*) 'tag not recognized:',trim(tag)
+               if (fates_global_verbose()) then
+                  write(fates_log(),*) 'tag not recognized:',trim(tag)
+               end if
                ! end_run
             end select
          end if
@@ -641,23 +621,20 @@
                
             case('hlm_name')
                cp_hlm_name = trim(cval)
-               write(*,*) 'Transfering the HLM name = ',trim(cval)
-               
+               if (fates_global_verbose()) then
+                  write(fates_log(),*) 'Transfering the HLM name = ',trim(cval)
+               end if
+
             case default
-               write(*,*) 'tag not recognized:',trim(tag)
+               if (fates_global_verbose()) then
+                  write(fates_log(),*) 'tag not recognized:',trim(tag)
+               end if
                ! end_run
             end select
-=======
-         else
-            if (fates_global_verbose()) then
-               write(fates_log(), *) 'no value was provided for the tag'
-            end if
->>>>>>> 235feda8
-         end if
-         
+         end if
+
       end select
-      
-      
+            
       return
    end subroutine set_fates_ctrlparms
 
