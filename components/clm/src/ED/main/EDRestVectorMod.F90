--- conflicted
+++ resolved
@@ -118,7 +118,6 @@
      real(r8), pointer :: dleafondate(:)   
      real(r8), pointer :: dleafoffdate(:) 
      real(r8), pointer :: acc_NI(:) 
-<<<<<<< HEAD
      
      ! Site level carbon state/flux checks
      real(r8), pointer :: nep_timeintegrated_si(:)
@@ -133,12 +132,9 @@
      real(r8), pointer :: fates_to_bgc_this_ts_si(:)
      real(r8), pointer :: fates_to_bgc_last_ts_si(:)
      real(r8), pointer :: seedrain_flux_si(:)
-=======
      !
      ! site x pft
      real(r8), pointer :: seed_bank(:)
-
->>>>>>> 5afa8058
              
      
    contains
@@ -1858,7 +1854,6 @@
        this%dleafondate(c)  = sites(s)%dleafondate
        this%dleafoffdate(c) = sites(s)%dleafoffdate
        this%acc_NI(c)       = sites(s)%acc_NI
-<<<<<<< HEAD
        this%ED_GDD_site(c)  = sites(s)%ED_GDD_site
 
        ! Carbon Balance and Checks
@@ -1873,13 +1868,8 @@
        this%cbal_err_tot_si(c)       = sites(s)%cbal_err_tot
        this%fates_to_bgc_this_ts_si(c) = sites(s)%fates_to_bgc_this_ts
        this%fates_to_bgc_last_ts_si(c) = sites(s)%fates_to_bgc_last_ts
-       this%seedrain_flux_si(c)        = sites(s)%seed_rain_flux
-
-       
-=======
-       this%ED_GDD_site(c)  = sites(s)%ED_GDD_site       
-
->>>>>>> 5afa8058
+       this%seedrain_flux_si(c)        = sites(s)%tot_seed_rain_flux
+
        ! set numpatches for this column
        this%numPatchesPerCol(c)  = numPatches
        
@@ -2319,7 +2309,7 @@
        sites(s)%cbal_err_tot       = this%cbal_err_tot_si(c)
        sites(s)%fates_to_bgc_this_ts = this%fates_to_bgc_this_ts_si(c)
        sites(s)%fates_to_bgc_last_ts = this%fates_to_bgc_last_ts_si(c)
-       sites(s)%seed_rain_flux       = this%seedrain_flux_si(c)
+       sites(s)%tot_seed_rain_flux       = this%seedrain_flux_si(c)
        
     enddo
 
