module EDRestVectorMod

#include "shr_assert.h"

  use shr_kind_mod    , only : r8 => shr_kind_r8
  use shr_log_mod     , only : errMsg => shr_log_errMsg
  use shr_sys_mod     , only : shr_sys_abort
  use clm_varctl      , only : iulog
  use spmdMod         , only : masterproc
  use decompMod       , only : bounds_type
  use pftconMod       , only : pftcon
  use EDTypesMod      , only : area, cohorts_per_col, numpft_ed, numWaterMem, nclmax, numCohortsPerPatch
  use EDTypesMod      , only : ncwd, invalidValue, nlevcan_ed
  use EDTypesMod      , only : ed_site_type, ed_patch_type, ed_cohort_type
<<<<<<< HEAD
  use abortutils      , only : endrun
=======
>>>>>>> 57c533c4
  !
  implicit none
  private
  !
  ! integer constants for storing logical data
  integer, parameter :: old_cohort = 0
  integer, parameter :: new_cohort = 1  
  !
  ! ED cohort data as a type of vectors
  !
  type, public :: EDRestartVectorClass
     !
     ! for vector start and stop, equivalent to begCohort and endCohort 
     !
     integer   :: vectorLengthStart
     integer   :: vectorLengthStop

     logical   ::  DEBUG = .false.
     !
     ! add ED vectors that need to be written for Restarts
     !

     ! required to map cohorts and patches to/fro
     ! vectors/LinkedLists
     integer,  pointer :: numPatchesPerCol(:)
     integer,  pointer :: cohortsPerPatch(:)
     !
     ! cohort data
     !
     real(r8), pointer :: balive(:)
     real(r8), pointer :: bdead(:) 
     real(r8), pointer :: bl(:) 
     real(r8), pointer :: br(:) 
     real(r8), pointer :: bstore(:) 
     real(r8), pointer :: canopy_layer(:) 
     real(r8), pointer :: canopy_trim(:) 
     real(r8), pointer :: dbh(:) 
     real(r8), pointer :: hite(:) 
     real(r8), pointer :: laimemory(:) 
     real(r8), pointer :: leaf_md(:)  ! this can probably be removed
     real(r8), pointer :: root_md(:)  ! this can probably be removed
     real(r8), pointer :: n(:) 
     real(r8), pointer :: gpp_acc(:) 
     real(r8), pointer :: npp_acc(:) 
     real(r8), pointer :: gpp(:) 
     real(r8), pointer :: npp(:) 
     real(r8), pointer :: npp_leaf(:) 
     real(r8), pointer :: npp_froot(:) 
     real(r8), pointer :: npp_bsw(:) 
     real(r8), pointer :: npp_bdead(:) 
     real(r8), pointer :: npp_bseed(:) 
     real(r8), pointer :: npp_store(:) 
     real(r8), pointer :: bmort(:) 
     real(r8), pointer :: hmort(:) 
     real(r8), pointer :: cmort(:) 
     real(r8), pointer :: imort(:) 
     real(r8), pointer :: fmort(:) 
     real(r8), pointer :: ddbhdt(:) 
     real(r8), pointer :: resp_clm(:) 
     integer,  pointer :: pft(:) 
     integer,  pointer :: status_coh(:)
     integer,  pointer :: isnew(:)
     !
     ! patch level restart vars
     ! indexed by ncwd
     !
     real(r8), pointer :: cwd_ag(:) 
     real(r8), pointer :: cwd_bg(:)
     !
     ! indexed by pft
     !
     real(r8), pointer :: leaf_litter(:)
     real(r8), pointer :: root_litter(:)
     real(r8), pointer :: leaf_litter_in(:)
     real(r8), pointer :: root_litter_in(:)
     real(r8), pointer :: seed_bank(:)
     !
     ! indext by nclmax
     !
     real(r8), pointer :: spread(:)
     !
     ! one per patch
     !
     real(r8), pointer :: livegrass(:)   ! this can probably be removed
     real(r8), pointer :: age(:)
     real(r8), pointer :: areaRestart(:)
     real(r8), pointer :: f_sun(:)
     real(r8), pointer :: fabd_sun_z(:)
     real(r8), pointer :: fabi_sun_z(:)
     real(r8), pointer :: fabd_sha_z(:)
     real(r8), pointer :: fabi_sha_z(:)
     !
     ! site level restart vars
     !
     real(r8), pointer :: water_memory(:) 
     real(r8), pointer :: old_stock(:) 
     real(r8), pointer :: cd_status(:) 
     real(r8), pointer :: dd_status(:)
     real(r8), pointer :: ED_GDD_site(:)
     real(r8), pointer :: ncd(:)   
     real(r8), pointer :: leafondate(:)   
     real(r8), pointer :: leafoffdate(:)   
     real(r8), pointer :: dleafondate(:)   
     real(r8), pointer :: dleafoffdate(:) 
     real(r8), pointer :: acc_NI(:) 
             
     
   contains
     !
     ! implement getVector and setVector
     !
     procedure :: setVectors    
     procedure :: getVectors
     !
     ! restart calls 
     !
     procedure :: doVectorIO
     !
     ! clean up pointer arrays
     !
     procedure :: deleteEDRestartVectorClass
     !
     ! utility routines
     !
     procedure :: convertCohortListToVector
     procedure :: createPatchCohortStructure
     procedure :: convertCohortVectorToList
     procedure :: printIoInfoLL
     procedure :: printDataInfoLL
     procedure :: printDataInfoVector

  end type EDRestartVectorClass

  ! Fortran way of getting a user-defined ctor
  interface EDRestartVectorClass
     module procedure newEDRestartVectorClass
  end interface EDRestartVectorClass

  ! 
  ! non type-bound procedures
  !
  public :: EDRest
  !-------------------------------------------------------------------------------!

contains

   !--------------------------------------------!
   ! Type-Bound Procedures Here:
   !--------------------------------------------!

  !-------------------------------------------------------------------------------!
  subroutine deleteEDRestartVectorClass( this )
    !
    ! !DESCRIPTION:
    ! provide clean-up routine of allocated pointer arrays
    !
    ! !USES:
    !
    ! !ARGUMENTS:
    class(EDRestartVectorClass), intent(inout)      :: this
    !
    ! !LOCAL VARIABLES:
    deallocate(this%numPatchesPerCol )
    deallocate(this%cohortsPerPatch )
    deallocate(this%balive )
    deallocate(this%bdead )
    deallocate(this%bl )
    deallocate(this%br )
    deallocate(this%bstore )
    deallocate(this%canopy_layer )
    deallocate(this%canopy_trim )
    deallocate(this%dbh )
    deallocate(this%hite )
    deallocate(this%laimemory )
    deallocate(this%leaf_md )
    deallocate(this%root_md )
    deallocate(this%n )
    deallocate(this%gpp_acc )
    deallocate(this%npp_acc )
    deallocate(this%gpp )
    deallocate(this%npp )
    deallocate(this%npp_leaf )
    deallocate(this%npp_froot )
    deallocate(this%npp_bsw )
    deallocate(this%npp_bdead )
    deallocate(this%npp_bseed )
    deallocate(this%npp_store )
    deallocate(this%bmort )
    deallocate(this%hmort )
    deallocate(this%cmort )
    deallocate(this%imort )
    deallocate(this%fmort )
    deallocate(this%ddbhdt )
    deallocate(this%resp_clm )
    deallocate(this%pft )
    deallocate(this%status_coh )
    deallocate(this%isnew )
    deallocate(this%cwd_ag )
    deallocate(this%cwd_bg )
    deallocate(this%leaf_litter )
    deallocate(this%root_litter )
    deallocate(this%leaf_litter_in )
    deallocate(this%root_litter_in )
    deallocate(this%seed_bank )
    deallocate(this%spread )
    deallocate(this%livegrass )
    deallocate(this%age )
    deallocate(this%areaRestart )
    deallocate(this%f_sun )
    deallocate(this%fabd_sun_z )
    deallocate(this%fabi_sun_z )
    deallocate(this%fabd_sha_z )
    deallocate(this%fabi_sha_z )
    deallocate(this%water_memory )
    deallocate(this%old_stock )
    deallocate(this%cd_status )
    deallocate(this%dd_status )
    deallocate(this%ED_GDD_site )
    deallocate(this%ncd )
    deallocate(this%leafondate )
    deallocate(this%leafoffdate )
    deallocate(this%dleafondate )
    deallocate(this%dleafoffdate )    
    deallocate(this%acc_NI )

  end subroutine deleteEDRestartVectorClass

  !-------------------------------------------------------------------------------!
  function newEDRestartVectorClass( bounds )
    !
    ! !DESCRIPTION:
    ! provide user-defined ctor, with array length argument
    ! allocate memory for vector to write
    !
    ! !USES:
    !
    ! !ARGUMENTS:
    type(bounds_type) , intent(in)  :: bounds ! bounds
    !
    ! !LOCAL VARIABLES:
    type(EDRestartVectorClass) :: newEDRestartVectorClass
    integer                    :: retVal = 99
    integer, parameter         :: allocOK = 0
    !-----------------------------------------------------------------------

    associate( new => newEDRestartVectorClass)

      ! set class variables
      new%vectorLengthStart = bounds%begCohort
      new%vectorLengthStop  = bounds%endCohort

      ! Column level variables
 
      allocate(new%numPatchesPerCol &
           (bounds%begc:bounds%endc), stat=retVal)
      SHR_ASSERT(( retVal == allocOK ), errMsg(__FILE__, __LINE__))
      new%numPatchesPerCol(:) = invalidValue
      
      allocate(new%old_stock &
           (bounds%begc:bounds%endc), stat=retVal)
      SHR_ASSERT(( retVal == allocOK ), errMsg(__FILE__, __LINE__))
      new%old_stock(:) = 0.0_r8

      allocate(new%cd_status &
           (bounds%begc:bounds%endc), stat=retVal)
      SHR_ASSERT(( retVal == allocOK ), errMsg(__FILE__, __LINE__))
      new%cd_status(:) = 0_r8
      
       allocate(new%dd_status &
           (bounds%begc:bounds%endc), stat=retVal)
      SHR_ASSERT(( retVal == allocOK ), errMsg(__FILE__, __LINE__))
      new%dd_status(:) = 0_r8
 
      allocate(new%ncd &
           (bounds%begc:bounds%endc), stat=retVal)
      SHR_ASSERT(( retVal == allocOK ), errMsg(__FILE__, __LINE__))
      new%ncd(:) = 0_r8
 

      allocate(new%leafondate &
           (bounds%begc:bounds%endc), stat=retVal)
      SHR_ASSERT(( retVal == allocOK ), errMsg(__FILE__, __LINE__))
      new%leafondate(:) = 0_r8
      
       allocate(new%leafoffdate &
           (bounds%begc:bounds%endc), stat=retVal)
      SHR_ASSERT(( retVal == allocOK ), errMsg(__FILE__, __LINE__))
      new%leafoffdate(:) = 0_r8     
 
       allocate(new%dleafondate &
           (bounds%begc:bounds%endc), stat=retVal)
      SHR_ASSERT(( retVal == allocOK ), errMsg(__FILE__, __LINE__))
      new%dleafondate(:) = 0_r8
      
       allocate(new%dleafoffdate &
           (bounds%begc:bounds%endc), stat=retVal)
      SHR_ASSERT(( retVal == allocOK ), errMsg(__FILE__, __LINE__))
      new%dleafoffdate(:) = 0_r8        

     allocate(new%acc_NI &
           (bounds%begc:bounds%endc), stat=retVal)
      SHR_ASSERT(( retVal == allocOK ), errMsg(__FILE__, __LINE__))
      new%acc_NI(:) = 0_r8        


      ! cohort level variables



      allocate(new%cohortsPerPatch &
           (new%vectorLengthStart:new%vectorLengthStop), stat=retVal)
      SHR_ASSERT(( retVal == allocOK ), errMsg(__FILE__, __LINE__))
      new%cohortsPerPatch(:) = invalidValue

      allocate(new%balive &
           (new%vectorLengthStart:new%vectorLengthStop), stat=retVal)
      SHR_ASSERT(( retVal == allocOK ), errMsg(__FILE__, __LINE__))
      new%balive(:) = 0.0_r8

      allocate(new%bdead &
           (new%vectorLengthStart:new%vectorLengthStop), stat=retVal)
      SHR_ASSERT(( retVal == allocOK ), errMsg(__FILE__, __LINE__))
      new%bdead(:) = 0.0_r8

      allocate(new%bl &
           (new%vectorLengthStart:new%vectorLengthStop), stat=retVal)
      SHR_ASSERT(( retVal == allocOK ), errMsg(__FILE__, __LINE__))
      new%bl(:) = 0.0_r8

      allocate(new%br &
           (new%vectorLengthStart:new%vectorLengthStop), stat=retVal)
      SHR_ASSERT(( retVal == allocOK ), errMsg(__FILE__, __LINE__))
      new%br(:) = 0.0_r8

      allocate(new%bstore &
           (new%vectorLengthStart:new%vectorLengthStop), stat=retVal)
      SHR_ASSERT(( retVal == allocOK ), errMsg(__FILE__, __LINE__))
      new%bstore(:) = 0.0_r8

      allocate(new%canopy_layer &
           (new%vectorLengthStart:new%vectorLengthStop), stat=retVal)
      SHR_ASSERT(( retVal == allocOK ), errMsg(__FILE__, __LINE__))
      new%canopy_layer(:) = 0.0_r8

      allocate(new%canopy_trim &
           (new%vectorLengthStart:new%vectorLengthStop), stat=retVal)
      SHR_ASSERT(( retVal == allocOK ), errMsg(__FILE__, __LINE__))
      new%canopy_trim(:) = 0.0_r8

      allocate(new%dbh &
           (new%vectorLengthStart:new%vectorLengthStop), stat=retVal)
      SHR_ASSERT(( retVal == allocOK ), errMsg(__FILE__, __LINE__))
      new%dbh(:) = 0.0_r8

      allocate(new%hite &
           (new%vectorLengthStart:new%vectorLengthStop), stat=retVal)
      SHR_ASSERT(( retVal == allocOK ), errMsg(__FILE__, __LINE__))
      new%hite(:) = 0.0_r8

      allocate(new%laimemory &
           (new%vectorLengthStart:new%vectorLengthStop), stat=retVal)
      SHR_ASSERT(( retVal == allocOK ), errMsg(__FILE__, __LINE__))
      new%laimemory(:) = 0.0_r8

      allocate(new%leaf_md &
           (new%vectorLengthStart:new%vectorLengthStop), stat=retVal)
      SHR_ASSERT(( retVal == allocOK ), errMsg(__FILE__, __LINE__))
      new%leaf_md(:) = 0.0_r8

      allocate(new%root_md &
           (new%vectorLengthStart:new%vectorLengthStop), stat=retVal)
      SHR_ASSERT(( retVal == allocOK ), errMsg(__FILE__, __LINE__))
      new%root_md(:) = 0.0_r8

      allocate(new%n &
           (new%vectorLengthStart:new%vectorLengthStop), stat=retVal)
      SHR_ASSERT(( retVal == allocOK ), errMsg(__FILE__, __LINE__))
      new%n(:) = 0.0_r8

      allocate(new%gpp_acc &
           (new%vectorLengthStart:new%vectorLengthStop), stat=retVal)
      SHR_ASSERT(( retVal == allocOK ), errMsg(__FILE__, __LINE__))
      new%gpp_acc(:) = 0.0_r8

      allocate(new%npp_acc &
           (new%vectorLengthStart:new%vectorLengthStop), stat=retVal)
      SHR_ASSERT(( retVal == allocOK ), errMsg(__FILE__, __LINE__))
      new%npp_acc(:) = 0.0_r8

      allocate(new%gpp &
           (new%vectorLengthStart:new%vectorLengthStop), stat=retVal)
      SHR_ASSERT(( retVal == allocOK ), errMsg(__FILE__, __LINE__))
      new%gpp(:) = 0.0_r8

      allocate(new%npp &
           (new%vectorLengthStart:new%vectorLengthStop), stat=retVal)
      SHR_ASSERT(( retVal == allocOK ), errMsg(__FILE__, __LINE__))
      new%npp(:) = 0.0_r8

      allocate(new%npp_leaf &
           (new%vectorLengthStart:new%vectorLengthStop), stat=retVal)
      SHR_ASSERT(( retVal == allocOK ), errMsg(__FILE__, __LINE__))
      new%npp_leaf(:) = 0.0_r8

      allocate(new%npp_froot &
           (new%vectorLengthStart:new%vectorLengthStop), stat=retVal)
      SHR_ASSERT(( retVal == allocOK ), errMsg(__FILE__, __LINE__))
      new%npp_froot(:) = 0.0_r8

      allocate(new%npp_bsw &
           (new%vectorLengthStart:new%vectorLengthStop), stat=retVal)
      SHR_ASSERT(( retVal == allocOK ), errMsg(__FILE__, __LINE__))
      new%npp_bsw(:) = 0.0_r8

      allocate(new%npp_bdead &
           (new%vectorLengthStart:new%vectorLengthStop), stat=retVal)
      SHR_ASSERT(( retVal == allocOK ), errMsg(__FILE__, __LINE__))
      new%npp_bdead(:) = 0.0_r8

      allocate(new%npp_bseed &
           (new%vectorLengthStart:new%vectorLengthStop), stat=retVal)
      SHR_ASSERT(( retVal == allocOK ), errMsg(__FILE__, __LINE__))
      new%npp_bseed(:) = 0.0_r8

      allocate(new%npp_store &
           (new%vectorLengthStart:new%vectorLengthStop), stat=retVal)
      SHR_ASSERT(( retVal == allocOK ), errMsg(__FILE__, __LINE__))
      new%npp_store(:) = 0.0_r8

      allocate(new%bmort &
           (new%vectorLengthStart:new%vectorLengthStop), stat=retVal)
      SHR_ASSERT(( retVal == allocOK ), errMsg(__FILE__, __LINE__))
      new%bmort(:) = 0.0_r8

      allocate(new%hmort &
           (new%vectorLengthStart:new%vectorLengthStop), stat=retVal)
      SHR_ASSERT(( retVal == allocOK ), errMsg(__FILE__, __LINE__))
      new%hmort(:) = 0.0_r8

      allocate(new%cmort &
           (new%vectorLengthStart:new%vectorLengthStop), stat=retVal)
      SHR_ASSERT(( retVal == allocOK ), errMsg(__FILE__, __LINE__))
      new%cmort(:) = 0.0_r8

      allocate(new%imort &
           (new%vectorLengthStart:new%vectorLengthStop), stat=retVal)
      SHR_ASSERT(( retVal == allocOK ), errMsg(__FILE__, __LINE__))
      new%imort(:) = 0.0_r8

      allocate(new%fmort &
           (new%vectorLengthStart:new%vectorLengthStop), stat=retVal)
      SHR_ASSERT(( retVal == allocOK ), errMsg(__FILE__, __LINE__))
      new%fmort(:) = 0.0_r8

      allocate(new%ddbhdt &
           (new%vectorLengthStart:new%vectorLengthStop), stat=retVal)
      SHR_ASSERT(( retVal == allocOK ), errMsg(__FILE__, __LINE__))
      new%ddbhdt(:) = 0.0_r8

      allocate(new%resp_clm &
           (new%vectorLengthStart:new%vectorLengthStop), stat=retVal)
      SHR_ASSERT(( retVal == allocOK ), errMsg(__FILE__, __LINE__))
      new%resp_clm(:) = 0.0_r8

      allocate(new%pft &
           (new%vectorLengthStart:new%vectorLengthStop), stat=retVal)
      SHR_ASSERT(( retVal == allocOK ), errMsg(__FILE__, __LINE__))
      new%pft(:) = 0

      allocate(new%status_coh &
           (new%vectorLengthStart:new%vectorLengthStop), stat=retVal)
      SHR_ASSERT(( retVal == allocOK ), errMsg(__FILE__, __LINE__))
      new%status_coh(:) = 0

      allocate(new%isnew &
           (new%vectorLengthStart:new%vectorLengthStop), stat=retVal)
      SHR_ASSERT(( retVal == allocOK ), errMsg(__FILE__, __LINE__))
      new%isnew(:) = new_cohort

      ! 
      ! some patch level variables that are required on restart
      !
      allocate(new%cwd_ag &
           (new%vectorLengthStart:new%vectorLengthStop), stat=retVal)
      SHR_ASSERT(( retVal == allocOK ), errMsg(__FILE__, __LINE__))
      new%cwd_ag(:) = 0.0_r8

      allocate(new%cwd_bg &
           (new%vectorLengthStart:new%vectorLengthStop), stat=retVal)
      SHR_ASSERT(( retVal == allocOK ), errMsg(__FILE__, __LINE__))
      new%cwd_bg(:) = 0.0_r8

      allocate(new%leaf_litter &
           (new%vectorLengthStart:new%vectorLengthStop), stat=retVal)
      SHR_ASSERT(( retVal == allocOK ), errMsg(__FILE__, __LINE__))
      new%leaf_litter(:) = 0.0_r8

      allocate(new%root_litter &
           (new%vectorLengthStart:new%vectorLengthStop), stat=retVal)
      SHR_ASSERT(( retVal == allocOK ), errMsg(__FILE__, __LINE__))
      new%root_litter(:) = 0.0_r8

      allocate(new%leaf_litter_in &
           (new%vectorLengthStart:new%vectorLengthStop), stat=retVal)
      SHR_ASSERT(( retVal == allocOK ), errMsg(__FILE__, __LINE__))
      new%leaf_litter_in(:) = 0.0_r8

      allocate(new%root_litter_in &
           (new%vectorLengthStart:new%vectorLengthStop), stat=retVal)
      SHR_ASSERT(( retVal == allocOK ), errMsg(__FILE__, __LINE__))
      new%root_litter_in(:) = 0.0_r8

      allocate(new%seed_bank &
           (new%vectorLengthStart:new%vectorLengthStop), stat=retVal)
      SHR_ASSERT(( retVal == allocOK ), errMsg(__FILE__, __LINE__))
      new%seed_bank(:) = 0.0_r8

      allocate(new%spread &
           (new%vectorLengthStart:new%vectorLengthStop), stat=retVal)
      SHR_ASSERT(( retVal == allocOK ), errMsg(__FILE__, __LINE__))
      new%spread(:) = 0.0_r8

      allocate(new%livegrass &
           (new%vectorLengthStart:new%vectorLengthStop), stat=retVal)
      SHR_ASSERT(( retVal == allocOK ), errMsg(__FILE__, __LINE__))
      new%livegrass(:) = 0.0_r8

      allocate(new%age &
           (new%vectorLengthStart:new%vectorLengthStop), stat=retVal)
      SHR_ASSERT(( retVal == allocOK ), errMsg(__FILE__, __LINE__))
      new%age(:) = 0.0_r8

      allocate(new%areaRestart &
           (new%vectorLengthStart:new%vectorLengthStop), stat=retVal)
      SHR_ASSERT(( retVal == allocOK ), errMsg(__FILE__, __LINE__))
      new%areaRestart(:) = 0.0_r8

      allocate(new%f_sun &
           (new%vectorLengthStart:new%vectorLengthStop), stat=retVal)
      SHR_ASSERT(( retVal == allocOK ), errMsg(__FILE__, __LINE__))
      new%f_sun(:) = 0.0_r8

      allocate(new%fabd_sun_z &
           (new%vectorLengthStart:new%vectorLengthStop), stat=retVal)
      SHR_ASSERT(( retVal == allocOK ), errMsg(__FILE__, __LINE__))
      new%fabd_sun_z(:) = 0.0_r8

      allocate(new%fabi_sun_z &
           (new%vectorLengthStart:new%vectorLengthStop), stat=retVal)
      SHR_ASSERT(( retVal == allocOK ), errMsg(__FILE__, __LINE__))
      new%fabi_sun_z(:) = 0.0_r8

      allocate(new%fabd_sha_z &
           (new%vectorLengthStart:new%vectorLengthStop), stat=retVal)
      SHR_ASSERT(( retVal == allocOK ), errMsg(__FILE__, __LINE__))
      new%fabd_sha_z(:) = 0.0_r8

      allocate(new%fabi_sha_z &
           (new%vectorLengthStart:new%vectorLengthStop), stat=retVal)
      SHR_ASSERT(( retVal == allocOK ), errMsg(__FILE__, __LINE__))
      new%fabi_sha_z(:) = 0.0_r8

      !
      ! Site level variable stored with cohort indexing 
      ! (to accomodate the second dimension)
      !

      allocate(new%water_memory &
           (new%vectorLengthStart:new%vectorLengthStop), stat=retVal)
      SHR_ASSERT(( retVal == allocOK ), errMsg(__FILE__, __LINE__))
      new%water_memory(:) = 0.0_r8
    

<<<<<<< HEAD
=======
      allocate(new%old_stock &
           (new%vectorLengthStart:new%vectorLengthStop), stat=retVal)
      SHR_ASSERT(( retVal == allocOK ), errMsg(__FILE__, __LINE__))
      new%old_stock(:) = 0.0_r8

      allocate(new%cd_status &
           (new%vectorLengthStart:new%vectorLengthStop), stat=retVal)
      SHR_ASSERT(( retVal == allocOK ), errMsg(__FILE__, __LINE__))
      new%cd_status(:) = 0_r8
      
       allocate(new%dd_status &
           (new%vectorLengthStart:new%vectorLengthStop), stat=retVal)
      SHR_ASSERT(( retVal == allocOK ), errMsg(__FILE__, __LINE__))
      new%dd_status(:) = 0_r8
 
       allocate(new%ED_GDD_site &
           (new%vectorLengthStart:new%vectorLengthStop), stat=retVal)
      SHR_ASSERT(( retVal == allocOK ), errMsg(__FILE__, __LINE__))
      new%ED_GDD_site(:) = 0_r8
 
      allocate(new%ncd &
           (new%vectorLengthStart:new%vectorLengthStop), stat=retVal)
      SHR_ASSERT(( retVal == allocOK ), errMsg(__FILE__, __LINE__))
      new%ncd(:) = 0_r8
     
      allocate(new%leafondate &
           (new%vectorLengthStart:new%vectorLengthStop), stat=retVal)
      SHR_ASSERT(( retVal == allocOK ), errMsg(__FILE__, __LINE__))
      new%leafondate(:) = 0_r8
      
       allocate(new%leafoffdate &
           (new%vectorLengthStart:new%vectorLengthStop), stat=retVal)
      SHR_ASSERT(( retVal == allocOK ), errMsg(__FILE__, __LINE__))
      new%leafoffdate(:) = 0_r8     
 
       allocate(new%dleafondate &
           (new%vectorLengthStart:new%vectorLengthStop), stat=retVal)
      SHR_ASSERT(( retVal == allocOK ), errMsg(__FILE__, __LINE__))
      new%dleafondate(:) = 0_r8
      
       allocate(new%dleafoffdate &
           (new%vectorLengthStart:new%vectorLengthStop), stat=retVal)
      SHR_ASSERT(( retVal == allocOK ), errMsg(__FILE__, __LINE__))
      new%dleafoffdate(:) = 0_r8        

     allocate(new%acc_NI &
           (new%vectorLengthStart:new%vectorLengthStop), stat=retVal)
      SHR_ASSERT(( retVal == allocOK ), errMsg(__FILE__, __LINE__))
      new%acc_NI(:) = 0_r8        
>>>>>>> 57c533c4

    end associate

  end function newEDRestartVectorClass

  !-------------------------------------------------------------------------------!
  subroutine setVectors( this, bounds, sites, nsites, fcolumn )
    !
    ! !DESCRIPTION:
    ! implement setVectors
    !
    ! !USES:
    use clm_time_manager , only : get_nstep
    !
    ! !ARGUMENTS:
    class(EDRestartVectorClass) , intent(inout)      :: this
    type(bounds_type)           , intent(in)         :: bounds 
    type(ed_site_type)          , intent(in), target :: sites(nsites)
    integer                     , intent(in)         :: nsites
    integer                     , intent(in)         :: fcolumn(nsites)
    !
    ! !LOCAL VARIABLES:
    !-----------------------------------------------------------------------

    if ( masterproc ) write(iulog,*) 'edtime setVectors ',get_nstep()

    !if (this%DEBUG) then
    !  call this%printIoInfoLL ( bounds, sites, nsites )
    !  call this%printDataInfoLL ( bounds, sites, nsites )
    !end if

    call this%convertCohortListToVector ( bounds, sites, nsites, fcolumn )

    if (this%DEBUG) then
       call this%printIoInfoLL ( bounds, sites, nsites, fcolumn )
       call this%printDataInfoLL ( bounds, sites, nsites )
       call this%printDataInfoVector (  )
    end if

  end subroutine setVectors

  !-------------------------------------------------------------------------------!
  subroutine getVectors( this, bounds, sites, nsites, fcolumn)
    !
    ! !DESCRIPTION:
    ! implement getVectors
    !
    ! !USES:
    use clm_time_manager , only : get_nstep
    use EDCLMLinkMod     , only : ed_clm_type
    use EDMainMod        , only : ed_update_site
    !
    ! !ARGUMENTS:
    class(EDRestartVectorClass) , intent(inout)         :: this
    type(bounds_type)           , intent(in)            :: bounds 
    type(ed_site_type)          , intent(inout), target :: sites(nsites)
    integer                     , intent(in)            :: nsites
    integer                     , intent(in)            :: fcolumn(nsites)


    !
    ! !LOCAL VARIABLES:
    integer :: s
    !-----------------------------------------------------------------------

    if (this%DEBUG) then
       write(iulog,*) 'edtime getVectors ',get_nstep()
    end if

    call this%createPatchCohortStructure ( bounds, sites, nsites )

    call this%convertCohortVectorToList ( bounds, sites )

    do s = 1,nsites
       call ed_update_site( sites(s) )
    end do

    if (this%DEBUG) then
       call this%printIoInfoLL ( bounds, sites, nsites, fcolumn )
       call this%printDataInfoLL ( bounds, sites, nsites )
       call this%printDataInfoVector (  )
    end if

  end subroutine getVectors

  !-------------------------------------------------------------------------------!
  subroutine doVectorIO( this, ncid, flag  )
    !
    ! !DESCRIPTION:
    ! implement VectorIO
    !
    ! !USES:
    use ncdio_pio  , only : file_desc_t, ncd_int, ncd_double
    use restUtilMod, only : restartvar
    use clm_varcon,  only : namec, nameCohort
    use spmdMod,     only : iam
    !
    ! !ARGUMENTS:
    class(EDRestartVectorClass), intent(inout) :: this
    type(file_desc_t), intent(inout)           :: ncid   ! netcdf id
    character(len=*) , intent(in)              :: flag   !'read' or 'write'
    !
    ! !LOCAL VARIABLES:
    logical             :: readvar
    character(len=16)   :: dimName  = trim(nameCohort)
    !-----------------------------------------------------------------------

    call restartvar(ncid=ncid, flag=flag, varname='ed_io_numPatchesPerCol', xtype=ncd_int,  &
         dim1name=namec, &
         long_name='Num patches per column', units='unitless', &
         interpinic_flag='interp', data=this%numPatchesPerCol, &
         readvar=readvar)

    call restartvar(ncid=ncid, flag=flag, varname='ed_old_stock', xtype=ncd_double,  &
         dim1name=namec, &
         long_name='ed cohort - old_stock', units='unitless', &
         interpinic_flag='interp', data=this%old_stock, &
         readvar=readvar)

    call restartvar(ncid=ncid, flag=flag, varname='ed_cd_status', xtype=ncd_double,  &
         dim1name=namec, &
         long_name='ed cold dec status', units='unitless', &
         interpinic_flag='interp', data=this%cd_status, &
         readvar=readvar)
         

    call restartvar(ncid=ncid, flag=flag, varname='ed_dd_status', xtype=ncd_double,  &
         dim1name=namec, &
         long_name='ed drought dec status', units='unitless', &
         interpinic_flag='interp', data=this%dd_status, &
         readvar=readvar)         
         
 
    call restartvar(ncid=ncid, flag=flag, varname='ed_chilling_days', xtype=ncd_double,  &
         dim1name=namec, &
         long_name='ed chilling day counter', units='unitless', &
         interpinic_flag='interp', data=this%ncd, &
         readvar=readvar)       


    call restartvar(ncid=ncid, flag=flag, varname='ed_leafondate', xtype=ncd_double,  &
         dim1name=namec, &
         long_name='ed leafondate', units='unitless', &
         interpinic_flag='interp', data=this%leafondate, &
         readvar=readvar)         
                   
    call restartvar(ncid=ncid, flag=flag, varname='ed_leafoffdate', xtype=ncd_double,  &
         dim1name=namec, &
         long_name='ed leafoffdate', units='unitless', &
         interpinic_flag='interp', data=this%leafoffdate, &
         readvar=readvar) 

    call restartvar(ncid=ncid, flag=flag, varname='ed_dleafondate', xtype=ncd_double,  &
         dim1name=namec, &
         long_name='ed dleafondate', units='unitless', &
         interpinic_flag='interp', data=this%dleafondate, &
         readvar=readvar)         
                   
    call restartvar(ncid=ncid, flag=flag, varname='ed_dleafoffdate', xtype=ncd_double,  &
         dim1name=namec, &
         long_name='ed dleafoffdate', units='unitless', &
         interpinic_flag='interp', data=this%dleafoffdate, &
         readvar=readvar) 
                   
    call restartvar(ncid=ncid, flag=flag, varname='ed_acc_NI', xtype=ncd_double,  &
         dim1name=namec, &
         long_name='ed nesterov index', units='unitless', &
         interpinic_flag='interp', data=this%acc_NI, &
         readvar=readvar) 



    !
    ! cohort level vars
    !




    call restartvar(ncid=ncid, flag=flag, varname='ed_io_cohortsPerPatch', xtype=ncd_int,  &
         dim1name=dimName, &
         long_name='list of cohorts per patch.  indexed by numPatchesPerCol', units='unitless', &
         interpinic_flag='interp', data=this%cohortsPerPatch, &
         readvar=readvar)

    call restartvar(ncid=ncid, flag=flag, varname='ed_balive', xtype=ncd_double,  &
         dim1name=dimName, &
         long_name='ed cohort ed_balive', units='unitless', &
         interpinic_flag='interp', data=this%balive, &
         readvar=readvar)

    call restartvar(ncid=ncid, flag=flag, varname='ed_bdead', xtype=ncd_double,  &
         dim1name=dimName, &
         long_name='ed cohort - bdead', units='unitless', &
         interpinic_flag='interp', data=this%bdead, &
         readvar=readvar)

    call restartvar(ncid=ncid, flag=flag, varname='ed_bl', xtype=ncd_double,  &
         dim1name=dimName, &
         long_name='ed cohort - bl', units='unitless', &
         interpinic_flag='interp', data=this%bl, &
         readvar=readvar)

    call restartvar(ncid=ncid, flag=flag, varname='ed_br', xtype=ncd_double,  &
         dim1name=dimName, &
         long_name='ed cohort - br', units='unitless', &
         interpinic_flag='interp', data=this%br, &
         readvar=readvar)

    call restartvar(ncid=ncid, flag=flag, varname='ed_bstore', xtype=ncd_double,  &
         dim1name=dimName, &
         long_name='ed cohort - bstore', units='unitless', &
         interpinic_flag='interp', data=this%bstore, &
         readvar=readvar)

    call restartvar(ncid=ncid, flag=flag, varname='ed_canopy_layer', xtype=ncd_double,  &
         dim1name=dimName, &
         long_name='ed cohort - canopy_layer', units='unitless', &
         interpinic_flag='interp', data=this%canopy_layer, &
         readvar=readvar)

    call restartvar(ncid=ncid, flag=flag, varname='ed_canopy_trim', xtype=ncd_double,  &
         dim1name=dimName, &
         long_name='ed cohort - canopy_trim', units='unitless', &
         interpinic_flag='interp', data=this%canopy_trim, &
         readvar=readvar)

    call restartvar(ncid=ncid, flag=flag, varname='ed_dbh', xtype=ncd_double,  &
         dim1name=dimName, &
         long_name='ed cohort - dbh', units='unitless', &
         interpinic_flag='interp', data=this%dbh, &
         readvar=readvar)

    call restartvar(ncid=ncid, flag=flag, varname='ed_hite', xtype=ncd_double,  &
         dim1name=dimName, &
         long_name='ed cohort - hite', units='unitless', &
         interpinic_flag='interp', data=this%hite, &
         readvar=readvar)

    call restartvar(ncid=ncid, flag=flag, varname='ed_laimemory', xtype=ncd_double,  &
         dim1name=dimName, &
         long_name='ed cohort - laimemory', units='unitless', &
         interpinic_flag='interp', data=this%laimemory, &
         readvar=readvar)

    call restartvar(ncid=ncid, flag=flag, varname='ed_leaf_md', xtype=ncd_double,  &
         dim1name=dimName, &
         long_name='ed cohort - leaf_md', units='unitless', &
         interpinic_flag='interp', data=this%leaf_md, &
         readvar=readvar)

    call restartvar(ncid=ncid, flag=flag, varname='ed_root_md', xtype=ncd_double,  &
         dim1name=dimName, &
         long_name='ed cohort - root_md', units='unitless', &
         interpinic_flag='interp', data=this%root_md, &
         readvar=readvar)

    call restartvar(ncid=ncid, flag=flag, varname='ed_n', xtype=ncd_double,  &
         dim1name=dimName, &
         long_name='ed cohort - n', units='unitless', &
         interpinic_flag='interp', data=this%n, &
         readvar=readvar)

    call restartvar(ncid=ncid, flag=flag, varname='ed_gpp_acc', xtype=ncd_double,  &
         dim1name=dimName, &
         long_name='ed cohort - gpp_acc', units='unitless', &
         interpinic_flag='interp', data=this%gpp_acc, &
         readvar=readvar)

    call restartvar(ncid=ncid, flag=flag, varname='ed_npp_acc', xtype=ncd_double,  &
         dim1name=dimName, &
         long_name='ed cohort - npp_acc', units='unitless', &
         interpinic_flag='interp', data=this%npp_acc, &
         readvar=readvar)

    call restartvar(ncid=ncid, flag=flag, varname='ed_gpp', xtype=ncd_double,  &
         dim1name=dimName, &
         long_name='ed cohort - gpp', units='unitless', &
         interpinic_flag='interp', data=this%gpp, &
         readvar=readvar)

    call restartvar(ncid=ncid, flag=flag, varname='ed_npp', xtype=ncd_double,  &
         dim1name=dimName, &
         long_name='ed cohort - npp', units='unitless', &
         interpinic_flag='interp', data=this%npp, &
         readvar=readvar)

    call restartvar(ncid=ncid, flag=flag, varname='ed_npp_leaf', xtype=ncd_double,  &
         dim1name=dimName, &
         long_name='ed cohort - npp_leaf', units='unitless', &
         interpinic_flag='interp', data=this%npp_leaf, &
         readvar=readvar)

    call restartvar(ncid=ncid, flag=flag, varname='ed_npp_froot', xtype=ncd_double,  &
         dim1name=dimName, &
         long_name='ed cohort - npp_froot', units='unitless', &
         interpinic_flag='interp', data=this%npp_froot, &
         readvar=readvar)

    call restartvar(ncid=ncid, flag=flag, varname='ed_npp_bsw', xtype=ncd_double,  &
         dim1name=dimName, &
         long_name='ed cohort - npp_bsw', units='unitless', &
         interpinic_flag='interp', data=this%npp_bsw, &
         readvar=readvar)

    call restartvar(ncid=ncid, flag=flag, varname='ed_npp_bdead', xtype=ncd_double,  &
         dim1name=dimName, &
         long_name='ed cohort - npp_bdead', units='unitless', &
         interpinic_flag='interp', data=this%npp_bdead, &
         readvar=readvar)

    call restartvar(ncid=ncid, flag=flag, varname='ed_npp_bseed', xtype=ncd_double,  &
         dim1name=dimName, &
         long_name='ed cohort - npp_bseed', units='unitless', &
         interpinic_flag='interp', data=this%npp_bseed, &
         readvar=readvar)

    call restartvar(ncid=ncid, flag=flag, varname='ed_npp_store', xtype=ncd_double,  &
         dim1name=dimName, &
         long_name='ed cohort - npp_store', units='unitless', &
         interpinic_flag='interp', data=this%npp_store, &
         readvar=readvar)

    call restartvar(ncid=ncid, flag=flag, varname='ed_bmort', xtype=ncd_double,  &
         dim1name=dimName, &
         long_name='ed cohort - bmort', units='unitless', &
         interpinic_flag='interp', data=this%bmort, &
         readvar=readvar)

    call restartvar(ncid=ncid, flag=flag, varname='ed_hmort', xtype=ncd_double,  &
         dim1name=dimName, &
         long_name='ed cohort - hmort', units='unitless', &
         interpinic_flag='interp', data=this%hmort, &
         readvar=readvar)

    call restartvar(ncid=ncid, flag=flag, varname='ed_cmort', xtype=ncd_double,  &
         dim1name=dimName, &
         long_name='ed cohort - cmort', units='unitless', &
         interpinic_flag='interp', data=this%cmort, &
         readvar=readvar)

    call restartvar(ncid=ncid, flag=flag, varname='ed_imort', xtype=ncd_double,  &
         dim1name=dimName, &
         long_name='ed cohort - imort', units='unitless', &
         interpinic_flag='interp', data=this%imort, &
         readvar=readvar)

    call restartvar(ncid=ncid, flag=flag, varname='ed_fmort', xtype=ncd_double,  &
         dim1name=dimName, &
         long_name='ed cohort - fmort', units='unitless', &
         interpinic_flag='interp', data=this%fmort, &
         readvar=readvar)

    call restartvar(ncid=ncid, flag=flag, varname='ed_ddbhdt', xtype=ncd_double,  &
         dim1name=dimName, &
         long_name='ed cohort - ddbhdt', units='unitless', &
         interpinic_flag='interp', data=this%ddbhdt, &
         readvar=readvar)

    call restartvar(ncid=ncid, flag=flag, varname='ed_resp_clm', xtype=ncd_double,  &
         dim1name=dimName, &
         long_name='ed cohort - resp_clm', units='unitless', &
         interpinic_flag='interp', data=this%resp_clm, &
         readvar=readvar)

    call restartvar(ncid=ncid, flag=flag, varname='ed_pft', xtype=ncd_int,  &
         dim1name=dimName, &
         long_name='ed cohort - pft', units='unitless', &
         interpinic_flag='interp', data=this%pft, &
         readvar=readvar)

    call restartvar(ncid=ncid, flag=flag, varname='ed_status_coh', xtype=ncd_int,  &
         dim1name=dimName, &
         long_name='ed cohort - status_coh', units='unitless', &
         interpinic_flag='interp', data=this%status_coh, &
         readvar=readvar)

    call restartvar(ncid=ncid, flag=flag, varname='ed_isnew', xtype=ncd_int,  &
         dim1name=dimName, &
         long_name='ed cohort - isnew', units='unitless', &
         interpinic_flag='interp', data=this%isnew, &
         readvar=readvar)

    !
    ! patch level vars
    !

    call restartvar(ncid=ncid, flag=flag, varname='ed_cwd_ag', xtype=ncd_double,  &
         dim1name=dimName, &
         long_name='ed patch - cwd_ag', units='unitless', &
         interpinic_flag='interp', data=this%cwd_ag, &
         readvar=readvar)

    call restartvar(ncid=ncid, flag=flag, varname='ed_cwd_bg', xtype=ncd_double,  &
         dim1name=dimName, &
         long_name='ed patch - cwd_bg', units='unitless', &
         interpinic_flag='interp', data=this%cwd_bg, &
         readvar=readvar)

    call restartvar(ncid=ncid, flag=flag, varname='ed_leaf_litter', xtype=ncd_double,  &
         dim1name=dimName, &
         long_name='ed patch - leaf_litter', units='unitless', &
         interpinic_flag='interp', data=this%leaf_litter, &
         readvar=readvar)

    call restartvar(ncid=ncid, flag=flag, varname='ed_root_litter', xtype=ncd_double,  &
         dim1name=dimName, &
         long_name='ed patch - root_litter', units='unitless', &
         interpinic_flag='interp', data=this%root_litter, &
         readvar=readvar)

    call restartvar(ncid=ncid, flag=flag, varname='ed_leaf_litter_in', xtype=ncd_double,  &
         dim1name=dimName, &
         long_name='ed patch - leaf_litter_in', units='unitless', &
         interpinic_flag='interp', data=this%leaf_litter_in, &
         readvar=readvar)

    call restartvar(ncid=ncid, flag=flag, varname='ed_root_litter_in', xtype=ncd_double,  &
         dim1name=dimName, &
         long_name='ed patch - root_litter_in', units='unitless', &
         interpinic_flag='interp', data=this%root_litter_in, &
         readvar=readvar)

    call restartvar(ncid=ncid, flag=flag, varname='ed_seed_bank', xtype=ncd_double,  &
         dim1name=dimName, &
         long_name='ed patch - seed_bank', units='unitless', &
         interpinic_flag='interp', data=this%seed_bank, &
         readvar=readvar)

    call restartvar(ncid=ncid, flag=flag, varname='ed_spread', xtype=ncd_double,  &
         dim1name=dimName, &
         long_name='ed patch - spread', units='unitless', &
         interpinic_flag='interp', data=this%spread, &
         readvar=readvar)

    call restartvar(ncid=ncid, flag=flag, varname='ed_livegrass', xtype=ncd_double,  &
         dim1name=dimName, &
         long_name='ed patch - livegrass', units='unitless', &
         interpinic_flag='interp', data=this%livegrass, &
         readvar=readvar)

    call restartvar(ncid=ncid, flag=flag, varname='ed_age', xtype=ncd_double,  &
         dim1name=dimName, &
         long_name='ed patch - age', units='unitless', &
         interpinic_flag='interp', data=this%age, &
         readvar=readvar)

    call restartvar(ncid=ncid, flag=flag, varname='ed_area', xtype=ncd_double,  &
         dim1name=dimName, &
         long_name='ed patch - area', units='unitless', &
         interpinic_flag='interp', data=this%areaRestart, &
         readvar=readvar)

    call restartvar(ncid=ncid, flag=flag, varname='ed_f_sun', xtype=ncd_double,  &
         dim1name=dimName, &
         long_name='ed patch - f_sun', units='unitless', &
         interpinic_flag='interp', data=this%f_sun, &
         readvar=readvar)

    call restartvar(ncid=ncid, flag=flag, varname='ed_fabd_sun_z', xtype=ncd_double,  &
         dim1name=dimName, &
         long_name='ed patch - fabd_sun_z', units='unitless', &
         interpinic_flag='interp', data=this%fabd_sun_z, &
         readvar=readvar)

    call restartvar(ncid=ncid, flag=flag, varname='ed_fabi_sun_z', xtype=ncd_double,  &
         dim1name=dimName, &
         long_name='ed patch - fabi_sun_z', units='unitless', &
         interpinic_flag='interp', data=this%fabi_sun_z, &
         readvar=readvar)

    call restartvar(ncid=ncid, flag=flag, varname='ed_fabd_sha_z', xtype=ncd_double,  &
         dim1name=dimName, &
         long_name='ed patch - fabd_sha_z', units='unitless', &
         interpinic_flag='interp', data=this%fabd_sha_z, &
         readvar=readvar)

    call restartvar(ncid=ncid, flag=flag, varname='ed_fabi_sha_z', xtype=ncd_double,  &
         dim1name=dimName, &
         long_name='ed patch - fabi_sha_z', units='unitless', &
         interpinic_flag='interp', data=this%fabi_sha_z, &
         readvar=readvar)
    !
    ! site level vars
    !

    call restartvar(ncid=ncid, flag=flag, varname='ed_water_memory', xtype=ncd_double,  &
         dim1name=dimName, &
         long_name='ed cohort - water_memory', units='unitless', &
         interpinic_flag='interp', data=this%water_memory, &
         readvar=readvar)


         

<<<<<<< HEAD
=======
    call restartvar(ncid=ncid, flag=flag, varname='ed_dd_status', xtype=ncd_double,  &
         dim1name=dimName, &
         long_name='ed drought dec status', units='unitless', &
         interpinic_flag='interp', data=this%dd_status, &
         readvar=readvar)         
         
    call restartvar(ncid=ncid, flag=flag, varname='ed_ED_GDD_site', xtype=ncd_double,  &
         dim1name=dimName, &
         long_name='ed accumulated GDDs', units='unitless', &
         interpinic_flag='interp', data=this%ED_GDD_site, &
         readvar=readvar)         
          
    call restartvar(ncid=ncid, flag=flag, varname='ed_chilling_days', xtype=ncd_double,  &
         dim1name=dimName, &
         long_name='ed chilling day counter', units='unitless', &
         interpinic_flag='interp', data=this%ncd, &
         readvar=readvar)       
         
    call restartvar(ncid=ncid, flag=flag, varname='ed_leafondate', xtype=ncd_double,  &
         dim1name=dimName, &
         long_name='ed leafondate', units='unitless', &
         interpinic_flag='interp', data=this%leafondate, &
         readvar=readvar)         
                   
    call restartvar(ncid=ncid, flag=flag, varname='ed_leafoffdate', xtype=ncd_double,  &
         dim1name=dimName, &
         long_name='ed leafoffdate', units='unitless', &
         interpinic_flag='interp', data=this%leafoffdate, &
         readvar=readvar) 

    call restartvar(ncid=ncid, flag=flag, varname='ed_dleafondate', xtype=ncd_double,  &
         dim1name=dimName, &
         long_name='ed dleafondate', units='unitless', &
         interpinic_flag='interp', data=this%dleafondate, &
         readvar=readvar)         
                   
    call restartvar(ncid=ncid, flag=flag, varname='ed_dleafoffdate', xtype=ncd_double,  &
         dim1name=dimName, &
         long_name='ed dleafoffdate', units='unitless', &
         interpinic_flag='interp', data=this%dleafoffdate, &
         readvar=readvar) 
                   
    call restartvar(ncid=ncid, flag=flag, varname='ed_acc_NI', xtype=ncd_double,  &
         dim1name=dimName, &
         long_name='ed nesterov index', units='unitless', &
         interpinic_flag='interp', data=this%acc_NI, &
         readvar=readvar) 
>>>>>>> 57c533c4

  end subroutine doVectorIO

  !-------------------------------------------------------------------------------!
  subroutine printDataInfoVector( this )
    !
    ! !DESCRIPTION:
    !
    ! !USES:
    !
    ! !ARGUMENTS:
    class(EDRestartVectorClass), intent(inout) :: this
    !
    ! !LOCAL VARIABLES:
    character(len=32)   :: methodName = 'PDIV '
    integer :: iSta, iSto
    !-----------------------------------------------------------------------

    ! RGK: changed the vector end-point on column variables to match the start point
    !      this avoids exceeding bounds on the last column of the dataset

    iSta = this%vectorLengthStart
    iSto = iSta + 1

    write(iulog,*) trim(methodName)//' :: this%vectorLengthStart ', &
         this%vectorLengthStart
    write(iulog,*) trim(methodName)//' :: this%vectorLengthStop  ', &
         this%vectorLengthStop

    write(iulog,*) ' PDIV chk ',iSta,iSto
    write(iulog,*) trim(methodName)//' :: balive ', &
         this%balive(iSta:iSto)
    write(iulog,*) trim(methodName)//' :: bdead ', &
         this%bdead(iSta:iSto)
    write(iulog,*) trim(methodName)//' :: bl ', &
         this%bl(iSta:iSto)
    write(iulog,*) trim(methodName)//' :: br ', &
         this%br(iSta:iSto)
    write(iulog,*) trim(methodName)//' :: bstore ', &
         this%bstore(iSta:iSto)

    write(iulog,*) trim(methodName)//' :: canopy_layer ', &
         this%canopy_layer(iSta:iSto)
    write(iulog,*) trim(methodName)//' :: canopy_trim ', &
         this%canopy_trim(iSta:iSto)
    write(iulog,*) trim(methodName)//' :: dbh ', &
         this%dbh(iSta:iSto)

    write(iulog,*) trim(methodName)//' :: hite ', &
         this%hite(iSta:iSto)
    write(iulog,*) trim(methodName)//' :: laimemory ', &
         this%laimemory(iSta:iSto)
    write(iulog,*) trim(methodName)//' :: leaf_md ', &
         this%leaf_md(iSta:iSto)
    write(iulog,*) trim(methodName)//' :: root_md ', &
         this%root_md(iSta:iSto)
    write(iulog,*) trim(methodName)//' :: n ', &
         this%n(iSta:iSto)
    write(iulog,*) trim(methodName)//' :: gpp_acc ', &
         this%gpp_acc(iSta:iSto)
    write(iulog,*) trim(methodName)//' :: npp_acc ', &
         this%npp_acc(iSta:iSto)
    write(iulog,*) trim(methodName)//' :: gpp ', &
         this%gpp(iSta:iSto)
    write(iulog,*) trim(methodName)//' :: npp ', &
         this%npp(iSta:iSto)
    write(iulog,*) trim(methodName)//' :: npp_leaf ', &
         this%npp_leaf(iSta:iSto)
    write(iulog,*) trim(methodName)//' :: npp_froot ', &
         this%npp_froot(iSta:iSto)
    write(iulog,*) trim(methodName)//' :: npp_bsw ', &
         this%npp_bsw(iSta:iSto)
    write(iulog,*) trim(methodName)//' :: npp_bdead ', &
         this%npp_bdead(iSta:iSto)
    write(iulog,*) trim(methodName)//' :: npp_bseed ', &
         this%npp_bseed(iSta:iSto)
    write(iulog,*) trim(methodName)//' :: npp_store ', &
         this%npp_store(iSta:iSto)
    write(iulog,*) trim(methodName)//' :: bmort ', &
         this%bmort(iSta:iSto)
    write(iulog,*) trim(methodName)//' :: hmort ', &
         this%hmort(iSta:iSto)
    write(iulog,*) trim(methodName)//' :: cmort ', &
         this%cmort(iSta:iSto)
    write(iulog,*) trim(methodName)//' :: imort ', &
         this%imort(iSta:iSto)
    write(iulog,*) trim(methodName)//' :: fmort ', &
         this%fmort(iSta:iSto)
    write(iulog,*) trim(methodName)//' :: ddbhdt ', &
         this%ddbhdt(iSta:iSto)
    write(iulog,*) trim(methodName)//' :: resp_clm ', &
         this%resp_clm(iSta:iSto)

    write(iulog,*) trim(methodName)//' :: pft ', &
         this%pft(iSta:iSto)
    write(iulog,*) trim(methodName)//' :: status_coh ', &
         this%status_coh(iSta:iSto)
    write(iulog,*) trim(methodName)//' :: isnew ', &
         this%isnew(iSta:iSto)

    write(iulog,*) trim(methodName)//' :: cwd_ag ', &
         this%cwd_ag(iSta:iSto)
    write(iulog,*) trim(methodName)//' :: cwd_bg ', &
         this%cwd_bg(iSta:iSto)
    write(iulog,*) trim(methodName)//' :: leaf_litter ', &
         this%leaf_litter(iSta:iSto)
    write(iulog,*) trim(methodName)//' :: root_litter ', &
         this%root_litter(iSta:iSto)
    write(iulog,*) trim(methodName)//' :: leaf_litter_in ', &
         this%leaf_litter_in(iSta:iSto)
    write(iulog,*) trim(methodName)//' :: root_litter_in ', &
         this%root_litter_in(iSta:iSto)
    write(iulog,*) trim(methodName)//' :: seed_bank ', &
         this%seed_bank(iSta:iSto)
    write(iulog,*) trim(methodName)//' :: spread ', &
         this%spread(iSta:iSto)
    write(iulog,*) trim(methodName)//' :: livegrass ', &
         this%livegrass(iSta:iSto)
    write(iulog,*) trim(methodName)//' :: age ', &
         this%age(iSta:iSto)
    write(iulog,*) trim(methodName)//' :: area ', &
         this%areaRestart(iSta:iSto)
    write(iulog,*) trim(methodName)//' :: f_sun ', &
         this%f_sun(iSta:iSto)
    write(iulog,*) trim(methodName)//' :: fabd_sun_z ', &
         this%fabd_sun_z(iSta:iSto)
    write(iulog,*) trim(methodName)//' :: fabi_sun_z ', &
         this%fabi_sun_z(iSta:iSto)
    write(iulog,*) trim(methodName)//' :: fabd_sha_z ', &
         this%fabd_sha_z(iSta:iSto)
    write(iulog,*) trim(methodName)//' :: fabi_sha_z ', &
         this%fabi_sha_z(iSta:iSto)
    write(iulog,*) trim(methodName)//' :: water_memory ', &
         this%water_memory(iSta:iSto)
 
   write(iulog,*) trim(methodName)//' :: old_stock ', &
         this%old_stock(iSta:iSta)
    write(iulog,*) trim(methodName)//' :: cd_status', &
         this%cd_status(iSta:iSta)
    write(iulog,*) trim(methodName)//' :: dd_status', &
<<<<<<< HEAD
         this%cd_status(iSta:iSta)  
=======
         this%cd_status(iSta:iSto)  
    write(iulog,*) trim(methodName)//' :: ED_GDD_site', &
         this%ED_GDD_site(iSta:iSto)  
>>>>>>> 57c533c4
    write(iulog,*) trim(methodName)//' :: ncd', &
         this%ncd(iSta:iSta)   
    write(iulog,*) trim(methodName)//' :: leafondate', &
         this%leafondate(iSta:iSta) 
     write(iulog,*) trim(methodName)//' :: leafoffdate', &
         this%leafoffdate(iSta:iSta) 
    write(iulog,*) trim(methodName)//' :: dleafondate', &
         this%dleafondate(iSta:iSta)  
      write(iulog,*) trim(methodName)//' :: dleafoffdate', &
         this%dleafoffdate(iSta:iSta) 
    write(iulog,*) trim(methodName)//' :: acc_NI', &
         this%acc_NI(iSta:iSta)                          
         
  end subroutine printDataInfoVector

  !-------------------------------------------------------------------------------!
  subroutine printDataInfoLL( this, bounds, sites, nsites ) 
    !
    ! !DESCRIPTION:
    ! counts the total number of cohorts over all p levels (ed_patch_type) so we
    ! can allocate vectors, copy from LL -> vector and read/write restarts.
    !
    ! !USES:
    !
    ! !ARGUMENTS:
    class(EDRestartVectorClass) , intent(inout)      :: this
    type(bounds_type)           , intent(in)         :: bounds 
    type(ed_site_type)          , intent(in), target :: sites(nsites)
    integer                     , intent(in)         :: nsites
    !
    ! !LOCAL VARIABLES:
    type (ed_patch_type),  pointer :: currentPatch
    type (ed_cohort_type), pointer :: currentCohort
    integer :: s
    integer :: totalCohorts
    integer :: numCohort
    integer :: numPatches,totPatchCount
    character(len=32) :: methodName = 'printDataInfoLL '
    !-----------------------------------------------------------------------

    totalCohorts = 0
    totPatchCount = 1

    write(iulog,*) 'vecLenStart ',this%vectorLengthStart

    do s = 1,nsites

       currentPatch => sites(s)%oldest_patch

          numPatches = 1

          do while(associated(currentPatch))
             currentCohort => currentPatch%shortest

             write(iulog,*) trim(methodName)//':: found gcell with patch(s) ',g

             numCohort = 0

             do while(associated(currentCohort))  

                totalCohorts = totalCohorts + 1

                write(iulog,*) trim(methodName)//' balive '       ,totalCohorts,currentCohort%balive
                write(iulog,*) trim(methodName)//' bdead '        ,totalCohorts,currentCohort%bdead
                write(iulog,*) trim(methodName)//' bl '           ,totalCohorts,currentCohort%bl
                write(iulog,*) trim(methodName)//' br '           ,totalCohorts,currentCohort%br
                write(iulog,*) trim(methodName)//' bstore '       ,totalCohorts,currentCohort%bstore
                write(iulog,*) trim(methodName)//' canopy_layer ' ,totalCohorts,currentCohort%canopy_layer
                write(iulog,*) trim(methodName)//' canopy_trim '  ,totalCohorts,currentCohort%canopy_trim
                write(iulog,*) trim(methodName)//' dbh '          ,totalCohorts,currentCohort%dbh
                write(iulog,*) trim(methodName)//' hite '         ,totalCohorts,currentCohort%hite
                write(iulog,*) trim(methodName)//' laimemory '    ,totalCohorts,currentCohort%laimemory
                write(iulog,*) trim(methodName)//' leaf_md '      ,totalCohorts,currentCohort%leaf_md
                write(iulog,*) trim(methodName)//' root_md '      ,totalCohorts,currentCohort%root_md
                write(iulog,*) trim(methodName)//' n '            ,totalCohorts,currentCohort%n
                write(iulog,*) trim(methodName)//' gpp_acc '      ,totalCohorts,currentCohort%gpp_acc
                write(iulog,*) trim(methodName)//' npp_acc '      ,totalCohorts,currentCohort%npp_acc
                write(iulog,*) trim(methodName)//' gpp '          ,totalCohorts,currentCohort%gpp
                write(iulog,*) trim(methodName)//' npp '          ,totalCohorts,currentCohort%npp
                write(iulog,*) trim(methodName)//' npp_leaf '     ,totalCohorts,currentCohort%npp_leaf
                write(iulog,*) trim(methodName)//' npp_froot '    ,totalCohorts,currentCohort%npp_froot
                write(iulog,*) trim(methodName)//' npp_bsw '      ,totalCohorts,currentCohort%npp_bsw
                write(iulog,*) trim(methodName)//' npp_bdead '    ,totalCohorts,currentCohort%npp_bdead
                write(iulog,*) trim(methodName)//' npp_bseed '    ,totalCohorts,currentCohort%npp_bseed
                write(iulog,*) trim(methodName)//' npp_store '    ,totalCohorts,currentCohort%npp_store
                write(iulog,*) trim(methodName)//' bmort '        ,totalCohorts,currentCohort%bmort
                write(iulog,*) trim(methodName)//' hmort '        ,totalCohorts,currentCohort%hmort
                write(iulog,*) trim(methodName)//' cmort '        ,totalCohorts,currentCohort%cmort
                write(iulog,*) trim(methodName)//' imort '        ,totalCohorts,currentCohort%imort
                write(iulog,*) trim(methodName)//' fmort '        ,totalCohorts,currentCohort%fmort
                write(iulog,*) trim(methodName)//' ddbhdt '       ,totalCohorts,currentCohort%ddbhdt
                write(iulog,*) trim(methodName)//' resp_clm '     ,totalCohorts,currentCohort%resp_clm
                write(iulog,*) trim(methodName)//' pft '          ,totalCohorts,currentCohort%pft
                write(iulog,*) trim(methodName)//' status_coh '   ,totalCohorts,currentCohort%status_coh
                write(iulog,*) trim(methodName)//' isnew '        ,totalCohorts,currentCohort%isnew

                numCohort = numCohort + 1

                currentCohort => currentCohort%taller
             enddo ! currentCohort do while

             write(iulog,*) trim(methodName)//': numpatches for col ',&
                  numPatches

             write(iulog,*) trim(methodName)//': patches and cohorts ',&
                  totPatchCount,numCohort

             write(iulog,*) trim(methodName)//' cwd_ag '         ,currentPatch%cwd_ag
             write(iulog,*) trim(methodName)//' cwd_bg '         ,currentPatch%cwd_bg
             write(iulog,*) trim(methodName)//' leaf_litter '    ,currentPatch%leaf_litter
             write(iulog,*) trim(methodName)//' root_litter '    ,currentPatch%root_litter
             write(iulog,*) trim(methodName)//' leaf_litter_in ' ,currentPatch%leaf_litter_in
             write(iulog,*) trim(methodName)//' root_litter_in ' ,currentPatch%root_litter_in
             write(iulog,*) trim(methodName)//' seed_bank '      ,currentPatch%seed_bank
             write(iulog,*) trim(methodName)//' spread '         ,currentPatch%spread
             write(iulog,*) trim(methodName)//' livegrass '      ,currentPatch%livegrass
             write(iulog,*) trim(methodName)//' age '            ,currentPatch%age
             write(iulog,*) trim(methodName)//' area '           ,currentPatch%area
             write(iulog,*) trim(methodName)//' f_sun (sum) '     ,sum(currentPatch%f_sun)
             write(iulog,*) trim(methodName)//' fabd_sun_z (sum) '     ,sum(currentPatch%fabd_sun_z)
             write(iulog,*) trim(methodName)//' fabi_sun_z (sum) '     ,sum(currentPatch%fabi_sun_z)
             write(iulog,*) trim(methodName)//' fabd_sha_z (sum) '     ,sum(currentPatch%fabd_sha_z)
             write(iulog,*) trim(methodName)//' fabi_sha_z (sum) '     ,sum(currentPatch%fabi_sha_z)
<<<<<<< HEAD
             write(iulog,*) trim(methodName)//' old_stock '      ,sites(s)%old_stock
             write(iulog,*) trim(methodName)//' cd_status '      ,sites(s)%status
             write(iulog,*) trim(methodName)//' dd_status '      ,sites(s)%dstatus
             write(iulog,*) trim(methodName)//' ncd '            ,sites(s)%ncd
             write(iulog,*) trim(methodName)//' leafondate '     ,sites(s)%leafondate
             write(iulog,*) trim(methodName)//' leafoffdate '    ,sites(s)%leafoffdate
             write(iulog,*) trim(methodName)//' dleafondate '    ,sites(s)%dleafondate
             write(iulog,*) trim(methodName)//' dleafoffdate '   ,sites(s)%dleafoffdate
             write(iulog,*) trim(methodName)//' acc_NI'          ,sites(s)%acc_NI
=======
             write(iulog,*) trim(methodName)//' old_stock '      ,ed_allsites_inst(g)%old_stock
             write(iulog,*) trim(methodName)//' cd_status '      ,ed_allsites_inst(g)%status
             write(iulog,*) trim(methodName)//' dd_status '      ,ed_allsites_inst(g)%dstatus
             write(iulog,*) trim(methodName)//' ED_GDD_site '      ,ed_allsites_inst(g)%ED_GDD_site
             write(iulog,*) trim(methodName)//' ncd '            ,ed_allsites_inst(g)%ncd
             write(iulog,*) trim(methodName)//' leafondate '     ,ed_allsites_inst(g)%leafondate
             write(iulog,*) trim(methodName)//' leafoffdate '    ,ed_allsites_inst(g)%leafoffdate
             write(iulog,*) trim(methodName)//' dleafondate '    ,ed_allsites_inst(g)%dleafondate
             write(iulog,*) trim(methodName)//' dleafoffdate '   ,ed_allsites_inst(g)%dleafoffdate
             write(iulog,*) trim(methodName)//' acc_NI'          ,ed_allsites_inst(g)%acc_NI
>>>>>>> 57c533c4
   

             currentPatch => currentPatch%younger

             totPatchCount = totPatchCount + 1
             numPatches = numPatches + 1
          enddo ! currentPatch do while

       write(iulog,*) trim(methodName)//' water_memory ',sites(s)%water_memory(1)

    enddo

    write(iulog,*) trim(methodName)//': total cohorts ',totalCohorts

  end subroutine printDataInfoLL

  !-------------------------------------------------------------------------------!
  subroutine printIoInfoLL( this, bounds, sites, nsites, fcolumn ) 
    !!
    ! !DESCRIPTION:
    ! for debugging.  prints some IO info regarding cohorts/patches
    ! currently prints cohort level variables
    !
    ! !USES:
    !
    ! !ARGUMENTS:
    class(EDRestartVectorClass) , intent(inout)      :: this
    type(bounds_type)           , intent(in)         :: bounds 
    type(ed_site_type)          , intent(in), target :: sites(nsites)
    integer                     , intent(in)         :: nsites
    integer                     , intent(in)         :: fcolumn(nsites)
    !
    ! !LOCAL VARIABLES:
    type (ed_patch_type),  pointer :: currentPatch
    type (ed_cohort_type), pointer :: currentCohort
    integer s
    integer totalCohorts
    integer numCohort
    integer numPatches,totPatchCount
    character(len=32)   :: methodName = 'printIoInfoLL '
    !-----------------------------------------------------------------------

    totalCohorts = 0
    totPatchCount = 1

    write(iulog,*) 'vecLenStart ',this%vectorLengthStart

    do s = 1,nsites
       
       currentPatch => sites(s)%oldest_patch

       numPatches = 1

       do while(associated(currentPatch))
          currentCohort => currentPatch%shortest
          
          write(iulog,*) trim(methodName)//': found column with patch(s) ',fcolumn(s)
          
          numCohort = 0
          
          do while(associated(currentCohort))  
             
             totalCohorts = totalCohorts + 1
             numCohort = numCohort + 1
             
             write(iulog,*) trim(methodName)//' balive       ',numCohort,currentCohort%balive
             write(iulog,*) trim(methodName)//' bdead        ',currentCohort%bdead
             write(iulog,*) trim(methodName)//' bl           ',currentCohort%bl
             write(iulog,*) trim(methodName)//' br           ',currentCohort%br
             write(iulog,*) trim(methodName)//' bstore       ',currentCohort%bstore
             write(iulog,*) trim(methodName)//' canopy_layer ',currentCohort%canopy_layer
             write(iulog,*) trim(methodName)//' canopy_trim  ',currentCohort%canopy_trim
             write(iulog,*) trim(methodName)//' dbh          ',currentCohort%dbh
             write(iulog,*) trim(methodName)//' hite         ',currentCohort%hite
             write(iulog,*) trim(methodName)//' laimemory    ',currentCohort%laimemory
             write(iulog,*) trim(methodName)//' leaf_md      ',currentCohort%leaf_md
             write(iulog,*) trim(methodName)//' root_md      ',currentCohort%root_md
             write(iulog,*) trim(methodName)//' n            ',currentCohort%n
             write(iulog,*) trim(methodName)//' gpp_acc      ',currentCohort%gpp_acc
             write(iulog,*) trim(methodName)//' npp_acc      ',currentCohort%npp_acc
             write(iulog,*) trim(methodName)//' gpp      ',currentCohort%gpp
             write(iulog,*) trim(methodName)//' npp      ',currentCohort%npp
             write(iulog,*) trim(methodName)//' npp_leaf      ',currentCohort%npp_leaf
             write(iulog,*) trim(methodName)//' npp_froot      ',currentCohort%npp_froot
             write(iulog,*) trim(methodName)//' npp_bsw      ',currentCohort%npp_bsw
             write(iulog,*) trim(methodName)//' npp_bdead      ',currentCohort%npp_bdead
             write(iulog,*) trim(methodName)//' npp_bseed      ',currentCohort%npp_bseed
             write(iulog,*) trim(methodName)//' npp_store      ',currentCohort%npp_store
             write(iulog,*) trim(methodName)//' bmort      ',currentCohort%bmort
             write(iulog,*) trim(methodName)//' hmort      ',currentCohort%hmort
             write(iulog,*) trim(methodName)//' cmort      ',currentCohort%cmort
             write(iulog,*) trim(methodName)//' imort      ',currentCohort%imort
             write(iulog,*) trim(methodName)//' fmort      ',currentCohort%fmort
             write(iulog,*) trim(methodName)//' ddbhdt      ',currentCohort%ddbhdt
             write(iulog,*) trim(methodName)//' resp_clm     ',currentCohort%resp_clm
             write(iulog,*) trim(methodName)//' pft          ',currentCohort%pft
             write(iulog,*) trim(methodName)//' status_coh   ',currentCohort%status_coh
             write(iulog,*) trim(methodName)//' isnew        ',currentCohort%isnew
             
             currentCohort => currentCohort%taller
          enddo ! currentCohort do while
          
          write(iulog,*) trim(methodName)//': numpatches for column ',numPatches
          write(iulog,*) trim(methodName)//': patches and cohorts ',totPatchCount,numCohort

          currentPatch => currentPatch%younger

          totPatchCount = totPatchCount + 1
          numPatches = numPatches + 1
       enddo ! currentPatch do while
    enddo
    
    return
  end subroutine printIoInfoLL

  !-------------------------------------------------------------------------------!
  subroutine convertCohortListToVector( this, bounds, sites, nsites, fcolumn ) 
    !
    ! !DESCRIPTION:
    ! counts the total number of cohorts over all p levels (ed_patch_type) so we
    ! can allocate vectors, copy from LL -> vector and read/write restarts.
    !
    ! !USES:
    use clm_varpar, only : nclmax
    !
    ! !ARGUMENTS:
    class(EDRestartVectorClass) , intent(inout)      :: this
    type(bounds_type)           , intent(in)         :: bounds 
    type(ed_site_type)          , intent(in), target :: sites(nsites)
    integer                     , intent(in)         :: nsites
    integer                     , intent(in)         :: fcolumn(nsites)
    !
    ! !LOCAL VARIABLES:
    type (ed_patch_type), pointer  :: currentPatch
    type (ed_cohort_type), pointer :: currentCohort
    integer ::  s, c
    integer ::  totalCohorts ! number of cohorts starting from 1
    integer ::  countCohort  ! number of cohorts starting from
    ! vectorLengthStart
    integer :: numCohort
    integer :: numPatches
    integer :: totPatchCount, offsetTotPatchCount
    integer :: countPft
    integer :: countNcwd
    integer :: countWaterMem
    integer :: countNclmax
    integer :: countSunZ
    integer :: i,j,k
    integer :: incrementOffset
    !-----------------------------------------------------------------------

    totalCohorts = 0

    if(fcolumn(1).eq.bounds%begc .and. &
          (fcolumn(1)-1)*cohorts_per_col+1.ne.bounds%begCohort) then
        write(iulog,*) 'fcolumn(1) in this clump, points to the first column of the clump'
        write(iulog,*) 'but the assumption on first cohort index does not jive'
        call endrun(msg=errMsg(__FILE__, __LINE__))
    end if

<<<<<<< HEAD
    do s = 1,nsites
       
       ! Calculate the offsets
       ! fcolumn is the global column index of the current site.
       ! For the first site, if that site aligns with the first column index
       ! in the clump, than the offset should be be equal to begCohort
       
       c = fcolumn(s)

       incrementOffset     = (c-1)*cohorts_per_col + 1
       countCohort         = (c-1)*cohorts_per_col + 1
       countPft            = (c-1)*cohorts_per_col + 1
       countNcwd           = (c-1)*cohorts_per_col + 1
       countNclmax         = (c-1)*cohorts_per_col + 1
       countWaterMem       = (c-1)*cohorts_per_col + 1
       countSunZ           = (c-1)*cohorts_per_col + 1

       currentPatch => sites(s)%oldest_patch

       ! new column, reset num patches
       numPatches = 0

       do while(associated(currentPatch))
          
          ! found patch, increment
          numPatches = numPatches + 1
          
          currentCohort => currentPatch%shortest
          
          ! new patch, reset num cohorts
          numCohort = 0
          
          do while(associated(currentCohort))
=======
             !
             ! deal with patch level fields here
             !
             this%livegrass(incrementOffset)   = currentPatch%livegrass
             this%age(incrementOffset)         = currentPatch%age
             this%areaRestart(incrementOffset) = currentPatch%area
             this%old_stock(incrementOffset)   = ed_allsites_inst(g)%old_stock
             this%cd_status(incrementOffset)   = ed_allsites_inst(g)%status
             this%dd_status(incrementOffset)   = ed_allsites_inst(g)%dstatus
             this%ED_GDD_site(incrementOffset)   = ed_allsites_inst(g)%ED_GDD_site
             this%ncd(incrementOffset)         = ed_allsites_inst(g)%ncd 
             this%leafondate(incrementOffset)  = ed_allsites_inst(g)%leafondate
             this%leafoffdate(incrementOffset) = ed_allsites_inst(g)%leafoffdate
             this%dleafondate(incrementOffset) = ed_allsites_inst(g)%dleafondate
             this%dleafoffdate(incrementOffset)= ed_allsites_inst(g)%dleafoffdate
             this%acc_NI(incrementOffset)      = ed_allsites_inst(g)%acc_NI
>>>>>>> 57c533c4
             
             ! found cohort, increment
             numCohort        = numCohort    + 1
             totalCohorts     = totalCohorts + 1
             
             if (this%DEBUG) then
                write(iulog,*) 'CLTV countCohort ', countCohort
                write(iulog,*) 'CLTV vecLenStart ', this%vectorLengthStart
                write(iulog,*) 'CLTV vecLenStop  ', this%vectorLengthStop
             endif
                
             this%balive(countCohort)       = currentCohort%balive
             this%bdead(countCohort)        = currentCohort%bdead
             this%bl(countCohort)           = currentCohort%bl
             this%br(countCohort)           = currentCohort%br
             this%bstore(countCohort)       = currentCohort%bstore
             this%canopy_layer(countCohort) = currentCohort%canopy_layer
             this%canopy_trim(countCohort)  = currentCohort%canopy_trim
             this%dbh(countCohort)          = currentCohort%dbh
             this%hite(countCohort)         = currentCohort%hite
             this%laimemory(countCohort)    = currentCohort%laimemory
             this%leaf_md(countCohort)      = currentCohort%leaf_md
             this%root_md(countCohort)      = currentCohort%root_md
             this%n(countCohort)            = currentCohort%n
             this%gpp_acc(countCohort)      = currentCohort%gpp_acc
             this%npp_acc(countCohort)      = currentCohort%npp_acc
             this%gpp(countCohort)      = currentCohort%gpp
             this%npp(countCohort)      = currentCohort%npp
             this%npp_leaf(countCohort)      = currentCohort%npp_leaf
             this%npp_froot(countCohort)      = currentCohort%npp_froot
             this%npp_bsw(countCohort)      = currentCohort%npp_bsw
             this%npp_bdead(countCohort)      = currentCohort%npp_bdead
             this%npp_bseed(countCohort)      = currentCohort%npp_bseed
             this%npp_store(countCohort)      = currentCohort%npp_store
             this%bmort(countCohort)      = currentCohort%bmort
             this%hmort(countCohort)      = currentCohort%hmort
             this%cmort(countCohort)      = currentCohort%cmort
             this%imort(countCohort)      = currentCohort%imort
             this%fmort(countCohort)      = currentCohort%fmort
             this%ddbhdt(countCohort)      = currentCohort%ddbhdt
             this%resp_clm(countCohort)     = currentCohort%resp_clm
             this%pft(countCohort)          = currentCohort%pft
             this%status_coh(countCohort)   = currentCohort%status_coh
             if ( currentCohort%isnew ) then
                this%isnew(countCohort)        = new_cohort
             else
                this%isnew(countCohort)        = old_cohort
             endif
             
             if (this%DEBUG) then
                write(iulog,*) 'CLTV offsetNumCohorts II ',countCohort, &
                      numCohort
             endif
             
             countCohort = countCohort + 1
             
             currentCohort => currentCohort%taller
             
          enddo ! currentCohort do while

          !
          ! deal with patch level fields here
          !
          this%livegrass(incrementOffset)   = currentPatch%livegrass
          this%age(incrementOffset)         = currentPatch%age
          this%areaRestart(incrementOffset) = currentPatch%area
          
          
          
          
          ! set cohorts per patch for IO
          this%cohortsPerPatch( incrementOffset ) = numCohort
          
          if (this%DEBUG) then
             write(iulog,*) 'offsetNumCohorts III ' &
                   ,countCohort,cohorts_per_col, numCohort
          endif
          !
          ! deal with patch level fields of arrays here
          !
          ! these are arrays of length numpft_ed, each patch contains one
          ! vector so we increment 
          do i = 1,numpft_ed 
             this%leaf_litter(countPft)    = currentPatch%leaf_litter(i)
             this%root_litter(countPft)    = currentPatch%root_litter(i)
             this%leaf_litter_in(countPft) = currentPatch%leaf_litter_in(i)
             this%root_litter_in(countPft) = currentPatch%root_litter_in(i)
             this%seed_bank(countPft)      = currentPatch%seed_bank(i)
             countPft = countPft + 1
          end do
          
          do i = 1,ncwd ! ncwd currently 4
             this%cwd_ag(countNcwd) = currentPatch%cwd_ag(i)
             this%cwd_bg(countNcwd) = currentPatch%cwd_bg(i)
             countNcwd = countNcwd + 1
          end do
          
          do i = 1,nclmax ! nclmax currently 2
             this%spread(countNclmax)         = currentPatch%spread(i)
             countNclmax = countNclmax + 1
          end do
          
          if (this%DEBUG) write(iulog,*) 'CLTV countSunZ 1 ',countSunZ
          
          if (this%DEBUG) write(iulog,*) 'CLTV 1186 ',nlevcan_ed,numpft_ed,nclmax
          
          do k = 1,nlevcan_ed ! nlevcan_ed currently 40
             do j = 1,numpft_ed ! numpft_ed currently 2
                do i = 1,nclmax ! nclmax currently 2
                   this%f_sun(countSunZ)       = currentPatch%f_sun(i,j,k)
                   this%fabd_sun_z(countSunZ)  = currentPatch%fabd_sun_z(i,j,k)
                   this%fabi_sun_z(countSunZ)  = currentPatch%fabi_sun_z(i,j,k)
                   this%fabd_sha_z(countSunZ)  = currentPatch%fabd_sha_z(i,j,k)
                   this%fabi_sha_z(countSunZ)  = currentPatch%fabi_sha_z(i,j,k)
                   countSunZ = countSunZ + 1
                end do
             end do
          end do
          
          if (this%DEBUG) write(iulog,*) 'CLTV countSunZ 2 ',countSunZ
          
          incrementOffset = incrementOffset + numCohortsPerPatch
          
          ! reset counters so that they are all advanced evenly. Currently
          ! the offset is 10, the max of numpft_ed, ncwd, nclmax,
          ! countWaterMem and the number of allowed cohorts per patch
          countPft      = incrementOffset
          countNcwd     = incrementOffset
          countNclmax   = incrementOffset
          countCohort   = incrementOffset
          countSunZ     = incrementOffset
          
          if (this%DEBUG) then
             write(iulog,*) 'CLTV incrementOffset ', incrementOffset
             write(iulog,*) 'CLTV cohorts_per_col ', cohorts_per_col
             write(iulog,*) 'CLTV numCohort ', numCohort
             write(iulog,*) 'CLTV totalCohorts ', totalCohorts
          end if
          
          currentPatch => currentPatch%younger
          
       enddo ! currentPatch do while

       this%old_stock(c)    = sites(s)%old_stock
       this%cd_status(c)    = sites(s)%status
       this%dd_status(c)    = sites(s)%dstatus
       this%ncd(c)          = sites(s)%ncd 
       this%leafondate(c)   = sites(s)%leafondate
       this%leafoffdate(c)  = sites(s)%leafoffdate
       this%dleafondate(c)  = sites(s)%dleafondate
       this%dleafoffdate(c) = sites(s)%dleafoffdate
       this%acc_NI(c)       = sites(s)%acc_NI
       
       ! set numpatches for this column
       this%numPatchesPerCol(c)  = numPatches
       
       do i = 1,numWaterMem ! numWaterMem currently 10
          this%water_memory( countWaterMem ) = sites(s)%water_memory(i)
          countWaterMem = countWaterMem + 1
       end do
       
    enddo
    
    if (this%DEBUG) then
       write(iulog,*) 'CLTV total cohorts ',totalCohorts
    end if
    
    return
 end subroutine convertCohortListToVector

  !-------------------------------------------------------------------------------!
  subroutine createPatchCohortStructure( this, bounds, sites, nsites, fcolumn ) 
    !
    ! !DESCRIPTION:
    ! counts the total number of cohorts over all p levels (ed_patch_type) so we
    ! can allocate vectors, copy from LL -> vector and read/write restarts.
    !
    ! !USES:
    use EDPatchDynamicsMod ,  only : zero_patch
    use EDGrowthFunctionsMod, only : Dbh
    use EDCohortDynamicsMod,  only : create_cohort
    use EDInitMod          ,  only : zero_site
    use EDParamsMod        ,  only : ED_val_maxspread
    use EDPatchDynamicsMod ,  only : create_patch
    use GridcellType       ,  only : grc
    use ColumnType         ,  only : col
    !
    ! !ARGUMENTS:
    class(EDRestartVectorClass) , intent(inout)         :: this
    type(bounds_type)           , intent(in)            :: bounds 
    type(ed_site_type)          , intent(inout), target :: sites(nsites)
    integer                     , intent(in)            :: nsites
    integer                     , intent(in)            :: fcolumn(nsites)
    !
    ! !LOCAL VARIABLES:
    type (ed_patch_type) , pointer  :: newp
    type(ed_cohort_type), allocatable :: temp_cohort
    real(r8) :: cwd_ag_local(ncwd),cwd_bg_local(ncwd),spread_local(nclmax)
    real(r8) :: leaf_litter_local(numpft_ed),root_litter_local(numpft_ed)
    real(r8) :: seed_bank_local(numpft_ed)
    real(r8) :: age !notional age of this patch
    integer  :: cohortstatus
    integer  :: s  ! site index
    integer  :: c  ! column index
    integer  :: g  ! grid index
    integer  :: patchIdx,currIdx, fto, ft
    !-----------------------------------------------------------------------

   

    cwd_ag_local      = 0.0_r8 !ED_val_init_litter   !arbitrary value for litter pools. kgC m-2           ! 
    cwd_bg_local      = 0.0_r8 !ED_val_init_litter
    leaf_litter_local = 0.0_r8
    root_litter_local = 0.0_r8
    age               = 0.0_r8
    spread_local      = ED_val_maxspread

    ! 
    ! loop over model grid cells and create patch/cohort structure based on
    ! restart data
    !
    do s = 1,nsites

       c = fcolumn(s)
       g = col%gridcell(c)

       currIdx = (c-1)*cohorts_per_col + 1  ! global cohort index at the head of the column

       call zero_site( sites(s) )
       !
       ! set a few items that are necessary on restart for ED but not on the 
       ! restart file
       !
<<<<<<< HEAD
       sites(s)%lat = grc%latdeg(g)
       sites(s)%lon = grc%londeg(g)
       sites(s)%gdd = 0.0_r8
       sites(s)%ncd = 0.0_r8

       if (this%numPatchesPerCol(c)<0 .or. this%numPatchesPerCol(c)>10000) then
          write(iulog,*) 'a column was expected to contain a valid number of patches'
          write(iulog,*) '0 is a valid number, but this column seems uninitialized',this%numPatchesPerCol(c)
          call endrun(msg=errMsg(__FILE__, __LINE__))
       end if

       ! This site may have some patches on it, but lets initialize it with null pointers
       ! just in-case there are no patches

       sites(s)%youngest_patch         => null()                 
       sites(s)%oldest_patch           => null()
       sites(s)%youngest_patch%younger => null()
       sites(s)%youngest_patch%older   => null()
       sites(s)%oldest_patch%younger   => null()
       sites(s)%oldest_patch%older     => null()

=======
       ed_allsites_inst(g)%istheresoil = .true. ! if we are dealing with ED data there will always be soil
       ed_allsites_inst(g)%lat = grc%latdeg(g)
       ed_allsites_inst(g)%lon = grc%londeg(g)
       ed_allsites_inst(g)%ncd = 0.0_r8
>>>>>>> 57c533c4

       do patchIdx = 1,this%numPatchesPerCol(c)

          if (this%DEBUG) then
             write(iulog,*) 'create patch ',patchIdx
             write(iulog,*) 'patchIdx 1-numCohorts : ',this%cohortsPerPatch(currIdx)
          end if

          ! create patch
          allocate(newp)    
          call zero_patch(newp)

          ! make new patch
          call create_patch(sites(s), newp, age, area, &
               spread_local, cwd_ag_local, cwd_bg_local,  &
               leaf_litter_local, root_litter_local, seed_bank_local) 

          newp%siteptr => sites(s)

          ! give this patch a unique patch number
          newp%patchno = patchIdx

          do fto = 1, this%cohortsPerPatch(currIdx)

             allocate(temp_cohort)

             temp_cohort%n = 700.0_r8
             temp_cohort%balive = 0.0_r8
             temp_cohort%bdead = 0.0_r8
             temp_cohort%bstore = 0.0_r8
             temp_cohort%laimemory = 0.0_r8
             temp_cohort%canopy_trim = 0.0_r8
             temp_cohort%canopy_layer = 1.0_r8

             ! set the pft (only 2 used in ed) based on odd/even cohort
             ! number
             ft=2
             if ((mod(fto, 2)  ==  0 )) then
                ft=1
             endif

             cohortstatus = newp%siteptr%status

             if(pftcon%stress_decid(ft) == 1)then !drought decidous, override status. 
                cohortstatus = newp%siteptr%dstatus
             endif

             temp_cohort%hite = 1.25_r8
             ! the dbh function should only take as an argument, the one
             ! item it needs, not the entire cohort...refactor
             temp_cohort%dbh = Dbh(temp_cohort) + 0.0001_r8*ft

             write(iulog,*) 'EDRestVectorMod.F90::createPatchCohortStructure call create_cohort '

             call create_cohort(newp, ft, temp_cohort%n, temp_cohort%hite, temp_cohort%dbh, &
                  temp_cohort%balive, temp_cohort%bdead, temp_cohort%bstore,  &
                  temp_cohort%laimemory, cohortstatus, temp_cohort%canopy_trim, newp%NCL_p)

             deallocate(temp_cohort)

          enddo ! ends loop over fto

          !
          ! insert this patch with cohorts into the site pointer.  At this
          ! point just insert the new patch in the youngest position
          !
          if (patchIdx == 1) then ! nothing associated yet. first patch is pointed to by youngest and oldest

             if (this%DEBUG) write(iulog,*) 'patchIdx = 1 ',patchIdx

             sites(s)%youngest_patch         => newp                   
             sites(s)%oldest_patch           => newp                        
             sites(s)%youngest_patch%younger => null()
             sites(s)%youngest_patch%older   => null()
             sites(s)%oldest_patch%younger   => null()
             sites(s)%oldest_patch%older     => null()

          else if (patchIdx == 2) then ! add second patch to list

             if (this%DEBUG) write(iulog,*) 'patchIdx = 2 ',patchIdx

             sites(s)%youngest_patch         => newp
             sites(s)%youngest_patch%younger => null()
             sites(s)%youngest_patch%older   => sites(s)%oldest_patch
             sites(s)%oldest_patch%younger   => sites(s)%youngest_patch
             sites(s)%oldest_patch%older     => null()

          else ! more than 2 patches, insert patch into youngest slot

             if (this%DEBUG) write(iulog,*) 'patchIdx > 2 ',patchIdx

             newp%older                      => sites(s)%youngest_patch
             sites(s)%youngest_patch%younger => newp
             newp%younger                    => null()
             sites(s)%youngest_patch         => newp

          endif

          currIdx = currIdx + numCohortsPerPatch

       enddo ! ends loop over patchIdx

    enddo ! ends loop over s

 end subroutine createPatchCohortStructure

  !-------------------------------------------------------------------------------!
  subroutine convertCohortVectorToList( this, bounds, sites, nsites, fcolumn ) 
    !
    ! !DESCRIPTION:
    ! counts the total number of cohorts over all p levels (ed_patch_type) so we
    ! can allocate vectors, copy from LL -> vector and read/write restarts.
    !
    ! !USES:
    use clm_varpar, only : nclmax
    !
    ! !ARGUMENTS:
    class(EDRestartVectorClass) , intent(inout)         :: this
    type(bounds_type)           , intent(in)            :: bounds 
    type(ed_site_type)          , intent(inout), target :: sites(nsites)
    integer                     , intent(in)            :: nsites
    integer                     , intent(in)            :: fcolumn(nsites)

    !
    ! !LOCAL VARIABLES:
    type (ed_patch_type), pointer :: currentPatch
    type (ed_cohort_type),pointer :: currentCohort
    integer :: g, c, s
    integer :: totalCohorts ! number of cohorts starting from 0
    integer :: countCohort  ! number of cohorts starting from
    ! vectorLengthStart
    integer :: numCohort
    integer :: numPatches
    integer :: countPft
    integer :: countNcwd
    integer :: countWaterMem
    integer :: countNclmax
    integer :: countSunZ
    integer :: i,j,k
    integer :: incrementOffset
    !-----------------------------------------------------------------------

    totalCohorts = 0
<<<<<<< HEAD
    
    do s = 1,nsites
       
       c = fcolumn(s)
       g = col%gridcell(c)

       incrementOffset     = (c-1)*cohorts_per_col + 1
       countCohort         = (c-1)*cohorts_per_col + 1
       countPft            = (c-1)*cohorts_per_col + 1
       countNcwd           = (c-1)*cohorts_per_col + 1
       countNclmax         = (c-1)*cohorts_per_col + 1
       countWaterMem       = (c-1)*cohorts_per_col + 1
       countSunZ           = (c-1)*cohorts_per_col + 1

       currentPatch => sites(s)%oldest_patch
       
       ! new grid cell, reset num patches
       numPatches = 0

       do while(associated(currentPatch))

          ! found patch, increment
          numPatches = numPatches + 1
          
          currentCohort => currentPatch%shortest
          
          ! new patch, reset num cohorts
          numCohort = 0
          
          do while(associated(currentCohort))        
             
             ! found cohort, increment
             numCohort        = numCohort    + 1
             totalCohorts     = totalCohorts + 1
             
=======

    incrementOffset     = this%vectorLengthStart
    countCohort         = this%vectorLengthStart
    countPft            = this%vectorLengthStart
    countNcwd           = this%vectorLengthStart
    countNclmax         = this%vectorLengthStart
    countWaterMem       = this%vectorLengthStart
    countSunZ           = this%vectorLengthStart

    g = bounds%begg
    do while(g <= bounds%endg)

       if (ed_allsites_inst(g)%istheresoil) then
          currentPatch => ed_allsites_inst(g)%oldest_patch

          ! new grid cell, reset num patches
          numPatches = 0

          ed_allsites_inst(g)%clmgcell = g

          do while(associated(currentPatch))

             ! found patch, increment
             numPatches = numPatches + 1

             currentCohort => currentPatch%shortest

             ! new patch, reset num cohorts
             numCohort = 0

             do while(associated(currentCohort))        

                ! found cohort, increment
                numCohort        = numCohort    + 1
                totalCohorts     = totalCohorts + 1

                if (this%DEBUG) then
                   write(iulog,*) 'CVTL countCohort ',countCohort, this%vectorLengthStart, this%vectorLengthStop
                endif

                currentCohort%balive = this%balive(countCohort)
                currentCohort%bdead = this%bdead(countCohort)
                currentCohort%bl = this%bl(countCohort)
                currentCohort%br = this%br(countCohort)
                currentCohort%bstore = this%bstore(countCohort)
                currentCohort%canopy_layer = this%canopy_layer(countCohort)
                currentCohort%canopy_trim = this%canopy_trim(countCohort)
                currentCohort%dbh = this%dbh(countCohort)
                currentCohort%hite = this%hite(countCohort)
                currentCohort%laimemory = this%laimemory(countCohort)
                currentCohort%leaf_md = this%leaf_md(countCohort)
                currentCohort%root_md = this%root_md(countCohort)
                currentCohort%n = this%n(countCohort)
                currentCohort%gpp_acc = this%gpp_acc(countCohort)
                currentCohort%npp_acc = this%npp_acc(countCohort)
                currentCohort%gpp = this%gpp(countCohort)
                currentCohort%npp = this%npp(countCohort)
                currentCohort%npp_leaf = this%npp_leaf(countCohort)
                currentCohort%npp_froot = this%npp_froot(countCohort)
                currentCohort%npp_bsw = this%npp_bsw(countCohort)
                currentCohort%npp_bdead = this%npp_bdead(countCohort)
                currentCohort%npp_bseed = this%npp_bseed(countCohort)
                currentCohort%npp_store = this%npp_store(countCohort)
                currentCohort%bmort = this%bmort(countCohort)
                currentCohort%hmort = this%hmort(countCohort)
                currentCohort%cmort = this%cmort(countCohort)
                currentCohort%imort = this%imort(countCohort)
                currentCohort%fmort = this%fmort(countCohort)
                currentCohort%ddbhdt = this%ddbhdt(countCohort)
                currentCohort%resp_clm = this%resp_clm(countCohort)
                currentCohort%pft = this%pft(countCohort)
                currentCohort%status_coh = this%status_coh(countCohort)
                currentCohort%isnew = ( this%isnew(countCohort) .eq. new_cohort )

                if (this%DEBUG) then
                   write(iulog,*) 'CVTL II ',countCohort, &
                        numCohort
                endif

                countCohort = countCohort + 1

                currentCohort => currentCohort%taller

             enddo ! currentPatch do while


             ! FIX(SPM,032414) move to init if you can...or make a new init function
             currentPatch%leaf_litter(:)    = 0.0_r8
             currentPatch%root_litter(:)    = 0.0_r8
             currentPatch%leaf_litter_in(:) = 0.0_r8
             currentPatch%root_litter_in(:) = 0.0_r8
             currentPatch%seed_bank(:)      = 0.0_r8
             currentPatch%spread(:)         = 0.0_r8

             !
             ! deal with patch level fields here
             !
             currentPatch%livegrass = this%livegrass(incrementOffset)
             currentPatch%age       = this%age(incrementOffset) 
             currentPatch%area      = this%areaRestart(incrementOffset) 
             ed_allsites_inst(g)%old_stock  = this%old_stock(incrementOffset)
             ed_allsites_inst(g)%status     = this%cd_status(incrementOffset)
             ed_allsites_inst(g)%dstatus    = this%dd_status(incrementOffset)
             ed_allsites_inst(g)%ED_GDD_site    = this%ED_GDD_site(incrementOffset)
             ed_allsites_inst(g)%ncd        = this%ncd(incrementOffset)
             ed_allsites_inst(g)%leafondate     = this%leafondate(incrementOffset)
             ed_allsites_inst(g)%leafoffdate    = this%leafoffdate(incrementOffset)
             ed_allsites_inst(g)%dleafondate    = this%dleafondate(incrementOffset)
             ed_allsites_inst(g)%dleafoffdate   = this%dleafoffdate(incrementOffset)
             ed_allsites_inst(g)%acc_NI         = this%acc_NI(incrementOffset)

             ! set cohorts per patch for IO

>>>>>>> 57c533c4
             if (this%DEBUG) then
                write(iulog,*) 'CVTL countCohort ',countCohort, this%vectorLengthStart, this%vectorLengthStop
             endif
             
             currentCohort%balive = this%balive(countCohort)
             currentCohort%bdead = this%bdead(countCohort)
             currentCohort%bl = this%bl(countCohort)
             currentCohort%br = this%br(countCohort)
             currentCohort%bstore = this%bstore(countCohort)
             currentCohort%canopy_layer = this%canopy_layer(countCohort)
             currentCohort%canopy_trim = this%canopy_trim(countCohort)
             currentCohort%dbh = this%dbh(countCohort)
             currentCohort%hite = this%hite(countCohort)
             currentCohort%laimemory = this%laimemory(countCohort)
             currentCohort%leaf_md = this%leaf_md(countCohort)
             currentCohort%root_md = this%root_md(countCohort)
             currentCohort%n = this%n(countCohort)
             currentCohort%gpp_acc = this%gpp_acc(countCohort)
             currentCohort%npp_acc = this%npp_acc(countCohort)
             currentCohort%gpp = this%gpp(countCohort)
             currentCohort%npp = this%npp(countCohort)
             currentCohort%npp_leaf = this%npp_leaf(countCohort)
             currentCohort%npp_froot = this%npp_froot(countCohort)
             currentCohort%npp_bsw = this%npp_bsw(countCohort)
             currentCohort%npp_bdead = this%npp_bdead(countCohort)
             currentCohort%npp_bseed = this%npp_bseed(countCohort)
             currentCohort%npp_store = this%npp_store(countCohort)
             currentCohort%bmort = this%bmort(countCohort)
             currentCohort%hmort = this%hmort(countCohort)
             currentCohort%cmort = this%cmort(countCohort)
             currentCohort%imort = this%imort(countCohort)
             currentCohort%fmort = this%fmort(countCohort)
             currentCohort%ddbhdt = this%ddbhdt(countCohort)
             currentCohort%resp_clm = this%resp_clm(countCohort)
             currentCohort%pft = this%pft(countCohort)
             currentCohort%status_coh = this%status_coh(countCohort)
             currentCohort%isnew = ( this%isnew(countCohort) .eq. new_cohort )
             
             if (this%DEBUG) then
                write(iulog,*) 'CVTL II ',countCohort, &
                      numCohort
             endif
             
             countCohort = countCohort + 1
             
             currentCohort => currentCohort%taller
             
          enddo ! current cohort do while
          
          
          ! FIX(SPM,032414) move to init if you can...or make a new init function
          currentPatch%leaf_litter(:)    = 0.0_r8
          currentPatch%root_litter(:)    = 0.0_r8
          currentPatch%leaf_litter_in(:) = 0.0_r8
          currentPatch%root_litter_in(:) = 0.0_r8
          currentPatch%seed_bank(:)      = 0.0_r8
          currentPatch%spread(:)         = 0.0_r8
          
          !
          ! deal with patch level fields here
          !
          currentPatch%livegrass  = this%livegrass(incrementOffset)
          currentPatch%age        = this%age(incrementOffset) 
          currentPatch%area       = this%areaRestart(incrementOffset) 
          
          
          
          ! set cohorts per patch for IO
          
          if (this%DEBUG) then
             write(iulog,*) 'CVTL III ' &
                   ,countCohort,cohorts_per_col, numCohort
          endif
          !
          ! deal with patch level fields of arrays here
          !
          ! these are arrays of length numpft_ed, each patch contains one
          ! vector so we increment 
          do i = 1,numpft_ed  ! numpft_ed currently 2
             currentPatch%leaf_litter(i)    = this%leaf_litter(countPft)    
             currentPatch%root_litter(i)    = this%root_litter(countPft)    
             currentPatch%leaf_litter_in(i) = this%leaf_litter_in(countPft) 
             currentPatch%root_litter_in(i) = this%root_litter_in(countPft) 
             currentPatch%seed_bank(i)      = this%seed_bank(countPft) 
             countPft = countPft + 1
          end do
          
          do i = 1,ncwd ! ncwd currently 4
             currentPatch%cwd_ag(i) = this%cwd_ag(countNcwd)
             currentPatch%cwd_bg(i) = this%cwd_bg(countNcwd)
             countNcwd = countNcwd + 1
          end do
          
          do i = 1,nclmax ! nclmax currently 2
             currentPatch%spread(i) = this%spread(countNclmax) 
             countNclmax  = countNclmax + 1
          end do
          
          if (this%DEBUG) write(iulog,*) 'CVTL countSunZ 1 ',countSunZ
          
          do k = 1,nlevcan_ed ! nlevcan_ed currently 40
             do j = 1,numpft_ed ! numpft_ed currently 2
                do i = 1,nclmax ! nclmax currently 2
                   currentPatch%f_sun(i,j,k)      = this%f_sun(countSunZ) 
                   currentPatch%fabd_sun_z(i,j,k) = this%fabd_sun_z(countSunZ) 
                   currentPatch%fabi_sun_z(i,j,k) = this%fabi_sun_z(countSunZ) 
                   currentPatch%fabd_sha_z(i,j,k) = this%fabd_sha_z(countSunZ) 
                   currentPatch%fabi_sha_z(i,j,k) = this%fabi_sha_z(countSunZ) 
                   countSunZ = countSunZ + 1
                end do
             end do
          end do
          
          if (this%DEBUG) write(iulog,*) 'CVTL countSunZ 2 ',countSunZ
          
          incrementOffset = incrementOffset + numCohortsPerPatch

          ! and the number of allowed cohorts per patch (currently 200)
          countPft      = incrementOffset
          countNcwd     = incrementOffset
          countNclmax   = incrementOffset
          countCohort   = incrementOffset
          countSunZ     = incrementOffset
          
          if (this%DEBUG) then
             write(iulog,*) 'CVTL incrementOffset ', incrementOffset
             write(iulog,*) 'CVTL cohorts_per_col ', cohorts_per_col
             write(iulog,*) 'CVTL numCohort ', numCohort
             write(iulog,*) 'CVTL totalCohorts ', totalCohorts
          end if
          
          currentPatch => currentPatch%younger
          
       enddo ! currentPatch do while
       
       do i = 1,numWaterMem
          sites(s)%water_memory(i) = this%water_memory( countWaterMem )
          countWaterMem = countWaterMem + 1
       end do
       
       sites(s)%old_stock      = this%old_stock(c)
       sites(s)%status         = this%cd_status(c)
       sites(s)%dstatus        = this%dd_status(c)
       sites(s)%ncd            = this%ncd(c)
       sites(s)%leafondate     = this%leafondate(c)
       sites(s)%leafoffdate    = this%leafoffdate(c)
       sites(s)%dleafondate    = this%dleafondate(c)
       sites(s)%dleafoffdate   = this%dleafoffdate(c)
       sites(s)%acc_NI         = this%acc_NI(c)

       
    enddo

    if (this%DEBUG) then
       write(iulog,*) 'CVTL total cohorts ',totalCohorts
    end if

  end subroutine convertCohortVectorToList

  !--------------------------------------------!
  ! Non Type-Bound Procedures Here:
  !--------------------------------------------!

  !-------------------------------------------------------------------------------!
  subroutine EDRest ( bounds, sites, nsites, fcolumn, ncid, flag )
    !
    ! !DESCRIPTION:
    ! Read/write ED restart data
    ! EDRest called from restFileMod.F90
    !
    ! !USES:

    use ncdio_pio    , only : file_desc_t
    use EDCLMLinkMod , only : ed_clm_type
    !
    ! !ARGUMENTS:
    type(bounds_type)       , intent(in)            :: bounds  ! bounds
    type(file_desc_t)       , intent(inout)         :: ncid    ! netcdf id
    type(ed_site_type)      , intent(inout)         :: sites(nsites)   ! The site vector
    integer                 , intent(in)            :: nsites
    integer                 , intent(in)            :: fcolumn(nsites)
    character(len=*)        , intent(in)            :: flag    !'read' or 'write'
    !
    ! !LOCAL VARIABLES:
    type(EDRestartVectorClass) :: ervc
    !-----------------------------------------------------------------------
    !
    ! Note: ed_allsites_inst already exists and is allocated in clm_instInit
    !
    ervc = newEDRestartVectorClass( bounds )

    if (ervc%DEBUG) then
        write(iulog,*) 'EDRestVectorMod:EDRest flag ',flag
    end if

    if ( flag == 'write' ) then
       call ervc%setVectors( bounds, sites, nsites, fcolumn )
    endif

    call ervc%doVectorIO( ncid, flag )

    if ( flag == 'read' ) then
       call ervc%getVectors( bounds, sites, nsites, fcolumn )
    endif

    call ervc%deleteEDRestartVectorClass ()

  end subroutine EDRest

end module EDRestVectorMod<|MERGE_RESOLUTION|>--- conflicted
+++ resolved
@@ -12,10 +12,8 @@
   use EDTypesMod      , only : area, cohorts_per_col, numpft_ed, numWaterMem, nclmax, numCohortsPerPatch
   use EDTypesMod      , only : ncwd, invalidValue, nlevcan_ed
   use EDTypesMod      , only : ed_site_type, ed_patch_type, ed_cohort_type
-<<<<<<< HEAD
   use abortutils      , only : endrun
-=======
->>>>>>> 57c533c4
+
   !
   implicit none
   private
@@ -300,25 +298,30 @@
       SHR_ASSERT(( retVal == allocOK ), errMsg(__FILE__, __LINE__))
       new%leafondate(:) = 0_r8
       
-       allocate(new%leafoffdate &
+      allocate(new%leafoffdate &
            (bounds%begc:bounds%endc), stat=retVal)
       SHR_ASSERT(( retVal == allocOK ), errMsg(__FILE__, __LINE__))
       new%leafoffdate(:) = 0_r8     
- 
-       allocate(new%dleafondate &
+      
+      allocate(new%dleafondate &
            (bounds%begc:bounds%endc), stat=retVal)
       SHR_ASSERT(( retVal == allocOK ), errMsg(__FILE__, __LINE__))
       new%dleafondate(:) = 0_r8
       
-       allocate(new%dleafoffdate &
+      allocate(new%dleafoffdate &
            (bounds%begc:bounds%endc), stat=retVal)
       SHR_ASSERT(( retVal == allocOK ), errMsg(__FILE__, __LINE__))
       new%dleafoffdate(:) = 0_r8        
 
-     allocate(new%acc_NI &
+      allocate(new%acc_NI &
            (bounds%begc:bounds%endc), stat=retVal)
       SHR_ASSERT(( retVal == allocOK ), errMsg(__FILE__, __LINE__))
       new%acc_NI(:) = 0_r8        
+
+      allocate(new%ED_GDD_site &
+           (bounds%begc:bounds%endc), stat=retVal)
+      SHR_ASSERT(( retVal == allocOK ), errMsg(__FILE__, __LINE__))
+      new%ED_GDD_site(:) = 0_r8  
 
 
       ! cohort level variables
@@ -588,59 +591,6 @@
       SHR_ASSERT(( retVal == allocOK ), errMsg(__FILE__, __LINE__))
       new%water_memory(:) = 0.0_r8
     
-
-<<<<<<< HEAD
-=======
-      allocate(new%old_stock &
-           (new%vectorLengthStart:new%vectorLengthStop), stat=retVal)
-      SHR_ASSERT(( retVal == allocOK ), errMsg(__FILE__, __LINE__))
-      new%old_stock(:) = 0.0_r8
-
-      allocate(new%cd_status &
-           (new%vectorLengthStart:new%vectorLengthStop), stat=retVal)
-      SHR_ASSERT(( retVal == allocOK ), errMsg(__FILE__, __LINE__))
-      new%cd_status(:) = 0_r8
-      
-       allocate(new%dd_status &
-           (new%vectorLengthStart:new%vectorLengthStop), stat=retVal)
-      SHR_ASSERT(( retVal == allocOK ), errMsg(__FILE__, __LINE__))
-      new%dd_status(:) = 0_r8
- 
-       allocate(new%ED_GDD_site &
-           (new%vectorLengthStart:new%vectorLengthStop), stat=retVal)
-      SHR_ASSERT(( retVal == allocOK ), errMsg(__FILE__, __LINE__))
-      new%ED_GDD_site(:) = 0_r8
- 
-      allocate(new%ncd &
-           (new%vectorLengthStart:new%vectorLengthStop), stat=retVal)
-      SHR_ASSERT(( retVal == allocOK ), errMsg(__FILE__, __LINE__))
-      new%ncd(:) = 0_r8
-     
-      allocate(new%leafondate &
-           (new%vectorLengthStart:new%vectorLengthStop), stat=retVal)
-      SHR_ASSERT(( retVal == allocOK ), errMsg(__FILE__, __LINE__))
-      new%leafondate(:) = 0_r8
-      
-       allocate(new%leafoffdate &
-           (new%vectorLengthStart:new%vectorLengthStop), stat=retVal)
-      SHR_ASSERT(( retVal == allocOK ), errMsg(__FILE__, __LINE__))
-      new%leafoffdate(:) = 0_r8     
- 
-       allocate(new%dleafondate &
-           (new%vectorLengthStart:new%vectorLengthStop), stat=retVal)
-      SHR_ASSERT(( retVal == allocOK ), errMsg(__FILE__, __LINE__))
-      new%dleafondate(:) = 0_r8
-      
-       allocate(new%dleafoffdate &
-           (new%vectorLengthStart:new%vectorLengthStop), stat=retVal)
-      SHR_ASSERT(( retVal == allocOK ), errMsg(__FILE__, __LINE__))
-      new%dleafoffdate(:) = 0_r8        
-
-     allocate(new%acc_NI &
-           (new%vectorLengthStart:new%vectorLengthStop), stat=retVal)
-      SHR_ASSERT(( retVal == allocOK ), errMsg(__FILE__, __LINE__))
-      new%acc_NI(:) = 0_r8        
->>>>>>> 57c533c4
 
     end associate
 
@@ -1132,60 +1082,6 @@
          long_name='ed cohort - water_memory', units='unitless', &
          interpinic_flag='interp', data=this%water_memory, &
          readvar=readvar)
-
-
-         
-
-<<<<<<< HEAD
-=======
-    call restartvar(ncid=ncid, flag=flag, varname='ed_dd_status', xtype=ncd_double,  &
-         dim1name=dimName, &
-         long_name='ed drought dec status', units='unitless', &
-         interpinic_flag='interp', data=this%dd_status, &
-         readvar=readvar)         
-         
-    call restartvar(ncid=ncid, flag=flag, varname='ed_ED_GDD_site', xtype=ncd_double,  &
-         dim1name=dimName, &
-         long_name='ed accumulated GDDs', units='unitless', &
-         interpinic_flag='interp', data=this%ED_GDD_site, &
-         readvar=readvar)         
-          
-    call restartvar(ncid=ncid, flag=flag, varname='ed_chilling_days', xtype=ncd_double,  &
-         dim1name=dimName, &
-         long_name='ed chilling day counter', units='unitless', &
-         interpinic_flag='interp', data=this%ncd, &
-         readvar=readvar)       
-         
-    call restartvar(ncid=ncid, flag=flag, varname='ed_leafondate', xtype=ncd_double,  &
-         dim1name=dimName, &
-         long_name='ed leafondate', units='unitless', &
-         interpinic_flag='interp', data=this%leafondate, &
-         readvar=readvar)         
-                   
-    call restartvar(ncid=ncid, flag=flag, varname='ed_leafoffdate', xtype=ncd_double,  &
-         dim1name=dimName, &
-         long_name='ed leafoffdate', units='unitless', &
-         interpinic_flag='interp', data=this%leafoffdate, &
-         readvar=readvar) 
-
-    call restartvar(ncid=ncid, flag=flag, varname='ed_dleafondate', xtype=ncd_double,  &
-         dim1name=dimName, &
-         long_name='ed dleafondate', units='unitless', &
-         interpinic_flag='interp', data=this%dleafondate, &
-         readvar=readvar)         
-                   
-    call restartvar(ncid=ncid, flag=flag, varname='ed_dleafoffdate', xtype=ncd_double,  &
-         dim1name=dimName, &
-         long_name='ed dleafoffdate', units='unitless', &
-         interpinic_flag='interp', data=this%dleafoffdate, &
-         readvar=readvar) 
-                   
-    call restartvar(ncid=ncid, flag=flag, varname='ed_acc_NI', xtype=ncd_double,  &
-         dim1name=dimName, &
-         long_name='ed nesterov index', units='unitless', &
-         interpinic_flag='interp', data=this%acc_NI, &
-         readvar=readvar) 
->>>>>>> 57c533c4
 
   end subroutine doVectorIO
 
@@ -1321,18 +1217,14 @@
     write(iulog,*) trim(methodName)//' :: water_memory ', &
          this%water_memory(iSta:iSto)
  
-   write(iulog,*) trim(methodName)//' :: old_stock ', &
+    write(iulog,*) trim(methodName)//' :: old_stock ', &
          this%old_stock(iSta:iSta)
     write(iulog,*) trim(methodName)//' :: cd_status', &
          this%cd_status(iSta:iSta)
     write(iulog,*) trim(methodName)//' :: dd_status', &
-<<<<<<< HEAD
-         this%cd_status(iSta:iSta)  
-=======
          this%cd_status(iSta:iSto)  
     write(iulog,*) trim(methodName)//' :: ED_GDD_site', &
          this%ED_GDD_site(iSta:iSto)  
->>>>>>> 57c533c4
     write(iulog,*) trim(methodName)//' :: ncd', &
          this%ncd(iSta:iSta)   
     write(iulog,*) trim(methodName)//' :: leafondate', &
@@ -1386,8 +1278,6 @@
 
           do while(associated(currentPatch))
              currentCohort => currentPatch%shortest
-
-             write(iulog,*) trim(methodName)//':: found gcell with patch(s) ',g
 
              numCohort = 0
 
@@ -1456,7 +1346,7 @@
              write(iulog,*) trim(methodName)//' fabi_sun_z (sum) '     ,sum(currentPatch%fabi_sun_z)
              write(iulog,*) trim(methodName)//' fabd_sha_z (sum) '     ,sum(currentPatch%fabd_sha_z)
              write(iulog,*) trim(methodName)//' fabi_sha_z (sum) '     ,sum(currentPatch%fabi_sha_z)
-<<<<<<< HEAD
+
              write(iulog,*) trim(methodName)//' old_stock '      ,sites(s)%old_stock
              write(iulog,*) trim(methodName)//' cd_status '      ,sites(s)%status
              write(iulog,*) trim(methodName)//' dd_status '      ,sites(s)%dstatus
@@ -1466,19 +1356,7 @@
              write(iulog,*) trim(methodName)//' dleafondate '    ,sites(s)%dleafondate
              write(iulog,*) trim(methodName)//' dleafoffdate '   ,sites(s)%dleafoffdate
              write(iulog,*) trim(methodName)//' acc_NI'          ,sites(s)%acc_NI
-=======
-             write(iulog,*) trim(methodName)//' old_stock '      ,ed_allsites_inst(g)%old_stock
-             write(iulog,*) trim(methodName)//' cd_status '      ,ed_allsites_inst(g)%status
-             write(iulog,*) trim(methodName)//' dd_status '      ,ed_allsites_inst(g)%dstatus
-             write(iulog,*) trim(methodName)//' ED_GDD_site '      ,ed_allsites_inst(g)%ED_GDD_site
-             write(iulog,*) trim(methodName)//' ncd '            ,ed_allsites_inst(g)%ncd
-             write(iulog,*) trim(methodName)//' leafondate '     ,ed_allsites_inst(g)%leafondate
-             write(iulog,*) trim(methodName)//' leafoffdate '    ,ed_allsites_inst(g)%leafoffdate
-             write(iulog,*) trim(methodName)//' dleafondate '    ,ed_allsites_inst(g)%dleafondate
-             write(iulog,*) trim(methodName)//' dleafoffdate '   ,ed_allsites_inst(g)%dleafoffdate
-             write(iulog,*) trim(methodName)//' acc_NI'          ,ed_allsites_inst(g)%acc_NI
->>>>>>> 57c533c4
-   
+             write(iulog,*) trim(methodName)//' ED_GDD_site '    ,sites(s)%ED_GDD_site
 
              currentPatch => currentPatch%younger
 
@@ -1638,7 +1516,7 @@
         call endrun(msg=errMsg(__FILE__, __LINE__))
     end if
 
-<<<<<<< HEAD
+
     do s = 1,nsites
        
        ! Calculate the offsets
@@ -1672,25 +1550,7 @@
           numCohort = 0
           
           do while(associated(currentCohort))
-=======
-             !
-             ! deal with patch level fields here
-             !
-             this%livegrass(incrementOffset)   = currentPatch%livegrass
-             this%age(incrementOffset)         = currentPatch%age
-             this%areaRestart(incrementOffset) = currentPatch%area
-             this%old_stock(incrementOffset)   = ed_allsites_inst(g)%old_stock
-             this%cd_status(incrementOffset)   = ed_allsites_inst(g)%status
-             this%dd_status(incrementOffset)   = ed_allsites_inst(g)%dstatus
-             this%ED_GDD_site(incrementOffset)   = ed_allsites_inst(g)%ED_GDD_site
-             this%ncd(incrementOffset)         = ed_allsites_inst(g)%ncd 
-             this%leafondate(incrementOffset)  = ed_allsites_inst(g)%leafondate
-             this%leafoffdate(incrementOffset) = ed_allsites_inst(g)%leafoffdate
-             this%dleafondate(incrementOffset) = ed_allsites_inst(g)%dleafondate
-             this%dleafoffdate(incrementOffset)= ed_allsites_inst(g)%dleafoffdate
-             this%acc_NI(incrementOffset)      = ed_allsites_inst(g)%acc_NI
->>>>>>> 57c533c4
-             
+
              ! found cohort, increment
              numCohort        = numCohort    + 1
              totalCohorts     = totalCohorts + 1
@@ -1757,9 +1617,6 @@
           this%age(incrementOffset)         = currentPatch%age
           this%areaRestart(incrementOffset) = currentPatch%area
           
-          
-          
-          
           ! set cohorts per patch for IO
           this%cohortsPerPatch( incrementOffset ) = numCohort
           
@@ -1842,6 +1699,7 @@
        this%dleafondate(c)  = sites(s)%dleafondate
        this%dleafoffdate(c) = sites(s)%dleafoffdate
        this%acc_NI(c)       = sites(s)%acc_NI
+       this%ED_GDD_site(c)  = sites(s)%ED_GDD_site
        
        ! set numpatches for this column
        this%numPatchesPerCol(c)  = numPatches
@@ -1923,10 +1781,9 @@
        ! set a few items that are necessary on restart for ED but not on the 
        ! restart file
        !
-<<<<<<< HEAD
+
        sites(s)%lat = grc%latdeg(g)
        sites(s)%lon = grc%londeg(g)
-       sites(s)%gdd = 0.0_r8
        sites(s)%ncd = 0.0_r8
 
        if (this%numPatchesPerCol(c)<0 .or. this%numPatchesPerCol(c)>10000) then
@@ -1944,13 +1801,6 @@
        sites(s)%youngest_patch%older   => null()
        sites(s)%oldest_patch%younger   => null()
        sites(s)%oldest_patch%older     => null()
-
-=======
-       ed_allsites_inst(g)%istheresoil = .true. ! if we are dealing with ED data there will always be soil
-       ed_allsites_inst(g)%lat = grc%latdeg(g)
-       ed_allsites_inst(g)%lon = grc%londeg(g)
-       ed_allsites_inst(g)%ncd = 0.0_r8
->>>>>>> 57c533c4
 
        do patchIdx = 1,this%numPatchesPerCol(c)
 
@@ -2094,7 +1944,6 @@
     !-----------------------------------------------------------------------
 
     totalCohorts = 0
-<<<<<<< HEAD
     
     do s = 1,nsites
        
@@ -2130,121 +1979,6 @@
              numCohort        = numCohort    + 1
              totalCohorts     = totalCohorts + 1
              
-=======
-
-    incrementOffset     = this%vectorLengthStart
-    countCohort         = this%vectorLengthStart
-    countPft            = this%vectorLengthStart
-    countNcwd           = this%vectorLengthStart
-    countNclmax         = this%vectorLengthStart
-    countWaterMem       = this%vectorLengthStart
-    countSunZ           = this%vectorLengthStart
-
-    g = bounds%begg
-    do while(g <= bounds%endg)
-
-       if (ed_allsites_inst(g)%istheresoil) then
-          currentPatch => ed_allsites_inst(g)%oldest_patch
-
-          ! new grid cell, reset num patches
-          numPatches = 0
-
-          ed_allsites_inst(g)%clmgcell = g
-
-          do while(associated(currentPatch))
-
-             ! found patch, increment
-             numPatches = numPatches + 1
-
-             currentCohort => currentPatch%shortest
-
-             ! new patch, reset num cohorts
-             numCohort = 0
-
-             do while(associated(currentCohort))        
-
-                ! found cohort, increment
-                numCohort        = numCohort    + 1
-                totalCohorts     = totalCohorts + 1
-
-                if (this%DEBUG) then
-                   write(iulog,*) 'CVTL countCohort ',countCohort, this%vectorLengthStart, this%vectorLengthStop
-                endif
-
-                currentCohort%balive = this%balive(countCohort)
-                currentCohort%bdead = this%bdead(countCohort)
-                currentCohort%bl = this%bl(countCohort)
-                currentCohort%br = this%br(countCohort)
-                currentCohort%bstore = this%bstore(countCohort)
-                currentCohort%canopy_layer = this%canopy_layer(countCohort)
-                currentCohort%canopy_trim = this%canopy_trim(countCohort)
-                currentCohort%dbh = this%dbh(countCohort)
-                currentCohort%hite = this%hite(countCohort)
-                currentCohort%laimemory = this%laimemory(countCohort)
-                currentCohort%leaf_md = this%leaf_md(countCohort)
-                currentCohort%root_md = this%root_md(countCohort)
-                currentCohort%n = this%n(countCohort)
-                currentCohort%gpp_acc = this%gpp_acc(countCohort)
-                currentCohort%npp_acc = this%npp_acc(countCohort)
-                currentCohort%gpp = this%gpp(countCohort)
-                currentCohort%npp = this%npp(countCohort)
-                currentCohort%npp_leaf = this%npp_leaf(countCohort)
-                currentCohort%npp_froot = this%npp_froot(countCohort)
-                currentCohort%npp_bsw = this%npp_bsw(countCohort)
-                currentCohort%npp_bdead = this%npp_bdead(countCohort)
-                currentCohort%npp_bseed = this%npp_bseed(countCohort)
-                currentCohort%npp_store = this%npp_store(countCohort)
-                currentCohort%bmort = this%bmort(countCohort)
-                currentCohort%hmort = this%hmort(countCohort)
-                currentCohort%cmort = this%cmort(countCohort)
-                currentCohort%imort = this%imort(countCohort)
-                currentCohort%fmort = this%fmort(countCohort)
-                currentCohort%ddbhdt = this%ddbhdt(countCohort)
-                currentCohort%resp_clm = this%resp_clm(countCohort)
-                currentCohort%pft = this%pft(countCohort)
-                currentCohort%status_coh = this%status_coh(countCohort)
-                currentCohort%isnew = ( this%isnew(countCohort) .eq. new_cohort )
-
-                if (this%DEBUG) then
-                   write(iulog,*) 'CVTL II ',countCohort, &
-                        numCohort
-                endif
-
-                countCohort = countCohort + 1
-
-                currentCohort => currentCohort%taller
-
-             enddo ! currentPatch do while
-
-
-             ! FIX(SPM,032414) move to init if you can...or make a new init function
-             currentPatch%leaf_litter(:)    = 0.0_r8
-             currentPatch%root_litter(:)    = 0.0_r8
-             currentPatch%leaf_litter_in(:) = 0.0_r8
-             currentPatch%root_litter_in(:) = 0.0_r8
-             currentPatch%seed_bank(:)      = 0.0_r8
-             currentPatch%spread(:)         = 0.0_r8
-
-             !
-             ! deal with patch level fields here
-             !
-             currentPatch%livegrass = this%livegrass(incrementOffset)
-             currentPatch%age       = this%age(incrementOffset) 
-             currentPatch%area      = this%areaRestart(incrementOffset) 
-             ed_allsites_inst(g)%old_stock  = this%old_stock(incrementOffset)
-             ed_allsites_inst(g)%status     = this%cd_status(incrementOffset)
-             ed_allsites_inst(g)%dstatus    = this%dd_status(incrementOffset)
-             ed_allsites_inst(g)%ED_GDD_site    = this%ED_GDD_site(incrementOffset)
-             ed_allsites_inst(g)%ncd        = this%ncd(incrementOffset)
-             ed_allsites_inst(g)%leafondate     = this%leafondate(incrementOffset)
-             ed_allsites_inst(g)%leafoffdate    = this%leafoffdate(incrementOffset)
-             ed_allsites_inst(g)%dleafondate    = this%dleafondate(incrementOffset)
-             ed_allsites_inst(g)%dleafoffdate   = this%dleafoffdate(incrementOffset)
-             ed_allsites_inst(g)%acc_NI         = this%acc_NI(incrementOffset)
-
-             ! set cohorts per patch for IO
-
->>>>>>> 57c533c4
              if (this%DEBUG) then
                 write(iulog,*) 'CVTL countCohort ',countCohort, this%vectorLengthStart, this%vectorLengthStop
              endif
@@ -2394,7 +2128,7 @@
        sites(s)%dleafondate    = this%dleafondate(c)
        sites(s)%dleafoffdate   = this%dleafoffdate(c)
        sites(s)%acc_NI         = this%acc_NI(c)
-
+       sites(s)%ED_GDD_site    = this%ED_GDD_site(c)
        
     enddo
 
