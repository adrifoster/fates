--- conflicted
+++ resolved
@@ -73,16 +73,11 @@
                 ! _tstep fluxes are KgC/indiv/timestep _acc are KgC/indiv/day
                 
                 if ( DEBUG ) then
-<<<<<<< HEAD
-                   write(fates_log(),*) 'EDAccumFlux 64 ',ccohort%npp_acc, &
-                         ccohort%npp_tstep
+
+                   write(fates_log(),*) 'EDAccumFlux 64 ',ccohort%npp_tstep
                    write(fates_log(),*) 'EDAccumFlux 66 ',ccohort%gpp_tstep
                    write(fates_log(),*) 'EDAccumFlux 67 ',ccohort%resp_tstep
-=======
-                   write(iulog,*) 'EDAccumFlux 64 ',ccohort%npp_tstep
-                   write(iulog,*) 'EDAccumFlux 66 ',ccohort%gpp_tstep
-                   write(iulog,*) 'EDAccumFlux 67 ',ccohort%resp_tstep
->>>>>>> cdb9db75
+
                 endif
 
                 ccohort%npp_acc  = ccohort%npp_acc  + ccohort%npp_tstep 
