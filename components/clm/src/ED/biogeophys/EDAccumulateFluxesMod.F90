module EDAccumulateFluxesMod

  !------------------------------------------------------------------------------
  ! !DESCRIPTION:
  ! This routine accumulates NPP, GPP and respiration of each cohort over the course of each 24 hour period. 
  ! The fluxes are stored per cohort, and the npp_tstep (etc) fluxes are calcualted in EDPhotosynthesis
  ! This routine cannot be in EDPhotosynthesis because EDPhotosynthesis is a loop and therefore would
  ! erroneously add these things up multiple times. 
  ! Rosie Fisher. March 2014. 
  !
  ! !USES:
  implicit none
  private
  !
  public :: AccumulateFluxes_ED

  logical :: DEBUG = .false.  ! for debugging this module
  !------------------------------------------------------------------------------

contains

  !------------------------------------------------------------------------------
<<<<<<< HEAD
  subroutine AccumulateFluxes_ED(sites, nsites, bc_in, bc_out, dt_time)
=======
  subroutine AccumulateFluxes_ED(nsites, sites, bc_in, bc_out)
>>>>>>> 235feda8
    !
    ! !DESCRIPTION:
    ! see above
    !
    ! !USES:
    use shr_kind_mod      , only : r8 => shr_kind_r8
    use clm_varctl        , only : iulog
    use EDTypesMod        , only : ed_patch_type, ed_cohort_type, &
                                   ed_site_type, AREA
    use FatesInterfaceMod , only : bc_in_type,bc_out_type
    !
    ! !ARGUMENTS    
    integer,            intent(in)            :: nsites
    type(ed_site_type), intent(inout), target :: sites(nsites)
    type(bc_in_type),   intent(in)            :: bc_in(nsites)
    type(bc_out_type),  intent(inout)         :: bc_out(nsites)
    real(r8),           intent(in)            :: dt_time  ! timestep interval
    !
    ! !LOCAL VARIABLES:
    type(ed_cohort_type), pointer  :: ccohort ! current cohort
    type(ed_patch_type) , pointer  :: cpatch ! current patch
    integer :: iv !leaf layer
    integer :: c  ! clm/alm column
    integer :: s  ! ed site
    integer :: ifp ! index fates patch
    real(r8):: n_perm2
    !----------------------------------------------------------------------
    
    do s = 1, nsites
       
       ifp = 0
       sites(s)%npp = 0.0_r8
       cpatch => sites(s)%oldest_patch
       do while (associated(cpatch))                 
          ifp = ifp+1

          if( bc_in(s)%filter_photo_pa(ifp) == 3 ) then
             ccohort => cpatch%shortest
             do while(associated(ccohort))
                
                ! Accumulate fluxes from hourly to daily values. 
                ! _tstep fluxes are KgC/indiv/timestep _acc are KgC/indiv/day
                
                if ( DEBUG ) then
                   write(iulog,*) 'EDAccumFlux 64 ',ccohort%npp_acc, &
                         ccohort%npp_tstep
                   write(iulog,*) 'EDAccumFlux 66 ',ccohort%gpp_tstep
                   write(iulog,*) 'EDAccumFlux 67 ',ccohort%resp_tstep
                endif
                
                ccohort%npp_acc  = ccohort%npp_acc  + ccohort%npp_tstep 
                ccohort%gpp_acc  = ccohort%gpp_acc  + ccohort%gpp_tstep 
                ccohort%resp_acc = ccohort%resp_acc + ccohort%resp_tstep
                
                !----- THE FOLLOWING IS ONLY IMPLEMENTED TEMPORARILY FOR B4B reproducibility
                !----- ALSO, THERE IS NO REASON TO USE THE ISNEW FLAG HERE
                if ((cpatch%area .gt. 0._r8) .and. (cpatch%total_canopy_area .gt. 0._r8)) then
                   n_perm2   = ccohort%n/AREA
                else
                   n_perm2   = 0.0_r8
                endif
                if ( .not. ccohort%isnew ) then
                   sites(s)%npp = sites(s)%npp + ccohort%npp_tstep * n_perm2 * 1.e3_r8 / dt_time

                endif

                do iv=1,ccohort%nv
                   if(ccohort%year_net_uptake(iv) == 999._r8)then ! note that there were leaves in this layer this year. 
                      ccohort%year_net_uptake(iv) = 0._r8
                   end if
                   ccohort%year_net_uptake(iv) = ccohort%year_net_uptake(iv) + ccohort%ts_net_uptake(iv)
                enddo
                
                ccohort => ccohort%taller
             enddo ! while(associated(ccohort))
          end if
          cpatch => cpatch%younger
       end do  ! while(associated(cpatch))
    end do
    return
    
 end subroutine AccumulateFluxes_ED

end module EDAccumulateFluxesMod
<|MERGE_RESOLUTION|>--- conflicted
+++ resolved
@@ -20,11 +20,9 @@
 contains
 
   !------------------------------------------------------------------------------
-<<<<<<< HEAD
+
   subroutine AccumulateFluxes_ED(sites, nsites, bc_in, bc_out, dt_time)
-=======
-  subroutine AccumulateFluxes_ED(nsites, sites, bc_in, bc_out)
->>>>>>> 235feda8
+
     !
     ! !DESCRIPTION:
     ! see above
@@ -88,7 +86,6 @@
                 endif
                 if ( .not. ccohort%isnew ) then
                    sites(s)%npp = sites(s)%npp + ccohort%npp_tstep * n_perm2 * 1.e3_r8 / dt_time
-
                 endif
 
                 do iv=1,ccohort%nv
