module EDSurfaceRadiationMod
   
   !-------------------------------------------------------------------------------------
   ! EDSurfaceRadiation
   !
   ! This module contains function and type definitions for all things related
   ! to radiative transfer in ED modules at the land surface.
   !
   !-------------------------------------------------------------------------------------

#include "shr_assert.h"
   
  use EDTypesMod        , only : ed_patch_type, ed_site_type
  use EDTypesMod        , only : numpft_ed
  use EDTypesMod        , only : maxPatchesPerSite
  use FatesConstantsMod , only : r8 => fates_r8
  use FatesInterfaceMod , only : bc_in_type
  use FatesInterfaceMod , only : bc_out_type
  use FatesInterfaceMod , only : hlm_numSWb
  use EDTypesMod        , only : maxSWb
  use EDTypesMod        , only : nclmax
  use EDTypesMod        , only : numpft_ed
  use EDTypesMod        , only : nlevcan
  use EDCanopyStructureMod, only: calc_areaindex
  use FatesGlobals      , only : fates_log
  
  ! CIME globals
  use shr_log_mod       , only : errMsg => shr_log_errMsg

  implicit none

  private
  public :: ED_Norman_Radiation  ! Surface albedo and two-stream fluxes
  public :: ED_SunShadeFracs
  
  logical :: DEBUG = .false.  ! for debugging this module

  
  real(r8), public  :: albice(maxSWb) = &       ! albedo land ice by waveband (1=vis, 2=nir)
        (/ 0.80_r8, 0.55_r8 /)

  ! INTERF-TODO: THIS NEEDS SOME CONSISTENCY AND SHOULD BE SET IN THE INTERFACE
  ! WITH OTHER DIMENSIONS
  integer, parameter :: ipar = 1          ! The band index for PAR

contains
   
  subroutine ED_Norman_Radiation (nsites, sites, bc_in, bc_out )
      !

      !
      ! !USES:
<<<<<<< HEAD
      use clm_varctl        , only : iulog
      use EDPftvarcon         , only : EDPftvarcon_inst
      use EDtypesMod        , only : ed_patch_type, numpft_ed, cp_nlevcan
=======
      use pftconMod         , only : pftcon
      use EDtypesMod        , only : ed_patch_type
>>>>>>> 0ea3fed1
      use EDTypesMod        , only : ed_site_type


      ! !ARGUMENTS:
      
      integer,            intent(in)            :: nsites 
      type(ed_site_type), intent(inout), target :: sites(nsites)      ! FATES site vector
      type(bc_in_type),   intent(in)            :: bc_in(nsites)
      type(bc_out_type),  intent(inout)         :: bc_out(nsites)


      ! !LOCAL VARIABLES:
      ! ============================================================================
      ! ED/NORMAN RADIATION DECS
      ! ============================================================================
      type (ed_patch_type) , pointer :: currentPatch
      integer  :: radtype, L, ft, j, ifp
      integer  :: iter                                          ! Iteration index
      integer  :: irep                                          ! Flag to exit iteration loop
      real(r8) :: sb
      real(r8) :: error                                         ! Error check
      real(r8) :: down_rad, up_rad                              ! Iterative solution do Dif_dn and Dif_up
      real(r8) :: ftweight(nclmax,numpft_ed,nlevcan)
      real(r8) :: k_dir(numpft_ed)                              ! Direct beam extinction coefficient
      real(r8) :: tr_dir_z(nclmax,numpft_ed,nlevcan)         ! Exponential transmittance of direct beam radiation through a single layer
      real(r8) :: tr_dif_z(nclmax,numpft_ed,nlevcan)         ! Exponential transmittance of diffuse radiation through a single layer
      real(r8) :: forc_dir(maxPatchesPerSite,maxSWb)
      real(r8) :: forc_dif(maxPatchesPerSite,maxSWb)
      real(r8) :: weighted_dir_tr(nclmax)
      real(r8) :: weighted_fsun(nclmax)
      real(r8) :: weighted_dif_ratio(nclmax,maxSWb)
      real(r8) :: weighted_dif_down(nclmax)
      real(r8) :: weighted_dif_up(nclmax)
      real(r8) :: refl_dif(nclmax,numpft_ed,nlevcan,maxSWb)  ! Term for diffuse radiation reflected by laye
      real(r8) :: tran_dif(nclmax,numpft_ed,nlevcan,maxSWb)  ! Term for diffuse radiation transmitted by layer
      real(r8) :: dif_ratio(nclmax,numpft_ed,nlevcan,maxSWb) ! Ratio of upward to forward diffuse fluxes
      real(r8) :: Dif_dn(nclmax,numpft_ed,nlevcan)           ! Forward diffuse flux onto canopy layer J (W/m**2 ground area)
      real(r8) :: Dif_up(nclmax,numpft_ed,nlevcan)           ! Upward diffuse flux above canopy layer J (W/m**2 ground area)
      real(r8) :: lai_change(nclmax,numpft_ed,nlevcan)       ! Forward diffuse flux onto canopy layer J (W/m**2 ground area)
      real(r8) :: f_not_abs(numpft_ed,maxSWb)                   ! Fraction reflected + transmitted. 1-absorbtion.
      real(r8) :: Abs_dir_z(numpft_ed,nlevcan)
      real(r8) :: Abs_dif_z(numpft_ed,nlevcan)
      real(r8) :: abs_rad(maxSWb)                               !radiation absorbed by soil
      real(r8) :: tr_soili                                      ! Radiation transmitted to the soil surface.
      real(r8) :: tr_soild                                      ! Radiation transmitted to the soil surface.
      real(r8) :: phi1b(maxPatchesPerSite,numpft_ed)      ! Radiation transmitted to the soil surface.
      real(r8) :: phi2b(maxPatchesPerSite,numpft_ed)
      real(r8) :: laisum                                        ! cumulative lai+sai for canopy layer (at middle of layer)
      real(r8) :: angle

      real(r8),parameter :: tolerance = 0.000000001_r8
      real(r8), parameter :: pi   = 3.141592654                 ! PI

      real(r8) :: denom
      real(r8) :: lai_reduction(2)

      integer  :: fp,iv,s      ! array indices
      integer  :: ib               ! waveband number
      real(r8) :: cosz             ! 0.001 <= coszen <= 1.000
      real(r8) :: chil(maxPatchesPerSite)     ! -0.4 <= xl <= 0.6
      real(r8) :: gdir(maxPatchesPerSite)    ! leaf projection in solar direction (0 to 1)

      !-----------------------------------------------------------------------

      associate(&
            rhol         =>    EDPftvarcon_inst%rhol                     , & ! Input:  [real(r8) (:)   ] leaf reflectance: 1=vis, 2=nir
            rhos         =>    EDPftvarcon_inst%rhos                     , & ! Input:  [real(r8) (:)   ] stem reflectance: 1=vis, 2=nir
            taul         =>    EDPftvarcon_inst%taul                     , & ! Input:  [real(r8) (:)   ] leaf transmittance: 1=vis, 2=nir
            taus         =>    EDPftvarcon_inst%taus                     , & ! Input:  [real(r8) (:)   ] stem transmittance: 1=vis, 2=nir
            xl           =>    EDPftvarcon_inst%xl)                          ! Input:  [real(r8) (:)   ] ecophys const - leaf/stem orientation index
            
!            albd         =>    surfalb_inst%albd_patch         , & ! Output: [real(r8) (:,:) ] surface albedo (direct) (USED IN LND2ATM,BALANCE_CHECK)
!            albi         =>    surfalb_inst%albi_patch         , & ! Output: [real(r8) (:,:) ] surface albedo (diffuse) (LND2ATM,BALANCE_CHECK)
!            fabd         =>    surfalb_inst%fabd_patch         , & ! Output: [real(r8) (:,:) ] flux absorbed by canopy per unit direct flux (BALANCE_CHECK)
!            fabi         =>    surfalb_inst%fabi_patch         , & ! Output: [real(r8) (:,:) ] flux absorbed by canopy per unit diffuse flux (BALANCE_CHECK)
!            ftdd         =>    surfalb_inst%ftdd_patch         , & ! Output: [real(r8) (:,:) ] down direct flux below canopy per unit direct flx (BALANCE_CHECK)
!            ftid         =>    surfalb_inst%ftid_patch         , & ! Output: [real(r8) (:,:) ] down diffuse flux below canopy per unit direct flx (BALANCE_CHECK)
!            ftii         =>    surfalb_inst%ftii_patch         , & ! Output: [real(r8) (:,:) ] down diffuse flux below canopy per unit diffuse flx (BALANCE_CHECK)

        ! -------------------------------------------------------------------------------
        ! TODO (mv, 2014-10-29) the filter here is different than below 
        ! this is needed to have the VOC's be bfb - this needs to be
        ! re-examined int he future
        ! RGK,2016-08-06: FATES is still incompatible with VOC emission module
        ! -------------------------------------------------------------------------------


        do s = 1, nsites

           ifp = 0
           currentpatch => sites(s)%oldest_patch
           do while (associated(currentpatch))  
              ifp = ifp+1
              
              currentPatch%f_sun      (:,:,:) = 0._r8
              currentPatch%fabd_sun_z (:,:,:) = 0._r8
              currentPatch%fabd_sha_z (:,:,:) = 0._r8
              currentPatch%fabi_sun_z (:,:,:) = 0._r8
              currentPatch%fabi_sha_z (:,:,:) = 0._r8
              currentPatch%fabd       (:)     = 0._r8
              currentPatch%fabi       (:)     = 0._r8

              if(bc_in(s)%filter_vegzen_pa(ifp))then

                 weighted_dir_tr(:)   = 0._r8
                 weighted_dif_down(:) = 0._r8
                 weighted_dif_up(:)   = 0._r8
                 bc_out(s)%albd_parb(ifp,:)            = 0._r8  ! output HLM
                 bc_out(s)%albi_parb(ifp,:)            = 0._r8  ! output HLM
                 bc_out(s)%fabi_parb(ifp,:)            = 0._r8  ! output HLM
                 bc_out(s)%fabd_parb(ifp,:)            = 0._r8  ! output HLM
                 tr_dir_z(:,:,:)      = 0._r8   
                 tr_dif_z(:,:,:)      = 0._r8
                 ftweight(:,:,:)      = 0._r8
                 lai_change(:,:,:)    = 0._r8
                 Dif_up(:,:,:)        = 0._r8
                 Dif_dn(:,:,:)        = 0._r8
                 refl_dif(:,:,:,:)    = 0.0_r8
                 tran_dif(:,:,:,:)    = 0.0_r8
                 dif_ratio(:,:,:,:)   = 0.0_r8
                 bc_out(s)%ftdd_parb(ifp,:)            = 1._r8 ! output HLM
                 bc_out(s)%ftid_parb(ifp,:)            = 1._r8 ! output HLM
                 bc_out(s)%ftii_parb(ifp,:)            = 1._r8 ! output HLM
                 
                 if (maxval(currentPatch%nrad(1,:))==0)then
                    !there are no leaf layers in this patch. it is effectively bare ground. 
                    ! no radiation is absorbed  
                    bc_out(s)%fabd_parb(ifp,:) = 0.0_r8
                    bc_out(s)%fabi_parb(ifp,:) = 0.0_r8
                    do ib = 1,hlm_numSWb
                       bc_out(s)%albd_parb(ifp,ib) = bc_in(s)%albgr_dir_rb(ib)
                       bc_out(s)%albd_parb(ifp,ib) = bc_in(s)%albgr_dif_rb(ib)
                       bc_out(s)%ftdd_parb(ifp,ib)= 1.0_r8
                       bc_out(s)%ftid_parb(ifp,ib)= 1.0_r8
                       bc_out(s)%ftii_parb(ifp,ib)= 1.0_r8
                    enddo
                 else
                    
                    ! Is this pft/canopy layer combination present in this patch?
                    do L = 1,nclmax
                       do ft = 1,numpft_ed
                          currentPatch%present(L,ft) = 0
                          do  iv = 1, currentPatch%nrad(L,ft)
                             if (currentPatch%canopy_area_profile(L,ft,iv) > 0._r8)then
                                currentPatch%present(L,ft) = 1
                                !I think 'present' is only used here...
                             endif
                          end do !iv
                       end do !ft
                    end do !L

                    do radtype = 1,2 !do this once for one unit of diffuse, and once for one unit of direct radiation
                       do ib = 1,hlm_numSWb
                          if (radtype == 1) then
                             ! Set the hypothetical driving radiation. We do this once for a single unit of direct and
                             ! once for a single unit of diffuse radiation.
                             forc_dir(ifp,ib) = 1.00_r8
                             forc_dif(ifp,ib) = 0.00_r8
                          else !dif
                             forc_dir(ifp,ib) = 0.00_r8
                             forc_dif(ifp,ib) = 1.00_r8
                          end if
                       end do !ib

                       !Extract information that needs to be provided by ED into local array.
                       ftweight(:,:,:) = 0._r8
                       do L = 1,currentPatch%NCL_p
                          do ft = 1,numpft_ed
                             do  iv = 1, currentPatch%nrad(L,ft)
                                !this is already corrected for area in CLAP
                                ftweight(L,ft,iv) = currentPatch%canopy_area_profile(L,ft,iv) 
                             end do  !iv
                          end do  !ft1
                       end do  !L
                       if (sum(ftweight(1,:,1))<0.999_r8)then
                          write(fates_log(),*) 'canopy not full',ftweight(1,:,1)
                       endif
                       if (sum(ftweight(1,:,1))>1.0001_r8)then
                          write(fates_log(),*) 'canopy too full',ftweight(1,:,1)
                       endif

                       !++++++++++++++++++++++++++++++++++++++++++++++++++++++++++++++++++++++++++++++!
                       ! Direct beam extinction coefficient, k_dir. PFT specific.
                       !++++++++++++++++++++++++++++++++++++++++++++++++++++++++++++++++++++++++++++++!
                       cosz = max(0.001_r8, bc_in(s)%coszen_pa(ifp)) !copied from previous radiation code...
                       do ft = 1,numpft_ed
                          sb = (90._r8 - (acos(cosz)*180/pi)) * (pi / 180._r8)
                          chil(ifp) = xl(ft) !min(max(xl(ft), -0.4_r8), 0.6_r8 )
                          if (abs(chil(ifp)) <= 0.01_r8) then
                             chil(ifp) = 0.01_r8
                          end if
                          phi1b(ifp,ft) = 0.5_r8 - 0.633_r8*chil(ifp) - 0.330_r8*chil(ifp)*chil(ifp)
                          phi2b(ifp,ft) = 0.877_r8 * (1._r8 - 2._r8*phi1b(ifp,ft)) !0 = horiz leaves, 1 - vert leaves.
                          gdir(ifp) = phi1b(ifp,ft) + phi2b(ifp,ft) * sin(sb)
                          !how much direct light penetrates a singleunit of lai?
                          k_dir(ft) = gdir(ifp) / sin(sb)
                       end do !FT
                       
                       do L = 1,currentPatch%NCL_p !start at the top canopy layer (1 is the top layer.)
                          weighted_dir_tr(L) = 0.0_r8
                          weighted_fsun(L) = 0._r8
                          weighted_dif_ratio(L,1:hlm_numSWb) = 0._r8
                          !Each canopy layer (canopy, understorey) has multiple 'parallel' pft's
                          do ft =1,numpft_ed
                             if (currentPatch%present(L,ft) == 1)then !only do calculation if there are the appropriate leaves.
                                !++++++++++++++++++++++++++++++++++++++++++++++++++++++++++++++++++++++++++++++!
                                ! Diffuse transmittance, tr_dif, do each layer with thickness elai_z.
                                ! Estimated do nine sky angles in increments of 10 degrees
                                ! PFT specific...
                                !++++++++++++++++++++++++++++++++++++++++++++++++++++++++++++++++++++++++++++++!
                                tr_dif_z(L,ft,:) = 0._r8
                                do iv = 1,currentPatch%nrad(L,ft)
                                   do j = 1,9
                                      angle = (5._r8 + (j - 1) * 10._r8) * 3.142 / 180._r8
                                      gdir(ifp) = phi1b(ifp,ft) + phi2b(ifp,ft) * sin(angle) !This line is redundant FIX(RF,032414). 
                                      tr_dif_z(L,ft,iv) = tr_dif_z(L,ft,iv) + exp(-gdir(ifp) / sin(angle) * &
                                           (currentPatch%elai_profile(L,ft,iv)+currentPatch%esai_profile(L,ft,iv))) * &
                                           sin(angle)*cos(angle)
                                   end do
                                   
                                   tr_dif_z(L,ft,iv) = tr_dif_z(L,ft,iv) * 2._r8 * (10.00*pi/180._r8)
                                   
                                end do

                                !++++++++++++++++++++++++++++++++++++++++++++++++++++++++++++++++++++++++++++++!
                                ! Direct beam transmittance, tr_dir_z, uses cumulative LAI above layer J to give
                                ! unscattered direct beam onto layer J. do each PFT section.
                                ! This is just an  decay curve based on k_dir. (leaf & sun angle)
                                !++++++++++++++++++++++++++++++++++++++++++++++++++++++++++++++++++++++++++++++!
                                if (L==1)then
                                   tr_dir_z(L,ft,1) = 1._r8
                                else   
                                   tr_dir_z(L,ft,1)  = weighted_dir_tr(L-1)
                                endif
                                laisum = 0.00_r8                         
                                !total direct beam getting to the bottom of the top canopy.
                                do iv = 1,currentPatch%nrad(L,ft)
                                   laisum = laisum + currentPatch%elai_profile(L,ft,iv)+currentPatch%esai_profile(L,ft,iv)
                                   lai_change(L,ft,iv) = 0.0_r8
                                   if (( ftweight(L,ft,iv+1)  >  0.0_r8 ) .and. ( ftweight(L,ft,iv+1)  <  ftweight(L,ft,iv) ))then
                                      !where there is a partly empty leaf layer, some fluxes go straight through.
                                      lai_change(L,ft,iv) = ftweight(L,ft,iv)-ftweight(L,ft,iv+1)
                                   endif
                                   if (ftweight(L,ft,iv+1) - ftweight(L,ft,iv) > 1.e-10_r8)then
                                      write(fates_log(),*) 'lower layer has more coverage. This is wrong' , &
                                           ftweight(L,ft,iv),ftweight(L,ft,iv+1),ftweight(L,ft,iv+1)-ftweight(L,ft,iv)
                                   endif
                                   
                                   !n.b. in theory lai_change could be calculated daily in the ED code.
                                   !This is light coming striaght through the canopy.
                                   if (L==1)then
                                      tr_dir_z(L,ft,iv+1) = exp(-k_dir(ft) * laisum)* &
                                           (ftweight(L,ft,iv)/ftweight(L,ft,1))
                                   else   
                                      tr_dir_z(L,ft,iv+1) = weighted_dir_tr(L-1)*exp(-k_dir(ft) * laisum)* &
                                           (ftweight(L,ft,iv)/ftweight(L,ft,1))
                                   endif
                                   
                                   if (iv == 1)then
                                      !this is the top layer.
                                      tr_dir_z(L,ft,iv+1) = tr_dir_z(L,ft,iv+1) + tr_dir_z(L,ft,iv) * &
                                           ((ftweight(L,ft,1)-ftweight(L,ft,iv))/ftweight(L,ft,1))                               
                                   else
                                      !the lai_change(iv) affects the light incident on layer iv+2 not iv+1
                                      ! light coming from the layer above (iv-1) goes through iv and onto iv+1. 
                                      if (lai_change(L,ft,iv-1) > 0.0_r8)then
                                         tr_dir_z(L,ft,iv+1) = tr_dir_z(L,ft,iv+1) + tr_dir_z(L,ft,iv)* &
                                              lai_change(L,ft,iv-1) / ftweight(L,ft,1)
                                         tr_dir_z(L,ft,iv+1) = tr_dir_z(L,ft,iv+1) + tr_dir_z(L,ft,iv-1)* &
                                              (ftweight(L,ft,1)-ftweight(L,ft,iv-1))/ftweight(L,ft,1)
                                      else
                                         !account fot the light that comes striaght down from unfilled layers above.
                                         tr_dir_z(L,ft,iv+1) = tr_dir_z(L,ft,iv+1) + tr_dir_z(L,ft,iv) * &
                                              ((ftweight(L,ft,1)-ftweight(L,ft,iv))/ftweight(L,ft,1))
                                      endif
                                   endif
                                end do
                                
                                !add up all the weighted contributions from the different PFT columns.
                                weighted_dir_tr(L) = weighted_dir_tr(L) + tr_dir_z(L,ft,currentPatch%nrad(L,ft)+1)*ftweight(L,ft,1)

                                !++++++++++++++++++++++++++++++++++++++++++++++++++++++++++++++++++++++++++++++!
                                ! Sunlit and shaded fraction of leaf layer
                                !++++++++++++++++++++++++++++++++++++++++++++++++++++++++++++++++++++++++++++++!
                                
                                !laisum = 0._r8
                                do iv = 1,currentPatch%nrad(L,ft)
                                   ! Cumulative leaf area. Original code uses cumulative lai do layer.
                                   ! Now use cumulative lai at center of layer.
                                   ! Same as tr_dir_z calcualtions, but in the middle of the layer? FIX(RF,032414)-WHY?
                                   if (iv  ==  1) then
                                      laisum = 0.5_r8 * (currentPatch%elai_profile(L,ft,iv)+currentPatch%esai_profile(L,ft,iv))
                                   else
                                      laisum = laisum + currentPatch%elai_profile(L,ft,iv)+currentPatch%esai_profile(L,ft,iv)
                                   end if
                                   
                                   
                                   if (L == 1)then !top canopy layer
                                      currentPatch%f_sun(L,ft,iv) = exp(-k_dir(ft) * laisum)* &
                                           (ftweight(L,ft,iv)/ftweight(L,ft,1))
                                   else
                                      currentPatch%f_sun(L,ft,iv) = weighted_fsun(L-1)* exp(-k_dir(ft) * laisum)* &
                                           (ftweight(L,ft,iv)/ftweight(L,ft,1))
                                   endif
                                   
                                   if ( iv > 1 ) then  ! becasue we are looking at this layer (not the next)
                                      ! we only ever add fluxes if iv>1
                                      if (lai_change(L,ft,iv-1) > 0.0_r8)then
                                         currentPatch%f_sun(L,ft,iv) = currentPatch%f_sun(L,ft,iv) + &
                                              currentPatch%f_sun(L,ft,iv) * &
                                              lai_change(L,ft,iv-1)/ftweight(L,ft,1)
                                         currentPatch%f_sun(L,ft,iv) = currentPatch%f_sun(L,ft,iv) + &
                                              currentPatch%f_sun(L,ft,iv-1) * &
                                              (ftweight(L,ft,1)-ftweight(L,ft,iv-1))/ftweight(L,ft,1)
                                      else
                                         currentPatch%f_sun(L,ft,iv) = currentPatch%f_sun(L,ft,iv) + &
                                              currentPatch%f_sun(L,ft,iv-1) * &
                                              (ftweight(L,ft,1)-ftweight(L,ft,iv))/ftweight(L,ft,1)
                                      endif
                                   endif
                                   
                                end do !iv
                                weighted_fsun(L) = weighted_fsun(L) + currentPatch%f_sun(L,ft,currentPatch%nrad(L,ft))* &
                                     ftweight(L,ft,1)
                                
                                ! instance where the first layer ftweight is used a proxy for the whole column. FTWA
                                ! this is possibly a source of slight error. If we use the ftweight at the top of the PFT column,
                                ! then we willl underestimate fsun, but if we use ftweight at the bottom of the column, we will
                                ! underestimate it. Really, we should be tracking the release of direct light from the column as it tapers
                                ! towards the ground. Is that necessary to get energy closure? It would be quite hard...
                             endif !present.
                          end do!pft loop
                       end do !L
                       
                       do L = currentPatch%NCL_p,1, -1 !start at the bottom and work up.
                          do ft = 1,numpft_ed
                             if (currentPatch%present(L,ft) == 1)then
                                !==============================================================================!
                                ! Iterative solution do scattering
                                !==============================================================================!
                                
                                do ib = 1,hlm_numSWb !vis, nir
                                   !++++++++++++++++++++++++++++++++++++++++++++++++++++++++++++++++++++++++++++++!
                                   ! Leaf scattering coefficient and terms do diffuse radiation reflected
                                   ! and transmitted by a layer
                                   !++++++++++++++++++++++++++++++++++++++++++++++++++++++++++++++++++++++++++++++!
                                   f_not_abs(ft,ib) = rhol(ft,ib) + taul(ft,ib) !leaf level fraction NOT absorbed.
                                   !tr_dif_z is a term that uses the LAI in each layer, whereas rhol and taul do not,
                                   !because they are properties of leaf surfaces and not of the leaf matrix.
                                   do iv = 1,currentPatch%nrad(L,ft)
                                      !How much diffuse light is intercepted and then reflected?
                                      refl_dif(L,ft,iv,ib) = (1._r8 - tr_dif_z(L,ft,iv)) * rhol(ft,ib)
                                      !How much diffuse light in this layer is transmitted?
                                      tran_dif(L,ft,iv,ib) = (1._r8 - tr_dif_z(L,ft,iv)) * &
                                            taul(ft,ib) + tr_dif_z(L,ft,iv)
                                   end do
                                   
                                   !++++++++++++++++++++++++++++++++++++++++++++++++++++++++++++++++++++++++++++++!
                                   ! Ratio of upward to forward diffuse fluxes, dif_ratio
                                   !++++++++++++++++++++++++++++++++++++++++++++++++++++++++++++++++++++++++++++++!
                                   ! Soil diffuse reflectance (ratio of down to up radiation).
                                   iv = currentPatch%nrad(L,ft) + 1
                                   if (L  == currentPatch%NCL_p)then !nearest the soil
                                      dif_ratio(L,ft,iv,ib) = bc_in(s)%albgr_dif_rb(ib)
                                   else
                                      dif_ratio(L,ft,iv,ib) = weighted_dif_ratio(L+1,ib)
                                   end if
                                   ! Canopy layers, working upwardfrom soil with dif_ratio(iv+1) known
                                   ! FIX(RF,032414) ray tracing eqution - need to find derivation of this...
                                   ! for each unit going down, there are x units going up.
                                   do iv = currentPatch%nrad(L,ft),1, -1
                                      dif_ratio(L,ft,iv,ib) = dif_ratio(L,ft,iv+1,ib) * &
                                            tran_dif(L,ft,iv,ib)*tran_dif(L,ft,iv,ib) / &
                                            (1._r8 - dif_ratio(L,ft,iv+1,ib) * refl_dif(L,ft,iv,ib)) &
                                            + refl_dif(L,ft,iv,ib)
                                      dif_ratio(L,ft,iv,ib) = dif_ratio(L,ft,iv,ib) * &
                                            ftweight(L,ft,iv)/ftweight(L,ft,1)
                                      dif_ratio(L,ft,iv,ib) = dif_ratio(L,ft,iv,ib) + dif_ratio(L,ft,iv+1,ib) * &
                                           (ftweight(L,ft,1)-ftweight(L,ft,iv))/ftweight(L,ft,1)
                                   end do
                                   weighted_dif_ratio(L,ib) = weighted_dif_ratio(L,ib) + &
                                         dif_ratio(L,ft,1,ib) * ftweight(L,ft,1)
                                   !instance where the first layer ftweight is used a proxy for the whole column. FTWA
                                end do!hlm_numSWb
                             endif ! currentPatch%present
                          end do!ft
                       end do!L
                       
                       do ib = 1,hlm_numSWb
                          Dif_dn(:,:,:) = 0.00_r8
                          Dif_up(:,:,:) = 0.00_r8
                          do L = 1, currentPatch%NCL_p !work down from the top of the canopy.
                             weighted_dif_down(L) = 0._r8
                             do ft = 1, numpft_ed
                                if (currentPatch%present(L,ft) == 1)then
                                   !++++++++++++++++++++++++++++++++++++++++++++++++++++++++++++++++++++++++++++++!
                                   ! First estimates do downward and upward diffuse flux
                                   !
                                   ! Dif_dn =  forward diffuse flux onto layer J
                                   ! Dif_up =  Upward diffuse flux above layer J
                                   !
                                   ! Solved here without direct beam radiation and using dif_ratio = Dif_up / Dif_dn
                                   !++++++++++++++++++++++++++++++++++++++++++++++++++++++++++++++++++++++++++++++!
                                   ! downward diffuse flux onto the top surface of the canopy
                                   
                                   if (L == 1)then
                                      Dif_dn(L,ft,1) = forc_dif(ifp,ib)
                                   else
                                      Dif_dn(L,ft,1) = weighted_dif_down(L-1)
                                   end if
                                   ! forward diffuse flux within the canopy and at soil, working forward through canopy
                                   do iv = 1,currentPatch%nrad(L,ft)
                                      denom = refl_dif(L,ft,iv,ib) *  dif_ratio(L,ft,iv,ib)
                                      denom = 1._r8 - denom
                                      Dif_dn(L,ft,iv+1) = Dif_dn(L,ft,iv) * tran_dif(L,ft,iv,ib) / &
                                           denom *ftweight(L,ft,iv)/ftweight(L,ft,1)
                                      if (iv > 1)then
                                         if (lai_change(L,ft,iv-1) > 0.0_r8)then
                                            !here we are thinking about whether the layer above had an laichange,
                                            !but calculating the flux onto the layer below.
                                            Dif_dn(L,ft,iv+1) = Dif_dn(L,ft,iv+1)+ Dif_dn(L,ft,iv)* &
                                                 lai_change(L,ft,iv-1)/ftweight(L,ft,1)
                                            Dif_dn(L,ft,iv+1) = Dif_dn(L,ft,iv+1)+ Dif_dn(L,ft,iv-1)* &
                                                 (ftweight(L,ft,1)-ftweight(L,ft,iv-1)/ftweight(L,ft,1))
                                         else
                                            Dif_dn(L,ft,iv+1) = Dif_dn(L,ft,iv+1) + Dif_dn(L,ft,iv) * &
                                                 (ftweight(L,ft,1)-ftweight(L,ft,iv))/ftweight(L,ft,1)
                                         endif
                                      else
                                         Dif_dn(L,ft,iv+1)    = Dif_dn(L,ft,iv+1) + Dif_dn(L,ft,iv) * &
                                              (ftweight(L,ft,1)-ftweight(L,ft,iv))/ftweight(L,ft,1)
                                      endif
                                   end do
                                   
                                   weighted_dif_down(L) = weighted_dif_down(L) + Dif_dn(L,ft,currentPatch%nrad(L,ft)+1) * &
                                        ftweight(L,ft,1)
                                   
                                   !instance where the first layer ftweight is used a proxy for the whole column. FTWA
                                endif !present
                             end do !ft
                             if (L == currentPatch%NCL_p.and.currentPatch%NCL_p > 1)then !is the the (incomplete) understorey?
                                !Add on the radiation going through the canopy gaps.
                                weighted_dif_down(L) = weighted_dif_down(L) + weighted_dif_down(L-1)*(1.0-sum(ftweight(L,:,1)))
                                !instance where the first layer ftweight is used a proxy for the whole column. FTWA
                             endif
                          end do !L
                          
                          do L = currentPatch%NCL_p,1 ,-1 !work up from the bottom.
                             weighted_dif_up(L) = 0._r8
                             do ft = 1, numpft_ed
                                if (currentPatch%present(L,ft) == 1)then
                                   !Bounce diffuse radiation off soil surface.
                                   iv = currentPatch%nrad(L,ft) + 1
                                   if (L==currentPatch%NCL_p)then !is this the bottom layer ?
                                      Dif_up(L,ft,iv) =bc_in(s)%albgr_dif_rb(ib) * Dif_dn(L,ft,iv)
                                   else
                                      Dif_up(L,ft,iv) = weighted_dif_up(L+1)
                                   end if
                                   ! Upward diffuse flux within the canopy and above the canopy, working upward through canopy
                                   
                                   do iv = currentPatch%nrad(L,ft), 1, -1
                                      if (lai_change(L,ft,iv) > 0.0_r8)then
                                         Dif_up(L,ft,iv) = dif_ratio(L,ft,iv,ib) * Dif_dn(L,ft,iv) * &
                                              ftweight(L,ft,iv) / ftweight(L,ft,1)
                                         Dif_up(L,ft,iv) = Dif_up(L,ft,iv) + Dif_up(L,ft,iv+1) * &
                                              tran_dif(L,ft,iv,ib) * lai_change(L,ft,iv)/ftweight(L,ft,1)
                                         Dif_up(L,ft,iv) = Dif_up(L,ft,iv) + Dif_up(L,ft,iv+1) * &
                                              (ftweight(L,ft,1)-ftweight(L,ft,iv))/ftweight(L,ft,1)
                                         !nb is this the right constuction?
                                         ! the radiation that hits the empty space is not reflected.
                                      else
                                         Dif_up(L,ft,iv) = dif_ratio(L,ft,iv,ib) * Dif_dn(L,ft,iv) * ftweight(L,ft,iv)
                                         Dif_up(L,ft,iv) = Dif_up(L,ft,iv) + Dif_up(L,ft,iv+1) * (1.0_r8-ftweight(L,ft,iv))
                                      endif
                                   end do
                                   
                                   weighted_dif_up(L) = weighted_dif_up(L) + Dif_up(L,ft,1) * ftweight(L,ft,1)
                                   !instance where the first layer ftweight is used a proxy for the whole column. FTWA
                                endif !present
                             end do !ft
                             if (L == currentPatch%NCL_p.and.currentPatch%NCL_p > 1)then !is this the (incomplete) understorey?
                                !Add on the radiation coming up through the canopy gaps.
                                !diffuse to diffuse
                                weighted_dif_up(L) = weighted_dif_up(L) +(1.0-sum(ftweight(L,:,1))) * &
                                     weighted_dif_down(L-1) * bc_in(s)%albgr_dif_rb(ib)
                                !direct to diffuse
                                weighted_dif_up(L) = weighted_dif_up(L) + forc_dir(ifp,ib) * &
                                     weighted_dir_tr(L-1) * (1.0-sum(ftweight(L,:,1)))*bc_in(s)%albgr_dir_rb(ib)
                             endif
                          end do !L
                          !++++++++++++++++++++++++++++++++++++++++++++++++++++++++++++++++++++++++++++++!
                          ! 3. Iterative calculation of forward and upward diffuse fluxes, iNCL_puding
                          ! scattered direct beam
                          !++++++++++++++++++++++++++++++++++++++++++++++++++++++++++++++++++++++++++++++!

                          ! Flag to exit iteration loop: 0 = exit and 1 = iterate
                          irep = 1
                          ! Iteration loop
                          iter = 0
                          do while(irep ==1 .and. iter<50)
                             
                             iter = iter + 1
                             irep = 0
                             do L = 1,currentPatch%NCL_p !working from the top down
                                weighted_dif_down(L) = 0._r8
                                do ft =1,numpft_ed
                                   if (currentPatch%present(L,ft) == 1)then
                                      ! forward diffuse flux within the canopy and at soil, working forward through canopy
                                      ! with Dif_up -from previous iteration-. Dif_dn(1) is the forward diffuse flux onto the canopy.
                                      ! Note: down = forward flux onto next layer
                                      if (L == 1)then !is this the top layer?
                                         Dif_dn(L,ft,1) = forc_dif(ifp,ib)
                                      else
                                         Dif_dn(L,ft,1) = weighted_dif_down(L-1)
                                      end if
                                      down_rad = 0._r8
                                      
                                      do iv = 1, currentPatch%nrad(L,ft)
                                         
                                         down_rad = Dif_dn(L,ft,iv) * tran_dif(L,ft,iv,ib) + &
                                              Dif_up(L,ft,iv+1) * refl_dif(L,ft,iv,ib) + &
                                              forc_dir(ifp,ib) * tr_dir_z(L,ft,iv) * (1.00_r8 - &
                                              exp(-k_dir(ft) * (currentPatch%elai_profile(L,ft,iv)+ &
                                              currentPatch%esai_profile(L,ft,iv)))) * taul(ft,ib)
                                         down_rad = down_rad *(ftweight(L,ft,iv)/ftweight(L,ft,1))
                                         
                                         if (iv > 1)then
                                            if (lai_change(L,ft,iv-1) > 0.0_r8)then
                                               down_rad = down_rad + Dif_dn(L,ft,iv)   * lai_change(L,ft,iv-1)/ftweight(L,ft,1)
                                               down_rad = down_rad + Dif_dn(L,ft,iv-1) * (ftweight(L,ft,1)-ftweight(L,ft,iv-1))/ &
                                                    ftweight(L,ft,1)
                                            else
                                               down_rad = down_rad + Dif_dn(L,ft,iv)   * (ftweight(L,ft,1)-ftweight(L,ft,iv))/ &
                                                    ftweight(L,ft,1)
                                            endif
                                         else
                                            down_rad = down_rad + Dif_dn(L,ft,iv)   * (ftweight(L,ft,1)-ftweight(L,ft,iv))/ &
                                                 ftweight(L,ft,1)
                                         endif
                                         
                                         !this is just Dif down, plus refl up, plus dir intercepted and turned into dif... ,
                                         if (abs(down_rad - Dif_dn(L,ft,iv+1)) > tolerance)then
                                            irep = 1
                                         end if
                                         Dif_dn(L,ft,iv+1) = down_rad
                                         
                                      end do !iv
                                      
                                      weighted_dif_down(L) = weighted_dif_down(L) + Dif_dn(L,ft,currentPatch%nrad(L,ft)+1) * &
                                           ftweight(L,ft,1)

                                   endif !present
                                end do!ft
                                if (L == currentPatch%NCL_p.and.currentPatch%NCL_p > 1)then !is this the (incomplete) understorey?
                                   weighted_dif_down(L) = weighted_dif_down(L) + weighted_dif_down(L-1)*(1.0-sum(ftweight(L,:,1)))
                                end if
                             end do ! do L loop

                             do L = 1, currentPatch%NCL_p ! working from the top down.
                                weighted_dif_up(L) = 0._r8
                                do ft =1,numpft_ed
                                   if (currentPatch%present(L,ft) == 1)then
                                      ! Upward diffuse flux at soil or from lower canopy (forward diffuse and unscattered direct beam)
                                      iv = currentPatch%nrad(L,ft) + 1
                                      if (L==currentPatch%NCL_p)then  !In the bottom canopy layer, reflect off the soil
                                         Dif_up(L,ft,iv) = Dif_dn(L,ft,iv) *bc_in(s)%albgr_dif_rb(ib) + &
                                              forc_dir(ifp,ib) * tr_dir_z(L,ft,iv) *bc_in(s)%albgr_dir_rb(ib)
                                      else      !In the other canopy layers, reflect off the underlying vegetation.
                                         Dif_up(L,ft,iv) =  weighted_dif_up(L+1)
                                      end if
                                      
                                      ! Upward diffuse flux within and above the canopy, working upward through canopy
                                      ! with Dif_dn from previous interation.  Note: up = upward flux above current layer
                                      do iv = currentPatch%nrad(L,ft),1,-1
                                         !this is radiation up, by layer transmittance, by
                                         
                                         !reflection of the lower layer,
                                         up_rad = Dif_dn(L,ft,iv) * refl_dif(L,ft,iv,ib)
                                         up_rad = up_rad + forc_dir(ifp,ib) * tr_dir_z(L,ft,iv) * (1.00_r8 - exp(-k_dir(ft) * &
                                              (currentPatch%elai_profile(L,ft,iv) + currentPatch%esai_profile(L,ft,iv)))) * &
                                              rhol(ft,ib)
                                         up_rad = up_rad + Dif_up(L,ft,iv+1) * tran_dif(L,ft,iv,ib)
                                         up_rad = up_rad * ftweight(L,ft,iv)/ftweight(L,ft,1)
                                         up_rad = up_rad + Dif_up(L,ft,iv+1) *(ftweight(L,ft,1)-ftweight(L,ft,iv))/ftweight(L,ft,1)
                                         ! THE LOWER LAYER FLUX IS HOMOGENIZED, SO WE DON"T CONSIDER THE LAI_CHANGE HERE...
                                         
                                         if (abs(up_rad - Dif_up(L,ft,iv)) > tolerance) then !are we close to the tolerance level?
                                            irep = 1
                                         end if
                                         Dif_up(L,ft,iv) = up_rad
                                         
                                      end do  !iv
                                      weighted_dif_up(L) = weighted_dif_up(L) + Dif_up(L,ft,1) * ftweight(L,ft,1)
                                   end if !present
                                end do!ft

                                if (L == currentPatch%NCL_p.and.currentPatch%NCL_p > 1)then  !is this the (incomplete) understorey?
                                   !Add on the radiation coming up through the canopy gaps.
                                   weighted_dif_up(L) = weighted_dif_up(L) +(1.0_r8-sum(ftweight(L,:,1))) * &
                                        weighted_dif_down(L-1) * bc_in(s)%albgr_dif_rb(ib)
                                   weighted_dif_up(L) = weighted_dif_up(L) + forc_dir(ifp,ib) * &
                                        weighted_dir_tr(L-1) * (1.0_r8-sum(ftweight(L,:,1)))*bc_in(s)%albgr_dir_rb(ib)
                                end if
                             end do!L
                          end do ! do while over iter
                          
                          abs_rad(ib) = 0._r8
                          tr_soili = 0._r8
                          tr_soild = 0._r8
                          do L = 1, currentPatch%NCL_p !working from the top down.
                             abs_dir_z(:,:) = 0._r8
                             abs_dif_z(:,:) = 0._r8
                             do ft =1,numpft_ed
                                if (currentPatch%present(L,ft) == 1)then
                                   !==============================================================================!
                                   ! Compute absorbed flux densities
                                   !==============================================================================!
                                   
                                   ! Absorbed direct beam and diffuse do leaf layers
                                   do iv = 1, currentPatch%nrad(L,ft)
                                      Abs_dir_z(ft,iv) = ftweight(L,ft,iv)* forc_dir(ifp,ib) * tr_dir_z(L,ft,iv) * &
                                           (1.00_r8 - exp(-k_dir(ft) * (currentPatch%elai_profile(L,ft,iv)+ &
                                           currentPatch%esai_profile(L,ft,iv)))) * (1.00_r8 - f_not_abs(ft,ib))
                                      Abs_dif_z(ft,iv) = ftweight(L,ft,iv)* ((Dif_dn(L,ft,iv) + &
                                           Dif_up(L,ft,iv+1)) * (1.00_r8 - tr_dif_z(L,ft,iv)) * &
                                           (1.00_r8 - f_not_abs(ft,ib)))
                                   end do
                                   
                                   ! Absorbed direct beam and diffuse do soil
                                   if (L == currentPatch%NCL_p)then
                                      iv = currentPatch%nrad(L,ft) + 1
                                      Abs_dif_z(ft,iv) = ftweight(L,ft,1)*Dif_dn(L,ft,iv) * (1.0_r8 -bc_in(s)%albgr_dif_rb(ib))
                                      Abs_dir_z(ft,iv) = ftweight(L,ft,1)*forc_dir(ifp,ib) * &
                                           tr_dir_z(L,ft,iv) * (1.0_r8 -bc_in(s)%albgr_dir_rb(ib))
                                      tr_soild = tr_soild + ftweight(L,ft,1)*forc_dir(ifp,ib) * tr_dir_z(L,ft,iv)
                                      tr_soili = tr_soili + ftweight(L,ft,1)*Dif_dn(L,ft,iv)
                                   end if
                                   ! Absorbed radiation, shaded and sunlit portions of leaf layers
                                   !here we get one unit of diffuse radiation... how much of
                                   !it is absorbed?
                                   if (ib == 1) then ! only set the absorbed PAR for the visible light band. 
                                      do iv = 1, currentPatch%nrad(L,ft)
                                         if (radtype==1) then
                                            if ( DEBUG ) then
                                               write(fates_log(),*) 'EDsurfAlb 730 ',Abs_dif_z(ft,iv),currentPatch%f_sun(L,ft,iv)
                                               write(fates_log(),*) 'EDsurfAlb 731 ', currentPatch%fabd_sha_z(L,ft,iv), &
                                                    currentPatch%fabd_sun_z(L,ft,iv)
                                            endif
                                            currentPatch%fabd_sha_z(L,ft,iv) = Abs_dif_z(ft,iv) * &
                                                 (1._r8 - currentPatch%f_sun(L,ft,iv))
                                            currentPatch%fabd_sun_z(L,ft,iv) = Abs_dif_z(ft,iv) * &
                                                 currentPatch%f_sun(L,ft,iv) + &
                                                 Abs_dir_z(ft,iv)
                                         else
                                            currentPatch%fabi_sha_z(L,ft,iv) = Abs_dif_z(ft,iv) * &
                                                 (1._r8 - currentPatch%f_sun(L,ft,iv))
                                            currentPatch%fabi_sun_z(L,ft,iv) = Abs_dif_z(ft,iv) * &
                                                 currentPatch%f_sun(L,ft,iv)
                                         endif
                                         if ( DEBUG ) then
                                            write(fates_log(),*) 'EDsurfAlb 740 ', currentPatch%fabd_sha_z(L,ft,iv), &
                                                 currentPatch%fabd_sun_z(L,ft,iv)
                                         endif
                                      end do
                                   endif ! ib 
                                   
                                   !==============================================================================!
                                   ! Sum fluxes
                                   !==============================================================================!
                                   ! Solar radiation absorbed by ground
                                   iv = currentPatch%nrad(L,ft) + 1
                                   if (L==currentPatch%NCL_p)then
                                      abs_rad(ib) = abs_rad(ib) +  (Abs_dir_z(ft,iv) + Abs_dif_z(ft,iv))
                                   end if
                                   ! Solar radiation absorbed by vegetation and sunlit/shaded leaves
                                   do iv = 1,currentPatch%nrad(L,ft)
                                      if (radtype == 1)then
                                         currentPatch%fabd(ib) = currentPatch%fabd(ib) + Abs_dir_z(ft,iv)+Abs_dif_z(ft,iv)
                                         ! bc_out(s)%fabd_parb(ifp,ib) = currentPatch%fabd(ib)
                                      else
                                         currentPatch%fabi(ib) = currentPatch%fabi(ib) + Abs_dif_z(ft,iv)
                                         ! bc_out(s)%fabi_parb(ifp,ib) = currentPatch%fabi(ib)
                                      endif
                                   end do
                                   ! Albefor
                                   if (L==1)then !top canopy layer.
                                      if (radtype == 1)then
                                         bc_out(s)%albd_parb(ifp,ib) = bc_out(s)%albd_parb(ifp,ib) + &
                                              Dif_up(L,ft,1) * ftweight(L,ft,1)
                                      else
                                         bc_out(s)%albi_parb(ifp,ib) = bc_out(s)%albi_parb(ifp,ib) + &
                                              Dif_up(L,ft,1) * ftweight(L,ft,1)
                                      end if
                                   end if
                                end if ! present
                             end do !ft
                             if (radtype == 1)then
                                bc_out(s)%fabd_parb(ifp,ib) = currentPatch%fabd(ib)
                             else
                                bc_out(s)%fabi_parb(ifp,ib) = currentPatch%fabi(ib)
                             endif
                             
                             
                             !radiation absorbed from fluxes through unfilled part of lower canopy.
                             if (currentPatch%NCL_p > 1.and.L == currentPatch%NCL_p)then 
                                abs_rad(ib) = abs_rad(ib) + weighted_dif_down(L-1) * &
                                     (1.0_r8-sum(ftweight(L,:,1)))*(1.0_r8-bc_in(s)%albgr_dif_rb(ib))
                                abs_rad(ib) = abs_rad(ib) + forc_dir(ifp,ib) * weighted_dir_tr(L-1) * &
                                     (1.0_r8-sum(ftweight(L,:,1)))*(1.0_r8-bc_in(s)%albgr_dir_rb(ib))
                                tr_soili = tr_soili + weighted_dif_down(L-1) * (1.0_r8-sum(ftweight(L,:,1)))
                                tr_soild = tr_soild + forc_dir(ifp,ib) * weighted_dir_tr(L-1) * (1.0_r8-sum(ftweight(L,:,1)))
                             endif
                             
                             if (radtype == 1)then
                                currentPatch%tr_soil_dir(ib) = tr_soild
                                currentPatch%tr_soil_dir_dif(ib) = tr_soili
                                currentPatch%sabs_dir(ib)     = abs_rad(ib)
                                bc_out(s)%ftdd_parb(ifp,ib)  = tr_soild
                                bc_out(s)%ftid_parb(ifp,ib) =  tr_soili
                             else
                                currentPatch%tr_soil_dif(ib) = tr_soili
                                currentPatch%sabs_dif(ib)     = abs_rad(ib)
                                bc_out(s)%ftii_parb(ifp,ib) =  tr_soili
                             end if
                             
                          end do!l
                          
                          
                          !==============================================================================!
                          ! Conservation check
                          !==============================================================================!
                          ! Total radiation balance: absorbed = incoming - outgoing
                          
                          if (radtype == 1)then
                             error = abs(currentPatch%sabs_dir(ib) - (currentPatch%tr_soil_dir(ib) * &
                                  (1.0_r8-bc_in(s)%albgr_dir_rb(ib)) + &
                                  currentPatch%tr_soil_dir_dif(ib) * (1.0_r8-bc_in(s)%albgr_dif_rb(ib))))
                             if ( abs(error) > 0.0001)then
                                write(fates_log(),*)'dir ground absorption error',ifp,s,error,currentPatch%sabs_dir(ib), &
                                     currentPatch%tr_soil_dir(ib)* &
                                     (1.0_r8-bc_in(s)%albgr_dir_rb(ib)),currentPatch%NCL_p,ib,sum(ftweight(1,:,1))
                                write(fates_log(),*) 'albedos',currentPatch%sabs_dir(ib) ,currentPatch%tr_soil_dir(ib), &
                                     (1.0_r8-bc_in(s)%albgr_dir_rb(ib)),currentPatch%lai
                                
                                do ft =1,3
                                   iv = currentPatch%nrad(1,ft) + 1
                                   write(fates_log(),*) 'abs soil fluxes', Abs_dir_z(ft,iv),Abs_dif_z(ft,iv)
                                end do
                                
                             end if
                          else
                             if ( abs(currentPatch%sabs_dif(ib)-(currentPatch%tr_soil_dif(ib) * &
                                  (1.0_r8-bc_in(s)%albgr_dif_rb(ib)))) > 0.0001)then
                                write(fates_log(),*)'dif ground absorption error',ifp,s,currentPatch%sabs_dif(ib) , &
                                     (currentPatch%tr_soil_dif(ib)* &
                                     (1.0_r8-bc_in(s)%albgr_dif_rb(ib))),currentPatch%NCL_p,ib,sum(ftweight(1,:,1))
                             endif
                          endif
                          
                          if (radtype == 1)then
                             error = (forc_dir(ifp,ib) + forc_dif(ifp,ib)) - &
                                  (bc_out(s)%fabd_parb(ifp,ib)  + bc_out(s)%albd_parb(ifp,ib) + currentPatch%sabs_dir(ib))
                          else
                             error = (forc_dir(ifp,ib) + forc_dif(ifp,ib)) - &
                                  (bc_out(s)%fabi_parb(ifp,ib)  + bc_out(s)%albi_parb(ifp,ib) + currentPatch%sabs_dif(ib))
                          endif
                          lai_reduction(:) = 0.0_r8
                          do L = 1, currentPatch%NCL_p
                             do ft =1,numpft_ed
                                if (currentPatch%present(L,ft) == 1)then
                                   do iv = 1, currentPatch%nrad(L,ft)
                                      if (lai_change(L,ft,iv) > 0.0_r8)then
                                         lai_reduction(L) = max(lai_reduction(L),lai_change(L,ft,iv))
                                      endif
                                   enddo
                                endif
                             enddo
                          enddo
                          if (lai_change(1,2,1).gt.0.0.and.lai_change(1,2,2).gt.0.0)then
                             !                           write(fates_log(),*) 'lai_change(1,2,12)',lai_change(1,2,1:4)
                          endif
                          if (lai_change(1,2,2).gt.0.0.and.lai_change(1,2,3).gt.0.0)then
                             !                           write(fates_log(),*) ' lai_change (1,2,23)',lai_change(1,2,1:4)
                          endif
                          if (lai_change(1,1,3).gt.0.0.and.lai_change(1,1,2).gt.0.0)then
                             ! NO-OP
                             ! write(fates_log(),*) 'first layer of lai_change 2 3',lai_change(1,1,1:3)
                          endif
                          if (lai_change(1,1,3).gt.0.0.and.lai_change(1,1,4).gt.0.0)then
                             ! NO-OP
                             ! write(fates_log(),*) 'first layer of lai_change 3 4',lai_change(1,1,1:4)
                          endif
                          if (lai_change(1,1,4).gt.0.0.and.lai_change(1,1,5).gt.0.0)then
                             ! NO-OP
                             ! write(fates_log(),*) 'first layer of lai_change 4 5',lai_change(1,1,1:5)
                          endif
                          
                          if (radtype == 1)then
                             !here we are adding a within-ED radiation scheme tolerance, and then adding the diffrence onto the albedo
                             !it is important that the lower boundary for this is ~1000 times smaller than the tolerance in surface albedo. 
                             if (abs(error)  >  1.e-9_r8 .and. abs(error) < 0.15_r8)then
                                bc_out(s)%albd_parb(ifp,ib) = bc_out(s)%albd_parb(ifp,ib) + error
                                !this terms adds the error back on to the albedo. While this is partly inexcusable, it is 
                                ! in the medium term a solution that
                                ! prevents the model from crashing with small and occasional energy balances issues.
                                ! These are extremely difficult to debug, many have been solved already, leading
                                ! to the complexity of this code, but where the system generates occasional errors, we
                                ! will deal with them for now.
                             end if
                             if (abs(error)  >  0.15_r8)then
                                write(fates_log(),*) 'Large Dir Radn consvn error',error ,ifp,ib
                                write(fates_log(),*) 'diags', bc_out(s)%albd_parb(ifp,ib), bc_out(s)%ftdd_parb(ifp,ib), &
                                     bc_out(s)%ftid_parb(ifp,ib), bc_out(s)%fabd_parb(ifp,ib)
                                write(fates_log(),*) 'lai_change',lai_change(currentpatch%ncl_p,1:2,1:4)
                                write(fates_log(),*) 'elai',currentpatch%elai_profile(currentpatch%ncl_p,1:2,1:4)
                                write(fates_log(),*) 'esai',currentpatch%esai_profile(currentpatch%ncl_p,1:2,1:4)
                                write(fates_log(),*) 'ftweight',ftweight(1,1:2,1:4)
                                write(fates_log(),*) 'cp',currentPatch%area, currentPatch%patchno
                                write(fates_log(),*) 'bc_in(s)%albgr_dir_rb(ib)',bc_in(s)%albgr_dir_rb(ib)
                                
                                bc_out(s)%albd_parb(ifp,ib) = bc_out(s)%albd_parb(ifp,ib) + error
                             end if
                          else
                             
                             if (abs(error)  >  1.e-9_r8 .and. abs(error) < 0.15_r8)then
                                bc_out(s)%albi_parb(ifp,ib) = bc_out(s)%albi_parb(ifp,ib) + error
                             end if
                             
                             if (abs(error)  >  0.15_r8)then
                                write(fates_log(),*)  '>5% Dif Radn consvn error',error ,ifp,ib
                                write(fates_log(),*) 'diags', bc_out(s)%albi_parb(ifp,ib), bc_out(s)%ftii_parb(ifp,ib), &
                                     bc_out(s)%fabi_parb(ifp,ib)
                                write(fates_log(),*) 'lai_change',lai_change(currentpatch%ncl_p,1:2,1:4)
                                write(fates_log(),*) 'elai',currentpatch%elai_profile(currentpatch%ncl_p,1:2,1:4)
                                write(fates_log(),*) 'esai',currentpatch%esai_profile(currentpatch%ncl_p,1:2,1:4)
                                write(fates_log(),*) 'ftweight',ftweight(currentpatch%ncl_p,1:2,1:4)
                                write(fates_log(),*) 'cp',currentPatch%area, currentPatch%patchno
                                write(fates_log(),*) 'bc_in(s)%albgr_dif_rb(ib)',bc_in(s)%albgr_dif_rb(ib)
                                write(fates_log(),*) 'rhol',rhol(1:2,:)
                                write(fates_log(),*) 'ftw',sum(ftweight(1,:,1)),ftweight(1,1:2,1)
                                write(fates_log(),*) 'present',currentPatch%present(1,1:2)
                                write(fates_log(),*) 'CAP',currentPatch%canopy_area_profile(1,1:2,1)
                                
                                bc_out(s)%albi_parb(ifp,ib) = bc_out(s)%albi_parb(ifp,ib) + error
                             end if
                             
                             if (radtype == 1)then
                                error = (forc_dir(ifp,ib) + forc_dif(ifp,ib)) - &
                                     (bc_out(s)%fabd_parb(ifp,ib)  + bc_out(s)%albd_parb(ifp,ib) + currentPatch%sabs_dir(ib))
                             else
                                error = (forc_dir(ifp,ib) + forc_dif(ifp,ib)) - &
                                     (bc_out(s)%fabi_parb(ifp,ib)  + bc_out(s)%albi_parb(ifp,ib) + currentPatch%sabs_dif(ib))
                             endif
                             
                             if (abs(error)  >  0.00000001_r8)then
                                write(fates_log(),*)  'there is still error after correction',error ,ifp,ib
                             end if
                             
                          end if
                          
                       end do !hlm_numSWb
                       
                    enddo ! rad-type
                 endif ! is there vegetation? 

              end if    ! if the vegetation and zenith filter is active
              currentPatch => currentPatch%younger
           end do       ! Loop linked-list patches
        enddo           ! Loop Sites
        
      end associate
      return
    end subroutine ED_Norman_Radiation
    
 ! ======================================================================================

 subroutine ED_SunShadeFracs(nsites, sites,bc_in,bc_out)
    
    implicit none

    ! Arguments
    integer,intent(in)                      :: nsites
    type(ed_site_type),intent(inout),target :: sites(nsites)
    type(bc_in_type),intent(in)             :: bc_in(nsites)
    type(bc_out_type),intent(inout)         :: bc_out(nsites)
    

    ! locals
    type (ed_patch_type),pointer :: cpatch   ! c"urrent" patch
    real(r8)          :: sunlai
    real(r8)          :: shalai
    real(r8)          :: elai
    integer           :: CL
    integer           :: FT
    integer           :: iv
    integer           :: s
    integer           :: ifp
    

    do s = 1,nsites

       ifp = 0
       cpatch => sites(s)%oldest_patch

       do while (associated(cpatch))                 
          
          ifp=ifp+1
          
          if( DEBUG ) write(fates_log(),*) 'edsurfRad_5600',ifp,s,cpatch%NCL_p,numpft_ed
          
          ! zero out various datas
          cpatch%ed_parsun_z(:,:,:) = 0._r8
          cpatch%ed_parsha_z(:,:,:) = 0._r8
          cpatch%ed_laisun_z(:,:,:) = 0._r8     
          cpatch%ed_laisha_z(:,:,:) = 0._r8

          bc_out(s)%fsun_pa(ifp) = 0._r8

          sunlai  = 0._r8
          shalai  = 0._r8

          ! Loop over patches to calculate laisun_z and laisha_z for each layer.
          ! Derive canopy laisun, laisha, and fsun from layer sums.
          ! If sun/shade big leaf code, nrad=1 and fsun_z(p,1) and tlai_z(p,1) from
          ! SurfaceAlbedo is canopy integrated so that layer value equals canopy value.
          
          ! cpatch%f_sun is calculated in the surface_albedo routine...
          
          do CL = 1, cpatch%NCL_p
             do FT = 1,numpft_ed

                if( DEBUG ) write(fates_log(),*) 'edsurfRad_5601',CL,FT,cpatch%nrad(CL,ft)
                
                do iv = 1, cpatch%nrad(CL,ft) !NORMAL CASE. 
                   
                   ! FIX(SPM,040114) - existing comment
                   ! ** Should this be elai or tlai? Surely we only do radiation for elai? 
                   
                   cpatch%ed_laisun_z(CL,ft,iv) = cpatch%elai_profile(CL,ft,iv) * &
                         cpatch%f_sun(CL,ft,iv)
                   
                   if ( DEBUG ) write(fates_log(),*) 'edsurfRad 570 ',cpatch%elai_profile(CL,ft,iv)
                   if ( DEBUG ) write(fates_log(),*) 'edsurfRad 571 ',cpatch%f_sun(CL,ft,iv)
                   
                   cpatch%ed_laisha_z(CL,ft,iv) = cpatch%elai_profile(CL,ft,iv) * &
                         (1._r8 - cpatch%f_sun(CL,ft,iv))
                   
                end do
                
                !needed for the VOC emissions, etc. 
                sunlai = sunlai + sum(cpatch%ed_laisun_z(CL,ft,1:cpatch%nrad(CL,ft)))
                shalai = shalai + sum(cpatch%ed_laisha_z(CL,ft,1:cpatch%nrad(CL,ft)))
                
             end do
          end do
          
          if(sunlai+shalai > 0._r8)then
             bc_out(s)%fsun_pa(ifp) = sunlai / (sunlai+shalai) 
          else
             bc_out(s)%fsun_pa(ifp) = 0._r8
          endif
          
          if(bc_out(s)%fsun_pa(ifp) > 1._r8)then
             write(fates_log(),*) 'too much leaf area in profile',  bc_out(s)%fsun_pa(ifp), &
                   cpatch%lai,sunlai,shalai
          endif

          elai = calc_areaindex(cpatch,'elai')

          bc_out(s)%laisun_pa(ifp) = elai*bc_out(s)%fsun_pa(ifp)
          bc_out(s)%laisha_pa(ifp) = elai*(1.0_r8-bc_out(s)%fsun_pa(ifp))

         ! Absorbed PAR profile through canopy
         ! If sun/shade big leaf code, nrad=1 and fluxes from SurfaceAlbedo
         ! are canopy integrated so that layer values equal big leaf values.
         
         if ( DEBUG ) write(fates_log(),*) 'edsurfRad 645 ',cpatch%NCL_p,numpft_ed
         
         do CL = 1, cpatch%NCL_p
            do FT = 1,numpft_ed
               
               if ( DEBUG ) write(fates_log(),*) 'edsurfRad 649 ',cpatch%nrad(CL,ft)
               
               do iv = 1, cpatch%nrad(CL,ft)
                  
                  if ( DEBUG ) then
                     write(fates_log(),*) 'edsurfRad 653 ', cpatch%ed_parsun_z(CL,ft,iv)
                     write(fates_log(),*) 'edsurfRad 654 ', bc_in(s)%solad_parb(ifp,ipar)
                     write(fates_log(),*) 'edsurfRad 655 ', bc_in(s)%solai_parb(ifp,ipar)
                     write(fates_log(),*) 'edsurfRad 656 ', cpatch%fabd_sun_z(CL,ft,iv)
                     write(fates_log(),*) 'edsurfRad 657 ', cpatch%fabi_sun_z(CL,ft,iv)
                  endif
                  
                  cpatch%ed_parsun_z(CL,ft,iv) = &
                        bc_in(s)%solad_parb(ifp,ipar)*cpatch%fabd_sun_z(CL,ft,iv) + &
                        bc_in(s)%solai_parb(ifp,ipar)*cpatch%fabi_sun_z(CL,ft,iv) 
                  
                  if ( DEBUG )write(fates_log(),*) 'edsurfRad 663 ', cpatch%ed_parsun_z(CL,ft,iv)
                  
                  cpatch%ed_parsha_z(CL,ft,iv) = &
                        bc_in(s)%solad_parb(ifp,ipar)*cpatch%fabd_sha_z(CL,ft,iv) + &
                        bc_in(s)%solai_parb(ifp,ipar)*cpatch%fabi_sha_z(CL,ft,iv)          
                  
                  if ( DEBUG ) write(fates_log(),*) 'edsurfRad 669 ', cpatch%ed_parsha_z(CL,ft,iv)
                  
               end do !iv
            end do !FT
         end do !CL
         
         cpatch => cpatch%younger
      enddo
      
      
   enddo
   return
   
end subroutine ED_SunShadeFracs


!      ! MOVE TO THE INTERFACE
!      subroutine ED_CheckSolarBalance(g,filter_nourbanp,num_nourbanp,fsa,fsr,forc_solad,forc_solai)


!         implicit none
!         integer,intent(in),dimension(:)    :: gridcell     ! =>    gridcell index
!         integer,intent(in),dimension(:)    :: filter_nourbanp ! => patch filter for non-urban points
!         integer, intent(in)                :: num_nourbanp !       number of patches in non-urban points in patch  filter
!         real(r8),intent(in),dimension(:,:) :: forc_solad   ! =>    atm2lnd_inst%forc_solad_grc, direct radiation (W/m**2
!         real(r8),intent(in),dimension(:,:) :: forc_solai   ! =>    atm2lnd_inst%forc_solai_grc, diffuse radiation (W/m**2)
!         real(r8),intent(in),dimension(:,:) :: fsa          ! =>    solarabs_inst%fsa_patch, solar radiation absorbed (total) (W/m**2)
!         real(r8),intent(in),dimension(:,:) :: fsr          ! =>    solarabs_inst%fsr_patch, solar radiation reflected (W/m**2)      

!         integer :: p
!         integer :: fp
!         integer :: g
!         real(r8) :: errsol

!         do fp = 1,num_nourbanp
!            p = filter_nourbanp(fp)
!            g = gridcell(p)
!            errsol = (fsa(p) + fsr(p)  - (forc_solad(g,1) + forc_solad(g,2) + forc_solai(g,1) + forc_solai(g,2)))
!            if(abs(errsol) > 0.1_r8)then
!               write(fates_log(),*) 'sol error in surf rad',p,g, errsol
!            endif
!         end do
!         return
!      end subroutine ED_CheckSolarBalance
   

end module EDSurfaceRadiationMod<|MERGE_RESOLUTION|>--- conflicted
+++ resolved
@@ -50,14 +50,8 @@
 
       !
       ! !USES:
-<<<<<<< HEAD
-      use clm_varctl        , only : iulog
-      use EDPftvarcon         , only : EDPftvarcon_inst
-      use EDtypesMod        , only : ed_patch_type, numpft_ed, cp_nlevcan
-=======
-      use pftconMod         , only : pftcon
+      use EDPftvarcon       , only : EDPftvarcon_inst
       use EDtypesMod        , only : ed_patch_type
->>>>>>> 0ea3fed1
       use EDTypesMod        , only : ed_site_type
 
 
