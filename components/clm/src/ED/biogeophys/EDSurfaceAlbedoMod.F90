module EDSurfaceAlbedoMod

#include "shr_assert.h"

  !-----------------------------------------------------------------------
  ! !DESCRIPTION:
  ! Performs surface albedo calculations
  !
  ! !PUBLIC TYPES:
  use shr_kind_mod   , only : r8 => shr_kind_r8
  use shr_log_mod    , only : errMsg => shr_log_errMsg
  use clm_varpar     , only : numrad, nclmax
  use decompMod      , only : bounds_type

  implicit none
  private
  !
  ! !PUBLIC MEMBER FUNCTIONS:
  public :: ED_Norman_Radiation  ! Surface albedo and two-stream fluxes
  !
  ! !PUBLIC DATA MEMBERS:
  ! The CLM default albice values are too high.
  ! Full-spectral albedo for land ice is ~0.5 (Paterson, Physics of Glaciers, 1994, p. 59)
  ! This is the value used in CAM3 by Pritchard et al., GRL, 35, 2008.

  logical :: DEBUG = .false.  ! for debugging this module

  real(r8), public  :: albice(numrad) = &       ! albedo land ice by waveband (1=vis, 2=nir)
       (/ 0.80_r8, 0.55_r8 /)
  !
  ! !PRIVATE MEMBER FUNCTIONS:
  !-----------------------------------------------------------------------

contains

  !-----------------------------------------------------------------------
  subroutine ED_Norman_Radiation (bounds, &
       filter_vegsol, num_vegsol, filter_nourbanp, num_nourbanp, &
       coszen, ed_allsites_inst, surfalb_inst)
    !
    ! !DESCRIPTION:
    ! Two-stream fluxes for canopy radiative transfer
    ! Use two-stream approximation of Dickinson (1983) Adv Geophysics
    ! 25:305-353 and Sellers (1985) Int J Remote Sensing 6:1335-1372
    ! to calculate fluxes absorbed by vegetation, reflected by vegetation,
    ! and transmitted through vegetation for unit incoming direct or diffuse
    ! flux given an underlying surface with known albedo.
    ! Calculate sunlit and shaded fluxes as described by
    ! Bonan et al (2011) JGR, 116, doi:10.1029/2010JG001593 and extended to
    ! a multi-layer canopy to calculate APAR profile
    !
    ! !USES:
    use clm_varctl        , only : iulog
    use pftconMod         , only : pftcon
    use EDtypesMod        , only : ed_patch_type, numpft_ed, nlevcan_ed
    use EDTypesMod        , only : ed_site_type, map_clmpatch_to_edpatch
    use PatchType         , only : patch  
    use SurfaceAlbedoType , only : surfalb_type
    !
    ! !ARGUMENTS:
    type(bounds_type)  , intent(in)            :: bounds                 ! bounds
    integer            , intent(in)            :: filter_vegsol(:)       ! filter for vegetated pfts with coszen>0
    integer            , intent(in)            :: num_vegsol             ! number of vegetated pfts where coszen>0
    integer            , intent(in)            :: filter_nourbanp(:)     ! patch filter for non-urban points
    integer            , intent(in)            :: num_nourbanp           ! number of patches in non-urban filter
    real(r8)           , intent(in)            :: coszen( bounds%begp: ) ! cosine solar zenith angle for next time step [pft]
    type(ed_site_type) , intent(inout), target :: ed_allsites_inst( bounds%begg: )
    type(surfalb_type) , intent(inout)         :: surfalb_inst 
    !
    ! !LOCAL VARIABLES:
    ! ============================================================================
    ! ED/NORMAN RADIATION DECS
    ! ============================================================================
    type (ed_patch_type) , pointer :: currentPatch
    integer  :: radtype, L, ft, g ,j
    integer  :: iter                                          ! Iteration index
    integer  :: irep                                          ! Flag to exit iteration loop
    real(r8) :: sb
    real(r8) :: error                                         ! Error check
    real(r8) :: down_rad, up_rad                              ! Iterative solution do Dif_dn and Dif_up
    real(r8) :: ftweight(nclmax,numpft_ed,nlevcan_ed)
    real(r8) :: k_dir(numpft_ed)                              ! Direct beam extinction coefficient
    real(r8) :: tr_dir_z(nclmax,numpft_ed,nlevcan_ed)         ! Exponential transmittance of direct beam radiation through a single layer
    real(r8) :: tr_dif_z(nclmax,numpft_ed,nlevcan_ed)         ! Exponential transmittance of diffuse radiation through a single layer
    real(r8) :: forc_dir(bounds%begp:bounds%endp,numrad)
    real(r8) :: forc_dif(bounds%begp:bounds%endp,numrad)
    real(r8) :: weighted_dir_tr(nclmax)
    real(r8) :: weighted_fsun(nclmax)
    real(r8) :: weighted_dif_ratio(nclmax,numrad)
    real(r8) :: weighted_dif_down(nclmax)
    real(r8) :: weighted_dif_up(nclmax)
    real(r8) :: refl_dif(nclmax,numpft_ed,nlevcan_ed,numrad)  ! Term for diffuse radiation reflected by laye
    real(r8) :: tran_dif(nclmax,numpft_ed,nlevcan_ed,numrad)  ! Term for diffuse radiation transmitted by layer
    real(r8) :: dif_ratio(nclmax,numpft_ed,nlevcan_ed,numrad) ! Ratio of upward to forward diffuse fluxes
    real(r8) :: Dif_dn(nclmax,numpft_ed,nlevcan_ed)           ! Forward diffuse flux onto canopy layer J (W/m**2 ground area)
    real(r8) :: Dif_up(nclmax,numpft_ed,nlevcan_ed)           ! Upward diffuse flux above canopy layer J (W/m**2 ground area)
    real(r8) :: lai_change(nclmax,numpft_ed,nlevcan_ed)       ! Forward diffuse flux onto canopy layer J (W/m**2 ground area)

    real(r8) :: f_not_abs(numpft_ed,numrad)                   ! Fraction reflected + transmitted. 1-absorbtion.
    real(r8) :: tolerance
    real(r8) :: Abs_dir_z(numpft_ed,nlevcan_ed)
    real(r8) :: Abs_dif_z(numpft_ed,nlevcan_ed)
    real(r8) :: abs_rad(numrad)                               !radiation absorbed by soil
    real(r8) :: tr_soili                                      ! Radiation transmitted to the soil surface.
    real(r8) :: tr_soild                                      ! Radiation transmitted to the soil surface.
    real(r8) :: phi1b(bounds%begp:bounds%endp,numpft_ed)      ! Radiation transmitted to the soil surface.
    real(r8) :: phi2b(bounds%begp:bounds%endp,numpft_ed)
    real(r8) :: laisum                                        ! cumulative lai+sai for canopy layer (at middle of layer)

    real(r8) :: angle
    real(r8), parameter :: pi   = 3.141592654                 ! PI
    real(r8) :: denom
    real(r8) :: lai_reduction(2)

    integer  :: fp,p,c,iv        ! array indices
    integer  :: ib               ! waveband number
    real(r8) :: cosz             ! 0.001 <= coszen <= 1.000
    real(r8) :: chil(bounds%begp:bounds%endp)    ! -0.4 <= xl <= 0.6
    real(r8) :: gdir(bounds%begp:bounds%endp)    ! leaf projection in solar direction (0 to 1)
    !-----------------------------------------------------------------------

    ! Enforce expected array sizes
    ! What is this about? (FIX(RF,032414))
    SHR_ASSERT_ALL((ubound(coszen) == (/bounds%endp/)),         errMsg(__FILE__, __LINE__))

    associate(&
         rhol         =>    pftcon%rhol                     , & ! Input:  [real(r8) (:)   ] leaf reflectance: 1=vis, 2=nir
         rhos         =>    pftcon%rhos                     , & ! Input:  [real(r8) (:)   ] stem reflectance: 1=vis, 2=nir
         taul         =>    pftcon%taul                     , & ! Input:  [real(r8) (:)   ] leaf transmittance: 1=vis, 2=nir
         taus         =>    pftcon%taus                     , & ! Input:  [real(r8) (:)   ] stem transmittance: 1=vis, 2=nir
         xl           =>    pftcon%xl                       , & ! Input:  [real(r8) (:)   ] ecophys const - leaf/stem orientation index
         
         albgrd       =>    surfalb_inst%albgrd_col         , & ! Input:  [real(r8) (:,:) ] ground albedo (direct) (column-level)
         albgri       =>    surfalb_inst%albgri_col         , & ! Input:  [real(r8) (:,:) ] ground albedo (diffuse)(column-level)
         albd         =>    surfalb_inst%albd_patch         , & ! Output: [real(r8) (:,:) ] surface albedo (direct)
         albi         =>    surfalb_inst%albi_patch         , & ! Output: [real(r8) (:,:) ] surface albedo (diffuse)
         fabd         =>    surfalb_inst%fabd_patch         , & ! Output: [real(r8) (:,:) ] flux absorbed by canopy per unit direct flux
         fabd_sun     =>    surfalb_inst%fabd_sun_patch     , & ! Output: [real(r8) (:,:) ] flux absorbed by sunlit canopy per unit direct flux
         fabd_sha     =>    surfalb_inst%fabd_sha_patch     , & ! Output: [real(r8) (:,:) ] flux absorbed by shaded canopy per unit direct flux
         fabi         =>    surfalb_inst%fabi_patch         , & ! Output: [real(r8) (:,:) ] flux absorbed by canopy per unit diffuse flux
         fabi_sun     =>    surfalb_inst%fabi_sun_patch     , & ! Output: [real(r8) (:,:) ] flux absorbed by sunlit canopy per unit diffuse flux
         fabi_sha     =>    surfalb_inst%fabi_sha_patch     , & ! Output: [real(r8) (:,:) ] flux absorbed by shaded canopy per unit diffuse flux
         ftdd         =>    surfalb_inst%ftdd_patch         , & ! Output: [real(r8) (:,:) ] down direct flux below canopy per unit direct flx
         ftid         =>    surfalb_inst%ftid_patch         , & ! Output: [real(r8) (:,:) ] down diffuse flux below canopy per unit direct flx
         ftii         =>    surfalb_inst%ftii_patch         , & ! Output: [real(r8) (:,:) ] down diffuse flux below canopy per unit diffuse flx
         nrad         =>    surfalb_inst%nrad_patch         , & ! Input:  [integer  (:)   ] number of canopy layers, above snow for radiative transfer
         fabd_sun_z   =>    surfalb_inst%fabd_sun_z_patch   , & ! Output: [real(r8) (:,:) ] absorbed sunlit leaf direct  PAR (per unit lai+sai) for each canopy layer
         fabd_sha_z   =>    surfalb_inst%fabd_sha_z_patch   , & ! Output: [real(r8) (:,:) ] absorbed shaded leaf direct  PAR (per unit lai+sai) for each canopy layer
         fabi_sun_z   =>    surfalb_inst%fabi_sun_z_patch   , & ! Output: [real(r8) (:,:) ] absorbed sunlit leaf diffuse PAR (per unit lai+sai) for each canopy layer
         fabi_sha_z   =>    surfalb_inst%fabi_sha_z_patch   , & ! Output: [real(r8) (:,:) ] absorbed shaded leaf diffuse PAR (per unit lai+sai) for each canopy layer
         fsun_z       =>    surfalb_inst%fsun_z_patch         & ! Output: [real(r8) (:,:) ] sunlit fraction of canopy layer
         )

      ! TODO (mv, 2014-10-29) the filter here is different than below 
      ! this is needed to have the VOC's be bfb - this needs to be
      ! re-examined int he future

      do fp = 1,num_nourbanp
         p = filter_nourbanp(fp)
         if (patch%is_veg(p)) then
            g = patch%gridcell(p)
            currentPatch => map_clmpatch_to_edpatch(ed_allsites_inst(g), p) 
            currentPatch%f_sun      (:,:,:) = 0._r8
            currentPatch%fabd_sun_z (:,:,:) = 0._r8
            currentPatch%fabd_sha_z (:,:,:) = 0._r8
            currentPatch%fabi_sun_z (:,:,:) = 0._r8
            currentPatch%fabi_sha_z (:,:,:) = 0._r8
            currentPatch%fabd       (:)     = 0._r8
            currentPatch%fabi       (:)     = 0._r8
         end if
      end do

      !================================================================
      ! NORMAN RADIATION CODE
      ! ============================================================================
      ! FIX(SPM,032414) refactor this...too long for one routine.
      tolerance = 0.000000001_r8 ! FIX(SPM,032414) make this a param

       do fp = 1,num_vegsol
          p = filter_vegsol(fp)
          c = patch%column(p)
          g = patch%gridcell(p)

          weighted_dir_tr(:)   = 0._r8
          weighted_dif_down(:) = 0._r8
          weighted_dif_up(:)   = 0._r8
          albd(p,:)            = 0._r8
          albi(p,:)            = 0._r8
          fabi(p,:)            = 0._r8
          fabd(p,:)            = 0._r8           
          tr_dir_z(:,:,:)      = 0._r8
          tr_dif_z(:,:,:)      = 0._r8
          ftweight(:,:,:)      = 0._r8
          lai_change(:,:,:)    = 0._r8
          Dif_up(:,:,:)        = 0._r8
          Dif_dn(:,:,:)        = 0._r8
          refl_dif(:,:,:,:)    = 0.0_r8
          tran_dif(:,:,:,:)    = 0.0_r8
          dif_ratio(:,:,:,:)   = 0.0_r8
          ftdd(p,:)            = 1._r8
          ftid(p,:)            = 1._r8
          ftii(p,:)            = 1._r8

          if (patch%is_veg(p)) then ! We have vegetation...

             currentPatch => map_clmpatch_to_edpatch(ed_allsites_inst(g), p) 

             if (associated(currentPatch))then
                !zero all of the matrices used here to reduce potential for errors.
                currentPatch%f_sun      (:,:,:) = 0._r8
                currentPatch%fabd_sun_z (:,:,:) = 0._r8
                currentPatch%fabd_sha_z (:,:,:) = 0._r8
                currentPatch%fabi_sun_z (:,:,:) = 0._r8
                currentPatch%fabi_sha_z (:,:,:) = 0._r8
                currentPatch%fabd       (:)     = 0._r8
                currentPatch%fabi       (:)     = 0._r8

                if (maxval(currentPatch%nrad(1,:))==0)then
                   !there are no leaf layers in this patch. it is effectively bare ground. 
                   ! no radiation is absorbed  
                   fabd(p,:) = 0.0_r8
                   fabi(p,:) = 0.0_r8
                   do ib = 1,numrad
                      albd(p,ib) = albgrd(c,ib) 
                      albd(p,ib) = albgri(c,ib)
                      ftdd(p,ib)= 1.0_r8
                      ftid(p,ib)= 1.0_r8
                      ftii(p,ib)= 1.0_r8
                   enddo
                else

                   ! Is this pft/canopy layer combination present in this patch?
                   do L = 1,nclmax
                      do ft = 1,numpft_ed
                         currentPatch%present(L,ft) = 0
                         do  iv = 1, currentPatch%nrad(L,ft)
                            if (currentPatch%canopy_area_profile(L,ft,iv) > 0._r8)then
                               currentPatch%present(L,ft) = 1
                               !I think 'present' is only used here...
                            endif
                         end do !iv
                      end do !ft
                   end do !L
                   g = currentPatch%siteptr%clmgcell

                   do radtype = 1,2 !do this once for one unit of diffuse, and once for one unit of direct radiation
                      do ib = 1,numrad
                         if (radtype == 1) then
                            ! Set the hypothetical driving radiation. We do this once for a single unit of direct and
                            ! once for a single unit of diffuse radiation.
                            forc_dir(p,ib) = 1.00_r8
                            forc_dif(p,ib) = 0.00_r8
                         else !dif
                            forc_dir(p,ib) = 0.00_r8
                            forc_dif(p,ib) = 1.00_r8
                         end if
                      end do !ib

                      !Extract information that needs to be provided by ED into local array.
                      ftweight(:,:,:) = 0._r8
                      do L = 1,currentPatch%NCL_p
                         do ft = 1,numpft_ed
                            do  iv = 1, currentPatch%nrad(L,ft)
                               !this is already corrected for area in CLAP
                               ftweight(L,ft,iv) = currentPatch%canopy_area_profile(L,ft,iv) 
                            end do  !iv
                         end do  !ft1
                      end do  !L
                      if (sum(ftweight(1,:,1))<0.999_r8)then
                      write(iulog,*) 'canopy not full',ftweight(1,:,1)
                      endif 
                      if (sum(ftweight(1,:,1))>1.0001_r8)then
                      write(iulog,*) 'canopy too full',ftweight(1,:,1)
                      endif

                      !++++++++++++++++++++++++++++++++++++++++++++++++++++++++++++++++++++++++++++++!
                      ! Direct beam extinction coefficient, k_dir. PFT specific.
                      !++++++++++++++++++++++++++++++++++++++++++++++++++++++++++++++++++++++++++++++!
                      cosz = max(0.001_r8, coszen(p)) !copied from previous radiation code...
                      do ft = 1,numpft_ed
                         sb = (90._r8 - (acos(cosz)*180/pi)) * (pi / 180._r8)
                         chil(p) = xl(ft) !min(max(xl(ft), -0.4_r8), 0.6_r8 )
                         if (abs(chil(p)) <= 0.01_r8) then
                            chil(p) = 0.01_r8
                         end if
                         phi1b(p,ft) = 0.5_r8 - 0.633_r8*chil(p) - 0.330_r8*chil(p)*chil(p)
                         phi2b(p,ft) = 0.877_r8 * (1._r8 - 2._r8*phi1b(p,ft)) !0 = horiz leaves, 1 - vert leaves.
                         gdir(p) = phi1b(p,ft) + phi2b(p,ft) * sin(sb)
                         !how much direct light penetrates a singleunit of lai?
                         k_dir(ft) = gdir(p) / sin(sb)
                      end do !FT

                      do L = 1,currentPatch%NCL_p !start at the top canopy layer (1 is the top layer.)
                         weighted_dir_tr(L) = 0.0_r8
                         weighted_fsun(L) = 0._r8
                         weighted_dif_ratio(L,1:numrad) = 0._r8
                         !Each canopy layer (canopy, understorey) has multiple 'parallel' pft's
                         do ft =1,numpft_ed
                            if (currentPatch%present(L,ft) == 1)then !only do calculation if there are the appropriate leaves.
                               !++++++++++++++++++++++++++++++++++++++++++++++++++++++++++++++++++++++++++++++!
                               ! Diffuse transmittance, tr_dif, do each layer with thickness elai_z.
                               ! Estimated do nine sky angles in increments of 10 degrees
                               ! PFT specific...
                               !++++++++++++++++++++++++++++++++++++++++++++++++++++++++++++++++++++++++++++++!
                               tr_dif_z(L,ft,:) = 0._r8
                               do iv = 1,currentPatch%nrad(L,ft)
                                  do j = 1,9
                                     angle = (5._r8 + (j - 1) * 10._r8) * 3.142 / 180._r8
                                     gdir(p) = phi1b(p,ft) + phi2b(p,ft) * sin(angle) !This line is redundant FIX(RF,032414). 
                                     tr_dif_z(L,ft,iv) = tr_dif_z(L,ft,iv) + exp(-gdir(p) / sin(angle) * &
                                          (currentPatch%elai_profile(L,ft,iv)+currentPatch%esai_profile(L,ft,iv))) * &
                                          sin(angle)*cos(angle)
                                  end do

                                  tr_dif_z(L,ft,iv) = tr_dif_z(L,ft,iv) * 2._r8 * (10.00*pi/180._r8)

                               end do

                               !++++++++++++++++++++++++++++++++++++++++++++++++++++++++++++++++++++++++++++++!
                               ! Direct beam transmittance, tr_dir_z, uses cumulative LAI above layer J to give
                               ! unscattered direct beam onto layer J. do each PFT section.
                               ! This is just an  decay curve based on k_dir. (leaf & sun angle)
                               !++++++++++++++++++++++++++++++++++++++++++++++++++++++++++++++++++++++++++++++!
                               if (L==1)then
                                  tr_dir_z(L,ft,1) = 1._r8
                               else   
                                  tr_dir_z(L,ft,1)  = weighted_dir_tr(L-1)
                               endif
                               laisum = 0.00_r8                         
                               !total direct beam getting to the bottom of the top canopy.
                               do iv = 1,currentPatch%nrad(L,ft)
                                  laisum = laisum + currentPatch%elai_profile(L,ft,iv)+currentPatch%esai_profile(L,ft,iv)
                                  lai_change(L,ft,iv) = 0.0_r8
                                  if (( ftweight(L,ft,iv+1)  >  0.0_r8 ) .and. ( ftweight(L,ft,iv+1)  <  ftweight(L,ft,iv) ))then
                                     !where there is a partly empty leaf layer, some fluxes go straight through.
                                     lai_change(L,ft,iv) = ftweight(L,ft,iv)-ftweight(L,ft,iv+1)
                                  endif
                                  if (ftweight(L,ft,iv+1) - ftweight(L,ft,iv) > 1.e-10_r8)then
                                     write(iulog,*) 'lower layer has more coverage. This is wrong' , &
                                          ftweight(L,ft,iv),ftweight(L,ft,iv+1),ftweight(L,ft,iv+1)-ftweight(L,ft,iv)
                                  endif

                                  !n.b. in theory lai_change could be calculated daily in the ED code.
                                  !This is light coming striaght through the canopy.
                                  if (L==1)then
                                     tr_dir_z(L,ft,iv+1) = exp(-k_dir(ft) * laisum)* &
                                          (ftweight(L,ft,iv)/ftweight(L,ft,1))
                                  else   
                                     tr_dir_z(L,ft,iv+1) = weighted_dir_tr(L-1)*exp(-k_dir(ft) * laisum)* &
                                          (ftweight(L,ft,iv)/ftweight(L,ft,1))
                                  endif

                                  if (iv == 1)then
                                     !this is the top layer.
                                     tr_dir_z(L,ft,iv+1) = tr_dir_z(L,ft,iv+1) + tr_dir_z(L,ft,iv) * &
                                          ((ftweight(L,ft,1)-ftweight(L,ft,iv))/ftweight(L,ft,1))                               
                                  else
                                     !the lai_change(iv) affects the light incident on layer iv+2 not iv+1
                                     ! light coming from the layer above (iv-1) goes through iv and onto iv+1. 
                                     if (lai_change(L,ft,iv-1) > 0.0_r8)then
                                        tr_dir_z(L,ft,iv+1) = tr_dir_z(L,ft,iv+1) + tr_dir_z(L,ft,iv)* &
                                             lai_change(L,ft,iv-1) / ftweight(L,ft,1)
                                        tr_dir_z(L,ft,iv+1) = tr_dir_z(L,ft,iv+1) + tr_dir_z(L,ft,iv-1)* &
                                             (ftweight(L,ft,1)-ftweight(L,ft,iv-1))/ftweight(L,ft,1)
                                     else
                                        !account fot the light that comes striaght down from unfilled layers above.
                                        tr_dir_z(L,ft,iv+1) = tr_dir_z(L,ft,iv+1) + tr_dir_z(L,ft,iv) * &
                                             ((ftweight(L,ft,1)-ftweight(L,ft,iv))/ftweight(L,ft,1))
                                     endif
                                  endif
                               end do

                               !add up all the weighted contributions from the different PFT columns.
                               weighted_dir_tr(L) = weighted_dir_tr(L) + tr_dir_z(L,ft,currentPatch%nrad(L,ft)+1)*ftweight(L,ft,1)

                               !++++++++++++++++++++++++++++++++++++++++++++++++++++++++++++++++++++++++++++++!
                               ! Sunlit and shaded fraction of leaf layer
                               !++++++++++++++++++++++++++++++++++++++++++++++++++++++++++++++++++++++++++++++!

                               !laisum = 0._r8
                               do iv = 1,currentPatch%nrad(L,ft)
                                  ! Cumulative leaf area. Original code uses cumulative lai do layer.
                                  ! Now use cumulative lai at center of layer.
                                  ! Same as tr_dir_z calcualtions, but in the middle of the layer? FIX(RF,032414)-WHY?
                                  if (iv  ==  1) then
                                     laisum = 0.5_r8 * (currentPatch%elai_profile(L,ft,iv)+currentPatch%esai_profile(L,ft,iv))
                                  else
                                     laisum = laisum + currentPatch%elai_profile(L,ft,iv)+currentPatch%esai_profile(L,ft,iv)
                                  end if


                                  if (L == 1)then !top canopy layer
                                     currentPatch%f_sun(L,ft,iv) = exp(-k_dir(ft) * laisum)* &
                                          (ftweight(L,ft,iv)/ftweight(L,ft,1))
                                  else
                                     currentPatch%f_sun(L,ft,iv) = weighted_fsun(L-1)* exp(-k_dir(ft) * laisum)* &
                                          (ftweight(L,ft,iv)/ftweight(L,ft,1))
                                  endif

                                  if ( iv > 1 ) then  ! becasue we are looking at this layer (not the next)
                                     ! we only ever add fluxes if iv>1
                                     if (lai_change(L,ft,iv-1) > 0.0_r8)then
                                        currentPatch%f_sun(L,ft,iv) = currentPatch%f_sun(L,ft,iv) + &
                                             currentPatch%f_sun(L,ft,iv) * &
                                             lai_change(L,ft,iv-1)/ftweight(L,ft,1)
                                        currentPatch%f_sun(L,ft,iv) = currentPatch%f_sun(L,ft,iv) + &
                                             currentPatch%f_sun(L,ft,iv-1) * &
                                             (ftweight(L,ft,1)-ftweight(L,ft,iv-1))/ftweight(L,ft,1)
                                     else
                                        currentPatch%f_sun(L,ft,iv) = currentPatch%f_sun(L,ft,iv) + &
                                             currentPatch%f_sun(L,ft,iv-1) * &
                                             (ftweight(L,ft,1)-ftweight(L,ft,iv))/ftweight(L,ft,1)
                                     endif
                                  endif

                               end do !iv
                               weighted_fsun(L) = weighted_fsun(L) + currentPatch%f_sun(L,ft,currentPatch%nrad(L,ft))* &
                                    ftweight(L,ft,1)

                               ! instance where the first layer ftweight is used a proxy for the whole column. FTWA
                               ! this is possibly a source of slight error. If we use the ftweight at the top of the PFT column,
                               ! then we willl underestimate fsun, but if we use ftweight at the bottom of the column, we will
                               ! underestimate it. Really, we should be tracking the release of direct light from the column as it tapers
                               ! towards the ground. Is that necessary to get energy closure? It would be quite hard...
                            endif !present.
                         end do!pft loop
                      end do !L

                      do L = currentPatch%NCL_p,1, -1 !start at the bottom and work up.
                         do ft = 1,numpft_ed
                            if (currentPatch%present(L,ft) == 1)then
                               !==============================================================================!
                               ! Iterative solution do scattering
                               !==============================================================================!

                               do ib = 1,numrad !vis, nir
                                  !++++++++++++++++++++++++++++++++++++++++++++++++++++++++++++++++++++++++++++++!
                                  ! Leaf scattering coefficient and terms do diffuse radiation reflected
                                  ! and transmitted by a layer
                                  !++++++++++++++++++++++++++++++++++++++++++++++++++++++++++++++++++++++++++++++!
                                  f_not_abs(ft,ib) = rhol(ft,ib) + taul(ft,ib) !leaf level fraction NOT absorbed.
                                  !tr_dif_z is a term that uses the LAI in each layer, whereas rhol and taul do not,
                                  !because they are properties of leaf surfaces and not of the leaf matrix.
                                  do iv = 1,currentPatch%nrad(L,ft)
                                     !How much diffuse light is intercepted and then reflected?
                                     refl_dif(L,ft,iv,ib) = (1._r8 - tr_dif_z(L,ft,iv)) * rhol(ft,ib)
                                     !How much diffuse light in this layer is transmitted?
                                     tran_dif(L,ft,iv,ib) = (1._r8 - tr_dif_z(L,ft,iv)) * taul(ft,ib) + tr_dif_z(L,ft,iv)
                                  end do

                                  !++++++++++++++++++++++++++++++++++++++++++++++++++++++++++++++++++++++++++++++!
                                  ! Ratio of upward to forward diffuse fluxes, dif_ratio
                                  !++++++++++++++++++++++++++++++++++++++++++++++++++++++++++++++++++++++++++++++!
                                  ! Soil diffuse reflectance (ratio of down to up radiation).
                                  iv = currentPatch%nrad(L,ft) + 1
                                  if (L  == currentPatch%NCL_p)then !nearest the soil
                                     dif_ratio(L,ft,iv,ib) = albgri(c,ib)
                                  else
                                     dif_ratio(L,ft,iv,ib) = weighted_dif_ratio(L+1,ib)
                                  end if
                                  ! Canopy layers, working upwardfrom soil with dif_ratio(iv+1) known
                                  ! FIX(RF,032414) ray tracing eqution - need to find derivation of this...
                                  ! for each unit going down, there are x units going up.
                                  do iv = currentPatch%nrad(L,ft),1, -1
                                     dif_ratio(L,ft,iv,ib) = dif_ratio(L,ft,iv+1,ib) * tran_dif(L,ft,iv,ib)*tran_dif(L,ft,iv,ib) / &
                                          (1._r8 - dif_ratio(L,ft,iv+1,ib) * refl_dif(L,ft,iv,ib)) + refl_dif(L,ft,iv,ib)
                                     dif_ratio(L,ft,iv,ib) = dif_ratio(L,ft,iv,ib) * ftweight(L,ft,iv)/ftweight(L,ft,1)
                                     dif_ratio(L,ft,iv,ib) = dif_ratio(L,ft,iv,ib) + dif_ratio(L,ft,iv+1,ib)* &
                                          (ftweight(L,ft,1)-ftweight(L,ft,iv))/ftweight(L,ft,1)
                                  end do
                                  weighted_dif_ratio(L,ib) = weighted_dif_ratio(L,ib) + dif_ratio(L,ft,1,ib) * ftweight(L,ft,1)
                                  !instance where the first layer ftweight is used a proxy for the whole column. FTWA
                               end do!numrad
                            endif ! currentPatch%present
                         end do!ft
                      end do!L

                      do ib = 1,numrad
                         Dif_dn(:,:,:) = 0.00_r8
                         Dif_up(:,:,:) = 0.00_r8
                         do L = 1, currentPatch%NCL_p !work down from the top of the canopy.
                            weighted_dif_down(L) = 0._r8
                            do ft = 1, numpft_ed
                               if (currentPatch%present(L,ft) == 1)then
                                  !++++++++++++++++++++++++++++++++++++++++++++++++++++++++++++++++++++++++++++++!
                                  ! First estimates do downward and upward diffuse flux
                                  !
                                  ! Dif_dn =  forward diffuse flux onto layer J
                                  ! Dif_up =  Upward diffuse flux above layer J
                                  !
                                  ! Solved here without direct beam radiation and using dif_ratio = Dif_up / Dif_dn
                                  !++++++++++++++++++++++++++++++++++++++++++++++++++++++++++++++++++++++++++++++!
                                  ! downward diffuse flux onto the top surface of the canopy

                                  if (L == 1)then
                                     Dif_dn(L,ft,1) = forc_dif(p,ib)
                                  else
                                     Dif_dn(L,ft,1) = weighted_dif_down(L-1)
                                  end if
                                  ! forward diffuse flux within the canopy and at soil, working forward through canopy
                                  do iv = 1,currentPatch%nrad(L,ft)
                                     denom = refl_dif(L,ft,iv,ib) *  dif_ratio(L,ft,iv,ib)
                                     denom = 1._r8 - denom
                                     Dif_dn(L,ft,iv+1) = Dif_dn(L,ft,iv) * tran_dif(L,ft,iv,ib) / &
                                          denom *ftweight(L,ft,iv)/ftweight(L,ft,1)
                                     if (iv > 1)then
                                        if (lai_change(L,ft,iv-1) > 0.0_r8)then
                                           !here we are thinking about whether the layer above had an laichange,
                                           !but calculating the flux onto the layer below.
                                           Dif_dn(L,ft,iv+1) = Dif_dn(L,ft,iv+1)+ Dif_dn(L,ft,iv)* &
                                                lai_change(L,ft,iv-1)/ftweight(L,ft,1)
                                           Dif_dn(L,ft,iv+1) = Dif_dn(L,ft,iv+1)+ Dif_dn(L,ft,iv-1)* &
                                                (ftweight(L,ft,1)-ftweight(L,ft,iv-1)/ftweight(L,ft,1))
                                        else
                                           Dif_dn(L,ft,iv+1) = Dif_dn(L,ft,iv+1) + Dif_dn(L,ft,iv) * &
                                                (ftweight(L,ft,1)-ftweight(L,ft,iv))/ftweight(L,ft,1)
                                        endif
                                     else
                                        Dif_dn(L,ft,iv+1)    = Dif_dn(L,ft,iv+1) + Dif_dn(L,ft,iv) * &
                                             (ftweight(L,ft,1)-ftweight(L,ft,iv))/ftweight(L,ft,1)
                                     endif
                                  end do

                                  weighted_dif_down(L) = weighted_dif_down(L) + Dif_dn(L,ft,currentPatch%nrad(L,ft)+1) * &
                                       ftweight(L,ft,1)

                                  !instance where the first layer ftweight is used a proxy for the whole column. FTWA
                               endif !present
                            end do !ft
                            if (L == currentPatch%NCL_p.and.currentPatch%NCL_p > 1)then !is the the (incomplete) understorey?
                               !Add on the radiation going through the canopy gaps.
                               weighted_dif_down(L) = weighted_dif_down(L) + weighted_dif_down(L-1)*(1.0-sum(ftweight(L,:,1)))
                               !instance where the first layer ftweight is used a proxy for the whole column. FTWA
                            endif
                         end do !L

                         do L = currentPatch%NCL_p,1 ,-1 !work up from the bottom.
                            weighted_dif_up(L) = 0._r8
                            do ft = 1, numpft_ed
                               if (currentPatch%present(L,ft) == 1)then
                                  !Bounce diffuse radiation off soil surface.
                                  iv = currentPatch%nrad(L,ft) + 1
                                  if (L==currentPatch%NCL_p)then !is this the bottom layer ?
                                     Dif_up(L,ft,iv) =albgri(c,ib) * Dif_dn(L,ft,iv)
                                  else
                                     Dif_up(L,ft,iv) = weighted_dif_up(L+1)
                                  end if
                                  ! Upward diffuse flux within the canopy and above the canopy, working upward through canopy

                                  do iv = currentPatch%nrad(L,ft), 1, -1
                                     if (lai_change(L,ft,iv) > 0.0_r8)then
                                        Dif_up(L,ft,iv) = dif_ratio(L,ft,iv,ib) * Dif_dn(L,ft,iv)*ftweight(L,ft,iv)/ftweight(L,ft,1)
                                        Dif_up(L,ft,iv) = Dif_up(L,ft,iv) + Dif_up(L,ft,iv+1) * &
                                             tran_dif(L,ft,iv,ib) * lai_change(L,ft,iv)/ftweight(L,ft,1)
                                        Dif_up(L,ft,iv) = Dif_up(L,ft,iv) + Dif_up(L,ft,iv+1) * &
                                             (ftweight(L,ft,1)-ftweight(L,ft,iv))/ftweight(L,ft,1)
                                        !nb is this the right constuction?
                                        ! the radiation that hits the empty space is not reflected.
                                     else
                                        Dif_up(L,ft,iv) = dif_ratio(L,ft,iv,ib) * Dif_dn(L,ft,iv) * ftweight(L,ft,iv)
                                        Dif_up(L,ft,iv) = Dif_up(L,ft,iv) + Dif_up(L,ft,iv+1) * (1.0_r8-ftweight(L,ft,iv))
                                     endif
                                  end do

                                  weighted_dif_up(L) = weighted_dif_up(L) + Dif_up(L,ft,1) * ftweight(L,ft,1)
                                  !instance where the first layer ftweight is used a proxy for the whole column. FTWA
                               endif !present
                            end do !ft
                            if (L == currentPatch%NCL_p.and.currentPatch%NCL_p > 1)then !is this the (incomplete) understorey?
                               !Add on the radiation coming up through the canopy gaps.
                               !diffuse to diffuse
                               weighted_dif_up(L) = weighted_dif_up(L) +(1.0-sum(ftweight(L,:,1))) * &
                                    weighted_dif_down(L-1) * albgri(c,ib)
                               !direct to diffuse
                               weighted_dif_up(L) = weighted_dif_up(L) + forc_dir(p,ib) * &
                                    weighted_dir_tr(L-1) * (1.0-sum(ftweight(L,:,1)))*albgrd(c,ib)
                            endif
                         end do !L
                         !++++++++++++++++++++++++++++++++++++++++++++++++++++++++++++++++++++++++++++++!
                         ! 3. Iterative calculation of forward and upward diffuse fluxes, iNCL_puding
                         ! scattered direct beam
                         !++++++++++++++++++++++++++++++++++++++++++++++++++++++++++++++++++++++++++++++!

                         ! Flag to exit iteration loop: 0 = exit and 1 = iterate
                         irep = 1
                         ! Iteration loop
                         iter = 0
                         do while(irep ==1 .and. iter<50)

                            iter = iter + 1
                            irep = 0
                            do L = 1,currentPatch%NCL_p !working from the top down
                               weighted_dif_down(L) = 0._r8
                               do ft =1,numpft_ed
                                  if (currentPatch%present(L,ft) == 1)then
                                     ! forward diffuse flux within the canopy and at soil, working forward through canopy
                                     ! with Dif_up -from previous iteration-. Dif_dn(1) is the forward diffuse flux onto the canopy.
                                     ! Note: down = forward flux onto next layer
                                     if (L == 1)then !is this the top layer?
                                        Dif_dn(L,ft,1) = forc_dif(p,ib)
                                     else
                                        Dif_dn(L,ft,1) = weighted_dif_down(L-1)
                                     end if
                                     down_rad = 0._r8

                                     do iv = 1, currentPatch%nrad(L,ft)

                                        down_rad = Dif_dn(L,ft,iv) * tran_dif(L,ft,iv,ib) + &
                                             Dif_up(L,ft,iv+1) * refl_dif(L,ft,iv,ib) + &
                                             forc_dir(p,ib) * tr_dir_z(L,ft,iv) * (1.00_r8 - &
                                             exp(-k_dir(ft) * (currentPatch%elai_profile(L,ft,iv)+ &
                                             currentPatch%esai_profile(L,ft,iv)))) * taul(ft,ib)
                                        down_rad = down_rad *(ftweight(L,ft,iv)/ftweight(L,ft,1))

                                        if (iv > 1)then
                                           if (lai_change(L,ft,iv-1) > 0.0_r8)then
                                              down_rad = down_rad + Dif_dn(L,ft,iv)   * lai_change(L,ft,iv-1)/ftweight(L,ft,1)
                                              down_rad = down_rad + Dif_dn(L,ft,iv-1) * (ftweight(L,ft,1)-ftweight(L,ft,iv-1))/ &
                                                   ftweight(L,ft,1)
                                            else
                                              down_rad = down_rad + Dif_dn(L,ft,iv)   * (ftweight(L,ft,1)-ftweight(L,ft,iv))/ &
                                                   ftweight(L,ft,1)
                                           endif
                                        else
                                           down_rad = down_rad + Dif_dn(L,ft,iv)   * (ftweight(L,ft,1)-ftweight(L,ft,iv))/ &
                                                ftweight(L,ft,1)
                                        endif

                                        !this is just Dif down, plus refl up, plus dir intercepted and turned into dif... ,
                                        if (abs(down_rad - Dif_dn(L,ft,iv+1)) > tolerance)then
                                           irep = 1
                                        end if
                                        Dif_dn(L,ft,iv+1) = down_rad

                                     end do !iv

                                     weighted_dif_down(L) = weighted_dif_down(L) + Dif_dn(L,ft,currentPatch%nrad(L,ft)+1) * &
                                          ftweight(L,ft,1)

                                  endif !present
                               end do!ft
                               if (L == currentPatch%NCL_p.and.currentPatch%NCL_p > 1)then !is this the (incomplete) understorey?
                                  weighted_dif_down(L) = weighted_dif_down(L) + weighted_dif_down(L-1)*(1.0-sum(ftweight(L,:,1)))
                               end if
                            end do ! do L loop

                            do L = 1, currentPatch%NCL_p ! working from the top down.
                               weighted_dif_up(L) = 0._r8
                               do ft =1,numpft_ed
                                  if (currentPatch%present(L,ft) == 1)then
                                     ! Upward diffuse flux at soil or from lower canopy (forward diffuse and unscattered direct beam)
                                     iv = currentPatch%nrad(L,ft) + 1
                                     if (L==currentPatch%NCL_p)then  !In the bottom canopy layer, reflect off the soil
                                        Dif_up(L,ft,iv) = Dif_dn(L,ft,iv) *albgri(c,ib) + &
                                             forc_dir(p,ib) * tr_dir_z(L,ft,iv) *albgrd(c,ib)
                                     else      !In the other canopy layers, reflect off the underlying vegetation.
                                        Dif_up(L,ft,iv) =  weighted_dif_up(L+1)
                                     end if

                                     ! Upward diffuse flux within and above the canopy, working upward through canopy
                                     ! with Dif_dn from previous interation.  Note: up = upward flux above current layer
                                     do iv = currentPatch%nrad(L,ft),1,-1
                                        !this is radiation up, by layer transmittance, by

                                        !reflection of the lower layer,
                                        up_rad = Dif_dn(L,ft,iv) * refl_dif(L,ft,iv,ib)
                                        up_rad = up_rad + forc_dir(p,ib) * tr_dir_z(L,ft,iv) * (1.00_r8 - exp(-k_dir(ft) * &
                                             (currentPatch%elai_profile(L,ft,iv)+currentPatch%esai_profile(L,ft,iv)))) * rhol(ft,ib)
                                        up_rad = up_rad + Dif_up(L,ft,iv+1) * tran_dif(L,ft,iv,ib)
                                        up_rad = up_rad * ftweight(L,ft,iv)/ftweight(L,ft,1)
                                        up_rad = up_rad + Dif_up(L,ft,iv+1) *(ftweight(L,ft,1)-ftweight(L,ft,iv))/ftweight(L,ft,1)
                                        ! THE LOWER LAYER FLUX IS HOMOGENIZED, SO WE DON"T CONSIDER THE LAI_CHANGE HERE...

                                        if (abs(up_rad - Dif_up(L,ft,iv)) > tolerance) then !are we close to the tolerance level?
                                           irep = 1
                                        end if
                                        Dif_up(L,ft,iv) = up_rad

                                     end do  !iv
                                     weighted_dif_up(L) = weighted_dif_up(L) + Dif_up(L,ft,1) * ftweight(L,ft,1)
                                  end if !present
                               end do!ft

                               if (L == currentPatch%NCL_p.and.currentPatch%NCL_p > 1)then  !is this the (incomplete) understorey?
                                  !Add on the radiation coming up through the canopy gaps.
                                  weighted_dif_up(L) = weighted_dif_up(L) +(1.0_r8-sum(ftweight(L,:,1))) * &
                                       weighted_dif_down(L-1) * albgri(c,ib)
                                  weighted_dif_up(L) = weighted_dif_up(L) + forc_dir(p,ib) * &
                                       weighted_dir_tr(L-1) * (1.0_r8-sum(ftweight(L,:,1)))*albgrd(c,ib)
                               end if
                            end do!L
                         end do ! do while over iter

                         abs_rad(ib) = 0._r8
                         tr_soili = 0._r8
                         tr_soild = 0._r8
                         do L = 1, currentPatch%NCL_p !working from the top down.
                            abs_dir_z(:,:) = 0._r8
                            abs_dif_z(:,:) = 0._r8
                            do ft =1,numpft_ed
                               if (currentPatch%present(L,ft) == 1)then
                                  !==============================================================================!
                                  ! Compute absorbed flux densities
                                  !==============================================================================!

                                  ! Absorbed direct beam and diffuse do leaf layers
                                  do iv = 1, currentPatch%nrad(L,ft)
                                     Abs_dir_z(ft,iv) = ftweight(L,ft,iv)* forc_dir(p,ib) * tr_dir_z(L,ft,iv) * &
                                          (1.00_r8 - exp(-k_dir(ft) * (currentPatch%elai_profile(L,ft,iv)+ &
                                          currentPatch%esai_profile(L,ft,iv)))) * (1.00_r8 - f_not_abs(ft,ib))
                                     Abs_dif_z(ft,iv) = ftweight(L,ft,iv)* ((Dif_dn(L,ft,iv) + &
                                          Dif_up(L,ft,iv+1)) * (1.00_r8 - tr_dif_z(L,ft,iv)) * &
                                          (1.00_r8 - f_not_abs(ft,ib)))
                                  end do

                                  ! Absorbed direct beam and diffuse do soil
                                  if (L == currentPatch%NCL_p)then
                                     iv = currentPatch%nrad(L,ft) + 1
                                     Abs_dif_z(ft,iv) = ftweight(L,ft,1)*Dif_dn(L,ft,iv) * (1.0_r8 -albgri(c,ib))
                                     Abs_dir_z(ft,iv) = ftweight(L,ft,1)*forc_dir(p,ib) * &
                                          tr_dir_z(L,ft,iv) * (1.0_r8 -albgrd(c,ib))
                                     tr_soild = tr_soild + ftweight(L,ft,1)*forc_dir(p,ib) * tr_dir_z(L,ft,iv)
                                     tr_soili = tr_soili + ftweight(L,ft,1)*Dif_dn(L,ft,iv)
                                  end if
                                  ! Absorbed radiation, shaded and sunlit portions of leaf layers
                                  !here we get one unit of diffuse radiation... how much of
                                  !it is absorbed?
<<<<<<< HEAD

                                  if (ib == 1) then ! only set the absorbed PAR for the visible light band. 
                                    do iv = 1, currentPatch%nrad(L,ft)
                                       if (radtype==1) then
                                          currentPatch%fabd_sha_z(L,ft,iv) = Abs_dif_z(ft,iv) * &
                                             (1._r8 - currentPatch%f_sun(L,ft,iv))
                                          currentPatch%fabd_sun_z(L,ft,iv) = Abs_dif_z(ft,iv) * &
                                               currentPatch%f_sun(L,ft,iv) + &
                                               Abs_dir_z(ft,iv)
                                       else
                                          currentPatch%fabi_sha_z(L,ft,iv) = Abs_dif_z(ft,iv) * &
                                               (1._r8 - currentPatch%f_sun(L,ft,iv))
                                          currentPatch%fabi_sun_z(L,ft,iv) = Abs_dif_z(ft,iv) * &
                                               currentPatch%f_sun(L,ft,iv)
                                       endif
                                    end do
                                  endif ! ib 
=======
                                  do iv = 1, currentPatch%nrad(L,ft)
                                     if (radtype==1)then

                                        if ( DEBUG ) then
                                           write(iulog,*) 'EDsurfAlb 730 ',Abs_dif_z(ft,iv),currentPatch%f_sun(L,ft,iv)
                                           write(iulog,*) 'EDsurfAlb 731 ',currentPatch%fabd_sha_z(L,ft,iv),currentPatch%fabd_sun_z(L,ft,iv)
                                        endif

                                        currentPatch%fabd_sha_z(L,ft,iv) = Abs_dif_z(ft,iv) * (1._r8 - currentPatch%f_sun(L,ft,iv))
                                        currentPatch%fabd_sun_z(L,ft,iv) = Abs_dif_z(ft,iv) * currentPatch%f_sun(L,ft,iv) + &
                                             Abs_dir_z(ft,iv)
                                     else
                                        currentPatch%fabi_sha_z(L,ft,iv) = Abs_dif_z(ft,iv) * (1._r8 - currentPatch%f_sun(L,ft,iv))
                                        currentPatch%fabi_sun_z(L,ft,iv) = Abs_dif_z(ft,iv) * currentPatch%f_sun(L,ft,iv)
                                     end if

                                     if ( DEBUG ) then
                                        write(iulog,*) 'EDsurfAlb 740 ',currentPatch%fabd_sha_z(L,ft,iv),currentPatch%fabd_sun_z(L,ft,iv)
                                     endif

                                  end do
>>>>>>> eb26be69

                                  !==============================================================================!
                                  ! Sum fluxes
                                  !==============================================================================!
                                  ! Solar radiation absorbed by ground
                                  iv = currentPatch%nrad(L,ft) + 1
                                  if (L==currentPatch%NCL_p)then
                                     abs_rad(ib) = abs_rad(ib) +  (Abs_dir_z(ft,iv) + Abs_dif_z(ft,iv))
                                  end if
                                  ! Solar radiation absorbed by vegetation and sunlit/shaded leaves
                                  do iv = 1,currentPatch%nrad(L,ft)
                                     if (radtype == 1)then
                                        currentPatch%fabd(ib) = currentPatch%fabd(ib) + Abs_dir_z(ft,iv)+Abs_dif_z(ft,iv)
                                        ! fabd(p,ib) = currentPatch%fabd(ib)
                                     else
                                        currentPatch%fabi(ib) = currentPatch%fabi(ib) + Abs_dif_z(ft,iv)
                                        ! fabi(p,ib) = currentPatch%fabi(ib)
                                     endif
                                  end do
                                  ! Albefor
                                  if (L==1)then !top canopy layer.
                                     if (radtype == 1)then
                                        albd(p,ib) = albd(p,ib) + Dif_up(L,ft,1) * ftweight(L,ft,1)
                                     else
                                        albi(p,ib) = albi(p,ib) + Dif_up(L,ft,1) * ftweight(L,ft,1)
                                     end if
                                  end if
                               end if ! present
                            end do !ft
                            if (radtype == 1)then
                               fabd(p,ib) = currentPatch%fabd(ib)
                            else
                               fabi(p,ib) = currentPatch%fabi(ib)
                            endif


                            !radiation absorbed from fluxes through unfilled part of lower canopy.
                            if (currentPatch%NCL_p > 1.and.L == currentPatch%NCL_p)then 
                               abs_rad(ib) = abs_rad(ib) + weighted_dif_down(L-1) * &
                                    (1.0_r8-sum(ftweight(L,:,1)))*(1.0_r8-albgri(c,ib))
                               abs_rad(ib) = abs_rad(ib) + forc_dir(p,ib) * weighted_dir_tr(L-1) * &
                                    (1.0_r8-sum(ftweight(L,:,1)))*(1.0_r8-albgrd(c,ib))
                               tr_soili = tr_soili + weighted_dif_down(L-1) * (1.0_r8-sum(ftweight(L,:,1)))
                               tr_soild = tr_soild + forc_dir(p,ib) * weighted_dir_tr(L-1) * (1.0_r8-sum(ftweight(L,:,1)))
                            endif

                            if (radtype == 1)then
                               currentPatch%tr_soil_dir(ib) = tr_soild
                               currentPatch%tr_soil_dir_dif(ib) = tr_soili
                               currentPatch%sabs_dir(ib)     = abs_rad(ib)
                               ftdd(p,ib)  = tr_soild
                               ftid(p,ib) =  tr_soili
                            else
                               currentPatch%tr_soil_dif(ib) = tr_soili
                               currentPatch%sabs_dif(ib)     = abs_rad(ib)
                               ftii(p,ib) =  tr_soili
                            end if

                         end do!l


                         !==============================================================================!
                         ! Conservation check
                         !==============================================================================!
                         ! Total radiation balance: absorbed = incoming - outgoing

                         if (radtype == 1)then
                            error = abs(currentPatch%sabs_dir(ib)-(currentPatch%tr_soil_dir(ib)*(1.0_r8-albgrd(c,ib))+ &
                                 currentPatch%tr_soil_dir_dif(ib)*(1.0_r8-albgri(c,ib))))
                            if ( abs(error) > 0.0001)then
                               write(iulog,*)'dir ground absorption error',p,g,error,currentPatch%sabs_dir(ib), &
                                    currentPatch%tr_soil_dir(ib)* &
                                    (1.0_r8-albgrd(c,ib)),currentPatch%NCL_p,ib,sum(ftweight(1,:,1))
                               write(iulog,*) 'albedos',currentPatch%sabs_dir(ib) ,currentPatch%tr_soil_dir(ib), &
                                    (1.0_r8-albgrd(c,ib)),currentPatch%lai

                               do ft =1,3
                                  iv = currentPatch%nrad(1,ft) + 1
                                  write(iulog,*) 'abs soil fluxes', Abs_dir_z(ft,iv),Abs_dif_z(ft,iv)
                               end do

                            end if
                         else
                            if ( abs(currentPatch%sabs_dif(ib)-(currentPatch%tr_soil_dif(ib) * &
                                 (1.0_r8-albgri(c,ib)))) > 0.0001)then
                               write(iulog,*)'dif ground absorption error',p,g,currentPatch%sabs_dif(ib) , &
                                    (currentPatch%tr_soil_dif(ib)* &
                                    (1.0_r8-albgri(c,ib))),currentPatch%NCL_p,ib,sum(ftweight(1,:,1))
                            endif
                         endif

                         if (radtype == 1)then
                            error = (forc_dir(p,ib) + forc_dif(p,ib)) - (fabd(p,ib)  + albd(p,ib) + currentPatch%sabs_dir(ib))
                         else
                            error = (forc_dir(p,ib) + forc_dif(p,ib)) - (fabi(p,ib)  + albi(p,ib) + currentPatch%sabs_dif(ib))
                         endif
                         lai_reduction(:) = 0.0_r8
                         do L = 1, currentPatch%NCL_p
                            do ft =1,numpft_ed
                               if (currentPatch%present(L,ft) == 1)then
                                  do iv = 1, currentPatch%nrad(L,ft)
                                     if (lai_change(L,ft,iv) > 0.0_r8)then
                                        lai_reduction(L) = max(lai_reduction(L),lai_change(L,ft,iv))
                                     endif
                                  enddo
                               endif
                            enddo
                         enddo
                         if (lai_change(1,2,1).gt.0.0.and.lai_change(1,2,2).gt.0.0)then
                             write(iulog,*) 'lai_change(1,2,12)',lai_change(1,2,1:4)
                         endif
                         if (lai_change(1,2,2).gt.0.0.and.lai_change(1,2,3).gt.0.0)then
                             write(iulog,*) ' lai_change (1,2,23)',lai_change(1,2,1:4)
                         endif
                         if (lai_change(1,1,3).gt.0.0.and.lai_change(1,1,2).gt.0.0)then
                            ! NO-OP
                            ! write(iulog,*) 'first layer of lai_change 2 3',lai_change(1,1,1:3)
                         endif
                         if (lai_change(1,1,3).gt.0.0.and.lai_change(1,1,4).gt.0.0)then
                            ! NO-OP
                            ! write(iulog,*) 'first layer of lai_change 3 4',lai_change(1,1,1:4)
                         endif
                         if (lai_change(1,1,4).gt.0.0.and.lai_change(1,1,5).gt.0.0)then
                            ! NO-OP
                            ! write(iulog,*) 'first layer of lai_change 4 5',lai_change(1,1,1:5)
                         endif

                         if (radtype == 1)then
                            !here we are adding a within-ED radiation scheme tolerance, and then adding the diffrence onto the albedo
                            !it is important that the lower boundary for this is ~1000 times smaller than the tolerance in surface albedo. 
                            if (abs(error)  >  1.e-9_r8 .and. abs(error) < 0.15_r8)then
                               albd(p,ib) = albd(p,ib) + error
                               !this terms adds the error back on to the albedo. While this is partly inexcusable, it is 
                               ! in the medium term a solution that
                               ! prevents the model from crashing with small and occasional energy balances issues.
                               ! These are extremely difficult to debug, many have been solved already, leading
                               ! to the complexity of this code, but where the system generates occasional errors, we
                               ! will deal with them for now.
                            end if
                            if (abs(error)  >  0.15_r8)then
                               write(iulog,*) 'Large Dir Radn consvn error',error ,p,ib
                               write(iulog,*) 'diags',albd(p,ib),ftdd(p,ib),ftid(p,ib),fabd(p,ib)
                               write(iulog,*) 'lai_change',lai_change(currentpatch%ncl_p,1:2,1:4)
                               write(iulog,*) 'elai',currentpatch%elai_profile(currentpatch%ncl_p,1:2,1:4)
                               write(iulog,*) 'esai',currentpatch%esai_profile(currentpatch%ncl_p,1:2,1:4)
                               write(iulog,*) 'ftweight',ftweight(1,1:2,1:4)
                               write(iulog,*) 'cp',currentPatch%area, currentPatch%patchno
                               write(iulog,*) 'albgrd(c,ib)',albgrd(c,ib)

                               albd(p,ib) = albd(p,ib) + error
                            end if
                         else

                            if (abs(error)  >  1.e-9_r8 .and. abs(error) < 0.15_r8)then
                               albi(p,ib) = albi(p,ib) + error
                            end if

                            if (abs(error)  >  0.15_r8)then
                               write(iulog,*)  '>5% Dif Radn consvn error',error ,p,ib
                               write(iulog,*) 'diags',albi(p,ib),ftii(p,ib),fabi(p,ib)
                               write(iulog,*) 'lai_change',lai_change(currentpatch%ncl_p,1:2,1:4)
                               write(iulog,*) 'elai',currentpatch%elai_profile(currentpatch%ncl_p,1:2,1:4)
                               write(iulog,*) 'esai',currentpatch%esai_profile(currentpatch%ncl_p,1:2,1:4)
                               write(iulog,*) 'ftweight',ftweight(currentpatch%ncl_p,1:2,1:4)
                               write(iulog,*) 'cp',currentPatch%area, currentPatch%patchno
                               write(iulog,*) 'albgri(c,ib)',albgri(c,ib)
                               write(iulog,*) 'rhol',rhol(1:2,:)
                               write(iulog,*) 'ftw',sum(ftweight(1,:,1)),ftweight(1,1:2,1)
                               write(iulog,*) 'present',currentPatch%present(1,1:2)
                               write(iulog,*) 'CAP',currentPatch%canopy_area_profile(1,1:2,1)
<<<<<<< HEAD


                               albi(p,ib) = albi(p,ib) + error
=======
>>>>>>> eb26be69
                            end if

                            if (radtype == 1)then
                               error = (forc_dir(p,ib) + forc_dif(p,ib)) - (fabd(p,ib)  + albd(p,ib) + currentPatch%sabs_dir(ib))
                            else
                               error = (forc_dir(p,ib) + forc_dif(p,ib)) - (fabi(p,ib)  + albi(p,ib) + currentPatch%sabs_dif(ib))
                            endif

                            if (abs(error)  >  0.00000001_r8)then
                               write(iulog,*)  'there is still error after correction',error ,p,ib
                            end if

                         end if

                      end do !numrad

                   enddo ! rad-type

                endif ! is there vegetation? 
             endif !associated
          endif ! EDPATCH
       enddo ! loop over fp and indirection to p

  end associate
end subroutine ED_Norman_Radiation

end module EDSurfaceAlbedoMod<|MERGE_RESOLUTION|>--- conflicted
+++ resolved
@@ -725,11 +725,13 @@
                                   ! Absorbed radiation, shaded and sunlit portions of leaf layers
                                   !here we get one unit of diffuse radiation... how much of
                                   !it is absorbed?
-<<<<<<< HEAD
-
                                   if (ib == 1) then ! only set the absorbed PAR for the visible light band. 
                                     do iv = 1, currentPatch%nrad(L,ft)
                                        if (radtype==1) then
+                                          if ( DEBUG ) then
+                                             write(iulog,*) 'EDsurfAlb 730 ',Abs_dif_z(ft,iv),currentPatch%f_sun(L,ft,iv)
+                                             write(iulog,*) 'EDsurfAlb 731 ',currentPatch%fabd_sha_z(L,ft,iv),currentPatch%fabd_sun_z(L,ft,iv)
+                                          endif
                                           currentPatch%fabd_sha_z(L,ft,iv) = Abs_dif_z(ft,iv) * &
                                              (1._r8 - currentPatch%f_sun(L,ft,iv))
                                           currentPatch%fabd_sun_z(L,ft,iv) = Abs_dif_z(ft,iv) * &
@@ -741,31 +743,11 @@
                                           currentPatch%fabi_sun_z(L,ft,iv) = Abs_dif_z(ft,iv) * &
                                                currentPatch%f_sun(L,ft,iv)
                                        endif
+                                       if ( DEBUG ) then
+                                          write(iulog,*) 'EDsurfAlb 740 ',currentPatch%fabd_sha_z(L,ft,iv),currentPatch%fabd_sun_z(L,ft,iv)
+                                       endif
                                     end do
-                                  endif ! ib 
-=======
-                                  do iv = 1, currentPatch%nrad(L,ft)
-                                     if (radtype==1)then
-
-                                        if ( DEBUG ) then
-                                           write(iulog,*) 'EDsurfAlb 730 ',Abs_dif_z(ft,iv),currentPatch%f_sun(L,ft,iv)
-                                           write(iulog,*) 'EDsurfAlb 731 ',currentPatch%fabd_sha_z(L,ft,iv),currentPatch%fabd_sun_z(L,ft,iv)
-                                        endif
-
-                                        currentPatch%fabd_sha_z(L,ft,iv) = Abs_dif_z(ft,iv) * (1._r8 - currentPatch%f_sun(L,ft,iv))
-                                        currentPatch%fabd_sun_z(L,ft,iv) = Abs_dif_z(ft,iv) * currentPatch%f_sun(L,ft,iv) + &
-                                             Abs_dir_z(ft,iv)
-                                     else
-                                        currentPatch%fabi_sha_z(L,ft,iv) = Abs_dif_z(ft,iv) * (1._r8 - currentPatch%f_sun(L,ft,iv))
-                                        currentPatch%fabi_sun_z(L,ft,iv) = Abs_dif_z(ft,iv) * currentPatch%f_sun(L,ft,iv)
-                                     end if
-
-                                     if ( DEBUG ) then
-                                        write(iulog,*) 'EDsurfAlb 740 ',currentPatch%fabd_sha_z(L,ft,iv),currentPatch%fabd_sun_z(L,ft,iv)
-                                     endif
-
-                                  end do
->>>>>>> eb26be69
+                                 endif ! ib 
 
                                   !==============================================================================!
                                   ! Sum fluxes
@@ -936,12 +918,8 @@
                                write(iulog,*) 'ftw',sum(ftweight(1,:,1)),ftweight(1,1:2,1)
                                write(iulog,*) 'present',currentPatch%present(1,1:2)
                                write(iulog,*) 'CAP',currentPatch%canopy_area_profile(1,1:2,1)
-<<<<<<< HEAD
-
 
                                albi(p,ib) = albi(p,ib) + error
-=======
->>>>>>> eb26be69
                             end if
 
                             if (radtype == 1)then
