module EDSurfaceRadiationMod
   
   !-------------------------------------------------------------------------------------
   ! EDSurfaceRadiation
   !
   ! This module contains function and type definitions for all things related
   ! to radiative transfer in ED modules at the land surface.
   !
   !-------------------------------------------------------------------------------------

#include "shr_assert.h"
   
<<<<<<< HEAD
  use EDtypesMod        , only : ed_patch_type, ed_site_type
  use EDtypesMod        , only : numpft_ed
  use EDtypesMod        , only : numPatchesPerCol
  use shr_kind_mod      , only : r8 => shr_kind_r8
  use shr_log_mod       , only : errMsg => shr_log_errMsg
  use FatesInterfaceMod , only : bc_in_type, &
                                 bc_out_type
  use EDTypesMod        , only : cp_numSWb, &        ! Actual number of SW radiation bands
                                 cp_maxSWb, &        ! maximum number of SW bands (for scratch)
                                 cp_nclmax           ! control parameter, number of SW bands
=======
  use EDtypesMod           , only : ed_patch_type, ed_site_type
  use EDtypesMod           , only : numpft_ed
  use EDTypesMod           , only : map_clmpatch_to_edpatch
  use shr_kind_mod         , only : r8 => shr_kind_r8
  use shr_log_mod          , only : errMsg => shr_log_errMsg
  use decompMod            , only : bounds_type
  use clm_varpar           , only : numrad, nclmax
  use EDCanopyStructureMod , only : calc_areaindex
  use FatesInterfaceMod    , only : bc_in_type, &
                                    bc_out_type
>>>>>>> a9c91430
  
  implicit none

  private
  public :: ED_Norman_Radiation  ! Surface albedo and two-stream fluxes
  public :: ED_SunShadeFracs
  
  logical :: DEBUG = .false.  ! for debugging this module
  
  real(r8), public  :: albice(cp_maxSWb) = &       ! albedo land ice by waveband (1=vis, 2=nir)
        (/ 0.80_r8, 0.55_r8 /)

  ! INTERF-TODO: THIS NEEDS SOME CONSISTENCY AND SHOULD BE SET IN THE INTERFACE
  ! WITH OTHER DIMENSIONS
  integer, parameter :: ipar = 1          ! The band index for PAR

contains
   
  subroutine ED_Norman_Radiation (sites, nsites, bc_in, bc_out )
      !

      !
      ! !USES:
      use clm_varctl        , only : iulog
      use pftconMod         , only : pftcon
      use EDtypesMod        , only : ed_patch_type, numpft_ed, cp_nlevcan
      use EDTypesMod        , only : ed_site_type


      ! !ARGUMENTS:
      
      type(ed_site_type), intent(inout), target :: sites(nsites)      ! FATES site vector
      integer,            intent(in)            :: nsites 
      type(bc_in_type),   intent(in)            :: bc_in(nsites)
      type(bc_out_type),  intent(inout)         :: bc_out(nsites)


      ! !LOCAL VARIABLES:
      ! ============================================================================
      ! ED/NORMAN RADIATION DECS
      ! ============================================================================
      type (ed_patch_type) , pointer :: currentPatch
      integer  :: radtype, L, ft, j, ifp
      integer  :: iter                                          ! Iteration index
      integer  :: irep                                          ! Flag to exit iteration loop
      real(r8) :: sb
      real(r8) :: error                                         ! Error check
      real(r8) :: down_rad, up_rad                              ! Iterative solution do Dif_dn and Dif_up
      real(r8) :: ftweight(cp_nclmax,numpft_ed,cp_nlevcan)
      real(r8) :: k_dir(numpft_ed)                              ! Direct beam extinction coefficient
      real(r8) :: tr_dir_z(cp_nclmax,numpft_ed,cp_nlevcan)         ! Exponential transmittance of direct beam radiation through a single layer
      real(r8) :: tr_dif_z(cp_nclmax,numpft_ed,cp_nlevcan)         ! Exponential transmittance of diffuse radiation through a single layer
      real(r8) :: forc_dir(numPatchesPerCol,cp_maxSWb)
      real(r8) :: forc_dif(numPatchesPerCol,cp_maxSWb)
      real(r8) :: weighted_dir_tr(cp_nclmax)
      real(r8) :: weighted_fsun(cp_nclmax)
      real(r8) :: weighted_dif_ratio(cp_nclmax,cp_maxSWb)
      real(r8) :: weighted_dif_down(cp_nclmax)
      real(r8) :: weighted_dif_up(cp_nclmax)
      real(r8) :: refl_dif(cp_nclmax,numpft_ed,cp_nlevcan,cp_maxSWb)  ! Term for diffuse radiation reflected by laye
      real(r8) :: tran_dif(cp_nclmax,numpft_ed,cp_nlevcan,cp_maxSWb)  ! Term for diffuse radiation transmitted by layer
      real(r8) :: dif_ratio(cp_nclmax,numpft_ed,cp_nlevcan,cp_maxSWb) ! Ratio of upward to forward diffuse fluxes
      real(r8) :: Dif_dn(cp_nclmax,numpft_ed,cp_nlevcan)           ! Forward diffuse flux onto canopy layer J (W/m**2 ground area)
      real(r8) :: Dif_up(cp_nclmax,numpft_ed,cp_nlevcan)           ! Upward diffuse flux above canopy layer J (W/m**2 ground area)
      real(r8) :: lai_change(cp_nclmax,numpft_ed,cp_nlevcan)       ! Forward diffuse flux onto canopy layer J (W/m**2 ground area)
      real(r8) :: f_not_abs(numpft_ed,cp_maxSWb)                   ! Fraction reflected + transmitted. 1-absorbtion.
      real(r8) :: Abs_dir_z(numpft_ed,cp_nlevcan)
      real(r8) :: Abs_dif_z(numpft_ed,cp_nlevcan)
      real(r8) :: abs_rad(cp_maxSWb)                               !radiation absorbed by soil
      real(r8) :: tr_soili                                      ! Radiation transmitted to the soil surface.
      real(r8) :: tr_soild                                      ! Radiation transmitted to the soil surface.
      real(r8) :: phi1b(numPatchesPerCol,numpft_ed)      ! Radiation transmitted to the soil surface.
      real(r8) :: phi2b(numPatchesPerCol,numpft_ed)
      real(r8) :: laisum                                        ! cumulative lai+sai for canopy layer (at middle of layer)
      real(r8) :: angle

      real(r8),parameter :: tolerance = 0.000000001_r8
      real(r8), parameter :: pi   = 3.141592654                 ! PI

      real(r8) :: denom
      real(r8) :: lai_reduction(2)

      integer  :: fp,iv,s      ! array indices
      integer  :: ib               ! waveband number
      real(r8) :: cosz             ! 0.001 <= coszen <= 1.000
      real(r8) :: chil(numPatchesPerCol)     ! -0.4 <= xl <= 0.6
      real(r8) :: gdir(numPatchesPerCol)    ! leaf projection in solar direction (0 to 1)

      !-----------------------------------------------------------------------

      associate(&
            rhol         =>    pftcon%rhol                     , & ! Input:  [real(r8) (:)   ] leaf reflectance: 1=vis, 2=nir
            rhos         =>    pftcon%rhos                     , & ! Input:  [real(r8) (:)   ] stem reflectance: 1=vis, 2=nir
            taul         =>    pftcon%taul                     , & ! Input:  [real(r8) (:)   ] leaf transmittance: 1=vis, 2=nir
            taus         =>    pftcon%taus                     , & ! Input:  [real(r8) (:)   ] stem transmittance: 1=vis, 2=nir
            xl           =>    pftcon%xl)                          ! Input:  [real(r8) (:)   ] ecophys const - leaf/stem orientation index
            
!            albd         =>    surfalb_inst%albd_patch         , & ! Output: [real(r8) (:,:) ] surface albedo (direct) (USED IN LND2ATM,BALANCE_CHECK)
!            albi         =>    surfalb_inst%albi_patch         , & ! Output: [real(r8) (:,:) ] surface albedo (diffuse) (LND2ATM,BALANCE_CHECK)
!            fabd         =>    surfalb_inst%fabd_patch         , & ! Output: [real(r8) (:,:) ] flux absorbed by canopy per unit direct flux (BALANCE_CHECK)
!            fabi         =>    surfalb_inst%fabi_patch         , & ! Output: [real(r8) (:,:) ] flux absorbed by canopy per unit diffuse flux (BALANCE_CHECK)
!            ftdd         =>    surfalb_inst%ftdd_patch         , & ! Output: [real(r8) (:,:) ] down direct flux below canopy per unit direct flx (BALANCE_CHECK)
!            ftid         =>    surfalb_inst%ftid_patch         , & ! Output: [real(r8) (:,:) ] down diffuse flux below canopy per unit direct flx (BALANCE_CHECK)
!            ftii         =>    surfalb_inst%ftii_patch         , & ! Output: [real(r8) (:,:) ] down diffuse flux below canopy per unit diffuse flx (BALANCE_CHECK)

        ! -------------------------------------------------------------------------------
        ! TODO (mv, 2014-10-29) the filter here is different than below 
        ! this is needed to have the VOC's be bfb - this needs to be
        ! re-examined int he future
        ! RGK,2016-08-06: FATES is still incompatible with VOC emission module
        ! -------------------------------------------------------------------------------


        do s = 1, nsites

           ifp = 0
           currentpatch => sites(s)%oldest_patch
           do while (associated(currentpatch))  
              ifp = ifp+1
              
              currentPatch%f_sun      (:,:,:) = 0._r8
              currentPatch%fabd_sun_z (:,:,:) = 0._r8
              currentPatch%fabd_sha_z (:,:,:) = 0._r8
              currentPatch%fabi_sun_z (:,:,:) = 0._r8
              currentPatch%fabi_sha_z (:,:,:) = 0._r8
              currentPatch%fabd       (:)     = 0._r8
              currentPatch%fabi       (:)     = 0._r8

              if(bc_in(s)%filter_vegzen_pa(ifp))then

                 weighted_dir_tr(:)   = 0._r8
                 weighted_dif_down(:) = 0._r8
                 weighted_dif_up(:)   = 0._r8
                 bc_out(s)%albd_parb(ifp,:)            = 0._r8  ! output HLM
                 bc_out(s)%albi_parb(ifp,:)            = 0._r8  ! output HLM
                 bc_out(s)%fabi_parb(ifp,:)            = 0._r8  ! output HLM
                 bc_out(s)%fabd_parb(ifp,:)            = 0._r8  ! output HLM
                 tr_dir_z(:,:,:)      = 0._r8   
                 tr_dif_z(:,:,:)      = 0._r8
                 ftweight(:,:,:)      = 0._r8
                 lai_change(:,:,:)    = 0._r8
                 Dif_up(:,:,:)        = 0._r8
                 Dif_dn(:,:,:)        = 0._r8
                 refl_dif(:,:,:,:)    = 0.0_r8
                 tran_dif(:,:,:,:)    = 0.0_r8
                 dif_ratio(:,:,:,:)   = 0.0_r8
                 bc_out(s)%ftdd_parb(ifp,:)            = 1._r8 ! output HLM
                 bc_out(s)%ftid_parb(ifp,:)            = 1._r8 ! output HLM
                 bc_out(s)%ftii_parb(ifp,:)            = 1._r8 ! output HLM
                 
                 if (maxval(currentPatch%nrad(1,:))==0)then
                    !there are no leaf layers in this patch. it is effectively bare ground. 
                    ! no radiation is absorbed  
                    bc_out(s)%fabd_parb(ifp,:) = 0.0_r8
                    bc_out(s)%fabi_parb(ifp,:) = 0.0_r8
                    do ib = 1,cp_numSWb
                       bc_out(s)%albd_parb(ifp,ib) = bc_in(s)%albgr_dir_rb(ib)
                       bc_out(s)%albd_parb(ifp,ib) = bc_in(s)%albgr_dif_rb(ib)
                       bc_out(s)%ftdd_parb(ifp,ib)= 1.0_r8
                       bc_out(s)%ftid_parb(ifp,ib)= 1.0_r8
                       bc_out(s)%ftii_parb(ifp,ib)= 1.0_r8
                    enddo
                 else
                    
                    ! Is this pft/canopy layer combination present in this patch?
                    do L = 1,cp_nclmax
                       do ft = 1,numpft_ed
                          currentPatch%present(L,ft) = 0
                          do  iv = 1, currentPatch%nrad(L,ft)
                             if (currentPatch%canopy_area_profile(L,ft,iv) > 0._r8)then
                                currentPatch%present(L,ft) = 1
                                !I think 'present' is only used here...
                             endif
                          end do !iv
                       end do !ft
                    end do !L

                    do radtype = 1,2 !do this once for one unit of diffuse, and once for one unit of direct radiation
                       do ib = 1,cp_numSWb
                          if (radtype == 1) then
                             ! Set the hypothetical driving radiation. We do this once for a single unit of direct and
                             ! once for a single unit of diffuse radiation.
                             forc_dir(ifp,ib) = 1.00_r8
                             forc_dif(ifp,ib) = 0.00_r8
                          else !dif
                             forc_dir(ifp,ib) = 0.00_r8
                             forc_dif(ifp,ib) = 1.00_r8
                          end if
                       end do !ib

                       !Extract information that needs to be provided by ED into local array.
                       ftweight(:,:,:) = 0._r8
                       do L = 1,currentPatch%NCL_p
                          do ft = 1,numpft_ed
                             do  iv = 1, currentPatch%nrad(L,ft)
                                !this is already corrected for area in CLAP
                                ftweight(L,ft,iv) = currentPatch%canopy_area_profile(L,ft,iv) 
                             end do  !iv
                          end do  !ft1
                       end do  !L
                       if (sum(ftweight(1,:,1))<0.999_r8)then
                          write(iulog,*) 'canopy not full',ftweight(1,:,1)
                       endif
                       if (sum(ftweight(1,:,1))>1.0001_r8)then
                          write(iulog,*) 'canopy too full',ftweight(1,:,1)
                       endif

                       !++++++++++++++++++++++++++++++++++++++++++++++++++++++++++++++++++++++++++++++!
                       ! Direct beam extinction coefficient, k_dir. PFT specific.
                       !++++++++++++++++++++++++++++++++++++++++++++++++++++++++++++++++++++++++++++++!
                       cosz = max(0.001_r8, bc_in(s)%coszen_pa(ifp)) !copied from previous radiation code...
                       do ft = 1,numpft_ed
                          sb = (90._r8 - (acos(cosz)*180/pi)) * (pi / 180._r8)
                          chil(ifp) = xl(ft) !min(max(xl(ft), -0.4_r8), 0.6_r8 )
                          if (abs(chil(ifp)) <= 0.01_r8) then
                             chil(ifp) = 0.01_r8
                          end if
                          phi1b(ifp,ft) = 0.5_r8 - 0.633_r8*chil(ifp) - 0.330_r8*chil(ifp)*chil(ifp)
                          phi2b(ifp,ft) = 0.877_r8 * (1._r8 - 2._r8*phi1b(ifp,ft)) !0 = horiz leaves, 1 - vert leaves.
                          gdir(ifp) = phi1b(ifp,ft) + phi2b(ifp,ft) * sin(sb)
                          !how much direct light penetrates a singleunit of lai?
                          k_dir(ft) = gdir(ifp) / sin(sb)
                       end do !FT
                       
                       do L = 1,currentPatch%NCL_p !start at the top canopy layer (1 is the top layer.)
                          weighted_dir_tr(L) = 0.0_r8
                          weighted_fsun(L) = 0._r8
                          weighted_dif_ratio(L,1:cp_numSWb) = 0._r8
                          !Each canopy layer (canopy, understorey) has multiple 'parallel' pft's
                          do ft =1,numpft_ed
                             if (currentPatch%present(L,ft) == 1)then !only do calculation if there are the appropriate leaves.
                                !++++++++++++++++++++++++++++++++++++++++++++++++++++++++++++++++++++++++++++++!
                                ! Diffuse transmittance, tr_dif, do each layer with thickness elai_z.
                                ! Estimated do nine sky angles in increments of 10 degrees
                                ! PFT specific...
                                !++++++++++++++++++++++++++++++++++++++++++++++++++++++++++++++++++++++++++++++!
                                tr_dif_z(L,ft,:) = 0._r8
                                do iv = 1,currentPatch%nrad(L,ft)
                                   do j = 1,9
                                      angle = (5._r8 + (j - 1) * 10._r8) * 3.142 / 180._r8
                                      gdir(ifp) = phi1b(ifp,ft) + phi2b(ifp,ft) * sin(angle) !This line is redundant FIX(RF,032414). 
                                      tr_dif_z(L,ft,iv) = tr_dif_z(L,ft,iv) + exp(-gdir(ifp) / sin(angle) * &
                                           (currentPatch%elai_profile(L,ft,iv)+currentPatch%esai_profile(L,ft,iv))) * &
                                           sin(angle)*cos(angle)
                                   end do
                                   
                                   tr_dif_z(L,ft,iv) = tr_dif_z(L,ft,iv) * 2._r8 * (10.00*pi/180._r8)
                                   
                                end do

                                !++++++++++++++++++++++++++++++++++++++++++++++++++++++++++++++++++++++++++++++!
                                ! Direct beam transmittance, tr_dir_z, uses cumulative LAI above layer J to give
                                ! unscattered direct beam onto layer J. do each PFT section.
                                ! This is just an  decay curve based on k_dir. (leaf & sun angle)
                                !++++++++++++++++++++++++++++++++++++++++++++++++++++++++++++++++++++++++++++++!
                                if (L==1)then
                                   tr_dir_z(L,ft,1) = 1._r8
                                else   
                                   tr_dir_z(L,ft,1)  = weighted_dir_tr(L-1)
                                endif
                                laisum = 0.00_r8                         
                                !total direct beam getting to the bottom of the top canopy.
                                do iv = 1,currentPatch%nrad(L,ft)
                                   laisum = laisum + currentPatch%elai_profile(L,ft,iv)+currentPatch%esai_profile(L,ft,iv)
                                   lai_change(L,ft,iv) = 0.0_r8
                                   if (( ftweight(L,ft,iv+1)  >  0.0_r8 ) .and. ( ftweight(L,ft,iv+1)  <  ftweight(L,ft,iv) ))then
                                      !where there is a partly empty leaf layer, some fluxes go straight through.
                                      lai_change(L,ft,iv) = ftweight(L,ft,iv)-ftweight(L,ft,iv+1)
                                   endif
                                   if (ftweight(L,ft,iv+1) - ftweight(L,ft,iv) > 1.e-10_r8)then
                                      write(iulog,*) 'lower layer has more coverage. This is wrong' , &
                                           ftweight(L,ft,iv),ftweight(L,ft,iv+1),ftweight(L,ft,iv+1)-ftweight(L,ft,iv)
                                   endif
                                   
                                   !n.b. in theory lai_change could be calculated daily in the ED code.
                                   !This is light coming striaght through the canopy.
                                   if (L==1)then
                                      tr_dir_z(L,ft,iv+1) = exp(-k_dir(ft) * laisum)* &
                                           (ftweight(L,ft,iv)/ftweight(L,ft,1))
                                   else   
                                      tr_dir_z(L,ft,iv+1) = weighted_dir_tr(L-1)*exp(-k_dir(ft) * laisum)* &
                                           (ftweight(L,ft,iv)/ftweight(L,ft,1))
                                   endif
                                   
                                   if (iv == 1)then
                                      !this is the top layer.
                                      tr_dir_z(L,ft,iv+1) = tr_dir_z(L,ft,iv+1) + tr_dir_z(L,ft,iv) * &
                                           ((ftweight(L,ft,1)-ftweight(L,ft,iv))/ftweight(L,ft,1))                               
                                   else
                                      !the lai_change(iv) affects the light incident on layer iv+2 not iv+1
                                      ! light coming from the layer above (iv-1) goes through iv and onto iv+1. 
                                      if (lai_change(L,ft,iv-1) > 0.0_r8)then
                                         tr_dir_z(L,ft,iv+1) = tr_dir_z(L,ft,iv+1) + tr_dir_z(L,ft,iv)* &
                                              lai_change(L,ft,iv-1) / ftweight(L,ft,1)
                                         tr_dir_z(L,ft,iv+1) = tr_dir_z(L,ft,iv+1) + tr_dir_z(L,ft,iv-1)* &
                                              (ftweight(L,ft,1)-ftweight(L,ft,iv-1))/ftweight(L,ft,1)
                                      else
                                         !account fot the light that comes striaght down from unfilled layers above.
                                         tr_dir_z(L,ft,iv+1) = tr_dir_z(L,ft,iv+1) + tr_dir_z(L,ft,iv) * &
                                              ((ftweight(L,ft,1)-ftweight(L,ft,iv))/ftweight(L,ft,1))
                                      endif
                                   endif
                                end do
                                
                                !add up all the weighted contributions from the different PFT columns.
                                weighted_dir_tr(L) = weighted_dir_tr(L) + tr_dir_z(L,ft,currentPatch%nrad(L,ft)+1)*ftweight(L,ft,1)

                                !++++++++++++++++++++++++++++++++++++++++++++++++++++++++++++++++++++++++++++++!
                                ! Sunlit and shaded fraction of leaf layer
                                !++++++++++++++++++++++++++++++++++++++++++++++++++++++++++++++++++++++++++++++!
                                
                                !laisum = 0._r8
                                do iv = 1,currentPatch%nrad(L,ft)
                                   ! Cumulative leaf area. Original code uses cumulative lai do layer.
                                   ! Now use cumulative lai at center of layer.
                                   ! Same as tr_dir_z calcualtions, but in the middle of the layer? FIX(RF,032414)-WHY?
                                   if (iv  ==  1) then
                                      laisum = 0.5_r8 * (currentPatch%elai_profile(L,ft,iv)+currentPatch%esai_profile(L,ft,iv))
                                   else
                                      laisum = laisum + currentPatch%elai_profile(L,ft,iv)+currentPatch%esai_profile(L,ft,iv)
                                   end if
                                   
                                   
                                   if (L == 1)then !top canopy layer
                                      currentPatch%f_sun(L,ft,iv) = exp(-k_dir(ft) * laisum)* &
                                           (ftweight(L,ft,iv)/ftweight(L,ft,1))
                                   else
                                      currentPatch%f_sun(L,ft,iv) = weighted_fsun(L-1)* exp(-k_dir(ft) * laisum)* &
                                           (ftweight(L,ft,iv)/ftweight(L,ft,1))
                                   endif
                                   
                                   if ( iv > 1 ) then  ! becasue we are looking at this layer (not the next)
                                      ! we only ever add fluxes if iv>1
                                      if (lai_change(L,ft,iv-1) > 0.0_r8)then
                                         currentPatch%f_sun(L,ft,iv) = currentPatch%f_sun(L,ft,iv) + &
                                              currentPatch%f_sun(L,ft,iv) * &
                                              lai_change(L,ft,iv-1)/ftweight(L,ft,1)
                                         currentPatch%f_sun(L,ft,iv) = currentPatch%f_sun(L,ft,iv) + &
                                              currentPatch%f_sun(L,ft,iv-1) * &
                                              (ftweight(L,ft,1)-ftweight(L,ft,iv-1))/ftweight(L,ft,1)
                                      else
                                         currentPatch%f_sun(L,ft,iv) = currentPatch%f_sun(L,ft,iv) + &
                                              currentPatch%f_sun(L,ft,iv-1) * &
                                              (ftweight(L,ft,1)-ftweight(L,ft,iv))/ftweight(L,ft,1)
                                      endif
                                   endif
                                   
                                end do !iv
                                weighted_fsun(L) = weighted_fsun(L) + currentPatch%f_sun(L,ft,currentPatch%nrad(L,ft))* &
                                     ftweight(L,ft,1)
                                
                                ! instance where the first layer ftweight is used a proxy for the whole column. FTWA
                                ! this is possibly a source of slight error. If we use the ftweight at the top of the PFT column,
                                ! then we willl underestimate fsun, but if we use ftweight at the bottom of the column, we will
                                ! underestimate it. Really, we should be tracking the release of direct light from the column as it tapers
                                ! towards the ground. Is that necessary to get energy closure? It would be quite hard...
                             endif !present.
                          end do!pft loop
                       end do !L
                       
                       do L = currentPatch%NCL_p,1, -1 !start at the bottom and work up.
                          do ft = 1,numpft_ed
                             if (currentPatch%present(L,ft) == 1)then
                                !==============================================================================!
                                ! Iterative solution do scattering
                                !==============================================================================!
                                
                                do ib = 1,cp_numSWb !vis, nir
                                   !++++++++++++++++++++++++++++++++++++++++++++++++++++++++++++++++++++++++++++++!
                                   ! Leaf scattering coefficient and terms do diffuse radiation reflected
                                   ! and transmitted by a layer
                                   !++++++++++++++++++++++++++++++++++++++++++++++++++++++++++++++++++++++++++++++!
                                   f_not_abs(ft,ib) = rhol(ft,ib) + taul(ft,ib) !leaf level fraction NOT absorbed.
                                   !tr_dif_z is a term that uses the LAI in each layer, whereas rhol and taul do not,
                                   !because they are properties of leaf surfaces and not of the leaf matrix.
                                   do iv = 1,currentPatch%nrad(L,ft)
                                      !How much diffuse light is intercepted and then reflected?
                                      refl_dif(L,ft,iv,ib) = (1._r8 - tr_dif_z(L,ft,iv)) * rhol(ft,ib)
                                      !How much diffuse light in this layer is transmitted?
                                      tran_dif(L,ft,iv,ib) = (1._r8 - tr_dif_z(L,ft,iv)) * taul(ft,ib) + tr_dif_z(L,ft,iv)
                                   end do
                                   
                                   !++++++++++++++++++++++++++++++++++++++++++++++++++++++++++++++++++++++++++++++!
                                   ! Ratio of upward to forward diffuse fluxes, dif_ratio
                                   !++++++++++++++++++++++++++++++++++++++++++++++++++++++++++++++++++++++++++++++!
                                   ! Soil diffuse reflectance (ratio of down to up radiation).
                                   iv = currentPatch%nrad(L,ft) + 1
                                   if (L  == currentPatch%NCL_p)then !nearest the soil
                                      dif_ratio(L,ft,iv,ib) = bc_in(s)%albgr_dif_rb(ib)
                                   else
                                      dif_ratio(L,ft,iv,ib) = weighted_dif_ratio(L+1,ib)
                                   end if
                                   ! Canopy layers, working upwardfrom soil with dif_ratio(iv+1) known
                                   ! FIX(RF,032414) ray tracing eqution - need to find derivation of this...
                                   ! for each unit going down, there are x units going up.
                                   do iv = currentPatch%nrad(L,ft),1, -1
                                      dif_ratio(L,ft,iv,ib) = dif_ratio(L,ft,iv+1,ib) * tran_dif(L,ft,iv,ib)*tran_dif(L,ft,iv,ib) / &
                                           (1._r8 - dif_ratio(L,ft,iv+1,ib) * refl_dif(L,ft,iv,ib)) + refl_dif(L,ft,iv,ib)
                                      dif_ratio(L,ft,iv,ib) = dif_ratio(L,ft,iv,ib) * ftweight(L,ft,iv)/ftweight(L,ft,1)
                                      dif_ratio(L,ft,iv,ib) = dif_ratio(L,ft,iv,ib) + dif_ratio(L,ft,iv+1,ib)* &
                                           (ftweight(L,ft,1)-ftweight(L,ft,iv))/ftweight(L,ft,1)
                                   end do
                                   weighted_dif_ratio(L,ib) = weighted_dif_ratio(L,ib) + dif_ratio(L,ft,1,ib) * ftweight(L,ft,1)
                                   !instance where the first layer ftweight is used a proxy for the whole column. FTWA
                                end do!cp_numSWb
                             endif ! currentPatch%present
                          end do!ft
                       end do!L
                       
                       do ib = 1,cp_numSWb
                          Dif_dn(:,:,:) = 0.00_r8
                          Dif_up(:,:,:) = 0.00_r8
                          do L = 1, currentPatch%NCL_p !work down from the top of the canopy.
                             weighted_dif_down(L) = 0._r8
                             do ft = 1, numpft_ed
                                if (currentPatch%present(L,ft) == 1)then
                                   !++++++++++++++++++++++++++++++++++++++++++++++++++++++++++++++++++++++++++++++!
                                   ! First estimates do downward and upward diffuse flux
                                   !
                                   ! Dif_dn =  forward diffuse flux onto layer J
                                   ! Dif_up =  Upward diffuse flux above layer J
                                   !
                                   ! Solved here without direct beam radiation and using dif_ratio = Dif_up / Dif_dn
                                   !++++++++++++++++++++++++++++++++++++++++++++++++++++++++++++++++++++++++++++++!
                                   ! downward diffuse flux onto the top surface of the canopy
                                   
                                   if (L == 1)then
                                      Dif_dn(L,ft,1) = forc_dif(ifp,ib)
                                   else
                                      Dif_dn(L,ft,1) = weighted_dif_down(L-1)
                                   end if
                                   ! forward diffuse flux within the canopy and at soil, working forward through canopy
                                   do iv = 1,currentPatch%nrad(L,ft)
                                      denom = refl_dif(L,ft,iv,ib) *  dif_ratio(L,ft,iv,ib)
                                      denom = 1._r8 - denom
                                      Dif_dn(L,ft,iv+1) = Dif_dn(L,ft,iv) * tran_dif(L,ft,iv,ib) / &
                                           denom *ftweight(L,ft,iv)/ftweight(L,ft,1)
                                      if (iv > 1)then
                                         if (lai_change(L,ft,iv-1) > 0.0_r8)then
                                            !here we are thinking about whether the layer above had an laichange,
                                            !but calculating the flux onto the layer below.
                                            Dif_dn(L,ft,iv+1) = Dif_dn(L,ft,iv+1)+ Dif_dn(L,ft,iv)* &
                                                 lai_change(L,ft,iv-1)/ftweight(L,ft,1)
                                            Dif_dn(L,ft,iv+1) = Dif_dn(L,ft,iv+1)+ Dif_dn(L,ft,iv-1)* &
                                                 (ftweight(L,ft,1)-ftweight(L,ft,iv-1)/ftweight(L,ft,1))
                                         else
                                            Dif_dn(L,ft,iv+1) = Dif_dn(L,ft,iv+1) + Dif_dn(L,ft,iv) * &
                                                 (ftweight(L,ft,1)-ftweight(L,ft,iv))/ftweight(L,ft,1)
                                         endif
                                      else
                                         Dif_dn(L,ft,iv+1)    = Dif_dn(L,ft,iv+1) + Dif_dn(L,ft,iv) * &
                                              (ftweight(L,ft,1)-ftweight(L,ft,iv))/ftweight(L,ft,1)
                                      endif
                                   end do
                                   
                                   weighted_dif_down(L) = weighted_dif_down(L) + Dif_dn(L,ft,currentPatch%nrad(L,ft)+1) * &
                                        ftweight(L,ft,1)
                                   
                                   !instance where the first layer ftweight is used a proxy for the whole column. FTWA
                                endif !present
                             end do !ft
                             if (L == currentPatch%NCL_p.and.currentPatch%NCL_p > 1)then !is the the (incomplete) understorey?
                                !Add on the radiation going through the canopy gaps.
                                weighted_dif_down(L) = weighted_dif_down(L) + weighted_dif_down(L-1)*(1.0-sum(ftweight(L,:,1)))
                                !instance where the first layer ftweight is used a proxy for the whole column. FTWA
                             endif
                          end do !L
                          
                          do L = currentPatch%NCL_p,1 ,-1 !work up from the bottom.
                             weighted_dif_up(L) = 0._r8
                             do ft = 1, numpft_ed
                                if (currentPatch%present(L,ft) == 1)then
                                   !Bounce diffuse radiation off soil surface.
                                   iv = currentPatch%nrad(L,ft) + 1
                                   if (L==currentPatch%NCL_p)then !is this the bottom layer ?
                                      Dif_up(L,ft,iv) =bc_in(s)%albgr_dif_rb(ib) * Dif_dn(L,ft,iv)
                                   else
                                      Dif_up(L,ft,iv) = weighted_dif_up(L+1)
                                   end if
                                   ! Upward diffuse flux within the canopy and above the canopy, working upward through canopy
                                   
                                   do iv = currentPatch%nrad(L,ft), 1, -1
                                      if (lai_change(L,ft,iv) > 0.0_r8)then
                                         Dif_up(L,ft,iv) = dif_ratio(L,ft,iv,ib) * Dif_dn(L,ft,iv)*ftweight(L,ft,iv)/ftweight(L,ft,1)
                                         Dif_up(L,ft,iv) = Dif_up(L,ft,iv) + Dif_up(L,ft,iv+1) * &
                                              tran_dif(L,ft,iv,ib) * lai_change(L,ft,iv)/ftweight(L,ft,1)
                                         Dif_up(L,ft,iv) = Dif_up(L,ft,iv) + Dif_up(L,ft,iv+1) * &
                                              (ftweight(L,ft,1)-ftweight(L,ft,iv))/ftweight(L,ft,1)
                                         !nb is this the right constuction?
                                         ! the radiation that hits the empty space is not reflected.
                                      else
                                         Dif_up(L,ft,iv) = dif_ratio(L,ft,iv,ib) * Dif_dn(L,ft,iv) * ftweight(L,ft,iv)
                                         Dif_up(L,ft,iv) = Dif_up(L,ft,iv) + Dif_up(L,ft,iv+1) * (1.0_r8-ftweight(L,ft,iv))
                                      endif
                                   end do
                                   
                                   weighted_dif_up(L) = weighted_dif_up(L) + Dif_up(L,ft,1) * ftweight(L,ft,1)
                                   !instance where the first layer ftweight is used a proxy for the whole column. FTWA
                                endif !present
                             end do !ft
                             if (L == currentPatch%NCL_p.and.currentPatch%NCL_p > 1)then !is this the (incomplete) understorey?
                                !Add on the radiation coming up through the canopy gaps.
                                !diffuse to diffuse
                                weighted_dif_up(L) = weighted_dif_up(L) +(1.0-sum(ftweight(L,:,1))) * &
                                     weighted_dif_down(L-1) * bc_in(s)%albgr_dif_rb(ib)
                                !direct to diffuse
                                weighted_dif_up(L) = weighted_dif_up(L) + forc_dir(ifp,ib) * &
                                     weighted_dir_tr(L-1) * (1.0-sum(ftweight(L,:,1)))*bc_in(s)%albgr_dir_rb(ib)
                             endif
                          end do !L
                          !++++++++++++++++++++++++++++++++++++++++++++++++++++++++++++++++++++++++++++++!
                          ! 3. Iterative calculation of forward and upward diffuse fluxes, iNCL_puding
                          ! scattered direct beam
                          !++++++++++++++++++++++++++++++++++++++++++++++++++++++++++++++++++++++++++++++!

                          ! Flag to exit iteration loop: 0 = exit and 1 = iterate
                          irep = 1
                          ! Iteration loop
                          iter = 0
                          do while(irep ==1 .and. iter<50)
                             
                             iter = iter + 1
                             irep = 0
                             do L = 1,currentPatch%NCL_p !working from the top down
                                weighted_dif_down(L) = 0._r8
                                do ft =1,numpft_ed
                                   if (currentPatch%present(L,ft) == 1)then
                                      ! forward diffuse flux within the canopy and at soil, working forward through canopy
                                      ! with Dif_up -from previous iteration-. Dif_dn(1) is the forward diffuse flux onto the canopy.
                                      ! Note: down = forward flux onto next layer
                                      if (L == 1)then !is this the top layer?
                                         Dif_dn(L,ft,1) = forc_dif(ifp,ib)
                                      else
                                         Dif_dn(L,ft,1) = weighted_dif_down(L-1)
                                      end if
                                      down_rad = 0._r8
                                      
                                      do iv = 1, currentPatch%nrad(L,ft)
                                         
                                         down_rad = Dif_dn(L,ft,iv) * tran_dif(L,ft,iv,ib) + &
                                              Dif_up(L,ft,iv+1) * refl_dif(L,ft,iv,ib) + &
                                              forc_dir(ifp,ib) * tr_dir_z(L,ft,iv) * (1.00_r8 - &
                                              exp(-k_dir(ft) * (currentPatch%elai_profile(L,ft,iv)+ &
                                              currentPatch%esai_profile(L,ft,iv)))) * taul(ft,ib)
                                         down_rad = down_rad *(ftweight(L,ft,iv)/ftweight(L,ft,1))
                                         
                                         if (iv > 1)then
                                            if (lai_change(L,ft,iv-1) > 0.0_r8)then
                                               down_rad = down_rad + Dif_dn(L,ft,iv)   * lai_change(L,ft,iv-1)/ftweight(L,ft,1)
                                               down_rad = down_rad + Dif_dn(L,ft,iv-1) * (ftweight(L,ft,1)-ftweight(L,ft,iv-1))/ &
                                                    ftweight(L,ft,1)
                                            else
                                               down_rad = down_rad + Dif_dn(L,ft,iv)   * (ftweight(L,ft,1)-ftweight(L,ft,iv))/ &
                                                    ftweight(L,ft,1)
                                            endif
                                         else
                                            down_rad = down_rad + Dif_dn(L,ft,iv)   * (ftweight(L,ft,1)-ftweight(L,ft,iv))/ &
                                                 ftweight(L,ft,1)
                                         endif
                                         
                                         !this is just Dif down, plus refl up, plus dir intercepted and turned into dif... ,
                                         if (abs(down_rad - Dif_dn(L,ft,iv+1)) > tolerance)then
                                            irep = 1
                                         end if
                                         Dif_dn(L,ft,iv+1) = down_rad
                                         
                                      end do !iv
                                      
                                      weighted_dif_down(L) = weighted_dif_down(L) + Dif_dn(L,ft,currentPatch%nrad(L,ft)+1) * &
                                           ftweight(L,ft,1)

                                   endif !present
                                end do!ft
                                if (L == currentPatch%NCL_p.and.currentPatch%NCL_p > 1)then !is this the (incomplete) understorey?
                                   weighted_dif_down(L) = weighted_dif_down(L) + weighted_dif_down(L-1)*(1.0-sum(ftweight(L,:,1)))
                                end if
                             end do ! do L loop

                             do L = 1, currentPatch%NCL_p ! working from the top down.
                                weighted_dif_up(L) = 0._r8
                                do ft =1,numpft_ed
                                   if (currentPatch%present(L,ft) == 1)then
                                      ! Upward diffuse flux at soil or from lower canopy (forward diffuse and unscattered direct beam)
                                      iv = currentPatch%nrad(L,ft) + 1
                                      if (L==currentPatch%NCL_p)then  !In the bottom canopy layer, reflect off the soil
                                         Dif_up(L,ft,iv) = Dif_dn(L,ft,iv) *bc_in(s)%albgr_dif_rb(ib) + &
                                              forc_dir(ifp,ib) * tr_dir_z(L,ft,iv) *bc_in(s)%albgr_dir_rb(ib)
                                      else      !In the other canopy layers, reflect off the underlying vegetation.
                                         Dif_up(L,ft,iv) =  weighted_dif_up(L+1)
                                      end if
                                      
                                      ! Upward diffuse flux within and above the canopy, working upward through canopy
                                      ! with Dif_dn from previous interation.  Note: up = upward flux above current layer
                                      do iv = currentPatch%nrad(L,ft),1,-1
                                         !this is radiation up, by layer transmittance, by
                                         
                                         !reflection of the lower layer,
                                         up_rad = Dif_dn(L,ft,iv) * refl_dif(L,ft,iv,ib)
                                         up_rad = up_rad + forc_dir(ifp,ib) * tr_dir_z(L,ft,iv) * (1.00_r8 - exp(-k_dir(ft) * &
                                              (currentPatch%elai_profile(L,ft,iv)+currentPatch%esai_profile(L,ft,iv)))) * rhol(ft,ib)
                                         up_rad = up_rad + Dif_up(L,ft,iv+1) * tran_dif(L,ft,iv,ib)
                                         up_rad = up_rad * ftweight(L,ft,iv)/ftweight(L,ft,1)
                                         up_rad = up_rad + Dif_up(L,ft,iv+1) *(ftweight(L,ft,1)-ftweight(L,ft,iv))/ftweight(L,ft,1)
                                         ! THE LOWER LAYER FLUX IS HOMOGENIZED, SO WE DON"T CONSIDER THE LAI_CHANGE HERE...
                                         
                                         if (abs(up_rad - Dif_up(L,ft,iv)) > tolerance) then !are we close to the tolerance level?
                                            irep = 1
                                         end if
                                         Dif_up(L,ft,iv) = up_rad
                                         
                                      end do  !iv
                                      weighted_dif_up(L) = weighted_dif_up(L) + Dif_up(L,ft,1) * ftweight(L,ft,1)
                                   end if !present
                                end do!ft

                                if (L == currentPatch%NCL_p.and.currentPatch%NCL_p > 1)then  !is this the (incomplete) understorey?
                                   !Add on the radiation coming up through the canopy gaps.
                                   weighted_dif_up(L) = weighted_dif_up(L) +(1.0_r8-sum(ftweight(L,:,1))) * &
                                        weighted_dif_down(L-1) * bc_in(s)%albgr_dif_rb(ib)
                                   weighted_dif_up(L) = weighted_dif_up(L) + forc_dir(ifp,ib) * &
                                        weighted_dir_tr(L-1) * (1.0_r8-sum(ftweight(L,:,1)))*bc_in(s)%albgr_dir_rb(ib)
                                end if
                             end do!L
                          end do ! do while over iter
                          
                          abs_rad(ib) = 0._r8
                          tr_soili = 0._r8
                          tr_soild = 0._r8
                          do L = 1, currentPatch%NCL_p !working from the top down.
                             abs_dir_z(:,:) = 0._r8
                             abs_dif_z(:,:) = 0._r8
                             do ft =1,numpft_ed
                                if (currentPatch%present(L,ft) == 1)then
                                   !==============================================================================!
                                   ! Compute absorbed flux densities
                                   !==============================================================================!
                                   
                                   ! Absorbed direct beam and diffuse do leaf layers
                                   do iv = 1, currentPatch%nrad(L,ft)
                                      Abs_dir_z(ft,iv) = ftweight(L,ft,iv)* forc_dir(ifp,ib) * tr_dir_z(L,ft,iv) * &
                                           (1.00_r8 - exp(-k_dir(ft) * (currentPatch%elai_profile(L,ft,iv)+ &
                                           currentPatch%esai_profile(L,ft,iv)))) * (1.00_r8 - f_not_abs(ft,ib))
                                      Abs_dif_z(ft,iv) = ftweight(L,ft,iv)* ((Dif_dn(L,ft,iv) + &
                                           Dif_up(L,ft,iv+1)) * (1.00_r8 - tr_dif_z(L,ft,iv)) * &
                                           (1.00_r8 - f_not_abs(ft,ib)))
                                   end do
                                   
                                   ! Absorbed direct beam and diffuse do soil
                                   if (L == currentPatch%NCL_p)then
                                      iv = currentPatch%nrad(L,ft) + 1
                                      Abs_dif_z(ft,iv) = ftweight(L,ft,1)*Dif_dn(L,ft,iv) * (1.0_r8 -bc_in(s)%albgr_dif_rb(ib))
                                      Abs_dir_z(ft,iv) = ftweight(L,ft,1)*forc_dir(ifp,ib) * &
                                           tr_dir_z(L,ft,iv) * (1.0_r8 -bc_in(s)%albgr_dir_rb(ib))
                                      tr_soild = tr_soild + ftweight(L,ft,1)*forc_dir(ifp,ib) * tr_dir_z(L,ft,iv)
                                      tr_soili = tr_soili + ftweight(L,ft,1)*Dif_dn(L,ft,iv)
                                   end if
                                   ! Absorbed radiation, shaded and sunlit portions of leaf layers
                                   !here we get one unit of diffuse radiation... how much of
                                   !it is absorbed?
                                   if (ib == 1) then ! only set the absorbed PAR for the visible light band. 
                                      do iv = 1, currentPatch%nrad(L,ft)
                                         if (radtype==1) then
                                            if ( DEBUG ) then
                                               write(iulog,*) 'EDsurfAlb 730 ',Abs_dif_z(ft,iv),currentPatch%f_sun(L,ft,iv)
                                               write(iulog,*) 'EDsurfAlb 731 ',currentPatch%fabd_sha_z(L,ft,iv),currentPatch%fabd_sun_z(L,ft,iv)
                                            endif
                                            currentPatch%fabd_sha_z(L,ft,iv) = Abs_dif_z(ft,iv) * &
                                                 (1._r8 - currentPatch%f_sun(L,ft,iv))
                                            currentPatch%fabd_sun_z(L,ft,iv) = Abs_dif_z(ft,iv) * &
                                                 currentPatch%f_sun(L,ft,iv) + &
                                                 Abs_dir_z(ft,iv)
                                         else
                                            currentPatch%fabi_sha_z(L,ft,iv) = Abs_dif_z(ft,iv) * &
                                                 (1._r8 - currentPatch%f_sun(L,ft,iv))
                                            currentPatch%fabi_sun_z(L,ft,iv) = Abs_dif_z(ft,iv) * &
                                                 currentPatch%f_sun(L,ft,iv)
                                         endif
                                         if ( DEBUG ) then
                                            write(iulog,*) 'EDsurfAlb 740 ',currentPatch%fabd_sha_z(L,ft,iv),currentPatch%fabd_sun_z(L,ft,iv)
                                         endif
                                      end do
                                   endif ! ib 
                                   
                                   !==============================================================================!
                                   ! Sum fluxes
                                   !==============================================================================!
                                   ! Solar radiation absorbed by ground
                                   iv = currentPatch%nrad(L,ft) + 1
                                   if (L==currentPatch%NCL_p)then
                                      abs_rad(ib) = abs_rad(ib) +  (Abs_dir_z(ft,iv) + Abs_dif_z(ft,iv))
                                   end if
                                   ! Solar radiation absorbed by vegetation and sunlit/shaded leaves
                                   do iv = 1,currentPatch%nrad(L,ft)
                                      if (radtype == 1)then
                                         currentPatch%fabd(ib) = currentPatch%fabd(ib) + Abs_dir_z(ft,iv)+Abs_dif_z(ft,iv)
                                         ! bc_out(s)%fabd_parb(ifp,ib) = currentPatch%fabd(ib)
                                      else
                                         currentPatch%fabi(ib) = currentPatch%fabi(ib) + Abs_dif_z(ft,iv)
                                         ! bc_out(s)%fabi_parb(ifp,ib) = currentPatch%fabi(ib)
                                      endif
                                   end do
                                   ! Albefor
                                   if (L==1)then !top canopy layer.
                                      if (radtype == 1)then
                                         bc_out(s)%albd_parb(ifp,ib) = bc_out(s)%albd_parb(ifp,ib) + Dif_up(L,ft,1) * ftweight(L,ft,1)
                                      else
                                         bc_out(s)%albi_parb(ifp,ib) = bc_out(s)%albi_parb(ifp,ib) + Dif_up(L,ft,1) * ftweight(L,ft,1)
                                      end if
                                   end if
                                end if ! present
                             end do !ft
                             if (radtype == 1)then
                                bc_out(s)%fabd_parb(ifp,ib) = currentPatch%fabd(ib)
                             else
                                bc_out(s)%fabi_parb(ifp,ib) = currentPatch%fabi(ib)
                             endif
                             
                             
                             !radiation absorbed from fluxes through unfilled part of lower canopy.
                             if (currentPatch%NCL_p > 1.and.L == currentPatch%NCL_p)then 
                                abs_rad(ib) = abs_rad(ib) + weighted_dif_down(L-1) * &
                                     (1.0_r8-sum(ftweight(L,:,1)))*(1.0_r8-bc_in(s)%albgr_dif_rb(ib))
                                abs_rad(ib) = abs_rad(ib) + forc_dir(ifp,ib) * weighted_dir_tr(L-1) * &
                                     (1.0_r8-sum(ftweight(L,:,1)))*(1.0_r8-bc_in(s)%albgr_dir_rb(ib))
                                tr_soili = tr_soili + weighted_dif_down(L-1) * (1.0_r8-sum(ftweight(L,:,1)))
                                tr_soild = tr_soild + forc_dir(ifp,ib) * weighted_dir_tr(L-1) * (1.0_r8-sum(ftweight(L,:,1)))
                             endif
                             
                             if (radtype == 1)then
                                currentPatch%tr_soil_dir(ib) = tr_soild
                                currentPatch%tr_soil_dir_dif(ib) = tr_soili
                                currentPatch%sabs_dir(ib)     = abs_rad(ib)
                                bc_out(s)%ftdd_parb(ifp,ib)  = tr_soild
                                bc_out(s)%ftid_parb(ifp,ib) =  tr_soili
                             else
                                currentPatch%tr_soil_dif(ib) = tr_soili
                                currentPatch%sabs_dif(ib)     = abs_rad(ib)
                                bc_out(s)%ftii_parb(ifp,ib) =  tr_soili
                             end if
                             
                          end do!l
                          
                          
                          !==============================================================================!
                          ! Conservation check
                          !==============================================================================!
                          ! Total radiation balance: absorbed = incoming - outgoing
                          
                          if (radtype == 1)then
                             error = abs(currentPatch%sabs_dir(ib)-(currentPatch%tr_soil_dir(ib)*(1.0_r8-bc_in(s)%albgr_dir_rb(ib))+ &
                                  currentPatch%tr_soil_dir_dif(ib)*(1.0_r8-bc_in(s)%albgr_dif_rb(ib))))
                             if ( abs(error) > 0.0001)then
                                write(iulog,*)'dir ground absorption error',ifp,s,error,currentPatch%sabs_dir(ib), &
                                     currentPatch%tr_soil_dir(ib)* &
                                     (1.0_r8-bc_in(s)%albgr_dir_rb(ib)),currentPatch%NCL_p,ib,sum(ftweight(1,:,1))
                                write(iulog,*) 'albedos',currentPatch%sabs_dir(ib) ,currentPatch%tr_soil_dir(ib), &
                                     (1.0_r8-bc_in(s)%albgr_dir_rb(ib)),currentPatch%lai
                                
                                do ft =1,3
                                   iv = currentPatch%nrad(1,ft) + 1
                                   write(iulog,*) 'abs soil fluxes', Abs_dir_z(ft,iv),Abs_dif_z(ft,iv)
                                end do
                                
                             end if
                          else
                             if ( abs(currentPatch%sabs_dif(ib)-(currentPatch%tr_soil_dif(ib) * &
                                  (1.0_r8-bc_in(s)%albgr_dif_rb(ib)))) > 0.0001)then
                                write(iulog,*)'dif ground absorption error',ifp,s,currentPatch%sabs_dif(ib) , &
                                     (currentPatch%tr_soil_dif(ib)* &
                                     (1.0_r8-bc_in(s)%albgr_dif_rb(ib))),currentPatch%NCL_p,ib,sum(ftweight(1,:,1))
                             endif
                          endif
                          
                          if (radtype == 1)then
                             error = (forc_dir(ifp,ib) + forc_dif(ifp,ib)) - (bc_out(s)%fabd_parb(ifp,ib)  + bc_out(s)%albd_parb(ifp,ib) + currentPatch%sabs_dir(ib))
                          else
                             error = (forc_dir(ifp,ib) + forc_dif(ifp,ib)) - (bc_out(s)%fabi_parb(ifp,ib)  + bc_out(s)%albi_parb(ifp,ib) + currentPatch%sabs_dif(ib))
                          endif
                          lai_reduction(:) = 0.0_r8
                          do L = 1, currentPatch%NCL_p
                             do ft =1,numpft_ed
                                if (currentPatch%present(L,ft) == 1)then
                                   do iv = 1, currentPatch%nrad(L,ft)
                                      if (lai_change(L,ft,iv) > 0.0_r8)then
                                         lai_reduction(L) = max(lai_reduction(L),lai_change(L,ft,iv))
                                      endif
                                   enddo
                                endif
                             enddo
                          enddo
                          if (lai_change(1,2,1).gt.0.0.and.lai_change(1,2,2).gt.0.0)then
                             !                           write(iulog,*) 'lai_change(1,2,12)',lai_change(1,2,1:4)
                          endif
                          if (lai_change(1,2,2).gt.0.0.and.lai_change(1,2,3).gt.0.0)then
                             !                           write(iulog,*) ' lai_change (1,2,23)',lai_change(1,2,1:4)
                          endif
                          if (lai_change(1,1,3).gt.0.0.and.lai_change(1,1,2).gt.0.0)then
                             ! NO-OP
                             ! write(iulog,*) 'first layer of lai_change 2 3',lai_change(1,1,1:3)
                          endif
                          if (lai_change(1,1,3).gt.0.0.and.lai_change(1,1,4).gt.0.0)then
                             ! NO-OP
                             ! write(iulog,*) 'first layer of lai_change 3 4',lai_change(1,1,1:4)
                          endif
                          if (lai_change(1,1,4).gt.0.0.and.lai_change(1,1,5).gt.0.0)then
                             ! NO-OP
                             ! write(iulog,*) 'first layer of lai_change 4 5',lai_change(1,1,1:5)
                          endif
                          
                          if (radtype == 1)then
                             !here we are adding a within-ED radiation scheme tolerance, and then adding the diffrence onto the albedo
                             !it is important that the lower boundary for this is ~1000 times smaller than the tolerance in surface albedo. 
                             if (abs(error)  >  1.e-9_r8 .and. abs(error) < 0.15_r8)then
                                bc_out(s)%albd_parb(ifp,ib) = bc_out(s)%albd_parb(ifp,ib) + error
                                !this terms adds the error back on to the albedo. While this is partly inexcusable, it is 
                                ! in the medium term a solution that
                                ! prevents the model from crashing with small and occasional energy balances issues.
                                ! These are extremely difficult to debug, many have been solved already, leading
                                ! to the complexity of this code, but where the system generates occasional errors, we
                                ! will deal with them for now.
                             end if
                             if (abs(error)  >  0.15_r8)then
                                write(iulog,*) 'Large Dir Radn consvn error',error ,ifp,ib
                                write(iulog,*) 'diags',bc_out(s)%albd_parb(ifp,ib),bc_out(s)%ftdd_parb(ifp,ib),bc_out(s)%ftid_parb(ifp,ib),bc_out(s)%fabd_parb(ifp,ib)
                                write(iulog,*) 'lai_change',lai_change(currentpatch%ncl_p,1:2,1:4)
                                write(iulog,*) 'elai',currentpatch%elai_profile(currentpatch%ncl_p,1:2,1:4)
                                write(iulog,*) 'esai',currentpatch%esai_profile(currentpatch%ncl_p,1:2,1:4)
                                write(iulog,*) 'ftweight',ftweight(1,1:2,1:4)
                                write(iulog,*) 'cp',currentPatch%area, currentPatch%patchno
                                write(iulog,*) 'bc_in(s)%albgr_dir_rb(ib)',bc_in(s)%albgr_dir_rb(ib)
                                
                                bc_out(s)%albd_parb(ifp,ib) = bc_out(s)%albd_parb(ifp,ib) + error
                             end if
                          else
                             
                             if (abs(error)  >  1.e-9_r8 .and. abs(error) < 0.15_r8)then
                                bc_out(s)%albi_parb(ifp,ib) = bc_out(s)%albi_parb(ifp,ib) + error
                             end if
                             
                             if (abs(error)  >  0.15_r8)then
                                write(iulog,*)  '>5% Dif Radn consvn error',error ,ifp,ib
                                write(iulog,*) 'diags',bc_out(s)%albi_parb(ifp,ib),bc_out(s)%ftii_parb(ifp,ib),bc_out(s)%fabi_parb(ifp,ib)
                                write(iulog,*) 'lai_change',lai_change(currentpatch%ncl_p,1:2,1:4)
                                write(iulog,*) 'elai',currentpatch%elai_profile(currentpatch%ncl_p,1:2,1:4)
                                write(iulog,*) 'esai',currentpatch%esai_profile(currentpatch%ncl_p,1:2,1:4)
                                write(iulog,*) 'ftweight',ftweight(currentpatch%ncl_p,1:2,1:4)
                                write(iulog,*) 'cp',currentPatch%area, currentPatch%patchno
                                write(iulog,*) 'bc_in(s)%albgr_dif_rb(ib)',bc_in(s)%albgr_dif_rb(ib)
                                write(iulog,*) 'rhol',rhol(1:2,:)
                                write(iulog,*) 'ftw',sum(ftweight(1,:,1)),ftweight(1,1:2,1)
                                write(iulog,*) 'present',currentPatch%present(1,1:2)
                                write(iulog,*) 'CAP',currentPatch%canopy_area_profile(1,1:2,1)
                                
                                bc_out(s)%albi_parb(ifp,ib) = bc_out(s)%albi_parb(ifp,ib) + error
                             end if
                             
                             if (radtype == 1)then
                                error = (forc_dir(ifp,ib) + forc_dif(ifp,ib)) - (bc_out(s)%fabd_parb(ifp,ib)  + bc_out(s)%albd_parb(ifp,ib) + currentPatch%sabs_dir(ib))
                             else
                                error = (forc_dir(ifp,ib) + forc_dif(ifp,ib)) - (bc_out(s)%fabi_parb(ifp,ib)  + bc_out(s)%albi_parb(ifp,ib) + currentPatch%sabs_dif(ib))
                             endif
                             
                             if (abs(error)  >  0.00000001_r8)then
                                write(iulog,*)  'there is still error after correction',error ,ifp,ib
                             end if
                             
                          end if
                          
                       end do !cp_numSWb
                       
                    enddo ! rad-type
                 endif ! is there vegetation? 

              end if    ! if the vegetation and zenith filter is active
              currentPatch => currentPatch%younger
           end do       ! Loop linked-list patches
        enddo           ! Loop Sites
        
      end associate
      return
    end subroutine ED_Norman_Radiation
    
 ! ======================================================================================

 subroutine ED_SunShadeFracs(sites,nsites,bc_in,bc_out)
    
    use clm_varctl        , only : iulog
    
    implicit none

    ! Arguments
    type(ed_site_type),intent(inout),target :: sites(nsites)
    integer,intent(in)                      :: nsites
    type(bc_in_type),intent(in)             :: bc_in(nsites)
    type(bc_out_type),intent(inout)         :: bc_out(nsites)
    

    ! locals
    type (ed_patch_type),pointer :: cpatch   ! c"urrent" patch
    real(r8)          :: sunlai
    real(r8)          :: shalai
    real(r8)          :: elai
    integer           :: CL
    integer           :: FT
    integer           :: iv
    integer           :: s
    integer           :: ifp
    

    do s = 1,nsites

       ifp = 0
       cpatch => sites(s)%oldest_patch

       do while (associated(cpatch))                 
          
          ifp=ifp+1
          
          if( DEBUG ) write(iulog,*) 'edsurfRad_5600',ifp,s,cpatch%NCL_p,numpft_ed
          
          ! zero out various datas
          cpatch%ed_parsun_z(:,:,:) = 0._r8
          cpatch%ed_parsha_z(:,:,:) = 0._r8
          cpatch%ed_laisun_z(:,:,:) = 0._r8     
          cpatch%ed_laisha_z(:,:,:) = 0._r8

          bc_out(s)%fsun_pa(ifp) = 0._r8

          sunlai  = 0._r8
          shalai  = 0._r8

          ! Loop over patches to calculate laisun_z and laisha_z for each layer.
          ! Derive canopy laisun, laisha, and fsun from layer sums.
          ! If sun/shade big leaf code, nrad=1 and fsun_z(p,1) and tlai_z(p,1) from
          ! SurfaceAlbedo is canopy integrated so that layer value equals canopy value.
          
          ! cpatch%f_sun is calculated in the surface_albedo routine...
          
          do CL = 1, cpatch%NCL_p
             do FT = 1,numpft_ed

                if( DEBUG ) write(iulog,*) 'edsurfRad_5601',CL,FT,cpatch%nrad(CL,ft)
                
                do iv = 1, cpatch%nrad(CL,ft) !NORMAL CASE. 
                   
                   ! FIX(SPM,040114) - existing comment
                   ! ** Should this be elai or tlai? Surely we only do radiation for elai? 
                   
                   cpatch%ed_laisun_z(CL,ft,iv) = cpatch%elai_profile(CL,ft,iv) * &
                         cpatch%f_sun(CL,ft,iv)
                   
                   if ( DEBUG ) write(iulog,*) 'edsurfRad 570 ',cpatch%elai_profile(CL,ft,iv)
                   if ( DEBUG ) write(iulog,*) 'edsurfRad 571 ',cpatch%f_sun(CL,ft,iv)
                   
                   cpatch%ed_laisha_z(CL,ft,iv) = cpatch%elai_profile(CL,ft,iv) * &
                         (1._r8 - cpatch%f_sun(CL,ft,iv))
                   
                end do
                
                !needed for the VOC emissions, etc. 
                sunlai = sunlai + sum(cpatch%ed_laisun_z(CL,ft,1:cpatch%nrad(CL,ft)))
                shalai = shalai + sum(cpatch%ed_laisha_z(CL,ft,1:cpatch%nrad(CL,ft)))
                
             end do
          end do
          
          if(sunlai+shalai > 0._r8)then
             bc_out(s)%fsun_pa(ifp) = sunlai / (sunlai+shalai) 
          else
             bc_out(s)%fsun_pa(ifp) = 0._r8
          endif
          
          if(bc_out(s)%fsun_pa(ifp) > 1._r8)then
             write(iulog,*) 'too much leaf area in profile',  bc_out(s)%fsun_pa(ifp), &
                   cpatch%lai,sunlai,shalai
          endif

          elai = calc_areaindex(cpatch,'elai')

          bc_out(s)%laisun_pa(ifp) = elai*bc_out(s)%fsun_pa(ifp)
          bc_out(s)%laisha_pa(ifp) = elai*(1.0_r8-bc_out(s)%fsun_pa(ifp))

         ! Absorbed PAR profile through canopy
         ! If sun/shade big leaf code, nrad=1 and fluxes from SurfaceAlbedo
         ! are canopy integrated so that layer values equal big leaf values.
         
         if ( DEBUG ) write(iulog,*) 'edsurfRad 645 ',cpatch%NCL_p,numpft_ed
         
         do CL = 1, cpatch%NCL_p
            do FT = 1,numpft_ed
               
               if ( DEBUG ) write(iulog,*) 'edsurfRad 649 ',cpatch%nrad(CL,ft)
               
               do iv = 1, cpatch%nrad(CL,ft)
                  
                  if ( DEBUG ) then
                     write(iulog,*) 'edsurfRad 653 ', cpatch%ed_parsun_z(CL,ft,iv)
                     write(iulog,*) 'edsurfRad 654 ', bc_in(s)%solad_parb(ifp,ipar)
                     write(iulog,*) 'edsurfRad 655 ', bc_in(s)%solai_parb(ifp,ipar)
                     write(iulog,*) 'edsurfRad 656 ', cpatch%fabd_sun_z(CL,ft,iv)
                     write(iulog,*) 'edsurfRad 657 ', cpatch%fabi_sun_z(CL,ft,iv)
                  endif
                  
                  cpatch%ed_parsun_z(CL,ft,iv) = &
                        bc_in(s)%solad_parb(ifp,ipar)*cpatch%fabd_sun_z(CL,ft,iv) + &
                        bc_in(s)%solai_parb(ifp,ipar)*cpatch%fabi_sun_z(CL,ft,iv) 
                  
                  if ( DEBUG )write(iulog,*) 'edsurfRad 663 ', cpatch%ed_parsun_z(CL,ft,iv)
                  
                  cpatch%ed_parsha_z(CL,ft,iv) = &
                        bc_in(s)%solad_parb(ifp,ipar)*cpatch%fabd_sha_z(CL,ft,iv) + &
                        bc_in(s)%solai_parb(ifp,ipar)*cpatch%fabi_sha_z(CL,ft,iv)          
                  
                  if ( DEBUG ) write(iulog,*) 'edsurfRad 669 ', cpatch%ed_parsha_z(CL,ft,iv)
                  
               end do !iv
            end do !FT
         end do !CL
         
         cpatch => cpatch%younger
      enddo
      
      
   enddo
   return
   
end subroutine ED_SunShadeFracs


!      ! MOVE TO THE INTERFACE
!      subroutine ED_CheckSolarBalance(g,filter_nourbanp,num_nourbanp,fsa,fsr,forc_solad,forc_solai)


!         implicit none
!         integer,intent(in),dimension(:)    :: gridcell     ! =>    gridcell index
!         integer,intent(in),dimension(:)    :: filter_nourbanp ! => patch filter for non-urban points
!         integer, intent(in)                :: num_nourbanp !       number of patches in non-urban points in patch  filter
!         real(r8),intent(in),dimension(:,:) :: forc_solad   ! =>    atm2lnd_inst%forc_solad_grc, direct radiation (W/m**2
!         real(r8),intent(in),dimension(:,:) :: forc_solai   ! =>    atm2lnd_inst%forc_solai_grc, diffuse radiation (W/m**2)
!         real(r8),intent(in),dimension(:,:) :: fsa          ! =>    solarabs_inst%fsa_patch, solar radiation absorbed (total) (W/m**2)
!         real(r8),intent(in),dimension(:,:) :: fsr          ! =>    solarabs_inst%fsr_patch, solar radiation reflected (W/m**2)      

!         integer :: p
!         integer :: fp
!         integer :: g
!         real(r8) :: errsol

!         do fp = 1,num_nourbanp
!            p = filter_nourbanp(fp)
!            g = gridcell(p)
!            errsol = (fsa(p) + fsr(p)  - (forc_solad(g,1) + forc_solad(g,2) + forc_solai(g,1) + forc_solai(g,2)))
!            if(abs(errsol) > 0.1_r8)then
!               write(iulog,*) 'sol error in surf rad',p,g, errsol
!            endif
!         end do
!         return
!      end subroutine ED_CheckSolarBalance
   

end module EDSurfaceRadiationMod<|MERGE_RESOLUTION|>--- conflicted
+++ resolved
@@ -10,7 +10,6 @@
 
 #include "shr_assert.h"
    
-<<<<<<< HEAD
   use EDtypesMod        , only : ed_patch_type, ed_site_type
   use EDtypesMod        , only : numpft_ed
   use EDtypesMod        , only : numPatchesPerCol
@@ -21,18 +20,6 @@
   use EDTypesMod        , only : cp_numSWb, &        ! Actual number of SW radiation bands
                                  cp_maxSWb, &        ! maximum number of SW bands (for scratch)
                                  cp_nclmax           ! control parameter, number of SW bands
-=======
-  use EDtypesMod           , only : ed_patch_type, ed_site_type
-  use EDtypesMod           , only : numpft_ed
-  use EDTypesMod           , only : map_clmpatch_to_edpatch
-  use shr_kind_mod         , only : r8 => shr_kind_r8
-  use shr_log_mod          , only : errMsg => shr_log_errMsg
-  use decompMod            , only : bounds_type
-  use clm_varpar           , only : numrad, nclmax
-  use EDCanopyStructureMod , only : calc_areaindex
-  use FatesInterfaceMod    , only : bc_in_type, &
-                                    bc_out_type
->>>>>>> a9c91430
   
   implicit none
 
