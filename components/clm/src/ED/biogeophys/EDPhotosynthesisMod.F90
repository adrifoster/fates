--- conflicted
+++ resolved
@@ -49,12 +49,9 @@
     use EDtypesMod        , only : ed_patch_type, ed_cohort_type, ed_site_type, numpft_ed
     use EDEcophysContype  , only : EDecophyscon
     use FatesInterfaceMod , only : bc_in_type,bc_out_type
-<<<<<<< HEAD
     use EDtypesMod        , only : numpatchespercol, cp_nlevcan, cp_nclmax
-=======
-    use EDtypesMod        , only : numpatchespercol
     use EDCanopyStructureMod,only: calc_areaindex
->>>>>>> a9c91430
+
 
     !
     ! !ARGUMENTS:
