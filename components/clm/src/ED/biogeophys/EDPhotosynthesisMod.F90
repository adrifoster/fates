module EDPhotosynthesisMod

  !------------------------------------------------------------------------------
  ! !DESCRIPTION:
  ! Calculates the photosynthetic fluxes for the ED model
  ! This code is equivalent to the 'photosynthesis' subroutine in PhotosynthesisMod.F90.
  ! We have split this out to reduce merge conflicts until we can pull out
  ! common code used in both the ED and CLM versions.
  !
  ! !USES:
  !
  implicit none
  private
  !
  ! PUBLIC MEMBER FUNCTIONS:
  public :: Photosynthesis_ED !ED specific photosynthesis routine
  !------------------------------------------------------------------------------

contains
 
  !---------------------------------------------------------
  subroutine Photosynthesis_ED (bounds, fn, filterp, esat_tv, eair, oair, cair, &
       rb, dayl_factor, ed_allsites_inst, &
       atm2lnd_inst, temperature_inst, canopystate_inst, photosyns_inst)
    !
    ! !DESCRIPTION:
    ! Leaf photosynthesis and stomatal conductance calculation as described by
    ! Bonan et al (2011) JGR, 116, doi:10.1029/2010JG001593 and extended to
    ! a multi-layer canopy
    !
    ! !USES:
    use shr_kind_mod      , only : r8 => shr_kind_r8
    use shr_log_mod       , only : errMsg => shr_log_errMsg
    use abortutils        , only : endrun
    use decompMod         , only : bounds_type
    use clm_time_manager  , only : get_step_size
    use clm_varcon        , only : rgas, tfrz, namep  
    use clm_varpar        , only : nlevcan_ed, nclmax, nlevsoi, mxpft
    use clm_varctl        , only : iulog
    use pftconMod         , only : pftcon
    use perf_mod          , only : t_startf, t_stopf
    use atm2lndType       , only : atm2lnd_type
    use CanopyStateType   , only : canopystate_type
    use PhotosynthesisMod , only : photosyns_type
    use TemperatureType   , only : temperature_type
    use PatchType         , only : patch
    use quadraticMod      , only : quadratic
    use EDParamsMod       , only : ED_val_grperc
    use EDSharedParamsMod , only : EDParamsShareInst
    use EDTypesMod        , only : numpft_ed, dinc_ed
    use EDtypesMod        , only : ed_patch_type, ed_cohort_type, ed_site_type, numpft_ed, map_clmpatch_to_edpatch
    use EDEcophysContype  , only : EDecophyscon
    !
    ! !ARGUMENTS:
    type(bounds_type)      , intent(in)            :: bounds                      ! bounds
    integer                , intent(in)            :: fn                          ! size of pft filter
    integer                , intent(in)            :: filterp(fn)                 ! pft filter
    real(r8)               , intent(in)            :: esat_tv(bounds%begp: )      ! saturation vapor pressure at t_veg (Pa)
    real(r8)               , intent(in)            :: eair( bounds%begp: )        ! vapor pressure of canopy air (Pa)
    real(r8)               , intent(in)            :: oair( bounds%begp: )        ! Atmospheric O2 partial pressure (Pa)
    real(r8)               , intent(in)            :: cair( bounds%begp: )        ! Atmospheric CO2 partial pressure (Pa)
    real(r8)               , intent(inout)         :: rb( bounds%begp: )          ! boundary layer resistance (s/m)
    real(r8)               , intent(in)            :: dayl_factor( bounds%begp: ) ! scalar (0-1) for daylength
    type(ed_site_type)     , intent(inout), target :: ed_allsites_inst( bounds%begg: )
    type(atm2lnd_type)     , intent(in)            :: atm2lnd_inst
    type(temperature_type) , intent(in)            :: temperature_inst
    type(canopystate_type) , intent(inout)         :: canopystate_inst
    type(photosyns_type)   , intent(inout)         :: photosyns_inst
    !
    ! !CALLED FROM:
    ! subroutine CanopyFluxes 
    !
    ! !LOCAL VARIABLES:
    type (ed_patch_type) , pointer :: currentPatch
    type (ed_cohort_type), pointer :: currentCohort
    !
    integer , parameter :: psn_type = 2 !c3 or c4. 

    logical   ::  DEBUG = .false.

    !
    ! Leaf photosynthesis parameters
    real(r8) :: vcmax_z(nclmax,mxpft,nlevcan_ed)  ! maximum rate of carboxylation (umol co2/m**2/s)
    real(r8) :: jmax_z(nclmax,mxpft,nlevcan_ed)   ! maximum electron transport rate (umol electrons/m**2/s)
    real(r8) :: tpu_z(nclmax,mxpft,nlevcan_ed)    ! triose phosphate utilization rate (umol CO2/m**2/s)
    real(r8) :: kp_z(nclmax,mxpft,nlevcan_ed)     ! initial slope of CO2 response curve (C4 plants)
    real(r8) :: lmr_z(nclmax,mxpft,nlevcan_ed)    ! initial slope of CO2 response curve (C4 plants)
    real(r8) :: rs_z(nclmax,mxpft,nlevcan_ed)     ! stomatal resistance s/m
    real(r8) :: gs_z(nclmax,mxpft,nlevcan_ed)     ! stomatal conductance m/s

    real(r8) :: ci(nclmax,mxpft,nlevcan_ed)       ! intracellular leaf CO2 (Pa)
    real(r8) :: lnc(mxpft)                        ! leaf N concentration (gN leaf/m^2)
    real(r8) :: kc( bounds%begp:bounds%endp )     ! Michaelis-Menten constant for CO2 (Pa)
    real(r8) :: ko( bounds%begp:bounds%endp )     ! Michaelis-Menten constant for O2 (Pa)
    real(r8) :: co2_cp( bounds%begp:bounds%endp ) ! CO2 compensation point (Pa)
    real(r8) :: bbbopt(psn_type)                  ! Ball-Berry minimum leaf conductance, unstressed (umol H2O/m**2/s)
    real(r8) :: bbb(mxpft)                        ! Ball-Berry minimum leaf conductance (umol H2O/m**2/s)
    real(r8) :: mbbopt(psn_type)                  ! Ball-Berry slope of conductance-photosynthesis relationship, unstressed
    real(r8) :: mbb(mxpft)                        ! Ball-Berry slope of conductance-photosynthesis relationship

    real(r8) :: kn(mxpft)                         ! leaf nitrogen decay coefficient
    real(r8) :: vcmax25top(mxpft)                 ! canopy top: maximum rate of carboxylation at 25C (umol CO2/m**2/s)
    real(r8) :: jmax25top(mxpft)                  ! canopy top: maximum electron transport rate at 25C (umol electrons/m**2/s)
    real(r8) :: tpu25top(mxpft)                   ! canopy top: triose phosphate utilization rate at 25C (umol CO2/m**2/s)
    real(r8) :: lmr25top(mxpft)                   ! canopy top: leaf maintenance respiration rate at 25C (umol CO2/m**2/s)
    real(r8) :: kp25top(mxpft)                    ! canopy top: initial slope of CO2 response curve (C4 plants) at 25C

    real(r8) :: vcmax25                           ! leaf layer: maximum rate of carboxylation at 25C (umol CO2/m**2/s)
    real(r8) :: jmax25                            ! leaf layer: maximum electron transport rate at 25C (umol electrons/m**2/s)
    real(r8) :: tpu25                             ! leaf layer: triose phosphate utilization rate at 25C (umol CO2/m**2/s)
    real(r8) :: lmr25                             ! leaf layer: leaf maintenance respiration rate at 25C (umol CO2/m**2/s)
    real(r8) :: kp25                              ! leaf layer: Initial slope of CO2 response curve (C4 plants) at 25C
    real(r8) :: kc25                              ! Michaelis-Menten constant for CO2 at 25C (Pa)
    real(r8) :: ko25                              ! Michaelis-Menten constant for O2 at 25C (Pa)
    real(r8) :: cp25                              ! CO2 compensation point at 25C (Pa)

    real(r8) :: vcmaxha                           ! activation energy for vcmax (J/mol)
    real(r8) :: jmaxha                            ! activation energy for jmax (J/mol)
    real(r8) :: tpuha                             ! activation energy for tpu (J/mol)
    real(r8) :: lmrha                             ! activation energy for lmr (J/mol)
    real(r8) :: kcha                              ! activation energy for kc (J/mol)
    real(r8) :: koha                              ! activation energy for ko (J/mol)
    real(r8) :: cpha                              ! activation energy for cp (J/mol)

    real(r8) :: vcmaxhd                           ! deactivation energy for vcmax (J/mol)
    real(r8) :: jmaxhd                            ! deactivation energy for jmax (J/mol)
    real(r8) :: tpuhd                             ! deactivation energy for tpu (J/mol)
    real(r8) :: lmrhd                             ! deactivation energy for lmr (J/mol)

    real(r8) :: vcmaxse                           ! entropy term for vcmax (J/mol/K)
    real(r8) :: jmaxse                            ! entropy term for jmax (J/mol/K)
    real(r8) :: tpuse                             ! entropy term for tpu (J/mol/K)
    real(r8) :: lmrse                             ! entropy term for lmr (J/mol/K)

    real(r8) :: vcmaxc                            ! scaling factor for high temperature inhibition (25 C = 1.0)
    real(r8) :: jmaxc                             ! scaling factor for high temperature inhibition (25 C = 1.0)
    real(r8) :: tpuc                              ! scaling factor for high temperature inhibition (25 C = 1.0)
    real(r8) :: lmrc                              ! scaling factor for high temperature inhibition (25 C = 1.0)

    real(r8) :: qe(psn_type)                      ! quantum efficiency, used only for C4 (mol CO2 / mol photons)
    real(r8) :: fnps                              ! fraction of light absorbed by non-photosynthetic pigments
    real(r8) :: theta_psii                        ! empirical curvature parameter for electron transport rate

    real(r8) :: theta_cj(psn_type)                ! empirical curvature parameter for ac, aj photosynthesis co-limitation
    real(r8) :: theta_ip                          ! empirical curvature parameter for ap photosynthesis co-limitation

    ! Other
    integer  :: c,CL,f,g,iv,j,p,ps,ft             ! indices
    integer  :: NCL_p                             ! number of canopy layers in patch
    real(r8) :: cf                                ! s m**2/umol -> s/m
    real(r8) :: rsmax0                            ! maximum stomatal resistance [s/m]
    real(r8) :: gb                                ! leaf boundary layer conductance (m/s)
    real(r8) :: gb_mol                            ! leaf boundary layer conductance (umol H2O/m**2/s)
    real(r8) :: cs                                ! CO2 partial pressure at leaf surface (Pa)
    real(r8) :: gs_mol                            ! leaf stomatal conductance (umol H2O/m**2/s)
    real(r8) :: gs                                ! leaf stomatal conductance (m/s)
    real(r8) :: hs                                ! fractional humidity at leaf surface (dimensionless)
    real(r8) :: sco                               ! relative specificity of rubisco
    real(r8) :: tl                                ! leaf temperature in photosynthesis temperature function (K)
    real(r8) :: ha                                ! activation energy in photosynthesis temperature function (J/mol)
    real(r8) :: hd                                ! deactivation energy in photosynthesis temperature function (J/mol)
    real(r8) :: se                                ! entropy term in photosynthesis temperature function (J/mol/K)
    real(r8) :: cc2                               ! scaling factor for high temperature inhibition (25 C = 1.0)
    real(r8) :: ciold                             ! previous value of Ci for convergence check
    real(r8) :: gs_mol_err                        ! gs_mol for error check
    real(r8) :: je                                ! electron transport rate (umol electrons/m**2/s)
    real(r8) :: qabs                              ! PAR absorbed by PS II (umol photons/m**2/s)
    real(r8) :: aquad,bquad,cquad                 ! terms for quadratic equations
    real(r8) :: r1,r2                             ! roots of quadratic equation
    real(r8) :: ceair                             ! vapor pressure of air, constrained (Pa)
    real(r8) :: act25                             ! (umol/mgRubisco/min) Rubisco activity at 25 C
    integer  :: niter                             ! iteration loop index
    real(r8) :: nscaler                           ! leaf nitrogen scaling coefficient
    real(r8) :: leaf_frac                         ! ratio of to leaf biomass to total alive biomass

    real(r8) :: ac                                ! Rubisco-limited gross photosynthesis (umol CO2/m**2/s)
    real(r8) :: aj                                ! RuBP-limited gross photosynthesis (umol CO2/m**2/s)
    real(r8) :: ap                                ! product-limited (C3) or CO2-limited (C4) gross photosynthesis (umol CO2/m**2/s)
    real(r8) :: ag(nclmax,mxpft,nlevcan_ed)       ! co-limited gross leaf photosynthesis (umol CO2/m**2/s)
    real(r8) :: an(nclmax,mxpft,nlevcan_ed)       ! net leaf photosynthesis (umol CO2/m**2/s)
    real(r8) :: an_av(nclmax,mxpft,nlevcan_ed)    ! net leaf photosynthesis (umol CO2/m**2/s) averaged over sun and shade leaves.  
    real(r8) :: ai                                ! intermediate co-limited photosynthesis (umol CO2/m**2/s)

    real(r8) :: laican                            ! canopy sum of lai_z
    real(r8) :: vai                               ! leaf and steam area in ths layer. 
    integer  :: exitloop   
    real(r8) :: laifrac
    real(r8) :: tcsoi                             ! Temperature response function for root respiration. 
    real(r8) :: tc                                ! Temperature response function for wood

    real(r8) :: br                                ! Base rate of root respiration.  (gC/gN/s) 
    real(r8) :: q10                               ! temperature dependence of root respiration  
    integer  :: sunsha                            ! sun (1) or shaded (2)  leaves...
    real(r8) :: dr(2)
    real(r8) :: coarse_wood_frac                  ! amount of woody biomass that is coarse... 
    real(r8) :: tree_area
    real(r8) :: gs_cohort

    ! FIX(SPM, 040714) [I]- these should be proper functions...
    real(r8) :: ft1    ! photosynthesis temperature response (statement function)
    real(r8) :: fth    ! photosynthesis temperature inhibition (statement function)
    real(r8) :: fth25  ! scaling factor for photosynthesis temperature inhibition (statement function)
    ! ... get rid of function statements [I]

    real(r8) dtime ! stepsize in seconds
    !------------------------------------------------------------------------------

    !
    ! FIX(SPM, 040714) [I]- these should be proper functions...Jinyun might be doing this in his refactor...check.
    !
    ! Temperature and soil water response functions
    ft1(tl,ha) = exp( ha / (rgas*1.e-3_r8*(tfrz+25._r8)) * (1._r8 - (tfrz+25._r8)/tl) )
    fth(tl,hd,se,cc2) = cc2 / ( 1._r8 + exp( (-hd+se*tl) / (rgas*1.e-3_r8*tl) ) )
    fth25(hd,se) = 1._r8 + exp( (-hd+se*(tfrz+25._r8)) / (rgas*1.e-3_r8*(tfrz+25._r8)) )
    ! ... get rid of function statements [I]

    associate(                                                &
         c3psn     => pftcon%c3psn                          , & ! photosynthetic pathway: 0. = c4, 1. = c3
         slatop    => pftcon%slatop                         , & ! specific leaf area at top of canopy, projected area basis [m^2/gC]
         flnr      => pftcon%flnr                           , & ! fraction of leaf N in the Rubisco enzyme (gN Rubisco / gN leaf)
         woody     => pftcon%woody                          , & ! Is vegetation woody or not? 
         fnitr     => pftcon%fnitr                          , & ! foliage nitrogen limitation factor (-)
         leafcn    => pftcon%leafcn                         , & ! leaf C:N (gC/gN)

         bb_slope  => EDecophyscon%BB_slope                 , & ! slope of BB relationship

         forc_pbot => atm2lnd_inst%forc_pbot_downscaled_col , & ! Input:  [real(r8) (:)   ] atmospheric pressure (Pa)

         t_soisno  => temperature_inst%t_soisno_col         , & ! Input: [real(r8)  (:,:) ] soil temperature (Kelvin)                                           
         t_veg     => temperature_inst%t_veg_patch          , & ! Input: [real(r8)  (:)   ] vegetation temperature (Kelvin)                                       
         tgcm      => temperature_inst%thm_patch            , & ! Input: [real(r8)  (:)   ] air temperature at agcm reference height (kelvin) 

         psncanopy => photosyns_inst%psncanopy_patch        , & ! Output: [real(r8) (:,:) ]  canopy scale photosynthesis umol CO2 /m**2/ s
         lmrcanopy => photosyns_inst%lmrcanopy_patch        , & ! Output: [real(r8) (:,:) ]  canopy scale leaf maintenance respiration umol CO2 /m**2/ s

         elai      => canopystate_inst%elai_patch           , & ! Input:  [real(r8) (:)   ]  one-sided leaf area index with burying by snow                        
         tlai      => canopystate_inst%tlai_patch           , & ! Input:  [real(r8) (:)   ]  one-sided leaf area index
         rscanopy  => canopystate_inst%rscanopy_patch       , & ! Output: [real(r8) (:,:) ]  canopy resistance s/m  
         gccanopy  => canopystate_inst%gccanopy_patch         & ! Output: [real(r8) (:,:) ]  canopy conductance mmol m-2 s-1
         )

      !set timestep
      dtime = get_step_size()

      ! Assign local pointers to derived type members (gridcell-level)
      dr(1) = 0.025_r8; dr(2) = 0.015_r8

      ! Peter Thornton: 3/13/09 
      ! Q10 was originally set to 2.0, an arbitrary choice, but reduced to 1.5 as part of the tuning
      ! to improve seasonal cycle of atmospheric CO2 concentration in global
      ! simulatoins
      q10 = 1.5_r8
      Q10 = EDParamsShareInst%Q10

      !==============================================================================!
      ! Photosynthesis and stomatal conductance parameters, from:
      ! Bonan et al (2011) JGR, 116, doi:10.1029/2010JG001593
      !==============================================================================!

      ! vcmax25 parameters, from CN

      act25 = 3.6_r8   !umol/mgRubisco/min
      ! Convert rubisco activity units from umol/mgRubisco/min -> umol/gRubisco/s
      act25 = act25 * 1000.0_r8 / 60.0_r8

      ! Activation energy, from:
      ! Bernacchi et al (2001) Plant, Cell and Environment 24:253-259
      ! Bernacchi et al (2003) Plant, Cell and Environment 26:1419-1430
      ! except TPU from: Harley et al (1992) Plant, Cell and Environment 15:271-282

      kcha    = 79430._r8
      koha    = 36380._r8
      cpha    = 37830._r8
      vcmaxha = 65330._r8
      jmaxha  = 43540._r8
      tpuha   = 53100._r8
      lmrha   = 46390._r8

      ! High temperature deactivation, from:
      ! Leuning (2002) Plant, Cell and Environment 25:1205-1210
      ! The factor "c" scales the deactivation to a value of 1.0 at 25C

      vcmaxhd = 149250._r8
      jmaxhd  = 152040._r8
      tpuhd   = 150650._r8
      lmrhd   = 150650._r8

      vcmaxse = 485._r8
      jmaxse  = 495._r8
      tpuse   = 490._r8
      lmrse   = 490._r8

      vcmaxc = fth25(vcmaxhd, vcmaxse)
      jmaxc  = fth25(jmaxhd, jmaxse)
      tpuc   = fth25(tpuhd, tpuse)
      lmrc   = fth25(lmrhd, lmrse)

      ! Miscellaneous parameters, from Bonan et al (2011) JGR, 116, doi:10.1029/2010JG001593

      fnps = 0.15_r8
      theta_psii = 0.7_r8
      theta_ip = 0.95_r8

      qe(1) = 0._r8
      theta_cj(1) = 0.98_r8
      bbbopt(1) = 10000._r8
      mbbopt(1) = 9._r8

      qe(2) = 0.05_r8
      theta_cj(2) = 0.80_r8
      bbbopt(2) = 40000._r8
      mbbopt(2) = 4._r8

      do f = 1,fn
         p = filterp(f)
         call t_startf('edfluxes')

         ! NOTE: THESE ARE ZEROED EVEN IF THERE'S NO PATCH! 

         psncanopy(p) = 0._r8
         lmrcanopy(p) = 0._r8
         rscanopy(p)  = 0._r8
         gccanopy(p)  = 0._r8  

         if (patch%is_veg(p)) then
            g = patch%gridcell(p)
            c = patch%column(p)

            currentPatch => map_clmpatch_to_edpatch(ed_allsites_inst(g), p) 

            currentPatch%ncan(:,:) = 0
            !redo the canopy structure algorithm to get round a bug that is happening for site 125, FT13. 
            currentCohort => currentPatch%tallest
            do while(associated(currentCohort))

               currentPatch%ncan(currentCohort%canopy_layer,currentCohort%pft) = &
                    max(currentPatch%ncan(currentCohort%canopy_layer,currentCohort%pft),currentCohort%NV)

               currentCohort => currentCohort%shorter

            enddo !cohort   

            currentPatch%nrad = currentPatch%ncan
            do CL = 1,nclmax
               do ft = 1,numpft_ed
                  currentPatch%present(CL,ft) = 0
                  do iv = 1, currentPatch%nrad(CL,ft);
                     if(currentPatch%canopy_area_profile(CL,ft,iv) > 0._r8)then
                        currentPatch%present(CL,ft) = 1
                     end if
                  end do !iv     
               enddo !ft
            enddo !CL

            ! Soil water stress applied to Ball-Berry parameters
            do FT = 1,numpft_ed
               if (nint(c3psn(FT)) == 1)then
                  ps = 1
               else
                  ps = 2
               end if
               bbb(FT) = max (bbbopt(ps)*currentPatch%btran_ft(FT), 1._r8)

               mbb(FT) = bb_slope(ft) ! mbbopt(ps)
            end do

            ! kc, ko, currentPatch, from: Bernacchi et al (2001) Plant, Cell and Environment 24:253-259
            !
            !       kc25 = 404.9 umol/mol
            !       ko25 = 278.4 mmol/mol
            !       cp25 = 42.75 umol/mol
            !
            ! Derive sco from currentPatch and O2 using present-day O2 (0.209 mol/mol) and re-calculate
            ! currentPatch to account for variation in O2 using currentPatch = 0.5 O2 / sco
            !

            kc25 = (404.9_r8 / 1.e06_r8) * forc_pbot(c)
            ko25 = (278.4_r8 / 1.e03_r8) * forc_pbot(c)
            sco  = 0.5_r8 * 0.209_r8 / (42.75_r8 / 1.e06_r8)
            cp25 = 0.5_r8 * oair(p) / sco

            if(t_veg(p).gt.150_r8.and.t_veg(p).lt.350_r8)then
               kc(p) = kc25 * ft1(t_veg(p), kcha)
               ko(p) = ko25 * ft1(t_veg(p), koha)
               co2_cp(p) = cp25 * ft1(t_veg(p), cpha)
            else
               kc(p) = 1
               ko(p) = 1
               co2_cp(p) = 1
               write(iulog,*) 'something wrong with temperature',t_veg(p),p,elai(p),tlai(p)
            end if

         end if
      end do

      ! Multi-layer parameters scaled by leaf nitrogen profile.
      ! Loop through each canopy layer to calculate nitrogen profile using
      ! cumulative lai at the midpoint of the layer


      do f = 1,fn
         p = filterp(f)
         c = patch%column(p)

         if (patch%is_veg(p)) then
            g = patch%gridcell(p)
            currentPatch => map_clmpatch_to_edpatch(ed_allsites_inst(g), p) 

            do FT = 1,numpft_ed
               if (nint(c3psn(FT)) == 1)then
                  ps = 1
               else
                  ps = 2
               end if
               bbb(FT) = max (bbbopt(ps)*currentPatch%btran_ft(FT), 1._r8)
               mbb(FT) = mbbopt(ps)

               if (nint(c3psn(FT)) == 1)then
                  ci(:,FT,:) = 0.7_r8 * cair(p)
               else
                  ci(:,FT,:) = 0.4_r8 * cair(p)
               end if
            enddo

            NCL_p = currentPatch%NCL_p

            do FT = 1,numpft_ed !calculate patch and pft specific propserties at canopy top. 

               ! Leaf nitrogen concentration at the top of the canopy (g N leaf / m**2 leaf)
               lnc(FT) = 1._r8 / (slatop(FT) * leafcn(FT))

               !at the moment in ED we assume that there is no active N cycle. This should change, of course. FIX(RF,032414) Sep2011. 
               vcmax25top(FT) = fnitr(FT) !fudge - shortcut using fnitr as a proxy for vcmax... 

               ! Parameters derived from vcmax25top. Bonan et al (2011) JGR, 116, doi:10.1029/2010JG001593
               ! used jmax25 = 1.97 vcmax25, from Wullschleger (1993) Journal of Experimental Botany 44:907-920.
               ! Here use a factor "1.67", from Medlyn et al (2002) Plant, Cell and Environment 25:1167-1179

<<<<<<< HEAD
	       !RF - copied this from the CLM trunk code, but where did it come from, and how can we make these consistant? 
	       !jmax25top(FT) = (2.59_r8 - 0.035_r8*min(max((t10(p)-tfrz),11._r8),35._r8)) * vcmax25top(FT)
	       jmax25top(FT) = 1.67_r8 * vcmax25top(FT)
	       tpu25top(FT)  = 0.167_r8 * vcmax25top(FT)
	       kp25top(FT)   = 20000._r8 * vcmax25top(FT)

	       
=======
               !RF - copied this from the CLM trunk code, but where did it come from, and how can we make these consistant? 
               !jmax25top(FT) = (2.59_r8 - 0.035_r8*min(max((t10(p)-tfrz),11._r8),35._r8)) * vcmax25top(FT)
               jmax25top(FT) = 0.167_r8   * vcmax25top(FT)
               tpu25top(FT)  = 0.167_r8  * vcmax25top(FT)
               kp25top(FT)   = 20000._r8 * vcmax25top(FT)
>>>>>>> eb26be69

               ! Nitrogen scaling factor. Bonan et al (2011) JGR, 116, doi:10.1029/2010JG001593 used
               ! kn = 0.11. Here, derive kn from vcmax25 as in Lloyd et al (2010) Biogeosciences, 7, 1833-1859
               ! Remove daylength factor from vcmax25 so that kn is based on maximum vcmax25

               if (dayl_factor(p)  ==  0._r8) then
                  kn(FT) =  0._r8
               else
                  kn(FT) = exp(0.00963_r8 * vcmax25top(FT) - 2.43_r8)
               end if

               ! Leaf maintenance respiration to match the base rate used in CN
               ! but with the new temperature functions for C3 and C4 plants.
               !
               ! Base rate for maintenance respiration is from:
               ! M. Ryan, 1991. Effects of climate change on plant respiration.
               ! Ecological Applications, 1(2), 157-167.
               ! Original expression is br = 0.0106 molC/(molN h)
               ! Conversion by molecular weights of C and N gives 2.525e-6 gC/(gN s)
               !
               ! Base rate is at 20C. Adjust to 25C using the CN Q10 = 1.5
               !
               ! CN respiration has units:  g C / g N [leaf] / s. This needs to be
               ! converted from g C / g N [leaf] / s to umol CO2 / m**2 [leaf] / s
               !
               ! Then scale this value at the top of the canopy for canopy depth
               
               lmr25top(FT) = 2.525e-6_r8 * (1.5_r8 ** ((25._r8 - 20._r8)/10._r8))
               lmr25top(FT) = lmr25top(FT) * lnc(FT) / 12.e-06_r8

            end do !FT 

            !==============================================================================!   
            ! Calculate Nitrogen scaling factors and photosynthetic parameters.         
            !==============================================================================!
            do CL = 1, NCL_p
               do FT = 1,numpft_ed

                  do iv = 1, currentPatch%nrad(CL,FT)
                     if(currentPatch%canopy_area_profile(CL,FT,iv)>0._r8.and.currentPatch%present(CL,FT) /= 1)then
                        write(iulog,*) 'CF: issue with present structure',CL,FT,iv, &
                             currentPatch%canopy_area_profile(CL,FT,iv),currentPatch%present(CL,FT), &
                             currentPatch%nrad(CL,FT),currentPatch%ncl_p,nclmax
                        currentPatch%present(CL,FT) = 1
                     end if
                  enddo

                  if(currentPatch%present(CL,FT) == 1)then ! are there any leaves of this pft in this layer?     

                     if(CL==NCL_p)then !are we in the top canopy layer or a shaded layer?      
                        laican = 0._r8
                     else
                        laican = sum(currentPatch%canopy_layer_lai(CL+1:NCL_p)) 
                     end if

                     ! Loop through canopy layers (above snow). Respiration needs to be
                     ! calculated every timestep. Others are calculated only if daytime    
                     do iv = 1, currentPatch%nrad(CL,FT)
                        vai = (currentPatch%elai_profile(CL,FT,iv)+currentPatch%esai_profile(CL,FT,iv)) !vegetation area index. 
                        if (iv == 1) then
                           laican = laican + 0.5_r8 * vai
                        else
                           laican = laican + 0.5_r8 * (currentPatch%elai_profile(CL,FT,iv-1)+ &
                                currentPatch%esai_profile(CL,FT,iv-1))+vai
                        end if

                        ! Scale for leaf nitrogen profile
                        nscaler = exp(-kn(FT) * laican)


                        ! Maintenance respiration: umol CO2 / m**2 [leaf] / s
                        lmr25 = lmr25top(FT) * nscaler

                        if (nint(c3psn(FT)) == 1)then
                           lmr_z(CL,FT,iv) = lmr25 * ft1(t_veg(p), lmrha) * fth(t_veg(p), lmrhd, lmrse, lmrc)
                        else
                           lmr_z(CL,FT,iv) = lmr25 * 2._r8**((t_veg(p)-(tfrz+25._r8))/10._r8)
                           lmr_z(CL,FT,iv) = lmr_z(CL,FT,iv) / (1._r8 + exp( 1.3_r8*(t_veg(p)-(tfrz+55._r8)) ))
                        end if


                        if (currentPatch%ed_parsun_z(CL,FT,iv) <= 0._r8) then           ! night time
                           vcmax_z(CL,FT,iv) = 0._r8
                           jmax_z(CL,FT,iv) = 0._r8
                           tpu_z(CL,FT,iv) = 0._r8
                           kp_z(CL,FT,iv) = 0._r8
                        else                                     ! day time
                           vcmax25 = vcmax25top(FT) * nscaler
                           jmax25 = jmax25top(FT) * nscaler
                           tpu25 = tpu25top(FT) * nscaler
                           kp25 = kp25top(FT) * nscaler

                           ! Adjust for temperature
                           vcmax_z(CL,FT,iv) = vcmax25 * ft1(t_veg(p), vcmaxha) * fth(t_veg(p), vcmaxhd, vcmaxse, vcmaxc)
                           jmax_z(CL,FT,iv)  = jmax25 * ft1(t_veg(p), jmaxha) * fth(t_veg(p), jmaxhd, jmaxse, jmaxc)
                           tpu_z(CL,FT,iv)   = tpu25 * ft1(t_veg(p), tpuha) * fth(t_veg(p), tpuhd, tpuse, tpuc)

                           if (nint(c3psn(FT))  /=  1) then
                              vcmax_z(CL,FT,iv) = vcmax25 * 2._r8**((t_veg(p)-(tfrz+25._r8))/10._r8)
                              vcmax_z(CL,FT,iv) = vcmax_z(CL,FT,iv) / (1._r8 + exp( 0.2_r8*((tfrz+15._r8)-t_veg(p)) ))
                              vcmax_z(CL,FT,iv) = vcmax_z(CL,FT,iv) / (1._r8 + exp( 0.3_r8*(t_veg(p)-(tfrz+40._r8)) ))
                           end if
                           kp_z(CL,FT,iv) = kp25 * 2._r8**((t_veg(p)-(tfrz+25._r8))/10._r8) !q10 response of product limited psn. 
                        end if
                        ! Adjust for soil water:(umol co2/m**2/s)

                        vcmax_z(CL,FT,iv) = vcmax_z(CL,FT,iv) * currentPatch%btran_ft(FT)
                        ! completely removed respiration drought response 
                        ! - (lmr_z(CL,FT,iv) * (1.0_r8-currentPatch%btran_ft(FT))  *pftcon%resp_drought_response(FT))
                        lmr_z(CL,FT,iv) = lmr_z(CL,FT,iv) 

                     end do ! iv
                  end if !present
               enddo !PFT 
            enddo !CL

            !==============================================================================!
            ! Leaf-level photosynthesis and stomatal conductance
            !==============================================================================!

            rsmax0 = 2.e4_r8

            ! Leaf boundary layer conductance, umol/m**2/s

            cf = forc_pbot(c)/(rgas*1.e-3_r8*tgcm(p))*1.e06_r8
            gb = 1._r8/rb(p)
            gb_mol = gb * cf
            ! Constrain eair >= 0.05*esat_tv so that solution does not blow up. This ensures
            ! that hs does not go to zero. Also eair <= esat_tv so that hs <= 1

            ceair = min( max(eair(p), 0.05_r8*esat_tv(p)), esat_tv(p) ) 
            ! Loop through canopy layers (above snow). Only do calculations if daytime
            do CL = 1, NCL_p
               do FT = 1,numpft_ed
                  if (nint(c3psn(FT)) == 1)then
                     ps = 1
                  else
                     ps = 2
                  end if
                  if(currentPatch%present(CL,FT) == 1)then ! are there any leaves of this pft in this layer?     
                     do iv = 1, currentPatch%nrad(CL,FT)
                        if ( DEBUG ) write(iulog,*) 'EDphoto 581 ',currentPatch%ed_parsun_z(CL,ft,iv)
                        if (currentPatch%ed_parsun_z(CL,FT,iv) <= 0._r8) then  ! night time

                           ac = 0._r8
                           aj = 0._r8
                           ap = 0._r8
                           ag(CL,FT,iv) = 0._r8
                           an(CL,FT,iv) = ag(CL,FT,iv) - lmr_z(CL,FT,iv)
                           an_av(cl,ft,iv) = 0._r8
                           currentPatch%psn_z(cl,ft,iv) = 0._r8
                           rs_z(CL,FT,iv) = min(rsmax0, 1._r8/bbb(FT) * cf)

                        else ! day time
                           !is there leaf area? - (NV can be larger than 0 with only stem area if deciduous)

                           if ( DEBUG ) write(iulog,*) 'EDphot 594 ',currentPatch%ed_laisun_z(CL,ft,iv)
                           if ( DEBUG ) write(iulog,*) 'EDphot 595 ',currentPatch%ed_laisha_z(CL,ft,iv)

                           if(currentPatch%ed_laisun_z(CL,ft,iv)+currentPatch%ed_laisha_z(cl,ft,iv) > 0._r8)then 

                              if ( DEBUG ) write(iulog,*) '600 in laisun, laisha loop '

                              !Loop aroun shaded and unshaded leaves          
                              currentPatch%psn_z(CL,ft,iv) = 0._r8    ! psn is accumulated across sun and shaded leaves. 
                              rs_z(CL,FT,iv)  = 0._r8                 ! 1/rs is accumulated across sun and shaded leaves. 
                              gs_z(CL,FT,iv) = 0._r8
                              an_av(CL,FT,iv) = 0._r8
                              do  sunsha = 1,2      
                                 ! Electron transport rate for C3 plants. Convert par from W/m2 to umol photons/m**2/s 
                                 ! using the factor 4.6
                                 ! Convert from units of par absorbed per unit ground area to par absorbed per unit leaf area. 

                                 if(sunsha == 1)then !sunlit
                                    if((currentPatch%ed_laisun_z(CL,FT,iv) * currentPatch%canopy_area_profile(CL,FT,iv)) >  &
                                         0.0000000001_r8)then

                                       qabs = currentPatch%ed_parsun_z(CL,FT,iv) / (currentPatch%ed_laisun_z(CL,FT,iv) * &
                                            currentPatch%canopy_area_profile(CL,FT,iv))   
                                       qabs = qabs * 0.5_r8 * (1._r8 - fnps) *  4.6_r8 

                                    else
                                       qabs = 0.0_r8
                                    end if
                                 else

                                    qabs = currentPatch%ed_parsha_z(CL,FT,iv) / (currentPatch%ed_laisha_z(CL,FT,iv) * &
                                         currentPatch%canopy_area_profile(CL,FT,iv))  
                                    qabs = qabs * 0.5_r8 * (1._r8 - fnps) *  4.6_r8 

                                 end if

                                 !convert the absorbed par into absorbed par per m2 of leaf, 
                                 ! so it is consistant with the vcmax and lmr numbers. 
                                 aquad = theta_psii
                                 bquad = -(qabs + jmax_z(cl,ft,iv))
                                 cquad = qabs * jmax_z(cl,ft,iv)
                                 call quadratic (aquad, bquad, cquad, r1, r2)
                                 je = min(r1,r2)

                                 ! Iterative loop for ci beginning with initial guess
                                 if (nint(c3psn(FT)) == 1)then
                                    ci(cl,ft,iv) = 0.7_r8 * cair(p)
                                 else
                                    ci(cl,ft,iv) = 0.4_r8 * cair(p)
                                 end if

                                 niter = 0
                                 exitloop = 0
                                 do while(exitloop == 0)                 
                                    ! Increment iteration counter. Stop if too many iterations
                                    niter = niter + 1

                                    ! Save old ci
                                    ciold = ci(cl,ft,iv)

                                    ! Photosynthesis limitation rate calculations 
                                    if (nint(c3psn(FT)) == 1)then
                                       ! C3: Rubisco-limited photosynthesis
                                       ac = vcmax_z(cl,ft,iv) * max(ci(cl,ft,iv)-co2_cp(p), 0._r8) / (ci(cl,ft,iv)+kc(p)* &
                                            (1._r8+oair(p)/ko(p)))
                                       ! C3: RuBP-limited photosynthesis
                                       aj = je * max(ci(cl,ft,iv)-co2_cp(p), 0._r8) / (4._r8*ci(cl,ft,iv)+8._r8*co2_cp(p))
                                       ! C3: Product-limited photosynthesis 
                                       ap = 3._r8 * tpu_z(cl,ft,iv)
                                    else
                                       ! C4: Rubisco-limited photosynthesis
                                       ac = vcmax_z(cl,ft,iv)
                                       ! C4: RuBP-limited photosynthesis
                                       if(sunsha == 1)then !sunlit
                                          if((currentPatch%ed_laisun_z(cl,ft,iv) * currentPatch%canopy_area_profile(cl,ft,iv)) > &
                                               0.0000000001_r8)then !guard against /0's in the night.             
                                             aj = qe(ps) * currentPatch%ed_parsun_z(cl,ft,iv) * 4.6_r8
                                             !convert from per cohort to per m2 of leaf)
                                             aj = aj / (currentPatch%ed_laisun_z(cl,ft,iv) * &
                                                        currentPatch%canopy_area_profile(cl,ft,iv))
                                          else
                                             aj = 0._r8
                                          end if
                                       else
                                          aj = qe(ps) * currentPatch%ed_parsha_z(cl,ft,iv) * 4.6_r8
                                          aj = aj / (currentPatch%ed_laisha_z(cl,ft,iv) * &
                                                     currentPatch%canopy_area_profile(cl,ft,iv))         
                                       end if

                                       ! C4: PEP carboxylase-limited (CO2-limited)
                                       ap = kp_z(cl,ft,iv) * max(ci(cl,ft,iv), 0._r8) / forc_pbot(c)
                                    end if
                                    ! Gross photosynthesis smoothing calculations. First co-limit ac and aj. Then co-limit ap
                                    aquad = theta_cj(ps)
                                    bquad = -(ac + aj)
                                    cquad = ac * aj
                                    call quadratic (aquad, bquad, cquad, r1, r2)
                                    ai = min(r1,r2)

                                    aquad = theta_ip
                                    bquad = -(ai + ap)
                                    cquad = ai * ap
                                    call quadratic (aquad, bquad, cquad, r1, r2)
                                    ag(cl,ft,iv) = min(r1,r2)

                                    ! Net carbon assimilation. Exit iteration if an < 0
                                    an(cl,ft,iv) = ag(cl,ft,iv) - lmr_z(cl,ft,iv)
                                    if (an(cl,ft,iv) < 0._r8) then
                                       exitloop = 1
                                    end if

                                    ! Quadratic gs_mol calculation with an known. Valid for an >= 0.
                                    ! With an <= 0, then gs_mol = bbb

                                    cs = cair(p) - 1.4_r8/gb_mol * an(cl,ft,iv) * forc_pbot(c)
                                    cs = max(cs,1.e-06_r8)
                                    aquad = cs
                                    bquad = cs*(gb_mol - bbb(FT)) - mbb(FT)*an(cl,ft,iv)*forc_pbot(c)
                                    cquad = -gb_mol*(cs*bbb(FT) + mbb(FT)*an(cl,ft,iv)*forc_pbot(c)*ceair/esat_tv(p))
                                    call quadratic (aquad, bquad, cquad, r1, r2)
                                    gs_mol = max(r1,r2)

                                    ! Derive new estimate for ci
                                    ci(cl,ft,iv) = cair(p) - an(cl,ft,iv) * forc_pbot(c) * &
                                         (1.4_r8*gs_mol+1.6_r8*gb_mol) / (gb_mol*gs_mol)

                                    ! Check for ci convergence. Delta ci/pair = mol/mol. Multiply by 10**6 to
                                    ! convert to umol/mol (ppm). Exit iteration if convergence criteria of +/- 1 x 10**-6 ppm
                                    ! is met OR if at least ten iterations (niter=10) are completed

                                    if ((abs(ci(cl,ft,iv)-ciold)/forc_pbot(c)*1.e06_r8 <=  2.e-06_r8) .or. niter == 5) then
                                       exitloop = 1
                                    end if
                                 end do !iteration loop

                                 ! End of ci iteration.  Check for an < 0, in which case gs_mol = bbb
                                 if (an(cl,ft,iv) < 0._r8) then
                                    gs_mol = bbb(FT)
                                 end if

                                 ! Final estimates for cs and ci (needed for early exit of ci iteration when an < 0)
                                 cs = cair(p) - 1.4_r8/gb_mol * an(cl,ft,iv) * forc_pbot(c)
                                 cs = max(cs,1.e-06_r8)
                                 ci(cl,ft,iv) = cair(p) - an(cl,ft,iv) * forc_pbot(c) * (1.4_r8*gs_mol+1.6_r8*gb_mol) / &
                                      (gb_mol*gs_mol)
                                 ! Convert gs_mol (umol H2O/m**2/s) to gs (m/s) and then to rs (s/m)
                                 gs = gs_mol / cf

                                 if ( DEBUG ) write(iulog,*) 'EDPhoto 737 ', currentPatch%psn_z(cl,ft,iv)
                                 if ( DEBUG ) write(iulog,*) 'EDPhoto 738 ', ag(cl,ft,iv)
                                 if ( DEBUG ) write(iulog,*) 'EDPhoto 739 ', currentPatch%f_sun(cl,ft,iv) 

                                 !accumulate total photosynthesis umol/m2 ground/s-1. weight per unit sun and sha leaves.  
                                 if(sunsha == 1)then !sunlit       

                                    currentPatch%psn_z(cl,ft,iv) = currentPatch%psn_z(cl,ft,iv) + ag(cl,ft,iv) * &
                                         currentPatch%f_sun(cl,ft,iv)
                                    an_av(cl,ft,iv) = an_av(cl,ft,iv) + an(cl,ft,iv)                  * &
                                         currentPatch%f_sun(cl,ft,iv) 
                                    gs_z(cl,ft,iv)  = gs_z(cl,ft,iv)  + 1._r8/(min(1._r8/gs, rsmax0)) * &
                                         currentPatch%f_sun(cl,ft,iv) 

                                 else

                                    currentPatch%psn_z(cl,ft,iv) = currentPatch%psn_z(cl,ft,iv) + ag(cl,ft,iv) &
                                         * (1.0_r8-currentPatch%f_sun(cl,ft,iv))                 
                                    an_av(cl,ft,iv)    = an_av(cl,ft,iv)    + an(cl,ft,iv) &
                                         * (1.0_r8-currentPatch%f_sun(cl,ft,iv)) 
                                    gs_z(cl,ft,iv)     = gs_z(cl,ft,iv)     + &
                                         1._r8/(min(1._r8/gs, rsmax0)) * (1.0_r8-currentPatch%f_sun(cl,ft,iv)) 

                                 end if

                                 if ( DEBUG ) write(iulog,*) 'EDPhoto 758 ', currentPatch%psn_z(cl,ft,iv)
                                 if ( DEBUG ) write(iulog,*) 'EDPhoto 759 ', ag(cl,ft,iv)
                                 if ( DEBUG ) write(iulog,*) 'EDPhoto 760 ', currentPatch%f_sun(cl,ft,iv) 

                                 ! Make sure iterative solution is correct
                                 if (gs_mol < 0._r8) then
                                    write (iulog,*)'Negative stomatal conductance:'
                                    write (iulog,*)'p,iv,gs_mol= ',p,iv,gs_mol
                                    call endrun(decomp_index=p, clmlevel=namep, msg=errmsg(__FILE__, __LINE__))
                                 end if

                                 ! Compare with Ball-Berry model: gs_mol = m * an * hs/cs p + b
                                 hs = (gb_mol*ceair + gs_mol*esat_tv(p)) / ((gb_mol+gs_mol)*esat_tv(p))
                                 gs_mol_err = mbb(FT)*max(an(cl,ft,iv), 0._r8)*hs/cs*forc_pbot(c) + bbb(FT)

                                 if (abs(gs_mol-gs_mol_err) > 1.e-01_r8) then
                                    write (iulog,*) 'CF: Ball-Berry error check - stomatal conductance error:'
                                    write (iulog,*) gs_mol, gs_mol_err
                                 end if

                              enddo !sunsha loop
                              !average leaf-level stomatal resistance rate over sun and shade leaves... 
                              rs_z(cl,ft,iv)  = 1._r8/gs_z(cl,ft,iv) 
                           else !No leaf area. This layer is present only because of stems. (leaves are off, or have reduced to 0
                              currentPatch%psn_z(cl,ft,iv) = 0._r8
                              rs_z(CL,FT,iv) = min(rsmax0, 1._r8/bbb(FT) * cf)
                           
                           end if !is there leaf area? 
                           
                           
                        end if    ! night or day 
                     end do   ! iv canopy layer 
                  end if    ! present(L,ft) ? rd_array
               end do  ! PFT loop
            end do  !canopy layer

            call t_stopf('edfluxes')
            call t_startf('edunpack')

            !==============================================================================!
            ! Unpack fluxes from arrays into cohorts
            !==============================================================================!

            call currentPatch%set_root_fraction()

            if(currentPatch%countcohorts > 0.0)then  !avoid errors caused by empty patches 

               currentCohort => currentPatch%tallest  ! Cohort loop

               do while (associated(currentCohort)) ! Cohort loop
                  call t_startf('edfluxunpack1')

                  if(currentCohort%n > 0._r8)then   

                     ! Zero cohort flux accumulators.
                     currentCohort%npp_clm  = 0.0_r8
                     currentCohort%resp_clm = 0.0_r8
                     currentCohort%gpp_clm  = 0.0_r8
                     currentCohort%rd       = 0.0_r8
                     currentCohort%resp_m   = 0.0_r8

                     ! Select canopy layer and PFT.
                     FT = currentCohort%pft  !are we going to have ftindex?
                     CL  = currentCohort%canopy_layer
                     !------------------------------------------------------------------------------
                     ! Accumulate fluxes over the sub-canopy layers of each cohort.
                     !------------------------------------------------------------------------------
                     ! Convert from umolC/m2leaf/s to umolC/indiv/s ( x canopy area x 1m2 leaf area). 
                     tree_area = currentCohort%c_area/currentCohort%n
<<<<<<< HEAD
                     if (currentCohort%nv > 1) then !is there canopy, and are the leaves on?
 
=======

                     if ( DEBUG ) write(iulog,*) 'EDPhoto 816 ', currentCohort%gpp_clm
                     if ( DEBUG ) write(iulog,*) 'EDPhoto 817 ', currentPatch%psn_z(cl,ft,1:currentCohort%nv-1)
                     if ( DEBUG ) write(iulog,*) 'EDPhoto 818 ', cl
                     if ( DEBUG ) write(iulog,*) 'EDPhoto 819 ', ft
                     if ( DEBUG ) write(iulog,*) 'EDPhoto 820 ', currentCohort%nv
                     if ( DEBUG ) write(iulog,*) 'EDPhoto 821 ', currentPatch%elai_profile(cl,ft,1:currentCohort%nv-1)

                     if(currentCohort%nv > 1)then

>>>>>>> eb26be69
                        currentCohort%gpp_clm  = sum(currentPatch%psn_z(cl,ft,1:currentCohort%nv-1) * &
                             currentPatch%elai_profile(cl,ft,1:currentCohort%nv-1)) * tree_area

                        currentCohort%rd       = sum(lmr_z(cl,ft,1:currentCohort%nv-1)    * &
                             currentPatch%elai_profile(cl,ft,1:currentCohort%nv-1)) * tree_area 

                        currentCohort%gscan    = sum((1.0_r8/(rs_z(cl,ft,1:currentCohort%nv-1)+rb(p)))) *  tree_area 
                        currentCohort%ts_net_uptake(1:currentCohort%nv) = an_av(cl,ft,1:currentCohort%nv) * 12E-9 * dtime 

                     else

                        currentCohort%gpp_clm = 0.0_r8 
                        currentCohort%rd = 0.0_r8 
                        currentCohort%gscan = 0.0_r8 
                        currentCohort%ts_net_uptake(:) = 0.0_r8

                     end if

                     if ( DEBUG ) write(iulog,*) 'EDPhoto 832 ', currentCohort%gpp_clm

                     laifrac = (currentCohort%treelai+currentCohort%treesai)-(currentCohort%nv-1)*dinc_ed

                     gs_cohort = 1.0_r8/(rs_z(cl,ft,currentCohort%nv)+rb(p))*laifrac*tree_area   
                     currentCohort%gscan = currentCohort%gscan+gs_cohort

                     if ( DEBUG ) then
                        write(iulog,*) 'EDPhoto 868 ', currentCohort%gpp_clm
                        write(iulog,*) 'EDPhoto 869 ',  currentPatch%psn_z(cl,ft,currentCohort%nv)
                        write(iulog,*) 'EDPhoto 870 ',  currentPatch%elai_profile(cl,ft,currentCohort%nv)
                        write(iulog,*) 'EDPhoto 871 ',  laifrac
                        write(iulog,*) 'EDPhoto 872 ',  tree_area
                        write(iulog,*) 'EDPhoto 873 ',  currentCohort%nv, cl, ft
                     endif

                     currentCohort%gpp_clm  = currentCohort%gpp_clm + currentPatch%psn_z(cl,ft,currentCohort%nv) * &
                          currentPatch%elai_profile(cl,ft,currentCohort%nv) * laifrac * tree_area

                     if ( DEBUG ) write(iulog,*) 'EDPhoto 843 ', currentCohort%rd

                     currentCohort%rd       = currentCohort%rd      + lmr_z(cl,ft,currentCohort%nv)    * &
                          currentPatch%elai_profile(cl,ft,currentCohort%nv) * laifrac * tree_area 

                     call t_stopf('edfluxunpack1')      
                     call t_startf('edfluxunpack2')

                     !------------------------------------------------------------------------------
                     ! Calculate Whole Plant Respiration (this doesn't really need to be in this iteration at all, surely?)    
                     ! Leaf respn needs to be in the sub-layer loop to account for changing N through canopy. 
                     !
                     ! base rate for maintenance respiration is from:
                     ! M. Ryan, 1991. Effects of climate change on plant respiration.
                     ! Ecological Applications, 1(2), 157-167.
                     ! Original expression is br = 0.0106 molC/(molN h)
                     ! Conversion by molecular weights of C and N gives 2.525e-6 gC/(gN s)
                     !------------------------------------------------------------------------------

                     br = 2.525e-6_r8

                     leaf_frac = 1.0_r8/(currentCohort%canopy_trim + EDecophyscon%sapwood_ratio(currentCohort%pft) * &
                          currentCohort%hite + pftcon%froot_leaf(currentCohort%pft))
                     currentCohort%bsw = EDecophyscon%sapwood_ratio(currentCohort%pft) * currentCohort%hite * &
                          (currentCohort%balive + currentCohort%laimemory)*leaf_frac
                     currentCohort%livestemn  = currentCohort%bsw  / pftcon%leafcn(currentCohort%pft)

                     currentCohort%livestem_mr  = 0._r8
                     currentCohort%livecroot_mr = 0._r8

                     if ( DEBUG ) write(iulog,*) 'EDPhoto 874 ', currentCohort%livecroot_mr
                     if ( DEBUG ) write(iulog,*) 'EDPhoto 875 ', currentCohort%livecrootn

                     if (woody(FT) == 1) then
                        tc = q10**((t_veg(p)-tfrz - 20.0_r8)/10.0_r8) 
                        currentCohort%livestem_mr  = currentCohort%livestemn  * br * tc !*currentPatch%btran_ft(currentCohort%pft)  
                        currentCohort%livecroot_mr = currentCohort%livecrootn * br * tc !*currentPatch%btran_ft(currentCohort%pft) 

                        !convert from gC /indiv/s-1 to kgC/indiv/s-1
                        currentCohort%livestem_mr  = currentCohort%livestem_mr /1000
                        currentCohort%livecroot_mr = currentCohort%livecroot_mr /1000
                     else
                        tc = 1.0_r8
                        currentCohort%livestem_mr  = 0._r8
                        currentCohort%livecroot_mr = 0._r8    
                     end if

                     if (pftcon%woody(currentCohort%pft) == 1) then
                        coarse_wood_frac = 0.5_r8
                     else
                        coarse_wood_frac = 0.0_r8
                     end if

                     ! Soil temperature. 
                     currentCohort%froot_mr = 0._r8

                     do j = 1,nlevsoi
                        tcsoi  = q10**((t_soisno(c,j)-tfrz - 20.0_r8)/10.0_r8)
                        !fine root respn. 
                        currentCohort%froot_mr = currentCohort%froot_mr + (1.0_r8 - coarse_wood_frac) * &
                             currentCohort%br*br*tcsoi * currentPatch%rootfr_ft(ft,j)/leafcn(currentCohort%pft) 
                        ! convert from gC/indiv/s-1 to kgC/indiv/s-1
                        currentCohort%froot_mr  =  currentCohort%froot_mr /1000.0_r8
                     enddo

                     call t_stopf('edfluxunpack2')
                     call t_startf('edfluxunpack3')
                     ! convert gpp and resp from umol/indiv/s-1 to kgC/indiv/s-1  = X * 12 *10-6 * 10-3
                     !currentCohort%resp_m  = currentCohort%rd      * 12.0E-9

                     if ( DEBUG ) write(iulog,*) 'EDPhoto 904 ', currentCohort%resp_m
                     if ( DEBUG ) write(iulog,*) 'EDPhoto 905 ', currentCohort%rd
                     if ( DEBUG ) write(iulog,*) 'EDPhoto 906 ', currentCohort%livestem_mr
                     if ( DEBUG ) write(iulog,*) 'EDPhoto 907 ', currentCohort%livecroot_mr
                     if ( DEBUG ) write(iulog,*) 'EDPhoto 908 ', currentCohort%froot_mr

                     currentCohort%gpp_clm = currentCohort%gpp_clm * 12.0E-9    
                     ! add on whole plant respiration values in kgC/indiv/s-1  
                     currentCohort%resp_m = currentCohort%livestem_mr + currentCohort%livecroot_mr + currentCohort%froot_mr
                     ! no drought response * (1.0_r8 - currentPatch%btran_ft(currentCohort%pft)*pftcon%resp_drought_response(FT))   
                     currentCohort%resp_m = currentCohort%resp_m + currentCohort%rd * 12.0E-9 !this was already corrected fo BTRAN     

                     ! convert from kgC/indiv/s to kgC/indiv/timestep       
                     currentCohort%resp_m   = currentCohort%resp_m  * dtime 
                     currentCohort%gpp_clm  = currentCohort%gpp_clm * dtime          

                     if ( DEBUG ) write(iulog,*) 'EDPhoto 911 ', currentCohort%gpp_clm
                     if ( DEBUG ) write(iulog,*) 'EDPhoto 912 ', currentCohort%resp_clm
                     if ( DEBUG ) write(iulog,*) 'EDPhoto 913 ', currentCohort%resp_m

                     currentCohort%resp_g   = ED_val_grperc(1) * (max(0._r8,currentCohort%gpp_clm - currentCohort%resp_m))
                     currentCohort%resp_clm = currentCohort%resp_m + currentCohort%resp_g ! kgC/indiv/ts    
                     currentCohort%npp_clm  = currentCohort%gpp_clm - currentCohort%resp_clm  ! kgC/indiv/ts

                     !------------------------------------------------------------------------------
                     ! Remove whole plant respiration from net uptake.  (kgC/indiv/ts)
                     if(currentCohort%treelai > 0._r8)then     
                        ! do iv =1,currentCohort%NV
                        ! currentCohort%year_net_uptake(iv) = currentCohort%year_net_uptake(iv) - &
                        ! (timestep_secs*(currentCohort%livestem_mr + currentCohort%livecroot_mr &
                        ! minus contribution to whole plant respn.
                        ! + currentCohort%froot_mr))/(currentCohort%treelai*currentCohort%c_area/currentCohort%n)
                        ! enddo
                     else !lai<0   
                        currentCohort%gpp_clm = 0._r8
                        currentCohort%resp_m = 0._r8
                        currentCohort%gscan = 0._r8
                     end if
                  else !pft<0 n<0
                     write(iulog,*) 'CF: pft 0 or n 0',currentCohort%pft,currentCohort%n,currentCohort%indexnumber
                     currentCohort%gpp_clm = 0._r8
                     currentCohort%resp_m  = 0._r8
                     currentCohort%gscan   = 0._r8   
                     currentCohort%ts_net_uptake(1:currentCohort%nv) = 0._r8    
                  end if !pft<0 n<0

                  psncanopy(p) = psncanopy(p) + currentCohort%gpp_clm
                  lmrcanopy(p) = lmrcanopy(p) + currentCohort%resp_m
                  ! accumulate cohort level canopy conductances over whole area before dividing by total area.  
                  gccanopy(p)  = gccanopy(p) + currentCohort%gscan * currentCohort%n /currentPatch%total_canopy_area  

                  currentCohort => currentCohort%shorter

               enddo  ! end cohort loop.   
            end if !count_cohorts is more than zero.

            psncanopy(p) = psncanopy(p) / currentPatch%area
            lmrcanopy(p) = lmrcanopy(p) / currentPatch%area
            if(gccanopy(p) > 1._r8/rsmax0.and.elai(p) > 0.0_r8)then
               rscanopy(p)  = (1.0_r8/gccanopy(p))-rb(p)/elai(p) ! this needs to be resistance per unit leaf area.  
            else
               rscanopy(p) = rsmax0
            end if
            gccanopy(p)  = 1.0_r8/rscanopy(p) *cf /1000 !convert into umol m02 s-1 then mmol m-2 s-1. 

         else !EDpatch

            rscanopy(p) = rsmax0  

         end if !edpatch

         call t_stopf('edfluxunpack3')
         call t_stopf('edunpack')  

      end do !patch loop

    end associate

  end subroutine Photosynthesis_ED

end module EDPhotosynthesisMod<|MERGE_RESOLUTION|>--- conflicted
+++ resolved
@@ -436,21 +436,11 @@
                ! used jmax25 = 1.97 vcmax25, from Wullschleger (1993) Journal of Experimental Botany 44:907-920.
                ! Here use a factor "1.67", from Medlyn et al (2002) Plant, Cell and Environment 25:1167-1179
 
-<<<<<<< HEAD
 	       !RF - copied this from the CLM trunk code, but where did it come from, and how can we make these consistant? 
 	       !jmax25top(FT) = (2.59_r8 - 0.035_r8*min(max((t10(p)-tfrz),11._r8),35._r8)) * vcmax25top(FT)
-	       jmax25top(FT) = 1.67_r8 * vcmax25top(FT)
-	       tpu25top(FT)  = 0.167_r8 * vcmax25top(FT)
+	       jmax25top(FT) = 1.67_r8   * vcmax25top(FT)
+	       tpu25top(FT)  = 0.167_r8  * vcmax25top(FT)
 	       kp25top(FT)   = 20000._r8 * vcmax25top(FT)
-
-	       
-=======
-               !RF - copied this from the CLM trunk code, but where did it come from, and how can we make these consistant? 
-               !jmax25top(FT) = (2.59_r8 - 0.035_r8*min(max((t10(p)-tfrz),11._r8),35._r8)) * vcmax25top(FT)
-               jmax25top(FT) = 0.167_r8   * vcmax25top(FT)
-               tpu25top(FT)  = 0.167_r8  * vcmax25top(FT)
-               kp25top(FT)   = 20000._r8 * vcmax25top(FT)
->>>>>>> eb26be69
 
                ! Nitrogen scaling factor. Bonan et al (2011) JGR, 116, doi:10.1029/2010JG001593 used
                ! kn = 0.11. Here, derive kn from vcmax25 as in Lloyd et al (2010) Biogeosciences, 7, 1833-1859
@@ -849,11 +839,6 @@
                      !------------------------------------------------------------------------------
                      ! Convert from umolC/m2leaf/s to umolC/indiv/s ( x canopy area x 1m2 leaf area). 
                      tree_area = currentCohort%c_area/currentCohort%n
-<<<<<<< HEAD
-                     if (currentCohort%nv > 1) then !is there canopy, and are the leaves on?
- 
-=======
-
                      if ( DEBUG ) write(iulog,*) 'EDPhoto 816 ', currentCohort%gpp_clm
                      if ( DEBUG ) write(iulog,*) 'EDPhoto 817 ', currentPatch%psn_z(cl,ft,1:currentCohort%nv-1)
                      if ( DEBUG ) write(iulog,*) 'EDPhoto 818 ', cl
@@ -861,9 +846,8 @@
                      if ( DEBUG ) write(iulog,*) 'EDPhoto 820 ', currentCohort%nv
                      if ( DEBUG ) write(iulog,*) 'EDPhoto 821 ', currentPatch%elai_profile(cl,ft,1:currentCohort%nv-1)
 
-                     if(currentCohort%nv > 1)then
-
->>>>>>> eb26be69
+                     if (currentCohort%nv > 1) then !is there canopy, and are the leaves on?
+
                         currentCohort%gpp_clm  = sum(currentPatch%psn_z(cl,ft,1:currentCohort%nv-1) * &
                              currentPatch%elai_profile(cl,ft,1:currentCohort%nv-1)) * tree_area
 
