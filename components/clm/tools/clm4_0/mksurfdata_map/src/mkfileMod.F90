module mkfileMod

contains

!-----------------------------------------------------------------------
  subroutine mkfile(domain, fname, dynlanduse, urban_format)

    use shr_kind_mod, only : r8 => shr_kind_r8
    use shr_sys_mod , only : shr_sys_getenv
    use fileutils   , only : get_filename
    use mkvarpar    , only : nlevsoi, nlevurb, numsolar, numrad
    use mkvarctl
    use mkglcmecMod , only : nglcec
    use mkpftMod    , only : mkpftAtt
    use mksoilMod   , only : mksoilAtt
    use mkharvestMod, only : mkharvest_fieldname, mkharvest_numtypes, mkharvest_longname
    use mkurbanparCommonMod, only : URBAN_FORMAT_DOM
    use mkncdio     , only : check_ret, ncd_defvar
    use mkdomainMod  

    implicit none
    include 'netcdf.inc'
    type(domain_type) , intent(in) :: domain
    character(len=*)  , intent(in) :: fname
    logical           , intent(in) :: dynlanduse
    integer           , intent(in) :: urban_format  ! code for format of urban file

    integer :: ncid
    integer :: j                    ! index
    integer :: dimid                ! temporary
    integer :: values(8)            ! temporary
    character(len=256) :: str       ! global attribute string
    character(len=256) :: name      ! name of attribute
    character(len=256) :: unit      ! units of attribute
    character(len= 18) :: datetime  ! temporary
    character(len=  8) :: date      ! temporary
    character(len= 10) :: time      ! temporary
    character(len=  5) :: zone      ! temporary
    integer            :: ier       ! error status
    integer            :: omode     ! netCDF output mode
    integer            :: xtype     ! external type
    character(len=32)  :: subname = 'mkfile'  ! subroutine name
!-----------------------------------------------------------------------

    call check_ret(nf_create(trim(fname), ior(nf_clobber,nf_64bit_offset), &
                                ncid), subname)

    call check_ret(nf_set_fill (ncid, nf_nofill, omode), subname)

    ! Define dimensions.

    if (outnc_1d) then
       call check_ret(nf_def_dim (ncid, 'gridcell', domain%ns, dimid), subname)
    else
       call check_ret(nf_def_dim (ncid, 'lsmlon'  , domain%ni, dimid), subname)
       call check_ret(nf_def_dim (ncid, 'lsmlat'  , domain%nj, dimid), subname)
    end if

    if (.not. dynlanduse) then
       if ( nglcec > 0 )then
          call check_ret(nf_def_dim (ncid, 'nglcec'  , nglcec      , dimid), subname)
          call check_ret(nf_def_dim (ncid, 'nglcecp1', nglcec+1    , dimid), subname)
       end if
    end if
    call check_ret(nf_def_dim (ncid, 'nlevurb' , nlevurb     , dimid), subname)
    call check_ret(nf_def_dim (ncid, 'numsolar', numsolar    , dimid), subname)
    call check_ret(nf_def_dim (ncid, 'numrad'  , numrad      , dimid), subname)
    call check_ret(nf_def_dim (ncid, 'nchar'   , 256         , dimid), subname)

    ! Create global attributes.

    str = 'NCAR-CSM'
    call check_ret(nf_put_att_text (ncid, NF_GLOBAL, &
         'Conventions', len_trim(str), trim(str)), subname)

    call date_and_time (date, time, zone, values)
    datetime(1:8) =        date(5:6) // '-' // date(7:8) // '-' // date(3:4)
    datetime(9:)  = ' ' // time(1:2) // ':' // time(3:4) // ':' // time(5:6) // ' '
    str = 'created on: ' // datetime
    call check_ret(nf_put_att_text (ncid, NF_GLOBAL, &
         'History_Log', len_trim(str), trim(str)), subname)

    call shr_sys_getenv ('LOGNAME', str, ier)
    call check_ret(nf_put_att_text (ncid, NF_GLOBAL, &
         'Logname', len_trim(str), trim(str)), subname)

    call shr_sys_getenv ('HOST', str, ier)
    call check_ret(nf_put_att_text (ncid, NF_GLOBAL, &
         'Host', len_trim(str), trim(str)), subname)

    str = 'Community Land Model: CLM4'
    call check_ret(nf_put_att_text (ncid, NF_GLOBAL, &
         'Source', len_trim(str), trim(str)), subname)

    str = &
<<<<<<< HEAD
'$HeadURL: https://svn-ccsm-models.cgd.ucar.edu/clm2/branch_tags/ed4x5fix_tags/ed4x5fix_n10_r120/components/clm/tools/clm4_0/mksurfdata_map/src/mkfileMod.F90 $'
=======
'$HeadURL: https://svn-ccsm-models.cgd.ucar.edu/clm2/trunk_tags/clm4_5_2_r121/components/clm/tools/clm4_0/mksurfdata_map/src/mkfileMod.F90 $'
>>>>>>> 9358b17e
    call check_ret(nf_put_att_text (ncid, NF_GLOBAL, &
         'Version', len_trim(str), trim(str)), subname)

    str = '$Id: mkfileMod.F90 43810 2013-02-07 06:12:57Z erik $'
    call check_ret(nf_put_att_text (ncid, NF_GLOBAL, &
         'Revision_Id', len_trim(str), trim(str)), subname)

#ifdef OPT
    str = 'TRUE'
#else
    str = 'FALSE'
#endif

    call check_ret(nf_put_att_text (ncid, NF_GLOBAL, &
         'Compiler_Optimized', len_trim(str), trim(str)), subname)

    if ( all_urban )then
       str = 'TRUE'
       call check_ret(nf_put_att_text(ncid, NF_GLOBAL, &
            'all_urban', len_trim(str), trim(str)), subname)
    end if

    str = get_filename(mksrf_fgrid)
    call check_ret(nf_put_att_text(ncid, NF_GLOBAL, &
         'Input_grid_dataset', len_trim(str), trim(str)), subname)

    str = trim(mksrf_gridtype)
    call check_ret(nf_put_att_text(ncid, NF_GLOBAL, &
         'Input_gridtype', len_trim(str), trim(str)), subname)

    if (.not. dynlanduse) then
       str = get_filename(mksrf_fvocef)
       call check_ret(nf_put_att_text(ncid, NF_GLOBAL, &
            'VOC_EF_raw_data_file_name', len_trim(str), trim(str)), subname)
    end if

    str = get_filename(mksrf_flakwat)
    call check_ret(nf_put_att_text(ncid, NF_GLOBAL, &
         'Inland_lake_raw_data_file_name', len_trim(str), trim(str)), subname)

    str = get_filename(mksrf_fwetlnd)
    call check_ret(nf_put_att_text(ncid, NF_GLOBAL, &
         'Inland_wetland_raw_data_file_name', len_trim(str), trim(str)), subname)

    str = get_filename(mksrf_fglacier)
    call check_ret(nf_put_att_text(ncid, NF_GLOBAL, &
         'Glacier_raw_data_file_name', len_trim(str), trim(str)), subname)

    str = get_filename(mksrf_furbtopo)
    call check_ret(nf_put_att_text(ncid, NF_GLOBAL, &
         'Urban_Topography_raw_data_file_name', len_trim(str), trim(str)), subname)

    str = get_filename(mksrf_flndtopo)
    call check_ret(nf_put_att_text(ncid, NF_GLOBAL, &
         'Land_Topography_raw_data_file_name', len_trim(str), trim(str)), subname)

    str = get_filename(mksrf_furban)
    call check_ret(nf_put_att_text(ncid, NF_GLOBAL, &
         'Urban_raw_data_file_name', len_trim(str), trim(str)), subname)

    str = get_filename(map_fpft)
    call check_ret(nf_put_att_text(ncid, NF_GLOBAL, &
         'map_pft_file_name', len_trim(str), trim(str)), subname)

    str = get_filename(mksrf_firrig)
    call check_ret(nf_put_att_text(ncid, NF_GLOBAL, &
         'Irrig_raw_data_file_name', len_trim(str), trim(str)), subname)

    if (.not. dynlanduse) then
       str = get_filename(mksrf_flai)
       call check_ret(nf_put_att_text(ncid, NF_GLOBAL, &
            'Lai_raw_data_file_name', len_trim(str), trim(str)), subname)
    end if

    ! ----------------------------------------------------------------------
    ! Define variables
    ! ----------------------------------------------------------------------
 
    if ( .not. outnc_double )then
       xtype = nf_float
    else
       xtype = nf_double
    end if

    str = get_filename(map_flakwat)
    call check_ret(nf_put_att_text(ncid, NF_GLOBAL, &
         'map_lakwat_file', len_trim(str), trim(str)), subname)

    str = get_filename(map_fwetlnd)
    call check_ret(nf_put_att_text(ncid, NF_GLOBAL, &
         'map_wetlnd_file', len_trim(str), trim(str)), subname)

    str = get_filename(map_fglacier)
    call check_ret(nf_put_att_text(ncid, NF_GLOBAL, &
         'map_glacier_file', len_trim(str), trim(str)), subname)

    str = get_filename(map_fsoitex)
    call check_ret(nf_put_att_text(ncid, NF_GLOBAL, &
         'map_soil_texture_file', len_trim(str), trim(str)), subname)

    str = get_filename(map_fsoicol)
    call check_ret(nf_put_att_text(ncid, NF_GLOBAL, &
         'map_soil_color_file', len_trim(str), trim(str)), subname)

    str = get_filename(map_forganic)
    call check_ret(nf_put_att_text(ncid, NF_GLOBAL, &
         'map_soil_organic_file', len_trim(str), trim(str)), subname)

    str = get_filename(map_furban)
    call check_ret(nf_put_att_text(ncid, NF_GLOBAL, &
         'map_urban_file', len_trim(str), trim(str)), subname)

    str = get_filename(map_fmax)
    call check_ret(nf_put_att_text(ncid, NF_GLOBAL, &
         'map_fmax_file', len_trim(str), trim(str)), subname)

    str = get_filename(map_fvocef)
    call check_ret(nf_put_att_text(ncid, NF_GLOBAL, &
         'map_VOC_EF_file', len_trim(str), trim(str)), subname)

    str = get_filename(map_fharvest)
    call check_ret(nf_put_att_text(ncid, NF_GLOBAL, &
         'map_harvest_file', len_trim(str), trim(str)), subname)

    str = get_filename(map_firrig)
    call check_ret(nf_put_att_text(ncid, NF_GLOBAL, &
         'map_irrigation_file', len_trim(str), trim(str)), subname)

    str = get_filename(map_flai)
    call check_ret(nf_put_att_text(ncid, NF_GLOBAL, &
         'map_lai_sai_file', len_trim(str), trim(str)), subname)

    str = get_filename(map_furbtopo)
    call check_ret(nf_put_att_text(ncid, NF_GLOBAL, &
         'map_urban_topography_file', len_trim(str), trim(str)), subname)

    str = get_filename(map_flndtopo)
    call check_ret(nf_put_att_text(ncid, NF_GLOBAL, &
         'map_land_topography_file', len_trim(str), trim(str)), subname)

    ! ----------------------------------------------------------------------
    ! Define variables
    ! ----------------------------------------------------------------------
 
    if ( .not. outnc_double )then
       xtype = nf_float
    else
       xtype = nf_double
    end if

    call mksoilAtt( ncid, dynlanduse, xtype )

    call mkpftAtt(  ncid, dynlanduse, xtype )

    if (outnc_1d) then
       call ncd_defvar(ncid=ncid, varname='AREA' , xtype=nf_double, &
            dim1name='gridcell',&
            long_name='area', units='km^2')
    else
       call ncd_defvar(ncid=ncid, varname='AREA' , xtype=nf_double, &
            dim1name='lsmlon', dim2name='lsmlat', &
            long_name='area', units='km^2')
    end if

    if (outnc_1d) then
       call ncd_defvar(ncid=ncid, varname='LONGXY', xtype=nf_double, &
            dim1name='gridcell',&
            long_name='longitude', units='degrees east')
    else
       call ncd_defvar(ncid=ncid, varname='LONGXY', xtype=nf_double, &
            dim1name='lsmlon', dim2name='lsmlat', &
            long_name='longitude', units='degrees east')
    end if

    if (outnc_1d) then
       call ncd_defvar(ncid=ncid, varname='LATIXY', xtype=nf_double, &
            dim1name='gridcell',&
            long_name='latitude', units='degrees north')
    else
       call ncd_defvar(ncid=ncid, varname='LATIXY', xtype=nf_double, &
            dim1name='lsmlon', dim2name='lsmlat', &
            long_name='latitude', units='degrees north')
    end if

    if (.not. dynlanduse) then
       if (outnc_1d) then
          call ncd_defvar(ncid=ncid, varname='EF1_BTR', xtype=xtype, &
               dim1name='gridcell',&
               long_name='EF btr (isoprene)', units='unitless')
       else
          call ncd_defvar(ncid=ncid, varname='EF1_BTR', xtype=xtype, &
               dim1name='lsmlon', dim2name='lsmlat', &
               long_name='EF btr (isoprene)', units='unitless')
       end if

       if (outnc_1d) then
          call ncd_defvar(ncid=ncid, varname='EF1_FET', xtype=xtype, &
               dim1name='gridcell',&
               long_name='EF fet (isoprene)', units='unitless')
       else
          call ncd_defvar(ncid=ncid, varname='EF1_FET', xtype=xtype, &
               dim1name='lsmlon', dim2name='lsmlat', &
               long_name='EF fet (isoprene)', units='unitless')
       end if

       if (outnc_1d) then
          call ncd_defvar(ncid=ncid, varname='EF1_FDT', xtype=xtype, &
               dim1name='gridcell',&
               long_name='EF fdt (isoprene)', units='unitless')
       else
          call ncd_defvar(ncid=ncid, varname='EF1_FDT', xtype=xtype, &
               dim1name='lsmlon', dim2name='lsmlat', &
               long_name='EF fdt (isoprene)', units='unitless')
       end if

       if (outnc_1d) then
          call ncd_defvar(ncid=ncid, varname='EF1_SHR', xtype=xtype, &
               dim1name='gridcell',&
               long_name='EF shr (isoprene)', units='unitless')
       else
          call ncd_defvar(ncid=ncid, varname='EF1_SHR', xtype=xtype, &
               dim1name='lsmlon', dim2name='lsmlat', &
               long_name='EF shr (isoprene)', units='unitless')
       end if

       if (outnc_1d) then
          call ncd_defvar(ncid=ncid, varname='EF1_GRS', xtype=xtype, &
               dim1name='gridcell',&
               long_name='EF grs (isoprene)', units='unitless')
       else
          call ncd_defvar(ncid=ncid, varname='EF1_GRS', xtype=xtype, &
               dim1name='lsmlon', dim2name='lsmlat', &
               long_name='EF grs (isoprene)', units='unitless')
       end if

       if (outnc_1d) then
          call ncd_defvar(ncid=ncid, varname='EF1_CRP', xtype=xtype, &
               dim1name='gridcell',&
               long_name='EF crp (isoprene)', units='unitless')
       else
          call ncd_defvar(ncid=ncid, varname='EF1_CRP', xtype=xtype, &
               dim1name='lsmlon', dim2name='lsmlat', &
               long_name='EF crp (isoprene)', units='unitless')
       end if

       if (outnc_1d) then
          call ncd_defvar(ncid=ncid, varname='CANYON_HWR', xtype=xtype, &
               dim1name='gridcell',&
               long_name='canyon height to width ratio', units='unitless')
       else
          call ncd_defvar(ncid=ncid, varname='CANYON_HWR', xtype=xtype, &
               dim1name='lsmlon', dim2name='lsmlat', &
               long_name='canyon height to width ratio', units='unitless')
       end if

       if (outnc_1d) then
          call ncd_defvar(ncid=ncid, varname='EM_IMPROAD', xtype=xtype, &
               dim1name='gridcell',&
               long_name='emissivity of impervious road', units='unitless')
       else
          call ncd_defvar(ncid=ncid, varname='EM_IMPROAD', xtype=xtype, &
               dim1name='lsmlon', dim2name='lsmlat', &
               long_name='emissivity of impervious road', units='unitless')
       end if

       if (outnc_1d) then
          call ncd_defvar(ncid=ncid, varname='EM_PERROAD', xtype=xtype, &
               dim1name='gridcell',&
               long_name='emissivity of pervious road', units='unitless')
       else
          call ncd_defvar(ncid=ncid, varname='EM_PERROAD', xtype=xtype, &
               dim1name='lsmlon', dim2name='lsmlat', &
               long_name='emissivity of pervious road', units='unitless')
       end if

       if (outnc_1d) then
          call ncd_defvar(ncid=ncid, varname='EM_ROOF', xtype=xtype, &
               dim1name='gridcell',&
               long_name='emissivity of roof', units='unitless')
       else
          call ncd_defvar(ncid=ncid, varname='EM_ROOF', xtype=xtype, &
               dim1name='lsmlon', dim2name='lsmlat', &
               long_name='emissivity of roof', units='unitless')
       end if

       if (outnc_1d) then
          call ncd_defvar(ncid=ncid, varname='EM_WALL', xtype=xtype, &
               dim1name='gridcell',&
               long_name='emissivity of wall', units='unitless')
       else
          call ncd_defvar(ncid=ncid, varname='EM_WALL', xtype=xtype, &
               dim1name='lsmlon', dim2name='lsmlat', &
               long_name='emissivity of wall', units='unitless')
       end if

       if (outnc_1d) then
          call ncd_defvar(ncid=ncid, varname='HT_ROOF', xtype=xtype, &
               dim1name='gridcell',&
               long_name='height of roof', units='meters')
       else
          call ncd_defvar(ncid=ncid, varname='HT_ROOF', xtype=xtype, &
               dim1name='lsmlon', dim2name='lsmlat', &
               long_name='height of roof', units='meters')
       end if

       if (outnc_1d) then
          call ncd_defvar(ncid=ncid, varname='THICK_ROOF', xtype=xtype, &
               dim1name='gridcell',&
               long_name='thickness of roof', units='meters')
       else
          call ncd_defvar(ncid=ncid, varname='THICK_ROOF', xtype=xtype, &
               dim1name='lsmlon', dim2name='lsmlat', &
               long_name='thickness of roof', units='meters')
       end if

       if (outnc_1d) then
          call ncd_defvar(ncid=ncid, varname='THICK_WALL', xtype=xtype, &
               dim1name='gridcell',&
               long_name='thickness of wall', units='meters')
       else
          call ncd_defvar(ncid=ncid, varname='THICK_WALL', xtype=xtype, &
               dim1name='lsmlon', dim2name='lsmlat', &
               long_name='thickness of wall', units='meters')
       end if

       if (outnc_1d) then
          call ncd_defvar(ncid=ncid, varname='T_BUILDING_MAX', xtype=xtype, &
               dim1name='gridcell',&
               long_name='maximum interior building temperature', units='K')
       else
          call ncd_defvar(ncid=ncid, varname='T_BUILDING_MAX', xtype=xtype, &
               dim1name='lsmlon', dim2name='lsmlat', &
               long_name='maximum interior building temperature', units='K')
       end if

       if (outnc_1d) then
          call ncd_defvar(ncid=ncid, varname='T_BUILDING_MIN', xtype=xtype, &
               dim1name='gridcell',&
               long_name='minimum interior building temperature', units='K')
       else
          call ncd_defvar(ncid=ncid, varname='T_BUILDING_MIN', xtype=xtype, &
               dim1name='lsmlon', dim2name='lsmlat', &
               long_name='minimum interior building temperature', units='K')
       end if

       if (outnc_1d) then
          call ncd_defvar(ncid=ncid, varname='WIND_HGT_CANYON', xtype=xtype, &
               dim1name='gridcell',&
               long_name='height of wind in canyon', units='meters')
       else
          call ncd_defvar(ncid=ncid, varname='WIND_HGT_CANYON', xtype=xtype, &
               dim1name='lsmlon', dim2name='lsmlat', &
               long_name='height of wind in canyon', units='meters')
       end if

       if (outnc_1d) then
          call ncd_defvar(ncid=ncid, varname='WTLUNIT_ROOF', xtype=xtype, &
               dim1name='gridcell',&
               long_name='fraction of roof', units='unitless')
       else
          call ncd_defvar(ncid=ncid, varname='WTLUNIT_ROOF', xtype=xtype, &
               dim1name='lsmlon', dim2name='lsmlat', &
               long_name='fraction of roof', units='unitless')
       end if

       if (outnc_1d) then
          call ncd_defvar(ncid=ncid, varname='WTROAD_PERV', xtype=xtype, &
               dim1name='gridcell',&
               long_name='fraction of pervious road', units='unitless')
       else
          call ncd_defvar(ncid=ncid, varname='WTROAD_PERV', xtype=xtype, &
               dim1name='lsmlon', dim2name='lsmlat', &
               long_name='fraction of pervious road', units='unitless')
       end if

       if (outnc_1d) then
          call ncd_defvar(ncid=ncid, varname='ALB_IMPROAD', xtype=xtype, &
               dim1name='gridcell', dim2name='numrad', dim3name='numsolar', &
               long_name='albedo of impervious road', units='unitless')
       else
          call ncd_defvar(ncid=ncid, varname='ALB_IMPROAD', xtype=xtype, &
               dim1name='lsmlon', dim2name='lsmlat', dim3name='numrad', dim4name='numsolar', &
               long_name='albedo of impervious road', units='unitless')
       end if

       if (outnc_1d) then
          call ncd_defvar(ncid=ncid, varname='ALB_PERROAD', xtype=xtype, &
               dim1name='gridcell', dim2name='numrad', dim3name='numsolar', &
               long_name='albedo of pervious road', units='unitless')
       else
          call ncd_defvar(ncid=ncid, varname='ALB_PERROAD', xtype=xtype, &
               dim1name='lsmlon', dim2name='lsmlat', dim3name='numrad', dim4name='numsolar', &
               long_name='albedo of pervious road', units='unitless')
       end if

       if (outnc_1d) then
          call ncd_defvar(ncid=ncid, varname='ALB_ROOF', xtype=xtype, &
               dim1name='gridcell', dim2name='numrad', dim3name='numsolar', &
               long_name='albedo of roof', units='unitless')
       else
          call ncd_defvar(ncid=ncid, varname='ALB_ROOF', xtype=xtype, &
               dim1name='lsmlon', dim2name='lsmlat', dim3name='numrad',dim4name='numsolar', &
               long_name='albedo of roof', units='unitless')
       end if

       if (outnc_1d) then
          call ncd_defvar(ncid=ncid, varname='ALB_WALL', xtype=xtype, &
               dim1name='gridcell', dim2name='numrad', dim3name='numsolar', &
               long_name='albedo of wall', units='unitless')
       else
          call ncd_defvar(ncid=ncid, varname='ALB_WALL', xtype=xtype, &
               dim1name='lsmlon', dim2name='lsmlat', dim3name='numrad', dim4name='numsolar', &
               long_name='albedo of wall', units='unitless')
       end if

       if (outnc_1d) then
          call ncd_defvar(ncid=ncid, varname='TK_ROOF', xtype=xtype, &
               dim1name='gridcell', dim2name='nlevurb', &
               long_name='thermal conductivity of roof', units='W/m*K')
       else
          call ncd_defvar(ncid=ncid, varname='TK_ROOF', xtype=xtype, &
               dim1name='lsmlon', dim2name='lsmlat', dim3name='nlevurb', &
               long_name='thermal conductivity of roof', units='W/m*K')
       end if

       if (outnc_1d) then
          call ncd_defvar(ncid=ncid, varname='TK_WALL', xtype=xtype, &
               dim1name='gridcell', dim2name='nlevurb', &
               long_name='thermal conductivity of wall', units='W/m*K')
       else
          call ncd_defvar(ncid=ncid, varname='TK_WALL', xtype=xtype, &
               dim1name='lsmlon', dim2name='lsmlat', dim3name='nlevurb', &
               long_name='thermal conductivity of wall', units='W/m*K')
       end if

       if (outnc_1d) then
          call ncd_defvar(ncid=ncid, varname='TK_IMPROAD', xtype=xtype, &
               dim1name='gridcell', dim2name='nlevurb', &
               long_name='thermal conductivity of impervious road', units='W/m*K')
       else
          call ncd_defvar(ncid=ncid, varname='TK_IMPROAD', xtype=xtype, &
               dim1name='lsmlon', dim2name='lsmlat', dim3name='nlevurb', &
               long_name='thermal conductivity of impervious road', units='W/m*K')
       end if

       if (outnc_1d) then
          call ncd_defvar(ncid=ncid, varname='CV_ROOF', xtype=xtype, &
               dim1name='gridcell', dim2name='nlevurb', &
               long_name='volumetric heat capacity of roof', units='J/m^3*K')
       else
          call ncd_defvar(ncid=ncid, varname='CV_ROOF', xtype=xtype, &
               dim1name='lsmlon', dim2name='lsmlat', dim3name='nlevurb', &
               long_name='volumetric heat capacity of roof', units='J/m^3*K')
       end if

       if (outnc_1d) then
          call ncd_defvar(ncid=ncid, varname='CV_WALL', xtype=xtype, &
               dim1name='gridcell', dim2name='nlevurb', &
               long_name='volumetric heat capacity of wall', units='J/m^3*K')
       else
          call ncd_defvar(ncid=ncid, varname='CV_WALL', xtype=xtype, &
               dim1name='lsmlon', dim2name='lsmlat', dim3name='nlevurb', &
               long_name='volumetric heat capacity of wall', units='J/m^3*K')
       end if

       if (outnc_1d) then
          call ncd_defvar(ncid=ncid, varname='CV_IMPROAD', xtype=xtype, &
               dim1name='gridcell', dim2name='nlevurb', &
               long_name='volumetric heat capacity of impervious road', units='J/m^3*K')
       else
          call ncd_defvar(ncid=ncid, varname='CV_IMPROAD', xtype=xtype, &
               dim1name='lsmlon', dim2name='lsmlat', dim3name='nlevurb', &
               long_name='volumetric heat capacity of impervious road', units='J/m^3*K')
       end if

       if (outnc_1d) then
          call ncd_defvar(ncid=ncid, varname='NLEV_IMPROAD', xtype=nf_int, &
               dim1name='gridcell',&
               long_name='number of impervious road layers', units='unitless')
       else
          call ncd_defvar(ncid=ncid, varname='NLEV_IMPROAD', xtype=nf_int, &
               dim1name='lsmlon', dim2name='lsmlat', &
               long_name='number of impervious road layers', units='unitless')
       end if

    endif

    if (outnc_1d) then
       call ncd_defvar(ncid=ncid, varname='PCT_WETLAND', xtype=xtype, &
            dim1name='gridcell',&
            long_name='percent wetland', units='unitless')
    else
       call ncd_defvar(ncid=ncid, varname='PCT_WETLAND', xtype=xtype, &
            dim1name='lsmlon', dim2name='lsmlat', &
            long_name='percent wetland', units='unitless')
    end if

    if (outnc_1d) then
       call ncd_defvar(ncid=ncid, varname='PCT_LAKE', xtype=xtype, &
            dim1name='gridcell',&
            long_name='percent lake', units='unitless')
    else
       call ncd_defvar(ncid=ncid, varname='PCT_LAKE', xtype=xtype, &
            dim1name='lsmlon', dim2name='lsmlat', &
            long_name='percent lake', units='unitless')
    end if

    if (outnc_1d) then
       call ncd_defvar(ncid=ncid, varname='PCT_GLACIER', xtype=xtype, &
            dim1name='gridcell',&
            long_name='percent glacier', units='unitless')
    else
       call ncd_defvar(ncid=ncid, varname='PCT_GLACIER', xtype=xtype, &
            dim1name='lsmlon', dim2name='lsmlat', &
            long_name='percent glacier', units='unitless')
    end if

    if (.not. dynlanduse) then
       if ( nglcec > 0 )then
          call ncd_defvar(ncid=ncid, varname='GLC_MEC', xtype=xtype, &
               dim1name='nglcecp1', long_name='Glacier elevation class', units='m')
          
          if (outnc_1d) then
             call ncd_defvar(ncid=ncid, varname='PCT_GLC_MEC', xtype=xtype, &
                  dim1name='gridcell', dim2name='nglcec', &
                  long_name='percent glacier for each glacier elevation class', units='unitless')
          else
             call ncd_defvar(ncid=ncid, varname='PCT_GLC_MEC', xtype=xtype, &
                  dim1name='lsmlon', dim2name='lsmlat', dim3name='nglcec', &
                  long_name='percent glacier for each glacier elevation class', units='unitless')
          end if
          
          if (outnc_1d) then
             call ncd_defvar(ncid=ncid, varname='PCT_GLC_MEC_GIC', xtype=xtype, &
                  dim1name='gridcell', dim2name='nglcec', &
                  long_name='percent smaller glaciers and ice caps for each glacier elevation class', units='unitless')
          else
             call ncd_defvar(ncid=ncid, varname='PCT_GLC_MEC_GIC', xtype=xtype, &
                  dim1name='lsmlon', dim2name='lsmlat', dim3name='nglcec', &
                  long_name='percent smaller glaciers and ice caps for each glacier elevation class', units='unitless')
          end if
          
          if (outnc_1d) then
             call ncd_defvar(ncid=ncid, varname='PCT_GLC_MEC_ICESHEET', xtype=xtype, &
                  dim1name='gridcell', dim2name='nglcec', &
                  long_name='percent ice sheet for each glacier elevation class', units='unitless')
          else
             call ncd_defvar(ncid=ncid, varname='PCT_GLC_MEC_ICESHEET', xtype=xtype, &
                  dim1name='lsmlon', dim2name='lsmlat', dim3name='nglcec', &
                  long_name='percent ice sheet for each glacier elevation class', units='unitless')
          end if
          
          if (outnc_1d) then
             call ncd_defvar(ncid=ncid, varname='PCT_GLC_GIC', xtype=xtype, &
                  dim1name='gridcell', &
                  long_name='percent ice caps/glaciers', units='unitless')
          else
             call ncd_defvar(ncid=ncid, varname='PCT_GLC_GIC', xtype=xtype, &
                  dim1name='lsmlon', dim2name='lsmlat', &
                  long_name='percent ice caps/glaciers', units='unitless')
          end if
          
          if (outnc_1d) then
             call ncd_defvar(ncid=ncid, varname='PCT_GLC_ICESHEET', xtype=xtype, &
                  dim1name='gridcell', &
                  long_name='percent ice sheet', units='unitless')
          else
             call ncd_defvar(ncid=ncid, varname='PCT_GLC_ICESHEET', xtype=xtype, &
                  dim1name='lsmlon', dim2name='lsmlat', &
                  long_name='percent ice sheet', units='unitless')
          end if
          
          if (outnc_1d) then
             call ncd_defvar(ncid=ncid, varname='TOPO_GLC_MEC', xtype=xtype, &
                  dim1name='gridcell', dim2name='nglcec', &
                  long_name='mean elevation on glacier elevation classes', units='m')
          else
             call ncd_defvar(ncid=ncid, varname='TOPO_GLC_MEC', xtype=xtype, &
                  dim1name='lsmlon', dim2name='lsmlat', dim3name='nglcec', &
                  long_name='mean elevation on glacier elevation classes', units='m')
          end if
          
       end if
    end if

    if (.not. dynlanduse) then
       if (outnc_1d) then
          call ncd_defvar(ncid=ncid, varname='TOPO', xtype=xtype, &
               dim1name='gridcell', &
               long_name='mean elevation on land', units='m')
       else
          call ncd_defvar(ncid=ncid, varname='TOPO', xtype=xtype, &
               dim1name='lsmlon', dim2name='lsmlat', &
               long_name='mean elevation on land', units='m')
       end if
    end if

    if (outnc_1d) then
       call ncd_defvar(ncid=ncid, varname='PCT_URBAN', xtype=xtype, &
            dim1name='gridcell',&
            long_name='percent urban', units='unitless')
    else
       call ncd_defvar(ncid=ncid, varname='PCT_URBAN', xtype=xtype, &
            dim1name='lsmlon', dim2name='lsmlat', &
            long_name='percent urban', units='unitless')
    end if

    if (urban_format == URBAN_FORMAT_DOM) then
       if (outnc_1d) then
          call ncd_defvar(ncid=ncid, varname='URBAN_DENSITY_CLASS', xtype=nf_int, &
               dim1name='gridcell',&
               long_name='urban density class', units='unitless')
       else
          call ncd_defvar(ncid=ncid, varname='URBAN_DENSITY_CLASS', xtype=nf_int, &
               dim1name='lsmlon', dim2name='lsmlat', &
               long_name='urban density class', units='unitless')
       end if
       if (outnc_1d) then
          call ncd_defvar(ncid=ncid, varname='URBAN_REGION_ID', xtype=nf_int, &
               dim1name='gridcell',&
               long_name='urban region ID', units='unitless')
       else
          call ncd_defvar(ncid=ncid, varname='URBAN_REGION_ID', xtype=nf_int, &
               dim1name='lsmlon', dim2name='lsmlat', &
               long_name='urban region ID', units='unitless')
       end if
    end if

    if (dynlanduse) then
       do j = 1, mkharvest_numtypes()
          if (outnc_1d) then
             call ncd_defvar(ncid=ncid, varname=mkharvest_fieldname(j), xtype=xtype, &
                  dim1name='gridcell', dim2name='time', &
                  long_name=mkharvest_longname(j), units='unitless')
          else
             call ncd_defvar(ncid=ncid, varname=mkharvest_fieldname(j), xtype=xtype, &
                  dim1name='lsmlon', dim2name='lsmlat', dim3name='time', &
                  long_name=mkharvest_longname(j), units='unitless')
          end if
       end do
    end if

    ! End of define mode

    call check_ret(nf_enddef(ncid), subname)
    call check_ret(nf_close(ncid), subname)

  end subroutine mkfile

end module mkfileMod<|MERGE_RESOLUTION|>--- conflicted
+++ resolved
@@ -93,11 +93,7 @@
          'Source', len_trim(str), trim(str)), subname)
 
     str = &
-<<<<<<< HEAD
-'$HeadURL: https://svn-ccsm-models.cgd.ucar.edu/clm2/branch_tags/ed4x5fix_tags/ed4x5fix_n10_r120/components/clm/tools/clm4_0/mksurfdata_map/src/mkfileMod.F90 $'
-=======
 '$HeadURL: https://svn-ccsm-models.cgd.ucar.edu/clm2/trunk_tags/clm4_5_2_r121/components/clm/tools/clm4_0/mksurfdata_map/src/mkfileMod.F90 $'
->>>>>>> 9358b17e
     call check_ret(nf_put_att_text (ncid, NF_GLOBAL, &
          'Version', len_trim(str), trim(str)), subname)
 
