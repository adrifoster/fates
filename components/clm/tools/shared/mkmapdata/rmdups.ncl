;
; Remove duplicate weights from a mapping file.
;
;  Mark Taylor (converted for use by CLM mkmapdata by Erik Kluzek)
;  Sep/01/2011
;  $Id: rmdups.ncl 47629 2013-05-31 08:59:50Z erik $
;  $HeadURL;
;
load "$NCARG_NCARG/nclscripts/csm/gsn_code.ncl"
load "$NCARG_NCARG/nclscripts/csm/gsn_csm.ncl"
load "$NCARG_NCARG/nclscripts/csm/contributed.ncl"
begin
  ; ===========================================================================================================
  ;
  ; IMPORTANT NOTE: EDIT THE FOLLOWING TO CUSTOMIZE or use ENV VARIABLE SETTINGS
  ; Edit the following as needed
  ;
  ; Input mapping file to remove duplicate weights from a mapping file
  ;
  mapfile    = getenv("MAPFILE")         ; Get the mapping file
  newmapfile = getenv("NEWMAPFILE")      ; The new mapping file to create
  logname    = getenv("LOGNAME")         ; Logname of user running the script

  if ( ismissing(mapfile) )then
     print( "You did NOT enter an input mapping file to convert" )
     status_exit( -1 )
  end if
  if ( ismissing(newmapfile) )then
     sdate      = systemfunc( "date +%y%m%d" );
     newmapfile = mapfile+"_c"+sdate+".nc";
  end if
  ; ===========================================================================================================

  if ( systemfunc("test -f "+mapfile+"; echo $?" ) .ne. 0 )then
     print( "Input file does not exist or not found: "+mapfile );
     status_exit( -1 )
  end if
  print("map file: "+mapfile)
  f      = addfile(mapfile,"r")       ; Open netCDF files.	


  n_s = dimsizes(f->col)
  if ( n_s .eq. 0 )then
     print( "n_s is size zero, so no overlap points just return: " );
     exit
  end if

  n_b = dimsizes(f->area_b)
  n_a = dimsizes(f->area_a)
  print("n_s = "+n_s+" max(row)="+max(f->row)+" max(col)="+max(f->col))



  row = f->row
  col = f->col


  print("checking for dups, sorting...")
  hash = new( n_s, double )
  hash = col
  hash= hash + row*n_b 
  index1d=dim_pqsort(hash,1)
  row2=row(index1d)
  col2=col(index1d)
  S=f->S
  print("zeroing out any dups...")
  ndups=0
  i0=0
  do i=1,n_s-1
    if ( (col2(i) .eq. col2(i0)) .and. (row2(i) .eq. row2(i0))) then
        iorig1 = index1d(i0)
        iorig2 = index1d(i)
        ;print("dup row: "+row2(i)+" "+row2(i0)+" "+row(iorig1)+" "+row(iorig2))
        ;print("dup col: "+col2(i)+" "+col2(i0)+" "+col(iorig1)+" "+col(iorig2))
        ;print("removing "+iorig2+"  keeping "+iorig1)
        S(iorig1)=S(iorig1)+S(iorig2)
        S(iorig2)=0
        ndups=ndups+1
        ; dont increment i0
    else
        i0=i 
    end if
  end do
  delete(row2)
  delete(col2)
  if ( ndups .gt. 0) then
    print("ndups = "+ndups)  
    print("compacting S...")
    ns2 = n_s-ndups
    S2 = new( ns2, double)
    row2= new( ns2, integer)
    col2 = new( ns2, integer)
    ns2=0
    do i=0,n_s-1
      if (S(i) .ne. 0) then
        S2(ns2)=S(i)
        row2(ns2)=row(i)
        col2(ns2)=col(i)
        ns2=ns2+1
      end if
    end do
    print("removed "+ndups+" dups")
    delete(S)
    delete(row)
    delete(col)
    S=S2
    row=row2
    col=col2
    n_s = ns2
    print("writing new netcdf file")
    cmdout = systemfunc("ncks -O -x -v S,row,col  "+mapfile+" "+newmapfile)
    nco  = addfile(newmapfile,"rw")       ; Open netCDF files.	
    nco->S = S
    nco->row = row
    nco->col = col
    ldate       = systemfunc( "date" );
    nco@history = nco@history + ":"+ldate + ": ";
    nco@history = nco@history + " Removed duplicate weights from mapping file with: rmdups.ncl "
    nco@rmdups_Logname       = logname;
    nco@rmdups_mod_date      = ldate;
<<<<<<< HEAD
    nco@rmdups_version       = "$HeadURL: https://svn-ccsm-models.cgd.ucar.edu/clm2/branch_tags/ed4x5fix_tags/ed4x5fix_n10_r120/components/clm/tools/shared/mkmapdata/rmdups.ncl $";
=======
    nco@rmdups_version       = "$HeadURL: https://svn-ccsm-models.cgd.ucar.edu/clm2/trunk_tags/clm4_5_2_r121/components/clm/tools/shared/mkmapdata/rmdups.ncl $";
>>>>>>> 9358b17e
    nco@rmdups_revision_id   = "$Id: rmdups.ncl 47629 2013-05-31 08:59:50Z erik $";

    print("Successfully removed duplicate weights from mapping file" );

  else

    print("No duplicate weights to remove from mapping file" );

  end if



end<|MERGE_RESOLUTION|>--- conflicted
+++ resolved
@@ -118,11 +118,7 @@
     nco@history = nco@history + " Removed duplicate weights from mapping file with: rmdups.ncl "
     nco@rmdups_Logname       = logname;
     nco@rmdups_mod_date      = ldate;
-<<<<<<< HEAD
-    nco@rmdups_version       = "$HeadURL: https://svn-ccsm-models.cgd.ucar.edu/clm2/branch_tags/ed4x5fix_tags/ed4x5fix_n10_r120/components/clm/tools/shared/mkmapdata/rmdups.ncl $";
-=======
     nco@rmdups_version       = "$HeadURL: https://svn-ccsm-models.cgd.ucar.edu/clm2/trunk_tags/clm4_5_2_r121/components/clm/tools/shared/mkmapdata/rmdups.ncl $";
->>>>>>> 9358b17e
     nco@rmdups_revision_id   = "$Id: rmdups.ncl 47629 2013-05-31 08:59:50Z erik $";
 
     print("Successfully removed duplicate weights from mapping file" );
