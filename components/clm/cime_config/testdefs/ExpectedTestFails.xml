<?xml version= "1.0"?>

<expectedFails>
   <entry bugz="2070" >FAIL ERS_D_Ld5_Mmpi-serial.1x1_brazil.ICLM45ED.yellowstone_intel.clm-edTest</entry>
   <entry bugz="2221" >RUN SMS_Ld5.f19_g16.ICLM45ED.yellowstone_intel.clm-edTest</entry>
   <entry bugz="2221" >RUN SMS_Ld5.f10_f10.ICLM45ED.yellowstone_intel.clm-edTest</entry>
   <entry bugz="2239" >RUN ERP_D_Ld5.f09_g16.ICLM45VIC.yellowstone_intel.clm-vrtlay_interp</entry>
   <entry bugz="2240" >RUN ERP_P15x2_Lm36.f10_f10.ICRUCLM50BGCCROP.yellowstone_intel.clm-cropMonth_interp</entry>

   <entry bugz="2239" >RUN ERP_Ld5.f09_g16.ICLM45VIC.yellowstone_pgi.clm-vrtlay_interp</entry>
   <entry bugz="2233" >RUN ERI_N2_Ld9.f19_g16.ICRUCLM45BGCCROP.yellowstone_intel.clm-default</entry>
   <entry bugz="2221" >RUN SMS_Ld5.f10_f10.ICLM45ED.yellowstone_pgi.clm-edTest</entry>

   <entry bugz="2070" >RUN SMS_Ld5.f19_g16.ICLM45ED.yellowstone_gnu.clm-edTest</entry>
   <entry bugz="2070" >FAIL ERS_D_Ld5_Mmpi-serial.1x1_brazil.ICLM45ED.yellowstone_gnu.clm-edTest</entry>
   <entry bugz="2197" >RUN ERS_D_Ld5_Mmpi-serial.1x1_brazil.ICLM45ED.yellowstone_gnu.clm-edTest</entry>

   <entry bugz="2258" >RUN ERP_Ly5.1x1_numaIA.ICRUCLM50BGCCROP.hobart_nag.clm-clm50BGCCROPmonthly</entry>

<<<<<<< HEAD
   <entry             >FAIL ERH_D.f19_g16.I1850CLM45CN.edison_intel.clm-default</entry>
   <entry             >FAIL ERI_D.ne30_g16.ICLM45BGC.edison_intel.clm-vrtlay</entry>
   <entry bugz="1696" >FAIL ERS_Ld211_D_P144x1.f10_f10.ICNCP.edison_intel.clm-crop</entry>


    <entry>FAIL ERS_D_Ld5.f19_g16.ICLM45ED.yellowstone_pgi.clm-edTest.clm2.h0.nc : test compare clm2.h0 (.base and .rest files)</entry>
    <entry>FAIL ERS_D_Ld5.f19_g16.ICLM45ED.yellowstone_pgi.clm-edTest.cpl.hi.nc : test compare cpl.hi (.base and .rest files)</entry>
    <entry>FAIL ERS_D_Ld5.f09_g16.ICLM45ED.yellowstone_pgi.clm-edTest.clm2.h0.nc : test compare clm2.h0 (.base and .rest files)</entry>
    <entry>FAIL ERS_D_Ld5.f09_g16.ICLM45ED.yellowstone_pgi.clm-edTest.cpl.hi.nc : test compare cpl.hi (.base and .rest files)</entry>
    <entry>FAIL ERS_D_Ld5.f19_g16.ICLM45ED.yellowstone_gnu.clm-edTest.clm2.h0.nc : test compare clm2.h0 (.base and .rest files)</entry>
    <entry>FAIL ERS_D_Ld5.f19_g16.ICLM45ED.yellowstone_gnu.clm-edTest.cpl.hi.nc : test compare cpl.hi (.base and .rest files)</entry>
    <entry>FAIL ERS_D_Ld5.f09_g16.ICLM45ED.yellowstone_gnu.clm-edTest.clm2.h0.nc : test compare clm2.h0 (.base and .rest files)</entry>
    <entry>FAIL ERS_D_Ld5.f09_g16.ICLM45ED.yellowstone_gnu.clm-edTest.cpl.hi.nc : test compare cpl.hi (.base and .rest files)</entry>
    <entry>FAIL ERS_D_Ld5.f19_g16.ICLM45ED.yellowstone_intel.clm-edTest.clm2.h0.nc : test compare clm2.h0 (.base and .rest files)</entry>
    <entry>FAIL ERS_D_Ld5.f19_g16.ICLM45ED.yellowstone_intel.clm-edTest.cpl.hi.nc : test compare cpl.hi (.base and .rest files)</entry>
    <entry>FAIL ERS_D_Ld5.f09_g16.ICLM45ED.yellowstone_intel.clm-edTest.clm2.h0.nc : test compare clm2.h0 (.base and .rest files)</entry>
    <entry>FAIL ERS_D_Ld5.f09_g16.ICLM45ED.yellowstone_intel.clm-edTest.cpl.hi.nc : test compare cpl.hi (.base and .rest files)</entry>
=======
>>>>>>> b23defdd
</expectedFails> <|MERGE_RESOLUTION|>--- conflicted
+++ resolved
@@ -17,12 +17,6 @@
 
    <entry bugz="2258" >RUN ERP_Ly5.1x1_numaIA.ICRUCLM50BGCCROP.hobart_nag.clm-clm50BGCCROPmonthly</entry>
 
-<<<<<<< HEAD
-   <entry             >FAIL ERH_D.f19_g16.I1850CLM45CN.edison_intel.clm-default</entry>
-   <entry             >FAIL ERI_D.ne30_g16.ICLM45BGC.edison_intel.clm-vrtlay</entry>
-   <entry bugz="1696" >FAIL ERS_Ld211_D_P144x1.f10_f10.ICNCP.edison_intel.clm-crop</entry>
-
-
     <entry>FAIL ERS_D_Ld5.f19_g16.ICLM45ED.yellowstone_pgi.clm-edTest.clm2.h0.nc : test compare clm2.h0 (.base and .rest files)</entry>
     <entry>FAIL ERS_D_Ld5.f19_g16.ICLM45ED.yellowstone_pgi.clm-edTest.cpl.hi.nc : test compare cpl.hi (.base and .rest files)</entry>
     <entry>FAIL ERS_D_Ld5.f09_g16.ICLM45ED.yellowstone_pgi.clm-edTest.clm2.h0.nc : test compare clm2.h0 (.base and .rest files)</entry>
@@ -35,6 +29,5 @@
     <entry>FAIL ERS_D_Ld5.f19_g16.ICLM45ED.yellowstone_intel.clm-edTest.cpl.hi.nc : test compare cpl.hi (.base and .rest files)</entry>
     <entry>FAIL ERS_D_Ld5.f09_g16.ICLM45ED.yellowstone_intel.clm-edTest.clm2.h0.nc : test compare clm2.h0 (.base and .rest files)</entry>
     <entry>FAIL ERS_D_Ld5.f09_g16.ICLM45ED.yellowstone_intel.clm-edTest.cpl.hi.nc : test compare cpl.hi (.base and .rest files)</entry>
-=======
->>>>>>> b23defdd
+
 </expectedFails> 