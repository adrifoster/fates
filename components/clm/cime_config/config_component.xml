<?xml version="1.0"?>

<?xml-stylesheet type="text/xsl" href="definitions_variables.xsl" ?>

<definitions_variables>

  <entry id="COMP_LND">
    <type>char</type>
    <valid_values>clm</valid_values>
    <default_value>clm</default_value>
    <group>case_comp</group>
    <file>env_case.xml</file>
    <desc>Name of land component</desc>
  </entry>

  <entry id="LND_PIO_REARRANGER">
    <values>
      <value compset="_CLM40" >2</value>
      <value compset="_CLM45" >1</value>
      <value compset="_CLM50" >1</value>
    </values>
  </entry>

<<<<<<< HEAD
  <entry id="PIO_REARRANGER">
    <values>
      <value compset="_CLM45%ED" >1</value>
=======
  <entry id="LND_TUNING_MODE">
    <type>char</type>
    <group>run_component_clm</group>
    <file>env_run.xml</file>
    <desc>Tuning parameters should be optimized for what CLM model version and what meteorlogical forcing combination?
    </desc>
    <default_value>UNSET</default_value>
    <valid_values>clm4_0_default,clm5_0_cam5.5,clm5_0_GSW3P,clm4_5_CRUNCEP</valid_values>
    <values>
      <value compset="_CLM40"      >clm4_0_default</value>
      <value compset="_CLM45"      >clm4_5_CRUNCEP</value>
      <value compset="_CLM50"      >clm5_0_cam5.5</value>
      <value compset="CAM.+_CLM50" >clm5_0_cam5.5</value>
>>>>>>> 2c68242d
    </values>
  </entry>

  <entry id="CLM_CONFIG_OPTS" >
    <type>char</type>
    <default_value></default_value>
    <values additive='yes'>
      <value compset="_CLM40"           >-phys clm4_0</value>
      <value compset="_CLM40%[^_]*CN"   >-bgc cn</value>
      <value compset="_CLM40%[^_]*CNDV" >-bgc cndv</value>
      <value compset="_CLM40%[^_]*CROP" >-crop on</value>
      <value compset="_CLM45"           >-phys clm4_5</value>
      <value compset="_CLM50"           >-phys clm5_0</value>
    </values>
    <group>build_component_clm</group>
    <file>env_build.xml</file>
    <desc>Provides option(s) for the CLM configure utility.
      CLM_CONFIG_OPTS are normally set as compset variables (e.g., -bgc cn)
      and in general should not be modified for supported compsets.
      It is recommended that if you want to modify this value for your experiment,
      you should use your own user-defined component sets via using create_newcase
      with a compset_file argument.
      This is an advanced flag and should only be used by expert users.</desc>
  </entry>

  <entry id="CLM_NML_USE_CASE">
    <type>char</type>
    <default_value>UNSET</default_value>
    <values>
      <!-- Use rcp4.5 for PI to PDAY so will have data up to the current year available (for WACCM compsets that use PDAY) -->
      <value compset="2000.*"		>2000_control</value>
      <value compset="2003.*"		>2000_control</value>
      <value compset="5505.*"		>1850-2100_rcp4.5_transient</value>
      <value compset="C2R6.*"		>1850-2100_rcp6_transient</value>
      <value compset="C2R8.*"		>1850-2100_rcp8.5_transient</value>
      <value compset="C2R4.*"		>1850-2100_rcp4.5_transient</value>
      <value compset="C1.*_"		>1850-2100_rcp6_transient</value>
      <value compset="2013.*"		>1850-2100_rcp4.5_transient</value>
      <value compset="1850.*_"		>1850_control</value>
      <value compset="HIST.*_"		>20thC_transient</value>
      <value compset="RCP6.*_"		>1850-2100_rcp6_transient</value>
      <value compset="RCP4.*_"		>1850-2100_rcp4.5_transient</value>
      <value compset="RCP2.*_"		>1850-2100_rcp2.6_transient</value>
      <value compset="RCP8.*_"		>1850-2100_rcp8.5_transient</value>
      <value compset="1850.*_.*_CISM"	>1850_glacierMEC_control</value>
      <value compset="2000.*_.*_CISM"	>2000_glacierMEC_control</value>
      <value compset="4804.*_.*_CISM"	>2000_glacierMEC_control</value>
      <value compset="HIST.*_.*_CISM"	>20thC_glacierMEC_transient</value>
      <value compset="RCP8.*_.*_CISM"	>1850-2100_rcp8.5_glacierMEC_transient</value>
      <value compset="RCP6.*_.*_CISM"	>1850-2100_rcp6_glacierMEC_transient  </value>
      <value compset="RCP4.*_.*_CISM"	>1850-2100_rcp4.5_glacierMEC_transient</value>
      <value compset="RCP2.*_.*_CISM"	>1850-2100_rcp2.6_glacierMEC_transient</value>
      <value compset="2013.*_.*_CISM"	>1850-2100_rcp4.5_glacierMEC_transient</value>
      <value compset="GEOS.*_"		>20thC_transient</value>
      <value compset="AMIP.*_"		>20thC_transient</value>
      <value compset="CISM.*_TEST"	>glacierMEC_pd</value>
      <value compset="PIPD_"           >1850-2100_rcp4.5_transient</value>
    </values>
    <group>run_component_clm</group>
    <file>env_run.xml</file>
    <desc>CLM namelist use_case.
      Determines the use-case that will be sent to the CLM build-namelist utility.
      This is normally set by the component set. This is an advanced flag and should only be
      used by expert users.</desc>
  </entry>

  <!-- CLM_BLDNML_OPTS is not additive, we must list all possible combinations -->
  <!-- ERROR: the node below is never matched, see bug 2025 -->
  <entry id="CLM_BLDNML_OPTS">
    <type>char</type>
    <default_value></default_value>
    <values>
      <value compset="%CNCR"			>-ignore_ic_year</value>
      <value compset="_CLM45%[^_]*SP"		>-bgc sp</value>
      <value compset="_CLM45%[^_]*CN"		>-bgc cn</value>
      <value compset="_CLM45%[^_]*BGC"		>-bgc bgc</value>
      <value compset="_CLM45%[^_]*CN-CROP"	>-bgc cn -crop</value>
      <value compset="_CLM45%[^_]*BGC-CROP"	>-bgc bgc -crop</value>
      <value compset="_CLM45%[^_]*CNDV"		>-bgc cn -dynamic_vegetation</value>
      <value compset="_CLM45%[^_]*BGCDV"	>-bgc bgc -dynamic_vegetation</value>
      <value compset="_CLM45%[^_]*CNDV-CROP"	>-bgc cn -dynamic_vegetation -crop</value>
      <value compset="_CLM45%[^_]*BGCDV-CROP"	>-bgc bgc -dynamic_vegetation -crop</value>
      <value compset="_CLM45%[^_]*ED"		>-ed_mode -no-megan</value>

      <value compset="_CLM50%[^_]*SP"		>-bgc sp</value>
      <value compset="_CLM50%[^_]*BGC"		>-bgc bgc</value>
      <value compset="_CLM50%[^_]*BGCDV"	>-bgc bgc -dynamic_vegetation</value>
      <value compset="_CLM50%[^_]*BGC-CROP"	>-bgc bgc -crop</value>
      <value compset="_CLM50%[^_]*BGCDV-CROP"	>-bgc bgc -dynamic_vegetation -crop</value>
    </values>
    <group>run_component_clm</group>
    <file>env_run.xml</file>
    <desc>CLM build-namelist options</desc>
  </entry>

  <entry id="CLM_CO2_TYPE">
    <type>char</type>
    <valid_values>constant,diagnostic,prognostic</valid_values>
    <list>1</list>
    <default_value>constant</default_value>
    <values>
      <value compset="_CAM"        >diagnostic</value>
      <value compset="_BGC%BDRD"   >diagnostic</value>
      <value compset="_BGC%BPRP"   >prognostic</value>
      <value compset="HIST.*_DATM" >diagnostic</value>
      <value compset="RCP.*_DATM"  >diagnostic</value>
    </values>
    <group>run_component_clm</group>
    <file>env_run.xml</file>
    <desc>Determines how CLM will determine where CO2 is set.
      If value is constant, it will be set to CCSM_CO2_PPMV,
      if value is either diagnostic or prognostic, the atmosphere model
      MUST send it to CLM. CLM_CO2_TYPE is normally set by the specific
      compset, since it HAS to be coordinated with settings for the
      atmospheric model. Do not modify this variable. If you want to modify for
      your experiment, use your own user-defined component set
      This is an advanced flag and should only be used by expert users.</desc>
  </entry>

  <entry id="CLM_NAMELIST_OPTS">
    <type>char</type>
    <default_value></default_value>
    <group>run_component_clm</group>
    <file>env_run.xml</file>
    <desc>CLM-specific namelist settings for -namelist option in the CLM
      build-namelist. CLM_NAMELIST_OPTS is normally set as a compset variable
      and in general should not be modified for supported compsets.
      It is recommended that if you want to modify this value for your experiment,
      you should use your own user-defined component sets via using create_newcase
      with a compset_file argument.
      This is an advanced flag and should only be used by expert users.</desc>
  </entry>

  <entry id="CLM_ACCELERATED_SPINUP">
    <type>char</type>
    <valid_values>on,off</valid_values>
    <default_value>off</default_value>
    <group>run_component_clm</group>
    <file>env_run.xml</file>
    <desc>Turn on any settings for accellerating the model spinup.
    </desc>
  </entry>

  <entry id="CLM_USRDAT_NAME">
    <type>char</type>
    <default_value>UNSET</default_value>
    <group>run_component_clm</group>
    <file>env_run.xml</file>
    <desc>Dataset name for user-created datasets. This is used as the argument
      in Buildconf/clm.buildnml to build-namelist -clm_usr_name. An example of
      such a dataset would be 1x1pt_boulderCO_c090722. The default value is UNSET.
      This is an advanced flag and should only be used by expert users.</desc>
  </entry>

  <entry id="CLM_FORCE_COLDSTART">
    <type>char</type>
    <valid_values>on,off</valid_values>
    <default_value>off</default_value>
    <group>run_component_clm</group>
    <file>env_run.xml</file>
    <desc>Flag to the CLM build-namelist command to force CLM to do a
      cold start (finidat will be set to blanks).
      A value of on forces the model to spin up from a cold-start
      (arbitrary initial conditions). Setting this value in the xml file will take
      precedence over any settings for finidat in the $CASEROOT/user_clm_clm file.</desc>
  </entry>

  <description>
    <desc compset="_CLM40"			>clm4.0 physics:</desc>
    <desc compset="_CLM40%[^_]*SP"		>clm4.0 Satellite phenology:</desc>
    <desc compset="_CLM40%[^_]*CN"		>clm4.0 cn:</desc>
    <desc compset="_CLM40%[^_]*CNDV"		>clm4.0 cndv:</desc>
    <desc compset="_CLM40%[^_]*CROP"		>clm4.0 prognostic crop:</desc>
    <desc compset="_CLM45"			>clm4.5 physics:</desc>
    <desc compset="_CLM45%[^_]*SP"		>clm4.5 Satellite phenology:</desc>
    <desc compset="_CLM45%[^_]*CN"		>clm4.5 cn:</desc>
    <desc compset="_CLM45%[^_]*CNDV"		>clm4.5 cn with dynamic vegetation:</desc>
    <desc compset="_CLM45%[^_]*BGC"		>clm4.5 bgc (cn and methane):</desc>
    <desc compset="_CLM45%[^_]*CROP"		>clm4.5 prognostic crop:</desc>
    <desc compset="_CLM45%[^_]*VIC"		>clm4.5 vic hydrology:</desc>
    <desc compset="_CLM45%[^_]*ED"		>clm4.5 ED (Ecosystem Demography): (experimental)</desc>
    <desc compset="_CLM45%[^_]*BGCDV"		>clm4.5 bgc (cn and methane) with dynamic vegetation:</desc>
    <desc compset="_CLM45%[^_]*BGCDV-CROP"	>clm4.5 bgc (cn and methane) with dynamic vegetation and prognostic crop:</desc>
    <desc compset="_CLM50"			>clm5.0 physics:</desc>
    <desc compset="_CLM50%[^_]*SP"		>clm5.0 Satellite phenology:</desc>
    <desc compset="_CLM50%[^_]*BGC"		>clm5.0 bgc (cn and methane):</desc>
    <desc compset="_CLM50%[^_]*BGC-CROP"	>clm5.0 bgc with prognostic crop:</desc>
    <desc compset="_CLM50%[^_]*BGCDV-CROP"	>clm5.0 bgc (cn and methane) with dynamic vegetation and prognostic crop:</desc>
  </description>

  <help>
    =========================================
    CLM naming conventions
    =========================================
    note: [^_]* means match zero or more of any character BUT an underbar.
    (in other words make sure there is NOT a underbar before the string afterwards)
  </help>

</definitions_variables><|MERGE_RESOLUTION|>--- conflicted
+++ resolved
@@ -21,11 +21,6 @@
     </values>
   </entry>
 
-<<<<<<< HEAD
-  <entry id="PIO_REARRANGER">
-    <values>
-      <value compset="_CLM45%ED" >1</value>
-=======
   <entry id="LND_TUNING_MODE">
     <type>char</type>
     <group>run_component_clm</group>
@@ -39,7 +34,6 @@
       <value compset="_CLM45"      >clm4_5_CRUNCEP</value>
       <value compset="_CLM50"      >clm5_0_cam5.5</value>
       <value compset="CAM.+_CLM50" >clm5_0_cam5.5</value>
->>>>>>> 2c68242d
     </values>
   </entry>
 
