--- conflicted
+++ resolved
@@ -123,11 +123,7 @@
 #
 # Figure out number of tests that will run
 #
-<<<<<<< HEAD
-my $ntests = 554;
-=======
-my $ntests = 488;
->>>>>>> 0c01a08b
+my $ntests = 561;
 if ( defined($opts{'compare'}) ) {
    $ntests += 305;
 }
