--- conflicted
+++ resolved
@@ -1381,15 +1381,9 @@
 </entry>
 
 <entry id="bgc_mode" type="char*4" category="default_settings"
-<<<<<<< HEAD
-       group="default_settings" valid_values="sp,cn,bgc" >
-Command line argument for biogeochemistry mode for CLM4.5
-   sp  = Satellite Phenology
-=======
        group="default_settings" valid_values="sp,cn,bgc,ed" >
 Command line arguement for biogeochemistry mode for CLM4.5
    sp  = Satellitte Phenology
->>>>>>> f8e63136
    cn  = Carbon Nitrogen model
    bgc = CLM4.5 BGC model with: 
         CENTURY model pools 
