--- conflicted
+++ resolved
@@ -220,15 +220,9 @@
 <!-- The default filenames are given relative to the root directory
      for the CLM2 data in the CESM distribution -->
 <!-- Plant function types (relative to {csmdata}) -->
-<<<<<<< HEAD
-<paramfile phys="clm5_0" use_ed=".false.">lnd/clm2/paramdata/clm5_params.c160316.nc</paramfile>
-<paramfile phys="clm4_5" use_ed=".false.">lnd/clm2/paramdata/clm_params.c160225.nc</paramfile>
-<paramfile phys="clm4_5" use_ed=".true." >lnd/clm2/paramdata/clm_params_ed.c160225.nc</paramfile>
-=======
 <paramfile phys="clm5_0" use_ed=".false.">lnd/clm2/paramdata/clm5_params.c160701a.nc</paramfile>
 <paramfile phys="clm4_5" use_ed=".false.">lnd/clm2/paramdata/clm_params.c160701.nc</paramfile>
-<paramfile               use_ed=".true." >lnd/clm2/paramdata/clm_params.ED.c151023.nc</paramfile>
->>>>>>> 8f127bc3
+<paramfile phys="clm4_5" use_ed=".true." >lnd/clm2/paramdata/clm_params_ed.c160805.nc</paramfile>
 
 <!-- ========================================================================================  -->
 <!-- clm 5.0 BGC nitrogen model                                                                -->
