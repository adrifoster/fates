--- conflicted
+++ resolved
@@ -135,14 +135,8 @@
 <!-- The default filenames are given relative to the root directory
      for the CLM2 data in the CESM distribution -->
 <!-- Plant function types (relative to {csmdata}) -->
-<<<<<<< HEAD
-<paramfile                 >lnd/clm2/paramdata/clm_params.c141205.nc</paramfile>
+<paramfile                 >lnd/clm2/paramdata/clm_params.c151012.nc</paramfile>
 <paramfile use_ed=".true." >lnd/clm2/paramdata/clm_params_ed.c151027.nc</paramfile>
-=======
-<paramfile                 >lnd/clm2/paramdata/clm_params.c151012.nc</paramfile>
-
-<paramfile use_ed=".true." >lnd/clm2/paramdata/clm_params_ed.c150317.nc</paramfile>
->>>>>>> b390872d
 
 
 <!-- ========================================================================================  -->
